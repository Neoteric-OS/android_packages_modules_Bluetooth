/*
 * Copyright 2009-2016 The Android Open Source Project
 * Copyright 2015 Samsung LSI
 *
 * Licensed under the Apache License, Version 2.0 (the "License");
 * you may not use this file except in compliance with the License.
 * You may obtain a copy of the License at
 *
 *      http://www.apache.org/licenses/LICENSE-2.0
 *
 * Unless required by applicable law or agreed to in writing, software
 * distributed under the License is distributed on an "AS IS" BASIS,
 * WITHOUT WARRANTIES OR CONDITIONS OF ANY KIND, either express or implied.
 * See the License for the specific language governing permissions and
 * limitations under the License.
 */

package android.bluetooth;

import static android.Manifest.permission.BLUETOOTH;
import static android.Manifest.permission.BLUETOOTH_ADVERTISE;
import static android.Manifest.permission.BLUETOOTH_CONNECT;
import static android.Manifest.permission.BLUETOOTH_PRIVILEGED;
import static android.Manifest.permission.BLUETOOTH_SCAN;
import static android.Manifest.permission.LOCAL_MAC_ADDRESS;
import static android.Manifest.permission.MODIFY_PHONE_STATE;
import static android.bluetooth.BluetoothProfile.CONNECTION_POLICY_ALLOWED;
import static android.bluetooth.BluetoothProfile.CONNECTION_POLICY_FORBIDDEN;
import static android.bluetooth.BluetoothProfile.CONNECTION_POLICY_UNKNOWN;
import static android.bluetooth.BluetoothProfile.getProfileName;
import static android.bluetooth.BluetoothStatusCodes.FEATURE_NOT_SUPPORTED;
import static android.bluetooth.BluetoothUtils.executeFromBinder;
import static android.bluetooth.BluetoothUtils.logRemoteException;

import static java.util.Objects.requireNonNull;

import android.annotation.BroadcastBehavior;
import android.annotation.CallbackExecutor;
import android.annotation.FlaggedApi;
import android.annotation.IntDef;
import android.annotation.IntRange;
import android.annotation.NonNull;
import android.annotation.Nullable;
import android.annotation.RequiresNoPermission;
import android.annotation.RequiresPermission;
import android.annotation.SdkConstant;
import android.annotation.SdkConstant.SdkConstantType;
import android.annotation.SuppressLint;
import android.annotation.SystemApi;
import android.app.PendingIntent;
import android.bluetooth.BluetoothDevice.AddressType;
import android.bluetooth.BluetoothDevice.Transport;
import android.bluetooth.BluetoothProfile.ConnectionPolicy;
import android.bluetooth.annotations.RequiresBluetoothAdvertisePermission;
import android.bluetooth.annotations.RequiresBluetoothConnectPermission;
import android.bluetooth.annotations.RequiresBluetoothLocationPermission;
import android.bluetooth.annotations.RequiresBluetoothScanPermission;
import android.bluetooth.annotations.RequiresLegacyBluetoothAdminPermission;
import android.bluetooth.annotations.RequiresLegacyBluetoothPermission;
import android.bluetooth.le.BluetoothLeAdvertiser;
import android.bluetooth.le.BluetoothLeScanner;
import android.bluetooth.le.DistanceMeasurementManager;
import android.bluetooth.le.PeriodicAdvertisingManager;
import android.bluetooth.le.ScanCallback;
import android.bluetooth.le.ScanFilter;
import android.bluetooth.le.ScanRecord;
import android.bluetooth.le.ScanResult;
import android.bluetooth.le.ScanSettings;
import android.compat.annotation.UnsupportedAppUsage;
import android.content.AttributionSource;
import android.content.Context;
import android.content.pm.PackageManager;
import android.os.Binder;
import android.os.BluetoothServiceManager;
import android.os.Build;
import android.os.Bundle;
import android.os.Handler;
import android.os.IBinder;
import android.os.IpcDataCache;
import android.os.Looper;
import android.os.ParcelUuid;
import android.os.Process;
import android.os.RemoteException;
import android.sysprop.BluetoothProperties;
import android.util.Log;
import android.util.Pair;

import com.android.bluetooth.flags.Flags;
import com.android.internal.annotations.GuardedBy;
import com.android.modules.expresslog.Counter;

import java.io.IOException;
import java.lang.annotation.Retention;
import java.lang.annotation.RetentionPolicy;
import java.time.Duration;
import java.util.ArrayList;
import java.util.Arrays;
import java.util.Collections;
import java.util.HashMap;
import java.util.HashSet;
import java.util.List;
import java.util.Locale;
import java.util.Map;
import java.util.Set;
import java.util.UUID;
import java.util.WeakHashMap;
import java.util.concurrent.ConcurrentHashMap;
import java.util.concurrent.Executor;
import java.util.concurrent.locks.ReentrantReadWriteLock;
import java.lang.reflect.Method;
import java.lang.reflect.Constructor;
import java.lang.reflect.InvocationTargetException;
import java.util.function.BiFunction;
import java.util.function.Consumer;

/**
 * Represents the local device Bluetooth adapter. The {@link BluetoothAdapter} lets you perform
 * fundamental Bluetooth tasks, such as initiate device discovery, query a list of bonded (paired)
 * devices, instantiate a {@link BluetoothDevice} using a known MAC address, and create a {@link
 * BluetoothServerSocket} to listen for connection requests from other devices, and start a scan for
 * Bluetooth LE devices.
 *
 * <p>To get a {@link BluetoothAdapter} representing the local Bluetooth adapter, call the {@link
 * BluetoothManager#getAdapter} function on {@link BluetoothManager}. On JELLY_BEAN_MR1 and below
 * you will need to use the static {@link #getDefaultAdapter} method instead.
 *
 * <p>Fundamentally, this is your starting point for all Bluetooth actions. Once you have the local
 * adapter, you can get a set of {@link BluetoothDevice} objects representing all paired devices
 * with {@link #getBondedDevices()}; start device discovery with {@link #startDiscovery()}; or
 * create a {@link BluetoothServerSocket} to listen for incoming RFComm connection requests with
 * {@link #listenUsingRfcommWithServiceRecord(String, UUID)}; listen for incoming L2CAP
 * Connection-oriented Channels (CoC) connection requests with {@link #listenUsingL2capChannel()};
 * or start a scan for Bluetooth LE devices with {@link BluetoothLeScanner#startScan(ScanCallback)}
 * using the scanner from {@link #getBluetoothLeScanner()}.
 *
 * <p>This class is thread safe. <div class="special reference">
 *
 * <h3>Developer Guides</h3>
 *
 * <p>For more information about using Bluetooth, read the <a href=
 * "{@docRoot}guide/topics/connectivity/bluetooth.html">Bluetooth</a> developer guide. </div>
 *
 * @see BluetoothDevice
 * @see BluetoothServerSocket
 */
public final class BluetoothAdapter {
    private static final String TAG = BluetoothAdapter.class.getSimpleName();

    private static final String DESCRIPTOR = "android.bluetooth.BluetoothAdapter";
    private static final boolean DBG = true;
    private static final boolean VDBG = false;

    /**
     * Default MAC address reported to a client that does not have the {@link
     * android.Manifest.permission#LOCAL_MAC_ADDRESS} permission.
     *
     * @hide
     */
    public static final String DEFAULT_MAC_ADDRESS = "02:00:00:00:00:00";

    /**
     * Sentinel error value for this class. Guaranteed to not equal any other integer constant in
     * this class. Provided as a convenience for functions that require a sentinel error value, for
     * example:
     *
     * <p><code>Intent.getIntExtra(BluetoothAdapter.EXTRA_STATE,
     * BluetoothAdapter.ERROR)</code>
     */
    public static final int ERROR = Integer.MIN_VALUE;

    /**
     * Broadcast Action: The state of the local Bluetooth adapter has been changed.
     *
     * <p>For example, Bluetooth has been turned on or off.
     *
     * <p>Always contains the extra fields {@link #EXTRA_STATE} and {@link #EXTRA_PREVIOUS_STATE}
     * containing the new and old states respectively.
     */
    @RequiresLegacyBluetoothPermission
    @SdkConstant(SdkConstantType.BROADCAST_INTENT_ACTION)
    public static final String ACTION_STATE_CHANGED =
            "android.bluetooth.adapter.action.STATE_CHANGED";

    /**
     * Used as an int extra field in {@link #ACTION_STATE_CHANGED} intents to request the current
     * power state. Possible values are: {@link #STATE_OFF}, {@link #STATE_TURNING_ON}, {@link
     * #STATE_ON}, {@link #STATE_TURNING_OFF},
     */
    public static final String EXTRA_STATE = "android.bluetooth.adapter.extra.STATE";

    /**
     * Used as an int extra field in {@link #ACTION_STATE_CHANGED} intents to request the previous
     * power state. Possible values are: {@link #STATE_OFF}, {@link #STATE_TURNING_ON}, {@link
     * #STATE_ON}, {@link #STATE_TURNING_OFF}
     */
    public static final String EXTRA_PREVIOUS_STATE =
            "android.bluetooth.adapter.extra.PREVIOUS_STATE";

    /** @hide */
    @IntDef(
            prefix = {"STATE_"},
            value = {
                STATE_OFF,
                STATE_TURNING_ON,
                STATE_ON,
                STATE_TURNING_OFF,
                STATE_BLE_TURNING_ON,
                STATE_BLE_ON,
                STATE_BLE_TURNING_OFF
            })
    @Retention(RetentionPolicy.SOURCE)
    public @interface InternalAdapterState {}

    /** @hide */
    @IntDef(
            prefix = {"STATE_"},
            value = {
                STATE_OFF,
                STATE_TURNING_ON,
                STATE_ON,
                STATE_TURNING_OFF,
            })
    @Retention(RetentionPolicy.SOURCE)
    public @interface AdapterState {}

    /** Indicates the local Bluetooth adapter is off. */
    public static final int STATE_OFF = 10;

    /**
     * Indicates the local Bluetooth adapter is turning on. However local clients should wait for
     * {@link #STATE_ON} before attempting to use the adapter.
     */
    public static final int STATE_TURNING_ON = 11;

    /** Indicates the local Bluetooth adapter is on, and ready for use. */
    public static final int STATE_ON = 12;

    /**
     * Indicates the local Bluetooth adapter is turning off. Local clients should immediately
     * attempt graceful disconnection of any remote links.
     */
    public static final int STATE_TURNING_OFF = 13;

    /**
     * Indicates the local Bluetooth adapter is turning Bluetooth LE mode on.
     *
     * @hide
     */
    public static final int STATE_BLE_TURNING_ON = 14;

    /**
     * Indicates the local Bluetooth adapter is in LE only mode.
     *
     * @hide
     */
    @SystemApi public static final int STATE_BLE_ON = 15;

    /**
     * Indicates the local Bluetooth adapter is turning off LE only mode.
     *
     * @hide
     */
    public static final int STATE_BLE_TURNING_OFF = 16;

    /**
     * Used as an optional extra field for the {@link PendingIntent} provided to {@link
     * #startRfcommServer(String, UUID, PendingIntent)}. This is useful for when an application
     * registers multiple RFCOMM listeners, and needs a way to determine which service record the
     * incoming {@link BluetoothSocket} is using.
     *
     * @hide
     */
    @SystemApi
    @SuppressLint("ActionValue")
    public static final String EXTRA_RFCOMM_LISTENER_ID =
            "android.bluetooth.adapter.extra.RFCOMM_LISTENER_ID";

    /** @hide */
    @IntDef(
            value = {
                BluetoothStatusCodes.SUCCESS,
                BluetoothStatusCodes.ERROR_TIMEOUT,
                BluetoothStatusCodes.ERROR_PROFILE_SERVICE_NOT_BOUND,
                BluetoothStatusCodes.RFCOMM_LISTENER_START_FAILED_UUID_IN_USE,
                BluetoothStatusCodes.RFCOMM_LISTENER_OPERATION_FAILED_NO_MATCHING_SERVICE_RECORD,
                BluetoothStatusCodes.RFCOMM_LISTENER_OPERATION_FAILED_DIFFERENT_APP,
                BluetoothStatusCodes.RFCOMM_LISTENER_FAILED_TO_CREATE_SERVER_SOCKET,
                BluetoothStatusCodes.RFCOMM_LISTENER_FAILED_TO_CLOSE_SERVER_SOCKET,
                BluetoothStatusCodes.RFCOMM_LISTENER_NO_SOCKET_AVAILABLE,
            })
    @Retention(RetentionPolicy.SOURCE)
    public @interface RfcommListenerResult {}

    /**
     * Human-readable string helper for AdapterState and InternalAdapterState
     *
     * @hide
     */
    @SystemApi
    @RequiresNoPermission
    public static @NonNull String nameForState(@InternalAdapterState int state) {
        switch (state) {
            case STATE_OFF:
                return "OFF";
            case STATE_TURNING_ON:
                return "TURNING_ON";
            case STATE_ON:
                return "ON";
            case STATE_TURNING_OFF:
                return "TURNING_OFF";
            case STATE_BLE_TURNING_ON:
                return "BLE_TURNING_ON";
            case STATE_BLE_ON:
                return "BLE_ON";
            case STATE_BLE_TURNING_OFF:
                return "BLE_TURNING_OFF";
            default:
                return "?!?!? (" + state + ")";
        }
    }

    /**
     * Activity Action: Show a system activity that requests discoverable mode. This activity will
     * also request the user to turn on Bluetooth if it is not currently enabled.
     *
     * <p>Discoverable mode is equivalent to {@link #SCAN_MODE_CONNECTABLE_DISCOVERABLE}. It allows
     * remote devices to see this Bluetooth adapter when they perform a discovery.
     *
     * <p>For privacy, Android is not discoverable by default.
     *
     * <p>The sender of this Intent can optionally use extra field {@link
     * #EXTRA_DISCOVERABLE_DURATION} to request the duration of discoverability. Currently the
     * default duration is 120 seconds, and maximum duration is capped at 300 seconds for each
     * request.
     *
     * <p>Notification of the result of this activity is posted using the {@link
     * android.app.Activity#onActivityResult} callback. The <code>resultCode</code> will be the
     * duration (in seconds) of discoverability or {@link android.app.Activity#RESULT_CANCELED} if
     * the user rejected discoverability or an error has occurred.
     *
     * <p>Applications can also listen for {@link #ACTION_SCAN_MODE_CHANGED} for global notification
     * whenever the scan mode changes. For example, an application can be notified when the device
     * has ended discoverability.
     */
    @RequiresLegacyBluetoothPermission
    @RequiresBluetoothAdvertisePermission
    @RequiresPermission(BLUETOOTH_ADVERTISE)
    @SdkConstant(SdkConstantType.ACTIVITY_INTENT_ACTION)
    public static final String ACTION_REQUEST_DISCOVERABLE =
            "android.bluetooth.adapter.action.REQUEST_DISCOVERABLE";

    /**
     * Used as an optional int extra field in {@link #ACTION_REQUEST_DISCOVERABLE} intents to
     * request a specific duration for discoverability in seconds. The current default is 120
     * seconds, and requests over 300 seconds will be capped. These values could change.
     */
    public static final String EXTRA_DISCOVERABLE_DURATION =
            "android.bluetooth.adapter.extra.DISCOVERABLE_DURATION";

    /**
     * Activity Action: Show a system activity that allows the user to turn on Bluetooth.
     *
     * <p>This system activity will return once Bluetooth has completed turning on, or the user has
     * decided not to turn Bluetooth on.
     *
     * <p>Notification of the result of this activity is posted using the {@link
     * android.app.Activity#onActivityResult} callback. The <code>resultCode</code> will be {@link
     * android.app.Activity#RESULT_OK} if Bluetooth has been turned on or {@link
     * android.app.Activity#RESULT_CANCELED} if the user has rejected the request or an error has
     * occurred.
     *
     * <p>Applications can also listen for {@link #ACTION_STATE_CHANGED} for global notification
     * whenever Bluetooth is turned on or off.
     */
    @RequiresLegacyBluetoothPermission
    @RequiresBluetoothConnectPermission
    @RequiresPermission(BLUETOOTH_CONNECT)
    @SdkConstant(SdkConstantType.ACTIVITY_INTENT_ACTION)
    public static final String ACTION_REQUEST_ENABLE =
            "android.bluetooth.adapter.action.REQUEST_ENABLE";

    /**
     * Activity Action: Show a system activity that allows the user to turn off Bluetooth. This is
     * used only if permission review is enabled which is for apps targeting API less than 23
     * require a permission review before any of the app's components can run.
     *
     * <p>This system activity will return once Bluetooth has completed turning off, or the user has
     * decided not to turn Bluetooth off.
     *
     * <p>Notification of the result of this activity is posted using the {@link
     * android.app.Activity#onActivityResult} callback. The <code>resultCode</code> will be {@link
     * android.app.Activity#RESULT_OK} if Bluetooth has been turned off or {@link
     * android.app.Activity#RESULT_CANCELED} if the user has rejected the request or an error has
     * occurred.
     *
     * <p>Applications can also listen for {@link #ACTION_STATE_CHANGED} for global notification
     * whenever Bluetooth is turned on or off.
     *
     * @hide
     */
    @SystemApi
    @RequiresLegacyBluetoothPermission
    @RequiresBluetoothConnectPermission
    @RequiresPermission(BLUETOOTH_CONNECT)
    @SdkConstant(SdkConstantType.ACTIVITY_INTENT_ACTION)
    @SuppressLint("ActionValue")
    public static final String ACTION_REQUEST_DISABLE =
            "android.bluetooth.adapter.action.REQUEST_DISABLE";

    /**
     * Activity Action: Show a system activity that allows user to enable BLE scans even when
     * Bluetooth is turned off.
     *
     * <p>Notification of result of this activity is posted using {@link
     * android.app.Activity#onActivityResult}. The <code>resultCode</code> will be {@link
     * android.app.Activity#RESULT_OK} if BLE scan always available setting is turned on or {@link
     * android.app.Activity#RESULT_CANCELED} if the user has rejected the request or an error
     * occurred.
     *
     * @hide
     */
    @SystemApi
    @SdkConstant(SdkConstantType.ACTIVITY_INTENT_ACTION)
    public static final String ACTION_REQUEST_BLE_SCAN_ALWAYS_AVAILABLE =
            "android.bluetooth.adapter.action.REQUEST_BLE_SCAN_ALWAYS_AVAILABLE";

    /**
     * Broadcast Action: Indicates the Bluetooth scan mode of the local Adapter has changed.
     *
     * <p>Always contains the extra fields {@link #EXTRA_SCAN_MODE} and {@link
     * #EXTRA_PREVIOUS_SCAN_MODE} containing the new and old scan modes respectively.
     */
    @RequiresLegacyBluetoothPermission
    @RequiresBluetoothScanPermission
    @RequiresPermission(BLUETOOTH_SCAN)
    @SdkConstant(SdkConstantType.BROADCAST_INTENT_ACTION)
    public static final String ACTION_SCAN_MODE_CHANGED =
            "android.bluetooth.adapter.action.SCAN_MODE_CHANGED";

    /**
     * Used as an int extra field in {@link #ACTION_SCAN_MODE_CHANGED} intents to request the
     * current scan mode. Possible values are: {@link #SCAN_MODE_NONE}, {@link
     * #SCAN_MODE_CONNECTABLE}, {@link #SCAN_MODE_CONNECTABLE_DISCOVERABLE},
     */
    public static final String EXTRA_SCAN_MODE = "android.bluetooth.adapter.extra.SCAN_MODE";

    /**
     * Used as an int extra field in {@link #ACTION_SCAN_MODE_CHANGED} intents to request the
     * previous scan mode. Possible values are: {@link #SCAN_MODE_NONE}, {@link
     * #SCAN_MODE_CONNECTABLE}, {@link #SCAN_MODE_CONNECTABLE_DISCOVERABLE},
     */
    public static final String EXTRA_PREVIOUS_SCAN_MODE =
            "android.bluetooth.adapter.extra.PREVIOUS_SCAN_MODE";

    /** @hide */
    @IntDef(
            prefix = {"SCAN_"},
            value = {SCAN_MODE_NONE, SCAN_MODE_CONNECTABLE, SCAN_MODE_CONNECTABLE_DISCOVERABLE})
    @Retention(RetentionPolicy.SOURCE)
    public @interface ScanMode {}

    /** @hide */
    @IntDef(
            value = {
                BluetoothStatusCodes.SUCCESS,
                BluetoothStatusCodes.ERROR_UNKNOWN,
                BluetoothStatusCodes.ERROR_BLUETOOTH_NOT_ENABLED,
                BluetoothStatusCodes.ERROR_MISSING_BLUETOOTH_SCAN_PERMISSION
            })
    @Retention(RetentionPolicy.SOURCE)
    public @interface ScanModeStatusCode {}

    /**
     * Indicates that both inquiry scan and page scan are disabled on the local Bluetooth adapter.
     * Therefore this device is neither discoverable nor connectable from remote Bluetooth devices.
     */
    public static final int SCAN_MODE_NONE = 20;

    /**
     * Indicates that inquiry scan is disabled, but page scan is enabled on the local Bluetooth
     * adapter. Therefore this device is not discoverable from remote Bluetooth devices, but is
     * connectable from remote devices that have previously discovered this device.
     */
    public static final int SCAN_MODE_CONNECTABLE = 21;

    /**
     * Indicates that both inquiry scan and page scan are enabled on the local Bluetooth adapter.
     * Therefore this device is both discoverable and connectable from remote Bluetooth devices.
     */
    public static final int SCAN_MODE_CONNECTABLE_DISCOVERABLE = 23;

    /**
     * Used as parameter for {@link #setBluetoothHciSnoopLoggingMode}, indicates that the Bluetooth
     * HCI snoop logging should be disabled.
     *
     * @hide
     */
    @SystemApi public static final int BT_SNOOP_LOG_MODE_DISABLED = 0;

    /**
     * Used as parameter for {@link #setBluetoothHciSnoopLoggingMode}, indicates that the Bluetooth
     * HCI snoop logging should be enabled without collecting potential Personally Identifiable
     * Information and packet data.
     *
     * <p>See {@link #BT_SNOOP_LOG_MODE_FULL} to enable logging of all information available.
     *
     * @hide
     */
    @SystemApi public static final int BT_SNOOP_LOG_MODE_FILTERED = 1;

    /**
     * Used as parameter for {@link #setBluetoothHciSnoopLoggingMode}, indicates that the Bluetooth
     * HCI snoop logging should be enabled.
     *
     * <p>See {@link #BT_SNOOP_LOG_MODE_FILTERED} to enable logging with filtered information.
     *
     * @hide
     */
    @SystemApi public static final int BT_SNOOP_LOG_MODE_FULL = 2;

    /** @hide */
    @IntDef(
            value = {
                BT_SNOOP_LOG_MODE_DISABLED,
                BT_SNOOP_LOG_MODE_FILTERED,
                BT_SNOOP_LOG_MODE_FULL
            })
    @Retention(RetentionPolicy.SOURCE)
    public @interface BluetoothSnoopLogMode {}

    /** @hide */
    @IntDef(
            value = {
                BluetoothStatusCodes.SUCCESS,
                BluetoothStatusCodes.ERROR_UNKNOWN,
            })
    @Retention(RetentionPolicy.SOURCE)
    public @interface SetSnoopLogModeStatusCode {}

    /** @hide */
    @IntDef(
            prefix = "ACTIVE_DEVICE_",
            value = {ACTIVE_DEVICE_AUDIO, ACTIVE_DEVICE_PHONE_CALL, ACTIVE_DEVICE_ALL})
    @Retention(RetentionPolicy.SOURCE)
    public @interface ActiveDeviceUse {}

    /**
     * Use the specified device for audio (a2dp and hearing aid profile)
     *
     * @hide
     */
    @SystemApi public static final int ACTIVE_DEVICE_AUDIO = 0;

    /**
     * Use the specified device for phone calls (headset profile and hearing aid profile)
     *
     * @hide
     */
    @SystemApi public static final int ACTIVE_DEVICE_PHONE_CALL = 1;

    /**
     * Use the specified device for a2dp, hearing aid profile, and headset profile
     *
     * @hide
     */
    @SystemApi public static final int ACTIVE_DEVICE_ALL = 2;

    /** @hide */
    @IntDef({BluetoothProfile.HEADSET, BluetoothProfile.A2DP, BluetoothProfile.HEARING_AID})
    @Retention(RetentionPolicy.SOURCE)
    public @interface ActiveDeviceProfile {}

    /**
     * Broadcast Action: The local Bluetooth adapter has started the remote device discovery
     * process.
     *
     * <p>This usually involves an inquiry scan of about 12 seconds, followed by a page scan of each
     * new device to retrieve its Bluetooth name.
     *
     * <p>Register for {@link BluetoothDevice#ACTION_FOUND} to be notified as remote Bluetooth
     * devices are found.
     *
     * <p>Device discovery is a heavyweight procedure. New connections to remote Bluetooth devices
     * should not be attempted while discovery is in progress, and existing connections will
     * experience limited bandwidth and high latency. Use {@link #cancelDiscovery()} to cancel an
     * ongoing discovery.
     */
    @RequiresLegacyBluetoothPermission
    @RequiresBluetoothScanPermission
    @RequiresPermission(BLUETOOTH_SCAN)
    @SdkConstant(SdkConstantType.BROADCAST_INTENT_ACTION)
    public static final String ACTION_DISCOVERY_STARTED =
            "android.bluetooth.adapter.action.DISCOVERY_STARTED";

    /** Broadcast Action: The local Bluetooth adapter has finished the device discovery process. */
    @RequiresLegacyBluetoothPermission
    @RequiresBluetoothScanPermission
    @RequiresPermission(BLUETOOTH_SCAN)
    @SdkConstant(SdkConstantType.BROADCAST_INTENT_ACTION)
    public static final String ACTION_DISCOVERY_FINISHED =
            "android.bluetooth.adapter.action.DISCOVERY_FINISHED";

    /**
     * Broadcast Action: The local Bluetooth adapter has changed its friendly Bluetooth name.
     *
     * <p>This name is visible to remote Bluetooth devices.
     *
     * <p>Always contains the extra field {@link #EXTRA_LOCAL_NAME} containing the name.
     */
    @RequiresLegacyBluetoothPermission
    @RequiresBluetoothConnectPermission
    @RequiresPermission(BLUETOOTH_CONNECT)
    @SdkConstant(SdkConstantType.BROADCAST_INTENT_ACTION)
    public static final String ACTION_LOCAL_NAME_CHANGED =
            "android.bluetooth.adapter.action.LOCAL_NAME_CHANGED";

    /**
     * Used as a String extra field in {@link #ACTION_LOCAL_NAME_CHANGED} intents to request the
     * local Bluetooth name.
     */
    public static final String EXTRA_LOCAL_NAME = "android.bluetooth.adapter.extra.LOCAL_NAME";

    /**
     * Intent used to broadcast the change in connection state of the local Bluetooth adapter to a
     * profile of the remote device. When the adapter is not connected to any profiles of any remote
     * devices and it attempts a connection to a profile this intent will be sent. Once connected,
     * this intent will not be sent for any more connection attempts to any profiles of any remote
     * device. When the adapter disconnects from the last profile its connected to of any remote
     * device, this intent will be sent.
     *
     * <p>This intent is useful for applications that are only concerned about whether the local
     * adapter is connected to any profile of any device and are not really concerned about which
     * profile. For example, an application which displays an icon to display whether Bluetooth is
     * connected or not can use this intent.
     *
     * <p>This intent will have 3 extras: {@link #EXTRA_CONNECTION_STATE} - The current connection
     * state. {@link #EXTRA_PREVIOUS_CONNECTION_STATE}- The previous connection state. {@link
     * BluetoothDevice#EXTRA_DEVICE} - The remote device.
     *
     * <p>{@link #EXTRA_CONNECTION_STATE} or {@link #EXTRA_PREVIOUS_CONNECTION_STATE} can be any of
     * {@link #STATE_DISCONNECTED}, {@link #STATE_CONNECTING}, {@link #STATE_CONNECTED}, {@link
     * #STATE_DISCONNECTING}.
     */
    @RequiresLegacyBluetoothPermission
    @RequiresBluetoothConnectPermission
    @RequiresPermission(BLUETOOTH_CONNECT)
    @SdkConstant(SdkConstantType.BROADCAST_INTENT_ACTION)
    public static final String ACTION_CONNECTION_STATE_CHANGED =
            "android.bluetooth.adapter.action.CONNECTION_STATE_CHANGED";

    /**
     * Extra used by {@link #ACTION_CONNECTION_STATE_CHANGED}
     *
     * <p>This extra represents the current connection state.
     */
    public static final String EXTRA_CONNECTION_STATE =
            "android.bluetooth.adapter.extra.CONNECTION_STATE";

    /**
     * Extra used by {@link #ACTION_CONNECTION_STATE_CHANGED}
     *
     * <p>This extra represents the previous connection state.
     */
    public static final String EXTRA_PREVIOUS_CONNECTION_STATE =
            "android.bluetooth.adapter.extra.PREVIOUS_CONNECTION_STATE";

    /**
     * Broadcast Action: The Bluetooth adapter state has changed in LE only mode.
     *
     * @hide
     */
    @SdkConstant(SdkConstantType.BROADCAST_INTENT_ACTION)
    @SystemApi
    public static final String ACTION_BLE_STATE_CHANGED =
            "android.bluetooth.adapter.action.BLE_STATE_CHANGED";

    /**
     * Intent used to broadcast the change in the Bluetooth address of the local Bluetooth adapter.
     *
     * <p>Always contains the extra field {@link #EXTRA_BLUETOOTH_ADDRESS} containing the Bluetooth
     * address.
     *
     * <p>Note: only system level processes are allowed to send this defined broadcast.
     *
     * @hide
     */
    @RequiresBluetoothConnectPermission
    @RequiresPermission(BLUETOOTH_CONNECT)
    @SdkConstant(SdkConstantType.BROADCAST_INTENT_ACTION)
    public static final String ACTION_BLUETOOTH_ADDRESS_CHANGED =
            "android.bluetooth.adapter.action.BLUETOOTH_ADDRESS_CHANGED";

    /**
     * Used as a String extra field in {@link #ACTION_BLUETOOTH_ADDRESS_CHANGED} intent to store the
     * local Bluetooth address.
     *
     * @hide
     */
    public static final String EXTRA_BLUETOOTH_ADDRESS =
            "android.bluetooth.adapter.extra.BLUETOOTH_ADDRESS";

    /**
     * Broadcast Action: The notifys Bluetooth ACL connected event. This will be by BLE Always on
     * enabled application to know the ACL_CONNECTED event when Bluetooth state in STATE_BLE_ON.
     * This denotes GATT connection as Bluetooth LE is the only feature available in STATE_BLE_ON
     *
     * <p>This is counterpart of {@link BluetoothDevice#ACTION_ACL_CONNECTED} which works in
     * Bluetooth state STATE_ON
     *
     * @hide
     */
    @RequiresBluetoothConnectPermission
    @RequiresPermission(BLUETOOTH_CONNECT)
    @SdkConstant(SdkConstantType.BROADCAST_INTENT_ACTION)
    public static final String ACTION_BLE_ACL_CONNECTED =
            "android.bluetooth.adapter.action.BLE_ACL_CONNECTED";

    /**
     * Broadcast Action: The notifys Bluetooth ACL connected event. This will be by BLE Always on
     * enabled application to know the ACL_DISCONNECTED event when Bluetooth state in STATE_BLE_ON.
     * This denotes GATT disconnection as Bluetooth LE is the only feature available in STATE_BLE_ON
     *
     * <p>This is counterpart of {@link BluetoothDevice#ACTION_ACL_DISCONNECTED} which works in
     * Bluetooth state STATE_ON
     *
     * @hide
     */
    @RequiresBluetoothConnectPermission
    @RequiresPermission(BLUETOOTH_CONNECT)
    @SdkConstant(SdkConstantType.BROADCAST_INTENT_ACTION)
    public static final String ACTION_BLE_ACL_DISCONNECTED =
            "android.bluetooth.adapter.action.BLE_ACL_DISCONNECTED";

    /** The profile is in disconnected state */
    public static final int STATE_DISCONNECTED =
            0; // BluetoothProtoEnums.CONNECTION_STATE_DISCONNECTED;

    /** The profile is in connecting state */
    public static final int STATE_CONNECTING =
            1; // BluetoothProtoEnums.CONNECTION_STATE_CONNECTING;

    /** The profile is in connected state */
    public static final int STATE_CONNECTED = 2; // BluetoothProtoEnums.CONNECTION_STATE_CONNECTED;

    /** The profile is in disconnecting state */
    public static final int STATE_DISCONNECTING =
            3; // BluetoothProtoEnums.CONNECTION_STATE_DISCONNECTING;

    /** @hide */
    @Retention(RetentionPolicy.SOURCE)
    @IntDef(
            prefix = {"STATE_"},
            value = {
                STATE_DISCONNECTED,
                STATE_CONNECTING,
                STATE_CONNECTED,
                STATE_DISCONNECTING,
            })
    public @interface ConnectionState {}

    /**
     * Broadcast Action: The AutoOn feature state has been changed for one user
     *
     * <p>Always contains the extra fields {@link #EXTRA_AUTO_ON_STATE}
     *
     * @hide
     */
    @SystemApi
    @RequiresPermission(BLUETOOTH_PRIVILEGED)
    @SdkConstant(SdkConstantType.BROADCAST_INTENT_ACTION)
    @BroadcastBehavior(registeredOnly = true, protectedBroadcast = true)
    public static final String ACTION_AUTO_ON_STATE_CHANGED =
            "android.bluetooth.action.AUTO_ON_STATE_CHANGED";

    /**
     * Used as an int extra field in {@link #ACTION_AUTO_ON_STATE_CHANGED} intents.
     *
     * <p>Possible values are: {@link #AUTO_ON_STATE_DISABLED}, {@link #AUTO_ON_STATE_ENABLED}
     *
     * @hide
     */
    @SystemApi
    public static final String EXTRA_AUTO_ON_STATE = "android.bluetooth.extra.AUTO_ON_STATE";

    /**
     * Indicates the AutoOn feature is OFF.
     *
     * @hide
     */
    @SystemApi
    public static final int AUTO_ON_STATE_DISABLED = 1;

    /**
     * Indicates the AutoOn feature is ON.
     *
     * @hide
     */
    @SystemApi
    public static final int AUTO_ON_STATE_ENABLED = 2;

    /**
     * Audio mode representing output only.
     *
     * @hide
     */
    @SystemApi public static final String AUDIO_MODE_OUTPUT_ONLY = "audio_mode_output_only";

    /**
     * Audio mode representing both output and microphone input.
     *
     * @hide
     */
    @SystemApi public static final String AUDIO_MODE_DUPLEX = "audio_mode_duplex";

    /** @hide */
    public static final String BLUETOOTH_MANAGER_SERVICE = "bluetooth_manager";

    private final IBinder mToken = new Binder(DESCRIPTOR);

    /**
     * When creating a ServerSocket using listenUsingRfcommOn() or listenUsingL2capOn() use
     * SOCKET_CHANNEL_AUTO_STATIC to create a ServerSocket that auto assigns a channel number to the
     * first bluetooth socket. The channel number assigned to this first Bluetooth Socket will be
     * stored in the ServerSocket, and reused for subsequent Bluetooth sockets.
     *
     * @hide
     */
    public static final int SOCKET_CHANNEL_AUTO_STATIC_NO_SDP = -2;

    /** @hide */
    public static final Map<Integer, BiFunction<Context, BluetoothAdapter, BluetoothProfile>>
            PROFILE_CONSTRUCTORS =
                    Map.ofEntries(
                            Map.entry(BluetoothProfile.HEADSET, BluetoothHeadset::new),
                            Map.entry(BluetoothProfile.A2DP, BluetoothA2dp::new),
                            Map.entry(BluetoothProfile.A2DP_SINK, BluetoothA2dpSink::new),
                            Map.entry(
                                    BluetoothProfile.AVRCP_CONTROLLER,
                                    BluetoothAvrcpController::new),
                            Map.entry(BluetoothProfile.HID_HOST, BluetoothHidHost::new),
                            Map.entry(BluetoothProfile.PAN, BluetoothPan::new),
                            Map.entry(BluetoothProfile.PBAP, BluetoothPbap::new),
                            Map.entry(BluetoothProfile.MAP, BluetoothMap::new),
                            Map.entry(BluetoothProfile.HEADSET_CLIENT, BluetoothHeadsetClient::new),
                            Map.entry(BluetoothProfile.SAP, BluetoothSap::new),
                            Map.entry(BluetoothProfile.PBAP_CLIENT, BluetoothPbapClient::new),
                            Map.entry(BluetoothProfile.MAP_CLIENT, BluetoothMapClient::new),
                            Map.entry(BluetoothProfile.HID_DEVICE, BluetoothHidDevice::new),
                            Map.entry(BluetoothProfile.HAP_CLIENT, BluetoothHapClient::new),
                            Map.entry(BluetoothProfile.HEARING_AID, BluetoothHearingAid::new),
                            Map.entry(BluetoothProfile.LE_AUDIO, BluetoothLeAudio::new),
                            Map.entry(
                                    BluetoothProfile.LE_AUDIO_BROADCAST, BluetoothLeBroadcast::new),
                            Map.entry(BluetoothProfile.VOLUME_CONTROL, BluetoothVolumeControl::new),
                            Map.entry(
                                    BluetoothProfile.CSIP_SET_COORDINATOR,
                                    BluetoothCsipSetCoordinator::new),
                            Map.entry(
                                    BluetoothProfile.LE_CALL_CONTROL, BluetoothLeCallControl::new),
                            Map.entry(
                                    BluetoothProfile.LE_AUDIO_BROADCAST_ASSISTANT,
                                    BluetoothLeBroadcastAssistant::new));

    private static final int ADDRESS_LENGTH = 17;

    /** Lazily initialized singleton. Guaranteed final after first object constructed. */
    private static BluetoothAdapter sAdapter;

    private BluetoothLeScanner mBluetoothLeScanner;
    private BluetoothLeAdvertiser mBluetoothLeAdvertiser;
    private PeriodicAdvertisingManager mPeriodicAdvertisingManager;
    private DistanceMeasurementManager mDistanceMeasurementManager;

    private final IBluetoothManager mManagerService;
    private final AttributionSource mAttributionSource;

    // Yeah, keeping both mService and sService isn't pretty, but it's too late
    // in the current release for a major refactoring, so we leave them both
    // intact until this can be cleaned up in a future release

    @UnsupportedAppUsage
    @GuardedBy("mServiceLock")
    private IBluetooth mService;

    private static final ReentrantReadWriteLock sServiceLock = new ReentrantReadWriteLock();
    private final ReentrantReadWriteLock mServiceLock = new ReentrantReadWriteLock();

    @GuardedBy("sServiceLock")
    private static boolean sServiceRegistered;

    @GuardedBy("sServiceLock")
    private static IBluetooth sService;

    private final Object mLock = new Object();
    private final Map<LeScanCallback, ScanCallback> mLeScanClients = new HashMap<>();
    private final Map<BluetoothDevice, List<Pair<OnMetadataChangedListener, Executor>>>
            mMetadataListeners = new HashMap<>();

    private static final class ProfileConnection {
        private final int mProfile;
        private final BluetoothProfile.ServiceListener mListener;
        private final Executor mExecutor;

        @GuardedBy("BluetoothAdapter.sProfileLock")
        boolean mConnected = false;

        ProfileConnection(
                int profile, BluetoothProfile.ServiceListener listener, Executor executor) {
            mProfile = profile;
            mListener = listener;
            mExecutor = executor;
        }

        @GuardedBy("BluetoothAdapter.sProfileLock")
        void connect(BluetoothProfile proxy, IBinder binder) {
            Log.d(TAG, getProfileName(mProfile) + " connected");
            mConnected = true;
            proxy.onServiceConnected(binder);
            executeFromBinder(mExecutor, () -> mListener.onServiceConnected(mProfile, proxy));
        }

        @GuardedBy("BluetoothAdapter.sProfileLock")
        void disconnect(BluetoothProfile proxy) {
            Log.d(TAG, getProfileName(mProfile) + " disconnected");
            mConnected = false;
            proxy.onServiceDisconnected();
            executeFromBinder(mExecutor, () -> mListener.onServiceDisconnected(mProfile));
        }
    }

    private static final Object sProfileLock = new Object();

    @GuardedBy("sProfileLock")
    private final Map<BluetoothProfile, ProfileConnection> mProfileConnections =
            new ConcurrentHashMap<>();

    private final Handler mMainHandler = new Handler(Looper.getMainLooper());

    /**
     * Bluetooth metadata listener. Overrides the default BluetoothMetadataListener implementation.
     */
    private final IBluetoothMetadataListener mBluetoothMetadataListener =
            new IBluetoothMetadataListener.Stub() {
                @Override
                @RequiresNoPermission
                public void onMetadataChanged(BluetoothDevice device, int key, byte[] value) {
                    Attributable.setAttributionSource(device, mAttributionSource);
                    synchronized (mMetadataListeners) {
                        if (!mMetadataListeners.containsKey(device)) {
                            return;
                        }
                        List<Pair<OnMetadataChangedListener, Executor>> list =
                                mMetadataListeners.get(device);
                        for (Pair<OnMetadataChangedListener, Executor> pair : list) {
                            OnMetadataChangedListener listener = pair.first;
                            Executor executor = pair.second;
                            executeFromBinder(
                                    executor,
                                    () -> {
                                        listener.onMetadataChanged(device, key, value);
                                    });
                        }
                    }
                }
            };

    /** @hide */
    @IntDef(
            value = {
                BluetoothStatusCodes.ERROR_UNKNOWN,
                BluetoothStatusCodes.FEATURE_NOT_SUPPORTED,
                BluetoothStatusCodes.ERROR_PROFILE_SERVICE_NOT_BOUND,
            })
    @Retention(RetentionPolicy.SOURCE)
    public @interface BluetoothActivityEnergyInfoCallbackError {}

    /**
     * Interface for Bluetooth activity energy info callback. Should be implemented by applications
     * and set when calling {@link #requestControllerActivityEnergyInfo}.
     *
     * @hide
     */
    @SystemApi
    public interface OnBluetoothActivityEnergyInfoCallback {
        /**
         * Called when Bluetooth activity energy info is available. Note: this callback is triggered
         * at most once for each call to {@link #requestControllerActivityEnergyInfo}.
         *
         * @param info the latest {@link BluetoothActivityEnergyInfo}
         */
        void onBluetoothActivityEnergyInfoAvailable(@NonNull BluetoothActivityEnergyInfo info);

        /**
         * Called when the latest {@link BluetoothActivityEnergyInfo} can't be retrieved. The reason
         * of the failure is indicated by the {@link BluetoothStatusCodes} passed as an argument to
         * this method. Note: this callback is triggered at most once for each call to {@link
         * #requestControllerActivityEnergyInfo}.
         *
         * @param error code indicating the reason for the failure
         */
        void onBluetoothActivityEnergyInfoError(
                @BluetoothActivityEnergyInfoCallbackError int error);
    }

    private static class OnBluetoothActivityEnergyInfoProxy
            extends IBluetoothActivityEnergyInfoListener.Stub {
        private final Object mLock = new Object();

        @Nullable
        @GuardedBy("mLock")
        private Executor mExecutor;

        @Nullable
        @GuardedBy("mLock")
        private OnBluetoothActivityEnergyInfoCallback mCallback;

        OnBluetoothActivityEnergyInfoProxy(
                Executor executor, OnBluetoothActivityEnergyInfoCallback callback) {
            mExecutor = executor;
            mCallback = callback;
        }

        @Override
        @RequiresNoPermission
        public void onBluetoothActivityEnergyInfoAvailable(BluetoothActivityEnergyInfo info) {
            Executor executor;
            OnBluetoothActivityEnergyInfoCallback callback;
            synchronized (mLock) {
                if (mExecutor == null || mCallback == null) {
                    return;
                }
                executor = mExecutor;
                callback = mCallback;
                mExecutor = null;
                mCallback = null;
            }
            if (info == null) {
                executeFromBinder(
                        executor,
                        () -> callback.onBluetoothActivityEnergyInfoError(FEATURE_NOT_SUPPORTED));
            } else {
                executeFromBinder(
                        executor, () -> callback.onBluetoothActivityEnergyInfoAvailable(info));
            }
        }

        /** Framework only method that is called when the service can't be reached. */
        @RequiresNoPermission
        public void onError(int errorCode) {
            Executor executor;
            OnBluetoothActivityEnergyInfoCallback callback;
            synchronized (mLock) {
                if (mExecutor == null || mCallback == null) {
                    return;
                }
                executor = mExecutor;
                callback = mCallback;
                mExecutor = null;
                mCallback = null;
            }
            executeFromBinder(
                    executor, () -> callback.onBluetoothActivityEnergyInfoError(errorCode));
        }
    }

    /**
     * Get a handle to the default local Bluetooth adapter.
     *
     * <p>Currently Android only supports one Bluetooth adapter, but the API could be extended to
     * support more. This will always return the default adapter.
     *
     * @return the default local adapter, or null if Bluetooth is not supported on this hardware
     *     platform
     * @deprecated this method will continue to work, but developers are strongly encouraged to
     *     migrate to using {@link BluetoothManager#getAdapter()}, since that approach enables
     *     support for {@link Context#createAttributionContext}.
     */
    @Deprecated
    @RequiresNoPermission
    public static synchronized BluetoothAdapter getDefaultAdapter() {
        if (sAdapter == null) {
            sAdapter = createAdapter(AttributionSource.myAttributionSource());
        }
        return sAdapter;
    }

    /** @hide */
    public static BluetoothAdapter createAdapter(AttributionSource attributionSource) {
        BluetoothServiceManager manager =
                BluetoothFrameworkInitializer.getBluetoothServiceManager();
        if (manager == null) {
            Log.e(TAG, "BluetoothServiceManager is null");
            return null;
        }
        IBluetoothManager service =
                IBluetoothManager.Stub.asInterface(
                        manager.getBluetoothManagerServiceRegisterer().get());
        if (service != null) {
            return new BluetoothAdapter(service, attributionSource);
        } else {
            Log.e(TAG, "Bluetooth service is null");
            return null;
        }
    }

    /** Use {@link #getDefaultAdapter} to get the BluetoothAdapter instance. */
    BluetoothAdapter(IBluetoothManager managerService, AttributionSource attributionSource) {
        mManagerService = requireNonNull(managerService);
        mAttributionSource = requireNonNull(attributionSource);

        mQualityCallbackWrapper =
                new CallbackWrapper<>(
                        this::registerBluetoothQualityReportCallbackFn,
                        this::unregisterBluetoothQualityReportCallbackFn);
        mAudioProfilesCallbackWrapper =
                new CallbackWrapper<>(
                        this::registerAudioProfilesCallbackFn,
                        this::unregisterAudioProfilesCallbackFn);
        mBluetoothConnectionCallbackWrapper =
                new CallbackWrapper<>(
                        this::registerBluetoothConnectionCallbackFn,
                        this::unregisterBluetoothConnectionCallbackFn);

        mServiceLock.writeLock().lock();
        try {
            mService = registerBluetoothManagerCallback(mManagerCallback);
        } finally {
            mServiceLock.writeLock().unlock();
        }
    }

    /**
     * Get a {@link BluetoothDevice} object for the given Bluetooth hardware address.
     *
     * <p>Valid Bluetooth hardware addresses must be upper case, in big endian byte order, and in a
     * format such as "00:11:22:33:AA:BB". The helper {@link #checkBluetoothAddress} is available to
     * validate a Bluetooth address.
     *
     * <p>A {@link BluetoothDevice} will always be returned for a valid hardware address, even if
     * this adapter has never seen that device.
     *
     * @param address valid Bluetooth MAC address
     * @throws IllegalArgumentException if address is invalid
     */
    @RequiresNoPermission
    public BluetoothDevice getRemoteDevice(String address) {
        //android.util.SeempLog.record(62);
        final BluetoothDevice res = new BluetoothDevice(address);
        res.setAttributionSource(mAttributionSource);
        return res;
    }

    /**
     * Get a {@link BluetoothDevice} object for the given Bluetooth hardware address and
     * addressType.
     *
     * <p>Valid Bluetooth hardware addresses must be upper case, in big endian byte order, and in a
     * format such as "00:11:22:33:AA:BB". The helper {@link #checkBluetoothAddress} is available to
     * validate a Bluetooth address.
     *
     * <p>A {@link BluetoothDevice} will always be returned for a valid hardware address and type,
     * even if this adapter has never seen that device.
     *
     * @param address valid Bluetooth MAC address
     * @param addressType Bluetooth address type
     * @throws IllegalArgumentException if address is invalid
     */
    @RequiresNoPermission
    @NonNull
    public BluetoothDevice getRemoteLeDevice(
            @NonNull String address, @AddressType int addressType) {
        final BluetoothDevice res = new BluetoothDevice(address, addressType);
        res.setAttributionSource(mAttributionSource);
        return res;
    }

    /**
     * Get a {@link BluetoothDevice} object for the given Bluetooth hardware address.
     *
     * <p>Valid Bluetooth hardware addresses must be 6 bytes. This method expects the address in
     * network byte order (MSB first).
     *
     * <p>A {@link BluetoothDevice} will always be returned for a valid hardware address, even if
     * this adapter has never seen that device.
     *
     * @param address Bluetooth MAC address (6 bytes)
     * @throws IllegalArgumentException if address is invalid
     */
    @RequiresNoPermission
    public BluetoothDevice getRemoteDevice(byte[] address) {
        //android.util.SeempLog.record(62);
        if (address == null || address.length != 6) {
            throw new IllegalArgumentException("Bluetooth address must have 6 bytes");
        }
        final BluetoothDevice res =
                new BluetoothDevice(
                        String.format(
                                Locale.US,
                                "%02X:%02X:%02X:%02X:%02X:%02X",
                                address[0],
                                address[1],
                                address[2],
                                address[3],
                                address[4],
                                address[5]));
        res.setAttributionSource(mAttributionSource);
        return res;
    }

    /**
     * Returns a {@link BluetoothLeAdvertiser} object for Bluetooth LE Advertising operations. Will
     * return null if Bluetooth is turned off or if Bluetooth LE Advertising is not supported on
     * this device.
     *
     * <p>Use {@link #isMultipleAdvertisementSupported()} to check whether LE Advertising is
     * supported on this device before calling this method.
     */
    @RequiresNoPermission
    public BluetoothLeAdvertiser getBluetoothLeAdvertiser() {
        if (!getLeAccess()) {
            return null;
        }
        synchronized (mLock) {
            if (mBluetoothLeAdvertiser == null) {
                mBluetoothLeAdvertiser = new BluetoothLeAdvertiser(this);
            }
            return mBluetoothLeAdvertiser;
        }
    }

    /**
     * Returns a {@link PeriodicAdvertisingManager} object for Bluetooth LE Periodic Advertising
     * operations. Will return null if Bluetooth is turned off or if Bluetooth LE Periodic
     * Advertising is not supported on this device.
     *
     * <p>Use {@link #isLePeriodicAdvertisingSupported()} to check whether LE Periodic Advertising
     * is supported on this device before calling this method.
     *
     * @hide
     */
    @RequiresNoPermission
    public PeriodicAdvertisingManager getPeriodicAdvertisingManager() {
        if (!getLeAccess()) {
            return null;
        }

        if (!isLePeriodicAdvertisingSupported()) {
            return null;
        }

        synchronized (mLock) {
            if (mPeriodicAdvertisingManager == null) {
                mPeriodicAdvertisingManager = new PeriodicAdvertisingManager(this);
            }
            return mPeriodicAdvertisingManager;
        }
    }

    /** Returns a {@link BluetoothLeScanner} object for Bluetooth LE scan operations. */
    @RequiresNoPermission
    public BluetoothLeScanner getBluetoothLeScanner() {
        if (!getLeAccess()) {
            return null;
        }
        synchronized (mLock) {
            if (mBluetoothLeScanner == null) {
                mBluetoothLeScanner = new BluetoothLeScanner(this);
            }
            return mBluetoothLeScanner;
        }
    }

    /**
     * Get a {@link DistanceMeasurementManager} object for distance measurement operations.
     *
     * <p>Use {@link #isDistanceMeasurementSupported()} to check whether distance measurement is
     * supported on this device before calling this method.
     *
     * @return a new instance of {@link DistanceMeasurementManager}, or {@code null} if Bluetooth is
     *     turned off
     * @throws UnsupportedOperationException if distance measurement is not supported on this device
     * @hide
     */
    @SystemApi
    @RequiresBluetoothConnectPermission
    @RequiresPermission(allOf = {BLUETOOTH_CONNECT, BLUETOOTH_PRIVILEGED})
    public @Nullable DistanceMeasurementManager getDistanceMeasurementManager() {
        if (!getLeAccess()) {
            return null;
        }

        if (isDistanceMeasurementSupported() != BluetoothStatusCodes.FEATURE_SUPPORTED) {
            throw new UnsupportedOperationException("Distance measurement is unsupported");
        }

        synchronized (mLock) {
            if (mDistanceMeasurementManager == null) {
                mDistanceMeasurementManager = new DistanceMeasurementManager(this);
            }
            return mDistanceMeasurementManager;
        }
    }

    /**
     * Return true if Bluetooth is currently enabled and ready for use.
     *
     * <p>Equivalent to: <code>getBluetoothState() == STATE_ON</code>
     *
     * @return true if the local adapter is turned on
     */
    @RequiresLegacyBluetoothPermission
    @RequiresNoPermission
    public boolean isEnabled() {
        return getState() == BluetoothAdapter.STATE_ON;
    }

    /**
     * Return true if Bluetooth LE(Always BLE On feature) is currently enabled and ready for use
     *
     * <p>This returns true if current state is either STATE_ON or STATE_BLE_ON
     *
     * @return true if the local Bluetooth LE adapter is turned on
     * @hide
     */
    @SystemApi
    @RequiresNoPermission
    public boolean isLeEnabled() {
        final int state = getLeState();
        if (DBG) {
            Log.d(TAG, "isLeEnabled(): " + BluetoothAdapter.nameForState(state));
        }
        return (state == BluetoothAdapter.STATE_ON
                || state == BluetoothAdapter.STATE_BLE_ON
                || state == BluetoothAdapter.STATE_TURNING_ON
                || state == BluetoothAdapter.STATE_TURNING_OFF);
    }

    /**
     * Turns off Bluetooth LE which was earlier turned on by calling enableBLE().
     *
     * <p>If the internal Adapter state is STATE_BLE_ON, this would trigger the transition to
     * STATE_OFF and completely shut-down Bluetooth
     *
     * <p>If the Adapter state is STATE_ON, This would unregister the existence of special Bluetooth
     * LE application and hence the further turning off of Bluetooth from UI would ensure the
     * complete turn-off of Bluetooth rather than staying back BLE only state
     *
     * <p>This is an asynchronous call: it will return immediately, and clients should listen for
     * {@link #ACTION_BLE_STATE_CHANGED} to be notified of subsequent adapter state changes If this
     * call returns true, then the adapter state will immediately transition from {@link #STATE_ON}
     * to {@link #STATE_TURNING_OFF}, and some time later transition to either {@link #STATE_BLE_ON}
     * or {@link #STATE_OFF} based on the existence of the further Always BLE ON enabled
     * applications If this call returns false then there was an immediate problem that will prevent
     * the QAdapter from being turned off - such as the QAadapter already being turned off.
     *
     * @return true to indicate success, or false on immediate error
     * @hide
     */
    @SystemApi
    @RequiresBluetoothConnectPermission
    @RequiresPermission(BLUETOOTH_CONNECT)
    public boolean disableBLE() {
        if (!isBleScanAlwaysAvailable()) {
            return false;
        }
        try {
            return mManagerService.disableBle(mAttributionSource, mToken);
        } catch (RemoteException e) {
            throw e.rethrowFromSystemServer();
        }
    }

    /**
     * Applications who want to only use Bluetooth Low Energy (BLE) can call enableBLE.
     *
     * <p>enableBLE registers the existence of an app using only LE functions.
     *
     * <p>enableBLE may enable Bluetooth to an LE only mode so that an app can use LE related
     * features (BluetoothGatt or BluetoothGattServer classes)
     *
     * <p>If the user disables Bluetooth while an app is registered to use LE only features,
     * Bluetooth will remain on in LE only mode for the app.
     *
     * <p>When Bluetooth is in LE only mode, it is not shown as ON to the UI.
     *
     * <p>This is an asynchronous call: it returns immediately, and clients should listen for {@link
     * #ACTION_BLE_STATE_CHANGED} to be notified of adapter state changes.
     *
     * <p>If this call returns * true, then the adapter state is either in a mode where LE is
     * available, or will transition from {@link #STATE_OFF} to {@link #STATE_BLE_TURNING_ON}, and
     * some time later transition to either {@link #STATE_OFF} or {@link #STATE_BLE_ON}.
     *
     * <p>If this call returns false then there was an immediate problem that prevents the adapter
     * from being turned on - such as Airplane mode.
     *
     * <p>{@link #ACTION_BLE_STATE_CHANGED} returns the Bluetooth Adapter's various states, It
     * includes all the classic Bluetooth Adapter states along with internal BLE only states
     *
     * @return true to indicate Bluetooth LE will be available, or false on immediate error
     * @hide
     */
    @SystemApi
    @RequiresBluetoothConnectPermission
    @RequiresPermission(BLUETOOTH_CONNECT)
    public boolean enableBLE() {
        if (!isBleScanAlwaysAvailable()) {
            return false;
        }
        try {
            return mManagerService.enableBle(mAttributionSource, mToken);
        } catch (RemoteException e) {
            throw e.rethrowFromSystemServer();
        }
    }

    /**
     * There are several instances of IpcDataCache used in this class. BluetoothCache wraps up the
     * common code. All caches are created with a maximum of eight entries, and the key is in the
     * bluetooth module. The name is set to the api.
     */
    private static class BluetoothCache<Q, R> extends IpcDataCache<Q, R> {
        BluetoothCache(String api, IpcDataCache.QueryHandler query) {
            super(8, IpcDataCache.MODULE_BLUETOOTH, api, api, query);
        }
    }

    /**
     * Invalidate a bluetooth cache. This method is just a short-hand wrapper that enforces the
     * bluetooth module.
     */
    private static void invalidateCache(@NonNull String api) {
        IpcDataCache.invalidateCache(IpcDataCache.MODULE_BLUETOOTH, api);
    }

    private static final IpcDataCache.QueryHandler<Void, Integer> sBluetoothGetSystemStateQuery =
            new IpcDataCache.QueryHandler<>() {
                @RequiresNoPermission
                @Override
                public @InternalAdapterState Integer apply(Void query) {
                    try {
                        IBluetoothManager service =
                                IBluetoothManager.Stub.asInterface(
                                        BluetoothFrameworkInitializer.getBluetoothServiceManager()
                                                .getBluetoothManagerServiceRegisterer()
                                                .get());
                        return service.getState();
                    } catch (RemoteException e) {
                        throw e.rethrowFromSystemServer();
                    }
                }

                @RequiresNoPermission
                @Override
                public boolean shouldBypassCache(Void query) {
                    return false;
                }
            };

    /** @hide */
    public static final String GET_SYSTEM_STATE_API = IBluetoothManager.GET_SYSTEM_STATE_API;

    private static final IpcDataCache<Void, Integer> sBluetoothGetSystemStateCache =
            new IpcDataCache<>(
                    1,
                    IBluetoothManager.IPC_CACHE_MODULE_SYSTEM,
                    GET_SYSTEM_STATE_API,
                    GET_SYSTEM_STATE_API,
                    sBluetoothGetSystemStateQuery);

    /**
     * Get the current state of the local Bluetooth adapter.
     *
     * <p>Possible return values are {@link #STATE_OFF}, {@link #STATE_TURNING_ON}, {@link
     * #STATE_ON}, {@link #STATE_TURNING_OFF}.
     *
     * @return current state of Bluetooth adapter
     */
    @RequiresLegacyBluetoothPermission
    @RequiresNoPermission
    public @AdapterState int getState() {
<<<<<<< HEAD
        //android.util.SeempLog.record(63);
        int state = getStateInternal();
=======
        int state = sBluetoothGetSystemStateCache.query(null);
>>>>>>> 1908fb7e

        // Consider all internal states as OFF
        if (state == BluetoothAdapter.STATE_BLE_ON
                || state == BluetoothAdapter.STATE_BLE_TURNING_ON
                || state == BluetoothAdapter.STATE_BLE_TURNING_OFF) {
            if (VDBG) {
                Log.d(TAG, "Consider " + BluetoothAdapter.nameForState(state) + " state as OFF");
            }
            state = BluetoothAdapter.STATE_OFF;
        }
        if (VDBG) {
            Log.d(
                    TAG,
                    ""
                            + hashCode()
                            + ": getState(). Returning "
                            + BluetoothAdapter.nameForState(state));
        }
        return state;
    }

    /**
     * Get the current state of the local Bluetooth adapter
     *
     * <p>This returns current internal state of Adapter including LE ON/OFF
     *
     * <p>Possible return values are {@link #STATE_OFF}, {@link #STATE_BLE_TURNING_ON}, {@link
     * #STATE_BLE_ON}, {@link #STATE_TURNING_ON}, {@link #STATE_ON}, {@link #STATE_TURNING_OFF},
     * {@link #STATE_BLE_TURNING_OFF}.
     *
     * @return current state of Bluetooth adapter
     * @hide
     */
    @RequiresLegacyBluetoothPermission
    @RequiresNoPermission
    @UnsupportedAppUsage(
            publicAlternatives =
                    "Use {@link #getState()} instead to determine "
                            + "whether you can use BLE & BT classic.")
    public @InternalAdapterState int getLeState() {
        int state = sBluetoothGetSystemStateCache.query(null);

        if (VDBG) {
            Log.d(TAG, "getLeState() returning " + BluetoothAdapter.nameForState(state));
        }
        return state;
    }

    boolean getLeAccess() {
        if (getLeState() == STATE_ON) {
            return true;
        } else if (getLeState() == STATE_BLE_ON) {
            return true; // TODO: FILTER SYSTEM APPS HERE <--
        }

        return false;
    }

    /**
     * Turn on the local Bluetooth adapter&mdash;do not use without explicit user action to turn on
     * Bluetooth.
     *
     * <p>This powers on the underlying Bluetooth hardware, and starts all Bluetooth system
     * services.
     *
     * <p class="caution"><strong>Bluetooth should never be enabled without direct user
     * consent</strong>. If you want to turn on Bluetooth in order to create a wireless connection,
     * you should use the {@link #ACTION_REQUEST_ENABLE} Intent, which will raise a dialog that
     * requests user permission to turn on Bluetooth. The {@link #enable()} method is provided only
     * for applications that include a user interface for changing system settings, such as a "power
     * manager" app.
     *
     * <p>This is an asynchronous call: it will return immediately, and clients should listen for
     * {@link #ACTION_STATE_CHANGED} to be notified of subsequent adapter state changes. If this
     * call returns true, then the adapter state will immediately transition from {@link #STATE_OFF}
     * to {@link #STATE_TURNING_ON}, and some time later transition to either {@link #STATE_OFF} or
     * {@link #STATE_ON}. If this call returns false then there was an immediate problem that will
     * prevent the adapter from being turned on - such as Airplane mode, or the adapter is already
     * turned on.
     *
     * @return true to indicate adapter startup has begun, or false on immediate error
     * @deprecated Starting with {@link android.os.Build.VERSION_CODES#TIRAMISU}, applications are
     *     not allowed to enable/disable Bluetooth. <b>Compatibility Note:</b> For applications
     *     targeting {@link android.os.Build.VERSION_CODES#TIRAMISU} or above, this API will always
     *     fail and return {@code false}. If apps are targeting an older SDK ({@link
     *     android.os.Build.VERSION_CODES#S} or below), they can continue to use this API.
     *     <p>Deprecation Exemptions:
     *     <ul>
     *       <li>Device Owner (DO), Profile Owner (PO) and system apps.
     *     </ul>
     */
    @Deprecated
    @RequiresLegacyBluetoothAdminPermission
    @RequiresBluetoothConnectPermission
    @RequiresPermission(BLUETOOTH_CONNECT)
    public boolean enable() {
        //android.util.SeempLog.record(56);
        if (isEnabled()) {
            if (DBG) {
                Log.d(TAG, "enable(): BT already enabled!");
            }
            return true;
        }
        try {
            return mManagerService.enable(mAttributionSource);
        } catch (RemoteException e) {
            throw e.rethrowFromSystemServer();
        }
    }

    /**
     * Turn off the local Bluetooth adapter&mdash;do not use without explicit user action to turn
     * off Bluetooth.
     *
     * <p>This gracefully shuts down all Bluetooth connections, stops Bluetooth system services, and
     * powers down the underlying Bluetooth hardware.
     *
     * <p class="caution"><strong>Bluetooth should never be disabled without direct user
     * consent</strong>. The {@link #disable()} method is provided only for applications that
     * include a user interface for changing system settings, such as a "power manager" app.
     *
     * <p>This is an asynchronous call: it will return immediately, and clients should listen for
     * {@link #ACTION_STATE_CHANGED} to be notified of subsequent adapter state changes. If this
     * call returns true, then the adapter state will immediately transition from {@link #STATE_ON}
     * to {@link #STATE_TURNING_OFF}, and some time later transition to either {@link #STATE_OFF} or
     * {@link #STATE_ON}. If this call returns false then there was an immediate problem that will
     * prevent the adapter from being turned off - such as the adapter already being turned off.
     *
     * @return true to indicate adapter shutdown has begun, or false on immediate error
     * @deprecated Starting with {@link android.os.Build.VERSION_CODES#TIRAMISU}, applications are
     *     not allowed to enable/disable Bluetooth. <b>Compatibility Note:</b> For applications
     *     targeting {@link android.os.Build.VERSION_CODES#TIRAMISU} or above, this API will always
     *     fail and return {@code false}. If apps are targeting an older SDK ({@link
     *     android.os.Build.VERSION_CODES#S} or below), they can continue to use this API.
     *     <p>Deprecation Exemptions:
     *     <ul>
     *       <li>Device Owner (DO), Profile Owner (PO) and system apps.
     *     </ul>
     */
    @Deprecated
    @RequiresLegacyBluetoothAdminPermission
    @RequiresBluetoothConnectPermission
    @RequiresPermission(BLUETOOTH_CONNECT)
    @SuppressLint("AndroidFrameworkRequiresPermission") // See disable(boolean) for reason
    public boolean disable() {
        //android.util.SeempLog.record(57);
        return disable(true);
    }

    /**
     * Turn off the local Bluetooth adapter and don't persist the setting.
     *
     * <p>Requires the {@link android.Manifest.permission#BLUETOOTH_PRIVILEGED} permission only when
     * {@code persist} is {@code false}.
     *
     * <p>The {@link android.Manifest.permission#BLUETOOTH_CONNECT} permission is always enforced.
     *
     * @param persist Indicate whether the off state should be persisted following the next reboot
     * @return true to indicate adapter shutdown has begun, or false on immediate error
     * @hide
     */
    @SystemApi
    @RequiresLegacyBluetoothAdminPermission
    @RequiresBluetoothConnectPermission
    @RequiresPermission(
            allOf = {BLUETOOTH_CONNECT, BLUETOOTH_PRIVILEGED},
            conditional = true)
    public boolean disable(boolean persist) {
        //android.util.SeempLog.record(57);
        try {
            return mManagerService.disable(mAttributionSource, persist);
        } catch (RemoteException e) {
            throw e.rethrowFromSystemServer();
        }
    }

    /**
     * Returns the hardware address of the local Bluetooth adapter.
     *
     * <p>For example, "00:11:22:AA:BB:CC".
     *
     * @return Bluetooth hardware address as string
     */
    @RequiresLegacyBluetoothPermission
    @RequiresBluetoothConnectPermission
    @RequiresPermission(allOf = {BLUETOOTH_CONNECT, LOCAL_MAC_ADDRESS})
    public String getAddress() {
        try {
            return mManagerService.getAddress(mAttributionSource);
        } catch (RemoteException e) {
            throw e.rethrowFromSystemServer();
        }
    }

    /**
     * Get the friendly Bluetooth name of the local Bluetooth adapter.
     *
     * <p>This name is visible to remote Bluetooth devices.
     *
     * @return the Bluetooth name, or null on error
     */
    @RequiresLegacyBluetoothPermission
    @RequiresBluetoothConnectPermission
    @RequiresPermission(BLUETOOTH_CONNECT)
    public String getName() {
        try {
            return mManagerService.getName(mAttributionSource);
        } catch (RemoteException e) {
            throw e.rethrowFromSystemServer();
        }
    }

    /** @hide */
    @RequiresBluetoothAdvertisePermission
    @RequiresPermission(BLUETOOTH_ADVERTISE)
    public int getNameLengthForAdvertise() {
        mServiceLock.readLock().lock();
        try {
            if (mService != null) {
                return mService.getNameLengthForAdvertise(mAttributionSource);
            }
        } catch (RemoteException e) {
            logRemoteException(TAG, e);
        } finally {
            mServiceLock.readLock().unlock();
        }
        return -1;
    }

    /**
     * Factory reset bluetooth settings.
     *
     * @return true to indicate that the config file was successfully cleared
     * @hide
     */
    @SystemApi
    @RequiresBluetoothConnectPermission
    @RequiresPermission(allOf = {BLUETOOTH_CONNECT, BLUETOOTH_PRIVILEGED})
    public boolean clearBluetooth() {
        mServiceLock.readLock().lock();
        try {
            if (mService != null) {
                if (mService.factoryReset(mAttributionSource)
                        && mManagerService.onFactoryReset(mAttributionSource)) {
                    return true;
                }
            }
            Log.e(TAG, "factoryReset(): Setting persist.bluetooth.factoryreset to retry later");
            BluetoothProperties.factory_reset(true);
        } catch (RemoteException e) {
            logRemoteException(TAG, e);
        } finally {
            mServiceLock.readLock().unlock();
        }
        return false;
    }

    /**
     * See {@link #clearBluetooth()}
     *
     * @return true to indicate that the config file was successfully cleared
     * @hide
     */
    @UnsupportedAppUsage(maxTargetSdk = Build.VERSION_CODES.R, trackingBug = 170729553)
    @RequiresBluetoothConnectPermission
    @RequiresPermission(allOf = {BLUETOOTH_CONNECT, BLUETOOTH_PRIVILEGED})
    public boolean factoryReset() {
        return clearBluetooth();
    }

    /**
     * Get the UUIDs supported by the local Bluetooth adapter.
     *
     * @return the UUIDs supported by the local Bluetooth Adapter.
     * @hide
     */
    @UnsupportedAppUsage
    @RequiresLegacyBluetoothPermission
    @RequiresBluetoothConnectPermission
    @RequiresPermission(BLUETOOTH_CONNECT)
    public @NonNull ParcelUuid[] getUuids() {
        List<ParcelUuid> parcels = getUuidsList();
        return parcels.toArray(new ParcelUuid[parcels.size()]);
    }

    /**
     * Get the UUIDs supported by the local Bluetooth adapter.
     *
     * @return a list of the UUIDs supported by the local Bluetooth Adapter.
     * @hide
     */
    @SystemApi
    @RequiresBluetoothConnectPermission
    @RequiresPermission(BLUETOOTH_CONNECT)
    public @NonNull List<ParcelUuid> getUuidsList() {
        List<ParcelUuid> defaultValue = new ArrayList<>();
        if (getState() != STATE_ON) {
            return defaultValue;
        }
        mServiceLock.readLock().lock();
        try {
            if (mService != null) {
                return mService.getUuids(mAttributionSource);
            }
        } catch (RemoteException e) {
            logRemoteException(TAG, e);
        } finally {
            mServiceLock.readLock().unlock();
        }
        return defaultValue;
    }

    /**
     * Set the friendly Bluetooth name of the local Bluetooth adapter.
     *
     * <p>This name is visible to remote Bluetooth devices.
     *
     * <p>Valid Bluetooth names are a maximum of 248 bytes using UTF-8 encoding, although many
     * remote devices can only display the first 40 characters, and some may be limited to just 20.
     *
     * <p>If Bluetooth state is not {@link #STATE_ON}, this API will return false. After turning on
     * Bluetooth, wait for {@link #ACTION_STATE_CHANGED} with {@link #STATE_ON} to get the updated
     * value.
     *
     * @param name a valid Bluetooth name
     * @return true if the name was set, false otherwise
     */
    @RequiresLegacyBluetoothAdminPermission
    @RequiresBluetoothConnectPermission
    @RequiresPermission(BLUETOOTH_CONNECT)
    public boolean setName(String name) {
        if (getState() != STATE_ON) {
            return false;
        }
        mServiceLock.readLock().lock();
        try {
            if (mService != null) {
                return mService.setName(name, mAttributionSource);
            }
        } catch (RemoteException e) {
            logRemoteException(TAG, e);
        } finally {
            mServiceLock.readLock().unlock();
        }
        return false;
    }

    /**
     * Get the current Bluetooth scan mode of the local Bluetooth adapter.
     *
     * <p>The Bluetooth scan mode determines if the local adapter is connectable and/or discoverable
     * from remote Bluetooth devices.
     *
     * <p>Possible values are: {@link #SCAN_MODE_NONE}, {@link #SCAN_MODE_CONNECTABLE}, {@link
     * #SCAN_MODE_CONNECTABLE_DISCOVERABLE}.
     *
     * <p>If Bluetooth state is not {@link #STATE_ON}, this API will return {@link #SCAN_MODE_NONE}.
     * After turning on Bluetooth, wait for {@link #ACTION_STATE_CHANGED} with {@link #STATE_ON} to
     * get the updated value.
     *
     * @return scan mode
     */
    @RequiresLegacyBluetoothPermission
    @RequiresBluetoothScanPermission
    @RequiresPermission(BLUETOOTH_SCAN)
    @ScanMode
    public int getScanMode() {
        if (getState() != STATE_ON) {
            return SCAN_MODE_NONE;
        }
        mServiceLock.readLock().lock();
        try {
            if (mService != null) {
                return mService.getScanMode(mAttributionSource);
            }
        } catch (RemoteException e) {
            logRemoteException(TAG, e);
        } finally {
            mServiceLock.readLock().unlock();
        }
        return SCAN_MODE_NONE;
    }

    /**
     * Set the local Bluetooth adapter connectability and discoverability.
     *
     * <p>If the scan mode is set to {@link #SCAN_MODE_CONNECTABLE_DISCOVERABLE}, it will change to
     * {@link #SCAN_MODE_CONNECTABLE} after the discoverable timeout. The discoverable timeout can
     * be set with {@link #setDiscoverableTimeout} and checked with {@link #getDiscoverableTimeout}.
     * By default, the timeout is usually 120 seconds on phones which is enough for a remote device
     * to initiate and complete its discovery process.
     *
     * <p>Applications cannot set the scan mode. They should use {@link
     * #ACTION_REQUEST_DISCOVERABLE} instead.
     *
     * @param mode represents the desired state of the local device scan mode
     * @return status code indicating whether the scan mode was successfully set
     * @throws IllegalArgumentException if the mode is not a valid scan mode
     * @hide
     */
    @SystemApi
    @RequiresBluetoothScanPermission
    @RequiresPermission(allOf = {BLUETOOTH_SCAN, BLUETOOTH_PRIVILEGED})
    public @ScanModeStatusCode int setScanMode(@ScanMode int mode) {
        if (getState() != STATE_ON) {
            return BluetoothStatusCodes.ERROR_BLUETOOTH_NOT_ENABLED;
        }
        if (mode != SCAN_MODE_NONE
                && mode != SCAN_MODE_CONNECTABLE
                && mode != SCAN_MODE_CONNECTABLE_DISCOVERABLE) {
            throw new IllegalArgumentException("Invalid scan mode param value");
        }
        mServiceLock.readLock().lock();
        try {
            if (mService != null) {
                return mService.setScanMode(mode, mAttributionSource);
            }
        } catch (RemoteException e) {
            logRemoteException(TAG, e);
        } finally {
            mServiceLock.readLock().unlock();
        }
        return BluetoothStatusCodes.ERROR_UNKNOWN;
    }

    /**
     * Get the timeout duration of the {@link #SCAN_MODE_CONNECTABLE_DISCOVERABLE}.
     *
     * @return the duration of the discoverable timeout or null if an error has occurred
     */
    @RequiresBluetoothScanPermission
    @RequiresPermission(BLUETOOTH_SCAN)
    public @Nullable Duration getDiscoverableTimeout() {
        if (getState() != STATE_ON) {
            return null;
        }
        mServiceLock.readLock().lock();
        try {
            if (mService != null) {
                long timeout = mService.getDiscoverableTimeout(mAttributionSource);
                return (timeout == -1) ? null : Duration.ofSeconds(timeout);
            }
        } catch (RemoteException e) {
            logRemoteException(TAG, e);
        } finally {
            mServiceLock.readLock().unlock();
        }
        return null;
    }

    /**
     * Set the total time the Bluetooth local adapter will stay discoverable when {@link
     * #setScanMode} is called with {@link #SCAN_MODE_CONNECTABLE_DISCOVERABLE} mode. After this
     * timeout, the scan mode will fallback to {@link #SCAN_MODE_CONNECTABLE}.
     *
     * <p>If <code>timeout</code> is set to 0, no timeout will occur and the scan mode will be
     * persisted until a subsequent call to {@link #setScanMode}.
     *
     * @param timeout represents the total duration the local Bluetooth adapter will remain
     *     discoverable, or no timeout if set to 0
     * @return whether the timeout was successfully set
     * @throws IllegalArgumentException if <code>timeout</code> duration in seconds is more than
     *     {@link Integer#MAX_VALUE}
     * @hide
     */
    @SystemApi
    @RequiresBluetoothScanPermission
    @RequiresPermission(allOf = {BLUETOOTH_SCAN, BLUETOOTH_PRIVILEGED})
    public @ScanModeStatusCode int setDiscoverableTimeout(@NonNull Duration timeout) {
        if (getState() != STATE_ON) {
            return BluetoothStatusCodes.ERROR_BLUETOOTH_NOT_ENABLED;
        }
        if (timeout.toSeconds() > Integer.MAX_VALUE) {
            throw new IllegalArgumentException(
                    "Timeout in seconds must be less or equal to " + Integer.MAX_VALUE);
        }
        mServiceLock.readLock().lock();
        try {
            if (mService != null) {
                return mService.setDiscoverableTimeout(timeout.toSeconds(), mAttributionSource);
            }
        } catch (RemoteException e) {
            logRemoteException(TAG, e);
        } finally {
            mServiceLock.readLock().unlock();
        }
        return BluetoothStatusCodes.ERROR_UNKNOWN;
    }

    /**
     * Get the end time of the latest remote device discovery process.
     *
     * @return the latest time that the bluetooth adapter was/will be in discovery mode, in
     *     milliseconds since the epoch. This time can be in the future if {@link #startDiscovery()}
     *     has been called recently.
     * @hide
     */
    @SystemApi
    @RequiresBluetoothConnectPermission
    @RequiresPermission(allOf = {BLUETOOTH_CONNECT, BLUETOOTH_PRIVILEGED})
    public long getDiscoveryEndMillis() {
        mServiceLock.readLock().lock();
        try {
            if (mService != null) {
                return mService.getDiscoveryEndMillis(mAttributionSource);
            }
        } catch (RemoteException e) {
            logRemoteException(TAG, e);
        } finally {
            mServiceLock.readLock().unlock();
        }
        return -1;
    }

    /**
     * Start the remote device discovery process.
     *
     * <p>The discovery process usually involves an inquiry scan of about 12 seconds, followed by a
     * page scan of each new device to retrieve its Bluetooth name.
     *
     * <p>This is an asynchronous call, it will return immediately. Register for {@link
     * #ACTION_DISCOVERY_STARTED} and {@link #ACTION_DISCOVERY_FINISHED} intents to determine
     * exactly when the discovery starts and completes. Register for {@link
     * BluetoothDevice#ACTION_FOUND} to be notified as remote Bluetooth devices are found.
     *
     * <p>Device discovery is a heavyweight procedure. New connections to remote Bluetooth devices
     * should not be attempted while discovery is in progress, and existing connections will
     * experience limited bandwidth and high latency. Use {@link #cancelDiscovery()} to cancel an
     * ongoing discovery. Discovery is not managed by the Activity, but is run as a system service,
     * so an application should always call {@link BluetoothAdapter#cancelDiscovery()} even if it
     * did not directly request a discovery, just to be sure.
     *
     * <p>Device discovery will only find remote devices that are currently <i>discoverable</i>
     * (inquiry scan enabled). Many Bluetooth devices are not discoverable by default, and need to
     * be entered into a special mode.
     *
     * <p>If Bluetooth state is not {@link #STATE_ON}, this API will return false. After turning on
     * Bluetooth, wait for {@link #ACTION_STATE_CHANGED} with {@link #STATE_ON} to get the updated
     * value.
     *
     * <p>If a device is currently bonding, this request will be queued and executed once that
     * device has finished bonding. If a request is already queued, this request will be ignored.
     *
     * @return true on success, false on error
     */
    @RequiresLegacyBluetoothAdminPermission
    @RequiresBluetoothScanPermission
    @RequiresBluetoothLocationPermission
    @RequiresPermission(BLUETOOTH_SCAN)
    public boolean startDiscovery() {
        //android.util.SeempLog.record(58);
        if (getState() != STATE_ON) {
            return false;
        }
        mServiceLock.readLock().lock();
        try {
            if (mService != null) {
                return mService.startDiscovery(mAttributionSource);
            }
        } catch (RemoteException e) {
            logRemoteException(TAG, e);
        } finally {
            mServiceLock.readLock().unlock();
        }
        return false;
    }

    /**
     * Cancel the current device discovery process.
     *
     * <p>Because discovery is a heavyweight procedure for the Bluetooth adapter, this method should
     * always be called before attempting to connect to a remote device with {@link
     * android.bluetooth.BluetoothSocket#connect()}. Discovery is not managed by the Activity, but
     * is run as a system service, so an application should always call cancel discovery even if it
     * did not directly request a discovery, just to be sure.
     *
     * <p>If Bluetooth state is not {@link #STATE_ON}, this API will return false. After turning on
     * Bluetooth, wait for {@link #ACTION_STATE_CHANGED} with {@link #STATE_ON} to get the updated
     * value.
     *
     * @return true on success, false on error
     */
    @RequiresLegacyBluetoothAdminPermission
    @RequiresBluetoothScanPermission
    @RequiresPermission(BLUETOOTH_SCAN)
    public boolean cancelDiscovery() {
        if (getState() != STATE_ON) {
            return false;
        }
        mServiceLock.readLock().lock();
        try {
            if (mService != null) {
                return mService.cancelDiscovery(mAttributionSource);
            }
        } catch (RemoteException e) {
            logRemoteException(TAG, e);
        } finally {
            mServiceLock.readLock().unlock();
        }
        return false;
    }

    /**
     * Return true if the local Bluetooth adapter is currently in the device discovery process.
     *
     * <p>Device discovery is a heavyweight procedure. New connections to remote Bluetooth devices
     * should not be attempted while discovery is in progress, and existing connections will
     * experience limited bandwidth and high latency. Use {@link #cancelDiscovery()} to cancel an
     * ongoing discovery.
     *
     * <p>Applications can also register for {@link #ACTION_DISCOVERY_STARTED} or {@link
     * #ACTION_DISCOVERY_FINISHED} to be notified when discovery starts or completes.
     *
     * <p>If Bluetooth state is not {@link #STATE_ON}, this API will return false. After turning on
     * Bluetooth, wait for {@link #ACTION_STATE_CHANGED} with {@link #STATE_ON} to get the updated
     * value.
     *
     * @return true if discovering
     */
    @RequiresLegacyBluetoothPermission
    @RequiresBluetoothScanPermission
    @RequiresPermission(BLUETOOTH_SCAN)
    public boolean isDiscovering() {
        if (getState() != STATE_ON) {
            return false;
        }
        mServiceLock.readLock().lock();
        try {
            if (mService != null) {
                return mService.isDiscovering(mAttributionSource);
            }
        } catch (RemoteException e) {
            logRemoteException(TAG, e);
        } finally {
            mServiceLock.readLock().unlock();
        }
        return false;
    }

    /**
     * Removes the active device for the grouping of @ActiveDeviceUse specified
     *
     * @param profiles represents the purpose for which we are setting this as the active device.
     *     Possible values are: {@link BluetoothAdapter#ACTIVE_DEVICE_AUDIO}, {@link
     *     BluetoothAdapter#ACTIVE_DEVICE_PHONE_CALL}, {@link BluetoothAdapter#ACTIVE_DEVICE_ALL}
     * @return false on immediate error, true otherwise
     * @throws IllegalArgumentException if device is null or profiles is not one of {@link
     *     ActiveDeviceUse}
     * @hide
     */
    @SystemApi
    @RequiresBluetoothConnectPermission
    @RequiresPermission(allOf = {BLUETOOTH_CONNECT, BLUETOOTH_PRIVILEGED, MODIFY_PHONE_STATE})
    public boolean removeActiveDevice(@ActiveDeviceUse int profiles) {
        if (profiles != ACTIVE_DEVICE_AUDIO
                && profiles != ACTIVE_DEVICE_PHONE_CALL
                && profiles != ACTIVE_DEVICE_ALL) {
            Log.e(TAG, "Invalid profiles param value in removeActiveDevice");
            throw new IllegalArgumentException(
                    "Profiles must be one of "
                            + "BluetoothAdapter.ACTIVE_DEVICE_AUDIO, "
                            + "BluetoothAdapter.ACTIVE_DEVICE_PHONE_CALL, or "
                            + "BluetoothAdapter.ACTIVE_DEVICE_ALL");
        }
        mServiceLock.readLock().lock();
        try {
            if (mService != null) {
                if (DBG) Log.d(TAG, "removeActiveDevice, profiles: " + profiles);
                return mService.removeActiveDevice(profiles, mAttributionSource);
            }
        } catch (RemoteException e) {
            logRemoteException(TAG, e);
        } finally {
            mServiceLock.readLock().unlock();
        }

        return false;
    }

    /**
     * Sets device as the active devices for the use cases passed into the function. Note that in
     * order to make a device active for LE Audio, it must be the active device for audio and phone
     * calls.
     *
     * @param device is the remote bluetooth device
     * @param profiles represents the purpose for which we are setting this as the active device.
     *     Possible values are: {@link BluetoothAdapter#ACTIVE_DEVICE_AUDIO}, {@link
     *     BluetoothAdapter#ACTIVE_DEVICE_PHONE_CALL}, {@link BluetoothAdapter#ACTIVE_DEVICE_ALL}
     * @return false on immediate error, true otherwise
     * @throws IllegalArgumentException if device is null or profiles is not one of {@link
     *     ActiveDeviceUse}
     * @hide
     */
    @SystemApi
    @RequiresBluetoothConnectPermission
    @RequiresPermission(allOf = {BLUETOOTH_CONNECT, BLUETOOTH_PRIVILEGED, MODIFY_PHONE_STATE})
    public boolean setActiveDevice(@NonNull BluetoothDevice device, @ActiveDeviceUse int profiles) {
        if (device == null) {
            Log.e(TAG, "setActiveDevice: Null device passed as parameter");
            throw new IllegalArgumentException("device cannot be null");
        }
        if (profiles != ACTIVE_DEVICE_AUDIO
                && profiles != ACTIVE_DEVICE_PHONE_CALL
                && profiles != ACTIVE_DEVICE_ALL) {
            Log.e(TAG, "Invalid profiles param value in setActiveDevice");
            throw new IllegalArgumentException(
                    "Profiles must be one of "
                            + "BluetoothAdapter.ACTIVE_DEVICE_AUDIO, "
                            + "BluetoothAdapter.ACTIVE_DEVICE_PHONE_CALL, or "
                            + "BluetoothAdapter.ACTIVE_DEVICE_ALL");
        }
        mServiceLock.readLock().lock();
        try {
            if (mService != null) {
                if (DBG) {
                    Log.d(TAG, "setActiveDevice, device: " + device + ", profiles: " + profiles);
                }
                return mService.setActiveDevice(device, profiles, mAttributionSource);
            }
        } catch (RemoteException e) {
            logRemoteException(TAG, e);
        } finally {
            mServiceLock.readLock().unlock();
        }

        return false;
    }
    /** @hide */
    @RequiresBluetoothConnectPermission
    @RequiresPermission(android.Manifest.permission.BLUETOOTH_CONNECT)
    public boolean isBroadcastActive() {
        try {
            mServiceLock.readLock().lock();
            if (mService != null) {
                return mService.isBroadcastActive(mAttributionSource);
            }
        } catch (RemoteException e) {
            Log.e(TAG, "", e);
        } finally {
            mServiceLock.readLock().unlock();
        }
        return false;
    }
    /**
     * Get the active devices for the BluetoothProfile specified
     *
     * @param profile is the profile from which we want the active devices. Possible values are:
     *     {@link BluetoothProfile#HEADSET}, {@link BluetoothProfile#A2DP}, {@link
     *     BluetoothProfile#HEARING_AID} {@link BluetoothProfile#LE_AUDIO}
     * @return A list of active bluetooth devices
     * @throws IllegalArgumentException If profile is not one of {@link ActiveDeviceProfile}
     * @hide
     */
    @SystemApi
    @RequiresBluetoothConnectPermission
    @RequiresPermission(allOf = {BLUETOOTH_CONNECT, BLUETOOTH_PRIVILEGED})
    public @NonNull List<BluetoothDevice> getActiveDevices(@ActiveDeviceProfile int profile) {
        if (profile != BluetoothProfile.HEADSET
                && profile != BluetoothProfile.A2DP
                && profile != BluetoothProfile.HEARING_AID
                && profile != BluetoothProfile.LE_AUDIO) {
            Log.e(TAG, "Invalid profile param value in getActiveDevices");
            throw new IllegalArgumentException(
                    "Profiles must be one of "
                            + "BluetoothProfile.A2DP, "
                            + "BluetoothProfile.HEADSET, "
                            + "BluetoothProfile.HEARING_AID, or "
                            + "BluetoothProfile.LE_AUDIO");
        }
        mServiceLock.readLock().lock();
        try {
            if (mService != null) {
                if (DBG) {
                    Log.d(TAG, "getActiveDevices(" + getProfileName(profile) + ")");
                }
                return mService.getActiveDevices(profile, mAttributionSource);
            }
        } catch (RemoteException e) {
            logRemoteException(TAG, e);
        } finally {
            mServiceLock.readLock().unlock();
        }

        return Collections.emptyList();
    }

    /**
     * Return true if the multi advertisement is supported by the chipset
     *
     * @return true if Multiple Advertisement feature is supported
     */
    @RequiresLegacyBluetoothPermission
    @RequiresNoPermission
    public boolean isMultipleAdvertisementSupported() {
        if (getState() != STATE_ON) {
            return false;
        }
        mServiceLock.readLock().lock();
        try {
            if (mService != null) {
                return mService.isMultiAdvertisementSupported();
            }
        } catch (RemoteException e) {
            logRemoteException(TAG, e);
        } finally {
            mServiceLock.readLock().unlock();
        }
        return false;
    }

    /**
     * Returns {@code true} if BLE scan is always available, {@code false} otherwise.
     *
     * <p>If this returns {@code true}, application can issue {@link BluetoothLeScanner#startScan}
     * and fetch scan results even when Bluetooth is turned off.
     *
     * <p>To change this setting, use {@link #ACTION_REQUEST_BLE_SCAN_ALWAYS_AVAILABLE}.
     *
     * @hide
     */
    @SystemApi
    @RequiresNoPermission
    public boolean isBleScanAlwaysAvailable() {
        try {
            return mManagerService.isBleScanAvailable();
        } catch (RemoteException e) {
            throw e.rethrowFromSystemServer();
        }
    }

    private static final IpcDataCache.QueryHandler<IBluetooth, Boolean> sBluetoothFilteringQuery =
            new IpcDataCache.QueryHandler<>() {
                @RequiresLegacyBluetoothPermission
                @RequiresNoPermission
                @Override
                public Boolean apply(IBluetooth serviceQuery) {
                    try {
                        return serviceQuery.isOffloadedFilteringSupported();
                    } catch (RemoteException e) {
                        throw e.rethrowAsRuntimeException();
                    }
                }
                @RequiresNoPermission
                @Override
                public boolean shouldBypassCache(IBluetooth serviceQuery) {
                    return false;
                }
            };

    private static final String FILTERING_API = "BluetoothAdapter_isOffloadedFilteringSupported";

    private static final IpcDataCache<IBluetooth, Boolean> sBluetoothFilteringCache =
            new BluetoothCache<>(FILTERING_API, sBluetoothFilteringQuery);

    /** @hide */
    @RequiresNoPermission
    public void disableIsOffloadedFilteringSupportedCache() {
        sBluetoothFilteringCache.disableForCurrentProcess();
    }

    /** @hide */
    public static void invalidateIsOffloadedFilteringSupportedCache() {
        invalidateCache(FILTERING_API);
    }

    /**
     * Return true if offloaded filters are supported
     *
     * @return true if chipset supports on-chip filtering
     */
    @RequiresLegacyBluetoothPermission
    @RequiresNoPermission
    public boolean isOffloadedFilteringSupported() {
        if (!getLeAccess()) {
            return false;
        }
        mServiceLock.readLock().lock();
        try {
            if (mService != null) return sBluetoothFilteringCache.query(mService);
        } catch (RuntimeException e) {
            if (!(e.getCause() instanceof RemoteException)) {
                throw e;
            }
            Log.e(TAG, e.toString() + "\n" + Log.getStackTraceString(new Throwable()));
        } finally {
            mServiceLock.readLock().unlock();
        }
        return false;
    }

    /**
     * Return true if offloaded scan batching is supported
     *
     * @return true if chipset supports on-chip scan batching
     */
    @RequiresLegacyBluetoothPermission
    @RequiresNoPermission
    public boolean isOffloadedScanBatchingSupported() {
        if (!getLeAccess()) {
            return false;
        }
        mServiceLock.readLock().lock();
        try {
            if (mService != null) {
                return mService.isOffloadedScanBatchingSupported();
            }
        } catch (RemoteException e) {
            logRemoteException(TAG, e);
        } finally {
            mServiceLock.readLock().unlock();
        }
        return false;
    }

    /**
     * Return true if LE 2M PHY feature is supported.
     *
     * @return true if chipset supports LE 2M PHY feature
     */
    @RequiresLegacyBluetoothPermission
    @RequiresNoPermission
    public boolean isLe2MPhySupported() {
        if (!getLeAccess()) {
            return false;
        }
        mServiceLock.readLock().lock();
        try {
            if (mService != null) {
                return mService.isLe2MPhySupported();
            }
        } catch (RemoteException e) {
            logRemoteException(TAG, e);
        } finally {
            mServiceLock.readLock().unlock();
        }
        return false;
    }

    /**
     * Return true if LE Coded PHY feature is supported.
     *
     * @return true if chipset supports LE Coded PHY feature
     */
    @RequiresLegacyBluetoothPermission
    @RequiresNoPermission
    public boolean isLeCodedPhySupported() {
        if (!getLeAccess()) {
            return false;
        }
        mServiceLock.readLock().lock();
        try {
            if (mService != null) {
                return mService.isLeCodedPhySupported();
            }
        } catch (RemoteException e) {
            logRemoteException(TAG, e);
        } finally {
            mServiceLock.readLock().unlock();
        }
        return false;
    }

    /**
     * Return true if LE Extended Advertising feature is supported.
     *
     * @return true if chipset supports LE Extended Advertising feature
     */
    @RequiresLegacyBluetoothPermission
    @RequiresNoPermission
    public boolean isLeExtendedAdvertisingSupported() {
        if (!getLeAccess()) {
            return false;
        }
        mServiceLock.readLock().lock();
        try {
            if (mService != null) {
                return mService.isLeExtendedAdvertisingSupported();
            }
        } catch (RemoteException e) {
            logRemoteException(TAG, e);
        } finally {
            mServiceLock.readLock().unlock();
        }
        return false;
    }

    /**
     * Return true if LE Periodic Advertising feature is supported.
     *
     * @return true if chipset supports LE Periodic Advertising feature
     */
    @RequiresLegacyBluetoothPermission
    @RequiresNoPermission
    public boolean isLePeriodicAdvertisingSupported() {
        if (!getLeAccess()) {
            return false;
        }
        mServiceLock.readLock().lock();
        try {
            if (mService != null) {
                return mService.isLePeriodicAdvertisingSupported();
            }
        } catch (RemoteException e) {
            logRemoteException(TAG, e);
        } finally {
            mServiceLock.readLock().unlock();
        }
        return false;
    }

    /** @hide */
    @Retention(RetentionPolicy.SOURCE)
    @IntDef(
            value = {
                BluetoothStatusCodes.FEATURE_SUPPORTED,
                BluetoothStatusCodes.ERROR_UNKNOWN,
                BluetoothStatusCodes.ERROR_BLUETOOTH_NOT_ENABLED,
                BluetoothStatusCodes.FEATURE_NOT_SUPPORTED,
            })
    public @interface LeFeatureReturnValues {}

    /**
     * Returns {@link BluetoothStatusCodes#FEATURE_SUPPORTED} if the LE audio feature is supported,
     * {@link BluetoothStatusCodes#FEATURE_NOT_SUPPORTED} if the feature is not supported, or an
     * error code.
     *
     * @return whether the LE audio is supported
     */
    @RequiresNoPermission
    public @LeFeatureReturnValues int isLeAudioSupported() {
        if (!getLeAccess()) {
            return BluetoothStatusCodes.ERROR_BLUETOOTH_NOT_ENABLED;
        }
        mServiceLock.readLock().lock();
        try {
            if (mService != null) {
                return mService.isLeAudioSupported();
            }
        } catch (RemoteException e) {
            logRemoteException(TAG, e);
        } finally {
            mServiceLock.readLock().unlock();
        }
        return BluetoothStatusCodes.ERROR_BLUETOOTH_NOT_ENABLED;
    }

    /**
     * Returns {@link BluetoothStatusCodes#FEATURE_SUPPORTED} if the LE audio broadcast source
     * feature is supported, {@link BluetoothStatusCodes#FEATURE_NOT_SUPPORTED} if the feature is
     * not supported, or an error code.
     *
     * @return whether the LE audio broadcast source is supported
     */
    @RequiresNoPermission
    public @LeFeatureReturnValues int isLeAudioBroadcastSourceSupported() {
        if (!getLeAccess()) {
            return BluetoothStatusCodes.ERROR_BLUETOOTH_NOT_ENABLED;
        }
        mServiceLock.readLock().lock();
        try {
            if (mService != null) {
                return mService.isLeAudioBroadcastSourceSupported();
            }
        } catch (RemoteException e) {
            logRemoteException(TAG, e);
        } finally {
            mServiceLock.readLock().unlock();
        }
        return BluetoothStatusCodes.ERROR_BLUETOOTH_NOT_ENABLED;
    }

    /**
     * Returns {@link BluetoothStatusCodes#FEATURE_SUPPORTED} if the LE audio broadcast assistant
     * feature is supported, {@link BluetoothStatusCodes#FEATURE_NOT_SUPPORTED} if the feature is
     * not supported, or an error code.
     *
     * @return whether the LE audio broadcast assistant is supported
     */
    @RequiresNoPermission
    public @LeFeatureReturnValues int isLeAudioBroadcastAssistantSupported() {
        if (!getLeAccess()) {
            return BluetoothStatusCodes.ERROR_BLUETOOTH_NOT_ENABLED;
        }
        mServiceLock.readLock().lock();
        try {
            if (mService != null) {
                return mService.isLeAudioBroadcastAssistantSupported();
            }
        } catch (RemoteException e) {
            logRemoteException(TAG, e);
        } finally {
            mServiceLock.readLock().unlock();
        }
        return BluetoothStatusCodes.ERROR_BLUETOOTH_NOT_ENABLED;
    }

    /**
     * Returns whether the distance measurement feature is supported.
     *
     * @return whether the Bluetooth distance measurement is supported
     * @hide
     */
    @SystemApi
    @RequiresBluetoothConnectPermission
    @RequiresPermission(allOf = {BLUETOOTH_CONNECT, BLUETOOTH_PRIVILEGED})
    public @LeFeatureReturnValues int isDistanceMeasurementSupported() {
        if (!getLeAccess()) {
            return BluetoothStatusCodes.ERROR_BLUETOOTH_NOT_ENABLED;
        }
        mServiceLock.readLock().lock();
        try {
            if (mService != null) {
                return mService.isDistanceMeasurementSupported(mAttributionSource);
            }
        } catch (RemoteException e) {
            logRemoteException(TAG, e);
        } finally {
            mServiceLock.readLock().unlock();
        }
        return BluetoothStatusCodes.ERROR_BLUETOOTH_NOT_ENABLED;
    }

    /**
     * Return the maximum LE advertising data length in bytes, if LE Extended Advertising feature is
     * supported, 0 otherwise.
     *
     * @return the maximum LE advertising data length.
     */
    @RequiresLegacyBluetoothPermission
    @RequiresNoPermission
    public int getLeMaximumAdvertisingDataLength() {
        if (!getLeAccess()) {
            return 0;
        }
        mServiceLock.readLock().lock();
        try {
            if (mService != null) {
                return mService.getLeMaximumAdvertisingDataLength();
            }
        } catch (RemoteException e) {
            logRemoteException(TAG, e);
        } finally {
            mServiceLock.readLock().unlock();
        }
        return 0;
    }

    /**
     * @hide
     */
    @RequiresNoPermission
    public void btCmdGetFunctionCallmap(boolean isdump) {
        Log.d(TAG, "btCmdGetFunctionCallmap: " + isdump);
    }

    /**
     * Return true if Hearing Aid Profile is supported.
     *
     * @return true if phone supports Hearing Aid Profile
     */
    @RequiresNoPermission
    private boolean isHearingAidProfileSupported() {
        try {
            return mManagerService.isHearingAidProfileSupported();
        } catch (RemoteException e) {
            throw e.rethrowFromSystemServer();
        }
    }

    /**
     * Get the maximum number of connected devices per audio profile for this device.
     *
     * @return the number of allowed simultaneous connected devices for each audio profile for this
     *     device, or -1 if the Bluetooth service can't be reached
     */
    @RequiresLegacyBluetoothPermission
    @RequiresBluetoothConnectPermission
    @RequiresPermission(BLUETOOTH_CONNECT)
    public int getMaxConnectedAudioDevices() {
        mServiceLock.readLock().lock();
        try {
            if (mService != null) {
                return mService.getMaxConnectedAudioDevices(mAttributionSource);
            }
        } catch (RemoteException e) {
            logRemoteException(TAG, e);
        } finally {
            mServiceLock.readLock().unlock();
        }
        return -1;
    }

    /**
     * Return true if hardware has entries available for matching beacons
     *
     * @return true if there are hw entries available for matching beacons
     * @hide
     */
    @RequiresBluetoothScanPermission
    @RequiresPermission(BLUETOOTH_SCAN)
    public boolean isHardwareTrackingFiltersAvailable() {
        if (!getLeAccess()) {
            return false;
        }
        try {
            IBluetoothScan scan = getBluetoothScan();
            if (scan == null) {
                // BLE is not supported
                return false;
            }
            return scan.numHwTrackFiltersAvailable(mAttributionSource) != 0;
        } catch (RemoteException e) {
            logRemoteException(TAG, e);
        }
        return false;
    }

    /**
     * Request the record of {@link BluetoothActivityEnergyInfo} object that has the activity and
     * energy info. This can be used to ascertain what the controller has been up to, since the last
     * sample.
     *
     * <p>The callback will be called only once, when the record is available.
     *
     * @param executor the executor that the callback will be invoked on
     * @param callback the callback that will be called with either the {@link
     *     BluetoothActivityEnergyInfo} object, or the error code if an error has occurred
     * @hide
     */
    @SystemApi
    @RequiresBluetoothConnectPermission
    @RequiresPermission(allOf = {BLUETOOTH_CONNECT, BLUETOOTH_PRIVILEGED})
    public void requestControllerActivityEnergyInfo(
            @NonNull @CallbackExecutor Executor executor,
            @NonNull OnBluetoothActivityEnergyInfoCallback callback) {
        requireNonNull(executor);
        requireNonNull(callback);
        OnBluetoothActivityEnergyInfoProxy proxy =
                new OnBluetoothActivityEnergyInfoProxy(executor, callback);
        mServiceLock.readLock().lock();
        try {
            if (mService != null) {
                mService.requestActivityInfo(proxy, mAttributionSource);
            } else {
                proxy.onError(BluetoothStatusCodes.ERROR_PROFILE_SERVICE_NOT_BOUND);
            }
        } catch (RemoteException e) {
            logRemoteException(TAG, e);
            proxy.onError(BluetoothStatusCodes.ERROR_UNKNOWN);
        } finally {
            mServiceLock.readLock().unlock();
        }
    }

    /**
     * Fetches a list of the most recently connected bluetooth devices ordered by how recently they
     * were connected with most recently first and least recently last
     *
     * @return {@link List} of bonded {@link BluetoothDevice} ordered by how recently they were
     *     connected
     * @hide
     */
    @SystemApi
    @RequiresLegacyBluetoothAdminPermission
    @RequiresBluetoothConnectPermission
    @RequiresPermission(allOf = {BLUETOOTH_CONNECT, BLUETOOTH_PRIVILEGED})
    public @NonNull List<BluetoothDevice> getMostRecentlyConnectedDevices() {
        if (getState() != STATE_ON) {
            return Collections.emptyList();
        }
        mServiceLock.readLock().lock();
        try {
            if (mService != null) {
                return Attributable.setAttributionSource(
                        mService.getMostRecentlyConnectedDevices(mAttributionSource),
                        mAttributionSource);
            }
        } catch (RemoteException e) {
            logRemoteException(TAG, e);
        } finally {
            mServiceLock.readLock().unlock();
        }
        return Collections.emptyList();
    }

    /**
     * Return the set of {@link BluetoothDevice} objects that are bonded (paired) to the local
     * adapter.
     *
     * <p>If Bluetooth state is not {@link #STATE_ON}, this API will return an empty set. After
     * turning on Bluetooth, wait for {@link #ACTION_STATE_CHANGED} with {@link #STATE_ON} to get
     * the updated value.
     *
     * @return unmodifiable set of {@link BluetoothDevice}, or null on error
     */
    @RequiresLegacyBluetoothPermission
    @RequiresBluetoothConnectPermission
    @RequiresPermission(BLUETOOTH_CONNECT)
    public Set<BluetoothDevice> getBondedDevices() {
        //android.util.SeempLog.record(61);
        if (getState() != STATE_ON) {
            return toDeviceSet(Arrays.asList());
        }
        mServiceLock.readLock().lock();
        try {
            if (mService != null) {
                return toDeviceSet(
                        Attributable.setAttributionSource(
                                mService.getBondedDevices(mAttributionSource), mAttributionSource));
            }
            return toDeviceSet(Arrays.asList());
        } catch (RemoteException e) {
            logRemoteException(TAG, e);
        } finally {
            mServiceLock.readLock().unlock();
        }
        return null;
    }

    /**
     * Gets the currently supported profiles by the adapter.
     *
     * <p>This can be used to check whether a profile is supported before attempting to connect to
     * its respective proxy.
     *
     * @return a list of integers indicating the ids of supported profiles as defined in {@link
     *     BluetoothProfile}.
     * @hide
     */
    @SystemApi
    @RequiresBluetoothConnectPermission
    @RequiresPermission(allOf = {BLUETOOTH_CONNECT, BLUETOOTH_PRIVILEGED})
    public @NonNull List<Integer> getSupportedProfiles() {
        final ArrayList<Integer> supportedProfiles = new ArrayList<Integer>();

        mServiceLock.readLock().lock();
        try {
            if (mService != null) {
                final long supportedProfilesBitMask =
                        mService.getSupportedProfiles(mAttributionSource);

                for (int i = 0; i <= BluetoothProfile.MAX_PROFILE_ID; i++) {
                    if ((supportedProfilesBitMask & (1L << i)) != 0) {
                        supportedProfiles.add(i);
                    }
                }
            } else {
                // Bluetooth is disabled. Just fill in known supported Profiles
                if (isHearingAidProfileSupported()) {
                    supportedProfiles.add(BluetoothProfile.HEARING_AID);
                }
            }
        } catch (RemoteException e) {
            logRemoteException(TAG, e);
        } finally {
            mServiceLock.readLock().unlock();
        }
        return supportedProfiles;
    }

    private static final IpcDataCache.QueryHandler<IBluetooth, Integer>
            sBluetoothGetAdapterConnectionStateQuery =
                    new IpcDataCache.QueryHandler<>() {
                        @RequiresLegacyBluetoothPermission
                        @RequiresNoPermission
                        @Override
                        public Integer apply(IBluetooth serviceQuery) {
                            try {
                                return serviceQuery.getAdapterConnectionState();
                            } catch (RemoteException e) {
                                throw e.rethrowAsRuntimeException();
                            }
                        }
                        @RequiresNoPermission
                        @Override
                        public boolean shouldBypassCache(IBluetooth serviceQuery) {
                            return false;
                        }
                    };

    private static final String GET_CONNECTION_API = "BluetoothAdapter_getConnectionState";

    private static final IpcDataCache<IBluetooth, Integer>
            sBluetoothGetAdapterConnectionStateCache =
                    new BluetoothCache<>(
                            GET_CONNECTION_API, sBluetoothGetAdapterConnectionStateQuery);

    /** @hide */
    @RequiresNoPermission
    public void disableGetAdapterConnectionStateCache() {
        sBluetoothGetAdapterConnectionStateCache.disableForCurrentProcess();
    }

    /** @hide */
    public static void invalidateGetAdapterConnectionStateCache() {
        invalidateCache(GET_CONNECTION_API);
    }

    /**
     * Get the current connection state of the local Bluetooth adapter. This can be used to check
     * whether the local Bluetooth adapter is connected to any profile of any other remote Bluetooth
     * Device.
     *
     * <p>Use this function along with {@link #ACTION_CONNECTION_STATE_CHANGED} intent to get the
     * connection state of the adapter.
     *
     * @return the connection state
     * @hide
     */
    @SystemApi
    @RequiresNoPermission
    public @ConnectionState int getConnectionState() {
        if (getState() != STATE_ON) {
            return BluetoothAdapter.STATE_DISCONNECTED;
        }
        mServiceLock.readLock().lock();
        try {
            if (mService != null) return sBluetoothGetAdapterConnectionStateCache.query(mService);
        } catch (RuntimeException e) {
            if (!(e.getCause() instanceof RemoteException)) {
                throw e;
            }
            Log.e(TAG, e.toString() + "\n" + Log.getStackTraceString(new Throwable()));
        } finally {
            mServiceLock.readLock().unlock();
        }
        return STATE_DISCONNECTED;
    }

    private static final IpcDataCache.QueryHandler<
                    Pair<IBluetooth, Pair<AttributionSource, Integer>>, Integer>
            sBluetoothProfileQuery =
                    new IpcDataCache.QueryHandler<>() {
                        @Override
                        @RequiresBluetoothConnectPermission
                        @RequiresPermission(BLUETOOTH_CONNECT)
                        public Integer apply(
                                Pair<IBluetooth, Pair<AttributionSource, Integer>> pairQuery) {
                            IBluetooth service = pairQuery.first;
                            AttributionSource source = pairQuery.second.first;
                            Integer profile = pairQuery.second.second;
                            try {
                                return service.getProfileConnectionState(profile, source);
                            } catch (RemoteException e) {
                                throw e.rethrowAsRuntimeException();
                            }
                        }

                        @RequiresNoPermission
                        @Override
                        public boolean shouldBypassCache(
                                Pair<IBluetooth, Pair<AttributionSource, Integer>> pairQuery) {
                            return false;
                        }
                    };

    private static final String PROFILE_API = "BluetoothAdapter_getProfileConnectionState";

    private static final IpcDataCache<Pair<IBluetooth, Pair<AttributionSource, Integer>>, Integer>
            sGetProfileConnectionStateCache =
                    new BluetoothCache<>(PROFILE_API, sBluetoothProfileQuery);

    /** @hide */
    @RequiresNoPermission
    public void disableGetProfileConnectionStateCache() {
        sGetProfileConnectionStateCache.disableForCurrentProcess();
    }

    /** @hide */
    public static void invalidateGetProfileConnectionStateCache() {
        invalidateCache(PROFILE_API);
    }

    /**
     * Get the current connection state of a profile. This function can be used to check whether the
     * local Bluetooth adapter is connected to any remote device for a specific profile. Profile can
     * be one of {@link BluetoothProfile#HEADSET}, {@link BluetoothProfile#A2DP}.
     *
     * <p>Return the profile connection state
     */
    @RequiresLegacyBluetoothPermission
    @RequiresBluetoothConnectPermission
    @RequiresPermission(BLUETOOTH_CONNECT)
    @SuppressLint("AndroidFrameworkRequiresPermission") // IpcDataCache prevent lint enforcement
    public @ConnectionState int getProfileConnectionState(int profile) {
        //android.util.SeempLog.record(64);
        if (getState() != STATE_ON) {
            return STATE_DISCONNECTED;
        }
        mServiceLock.readLock().lock();
        try {
            if (mService != null) {
                return sGetProfileConnectionStateCache.query(
                        new Pair<>(mService, new Pair<>(mAttributionSource, profile)));
            }
        } catch (RuntimeException e) {
            if (!(e.getCause() instanceof RemoteException)) {
                throw e;
            }
            Log.e(TAG, e.toString() + "\n" + Log.getStackTraceString(new Throwable()));
        } finally {
            mServiceLock.readLock().unlock();
        }
        return STATE_DISCONNECTED;
    }

    /**
     * Create a listening, secure RFCOMM Bluetooth socket.
     *
     * <p>A remote device connecting to this socket will be authenticated and communication on this
     * socket will be encrypted.
     *
     * <p>Use {@link BluetoothServerSocket#accept} to retrieve incoming connections from a listening
     * {@link BluetoothServerSocket}.
     *
     * <p>Valid RFCOMM channels are in range 1 to 30.
     *
     * @param channel RFCOMM channel to listen on
     * @return a listening RFCOMM BluetoothServerSocket
     * @throws IOException on error, for example Bluetooth not available, or insufficient
     *     permissions, or channel in use.
     * @hide
     */
    @RequiresLegacyBluetoothAdminPermission
    @RequiresBluetoothConnectPermission
    @RequiresPermission(BLUETOOTH_CONNECT)
    public BluetoothServerSocket listenUsingRfcommOn(int channel) throws IOException {
        return listenUsingRfcommOn(channel, false, false);
    }

    /**
     * Create a listening, secure RFCOMM Bluetooth socket.
     *
     * <p>A remote device connecting to this socket will be authenticated and communication on this
     * socket will be encrypted.
     *
     * <p>Use {@link BluetoothServerSocket#accept} to retrieve incoming connections from a listening
     * {@link BluetoothServerSocket}.
     *
     * <p>Valid RFCOMM channels are in range 1 to 30.
     *
     * <p>To auto assign a channel without creating a SDP record use {@link
     * #SOCKET_CHANNEL_AUTO_STATIC_NO_SDP} as channel number.
     *
     * @param channel RFCOMM channel to listen on
     * @param mitm enforce person-in-the-middle protection for authentication.
     * @param min16DigitPin enforce a pin key length og minimum 16 digit for sec mode 2 connections.
     * @return a listening RFCOMM BluetoothServerSocket
     * @throws IOException on error, for example Bluetooth not available, or insufficient
     *     permissions, or channel in use.
     * @hide
     */
    @UnsupportedAppUsage
    @RequiresLegacyBluetoothAdminPermission
    @RequiresBluetoothConnectPermission
    @RequiresPermission(BLUETOOTH_CONNECT)
    public BluetoothServerSocket listenUsingRfcommOn(
            int channel, boolean mitm, boolean min16DigitPin) throws IOException {
        BluetoothServerSocket socket =
                new BluetoothServerSocket(
                        BluetoothSocket.TYPE_RFCOMM, true, true, channel, mitm, min16DigitPin);
        int errno = socket.mSocket.bindListen();
        if (channel == SOCKET_CHANNEL_AUTO_STATIC_NO_SDP) {
            socket.setChannel(socket.mSocket.getPort());
        }
        if (errno != 0) {
            // TODO(BT): Throw the same exception error code
            // that the previous code was using.
            // socket.mSocket.throwErrnoNative(errno);
            throw new IOException("Error: " + errno);
        }
        return socket;
    }

    /**
     * Create a listening, secure RFCOMM Bluetooth socket with Service Record.
     *
     * <p>A remote device connecting to this socket will be authenticated and communication on this
     * socket will be encrypted.
     *
     * <p>Use {@link BluetoothServerSocket#accept} to retrieve incoming connections from a listening
     * {@link BluetoothServerSocket}.
     *
     * <p>The system will assign an unused RFCOMM channel to listen on.
     *
     * <p>The system will also register a Service Discovery Protocol (SDP) record with the local SDP
     * server containing the specified UUID, service name, and auto-assigned channel. Remote
     * Bluetooth devices can use the same UUID to query our SDP server and discover which channel to
     * connect to. This SDP record will be removed when this socket is closed, or if this
     * application closes unexpectedly.
     *
     * <p>Use {@link BluetoothDevice#createRfcommSocketToServiceRecord} to connect to this socket
     * from another device using the same {@link UUID}.
     *
     * @param name service name for SDP record
     * @param uuid uuid for SDP record
     * @return a listening RFCOMM BluetoothServerSocket
     * @throws IOException on error, for example Bluetooth not available, or insufficient
     *     permissions, or channel in use.
     */
    @RequiresLegacyBluetoothPermission
    @RequiresBluetoothConnectPermission
    @RequiresPermission(BLUETOOTH_CONNECT)
    public BluetoothServerSocket listenUsingRfcommWithServiceRecord(String name, UUID uuid)
            throws IOException {
        return createNewRfcommSocketAndRecord(name, uuid, true, true);
    }

    /**
     * Requests the framework to start an RFCOMM socket server which listens based on the provided
     * {@code name} and {@code uuid}.
     *
     * <p>Incoming connections will cause the system to start the component described in the {@link
     * PendingIntent}, {@code pendingIntent}. After the component is started, it should obtain a
     * {@link BluetoothAdapter} and retrieve the {@link BluetoothSocket} via {@link
     * #retrieveConnectedRfcommSocket(UUID)}.
     *
     * <p>An application may register multiple RFCOMM listeners. It is recommended to set the extra
     * field {@link #EXTRA_RFCOMM_LISTENER_ID} to help determine which service record the incoming
     * {@link BluetoothSocket} is using.
     *
     * <p>The provided {@link PendingIntent} must be created with the {@link
     * PendingIntent#FLAG_IMMUTABLE} flag.
     *
     * @param name service name for SDP record
     * @param uuid uuid for SDP record
     * @param pendingIntent component which is called when a new RFCOMM connection is available
     * @return a status code from {@link BluetoothStatusCodes}
     * @throws IllegalArgumentException if {@code pendingIntent} is not created with the {@link
     *     PendingIntent#FLAG_IMMUTABLE} flag.
     * @hide
     */
    @SystemApi
    @RequiresBluetoothConnectPermission
    @RequiresPermission(allOf = {BLUETOOTH_CONNECT, BLUETOOTH_PRIVILEGED})
    public @RfcommListenerResult int startRfcommServer(
            @NonNull String name, @NonNull UUID uuid, @NonNull PendingIntent pendingIntent) {
        if (!pendingIntent.isImmutable()) {
            throw new IllegalArgumentException("The provided PendingIntent is not immutable");
        }
        mServiceLock.readLock().lock();
        try {
            if (mService != null) {
                return mService.startRfcommListener(
                        name, new ParcelUuid(uuid), pendingIntent, mAttributionSource);
            }
        } catch (RemoteException e) {
            logRemoteException(TAG, e);
        } finally {
            mServiceLock.readLock().unlock();
        }
        return BluetoothStatusCodes.ERROR_PROFILE_SERVICE_NOT_BOUND;
    }

    /**
     * Closes the RFCOMM socket server listening on the given SDP record name and UUID. This can be
     * called by applications after calling {@link #startRfcommServer(String, UUID, PendingIntent)}
     * to stop listening for incoming RFCOMM connections.
     *
     * @param uuid uuid for SDP record
     * @return a status code from {@link BluetoothStatusCodes}
     * @hide
     */
    @SystemApi
    @RequiresBluetoothConnectPermission
    @RequiresPermission(allOf = {BLUETOOTH_CONNECT, BLUETOOTH_PRIVILEGED})
    public @RfcommListenerResult int stopRfcommServer(@NonNull UUID uuid) {
        mServiceLock.readLock().lock();
        try {
            if (mService != null) {
                return mService.stopRfcommListener(new ParcelUuid(uuid), mAttributionSource);
            }
        } catch (RemoteException e) {
            logRemoteException(TAG, e);
        } finally {
            mServiceLock.readLock().unlock();
        }
        return BluetoothStatusCodes.ERROR_PROFILE_SERVICE_NOT_BOUND;
    }

    /**
     * Retrieves a connected {@link BluetoothSocket} for the given service record from a RFCOMM
     * listener which was registered with {@link #startRfcommServer(String, UUID, PendingIntent)}.
     *
     * <p>This method should be called by the component started by the {@link PendingIntent} which
     * was registered during the call to {@link #startRfcommServer(String, UUID, PendingIntent)} in
     * order to retrieve the socket.
     *
     * @param uuid the same UUID used to register the listener previously
     * @return a connected {@link BluetoothSocket} or {@code null} if no socket is available
     * @throws IllegalStateException if the socket could not be retrieved because the application is
     *     trying to obtain a socket for a listener it did not register (incorrect {@code uuid}).
     * @hide
     */
    @SystemApi
    @RequiresBluetoothConnectPermission
    @RequiresPermission(allOf = {BLUETOOTH_CONNECT, BLUETOOTH_PRIVILEGED})
    public @NonNull BluetoothSocket retrieveConnectedRfcommSocket(@NonNull UUID uuid) {
        IncomingRfcommSocketInfo socketInfo = null;

        mServiceLock.readLock().lock();
        try {
            if (mService != null) {
                socketInfo =
                        mService.retrievePendingSocketForServiceRecord(
                                new ParcelUuid(uuid), mAttributionSource);
            }
        } catch (RemoteException e) {
            logRemoteException(TAG, e);
            return null;
        } finally {
            mServiceLock.readLock().unlock();
        }
        if (socketInfo == null) {
            return null;
        }

        switch (socketInfo.status) {
            case BluetoothStatusCodes.SUCCESS:
                try {
                    return BluetoothSocket.createSocketFromOpenFd(
                            socketInfo.pfd, socketInfo.bluetoothDevice, new ParcelUuid(uuid));
                } catch (IOException e) {
                    return null;
                }
            case BluetoothStatusCodes.RFCOMM_LISTENER_OPERATION_FAILED_DIFFERENT_APP:
                throw new IllegalStateException(
                        "RFCOMM listener for UUID " + uuid + " was not registered by this app");
            case BluetoothStatusCodes.RFCOMM_LISTENER_NO_SOCKET_AVAILABLE:
                return null;
            default:
                Log.e(
                        TAG,
                        "Unexpected result: ("
                                + socketInfo.status
                                + "), from the adapter service"
                                + " while retrieving an rfcomm socket");
                return null;
        }
    }

    /**
     * Create a listening, insecure RFCOMM Bluetooth socket with Service Record.
     *
     * <p>The link key is not required to be authenticated, i.e. the communication may be vulnerable
     * to Person In the Middle attacks. For Bluetooth 2.1 devices, the link will be encrypted, as
     * encryption is mandatory. For legacy devices (pre Bluetooth 2.1 devices) the link will not be
     * encrypted. Use {@link #listenUsingRfcommWithServiceRecord}, if an encrypted and authenticated
     * communication channel is desired.
     *
     * <p>Use {@link BluetoothServerSocket#accept} to retrieve incoming connections from a listening
     * {@link BluetoothServerSocket}.
     *
     * <p>The system will assign an unused RFCOMM channel to listen on.
     *
     * <p>The system will also register a Service Discovery Protocol (SDP) record with the local SDP
     * server containing the specified UUID, service name, and auto-assigned channel. Remote
     * Bluetooth devices can use the same UUID to query our SDP server and discover which channel to
     * connect to. This SDP record will be removed when this socket is closed, or if this
     * application closes unexpectedly.
     *
     * <p>Use {@link BluetoothDevice#createInsecureRfcommSocketToServiceRecord} to connect to this
     * socket from another device using the same {@link UUID}.
     *
     * @param name service name for SDP record
     * @param uuid uuid for SDP record
     * @return a listening RFCOMM BluetoothServerSocket
     * @throws IOException on error, for example Bluetooth not available, or insufficient
     *     permissions, or channel in use.
     */
    @RequiresLegacyBluetoothPermission
    @RequiresBluetoothConnectPermission
    @RequiresPermission(BLUETOOTH_CONNECT)
    public BluetoothServerSocket listenUsingInsecureRfcommWithServiceRecord(String name, UUID uuid)
            throws IOException {
        //android.util.SeempLog.record(59);
        return createNewRfcommSocketAndRecord(name, uuid, false, false);
    }

    /**
     * Create a listening, encrypted, RFCOMM Bluetooth socket with Service Record.
     *
     * <p>The link will be encrypted, but the link key is not required to be authenticated i.e. the
     * communication is vulnerable to Person In the Middle attacks. Use {@link
     * #listenUsingRfcommWithServiceRecord}, to ensure an authenticated link key.
     *
     * <p>Use this socket if authentication of link key is not possible. For example, for Bluetooth
     * 2.1 devices, if any of the devices does not have an input and output capability or just has
     * the ability to display a numeric key, a secure socket connection is not possible and this
     * socket can be used. Use {@link #listenUsingInsecureRfcommWithServiceRecord}, if encryption is
     * not required. For Bluetooth 2.1 devices, the link will be encrypted, as encryption is
     * mandatory. For more details, refer to the Security Model section 5.2 (vol 3) of Bluetooth
     * Core Specification version 2.1 + EDR.
     *
     * <p>Use {@link BluetoothServerSocket#accept} to retrieve incoming connections from a listening
     * {@link BluetoothServerSocket}.
     *
     * <p>The system will assign an unused RFCOMM channel to listen on.
     *
     * <p>The system will also register a Service Discovery Protocol (SDP) record with the local SDP
     * server containing the specified UUID, service name, and auto-assigned channel. Remote
     * Bluetooth devices can use the same UUID to query our SDP server and discover which channel to
     * connect to. This SDP record will be removed when this socket is closed, or if this
     * application closes unexpectedly.
     *
     * <p>Use {@link BluetoothDevice#createRfcommSocketToServiceRecord} to connect to this socket
     * from another device using the same {@link UUID}.
     *
     * @param name service name for SDP record
     * @param uuid uuid for SDP record
     * @return a listening RFCOMM BluetoothServerSocket
     * @throws IOException on error, for example Bluetooth not available, or insufficient
     *     permissions, or channel in use.
     * @hide
     */
    @UnsupportedAppUsage(maxTargetSdk = Build.VERSION_CODES.R, trackingBug = 170729553)
    @RequiresLegacyBluetoothPermission
    @RequiresBluetoothConnectPermission
    @RequiresPermission(BLUETOOTH_CONNECT)
    public BluetoothServerSocket listenUsingEncryptedRfcommWithServiceRecord(String name, UUID uuid)
            throws IOException {
        return createNewRfcommSocketAndRecord(name, uuid, false, true);
    }

    @RequiresBluetoothConnectPermission
    @RequiresPermission(BLUETOOTH_CONNECT)
    private static BluetoothServerSocket createNewRfcommSocketAndRecord(
            String name, UUID uuid, boolean auth, boolean encrypt) throws IOException {
        BluetoothServerSocket socket;
        socket =
                new BluetoothServerSocket(
                        BluetoothSocket.TYPE_RFCOMM, auth, encrypt, new ParcelUuid(uuid));
        socket.setServiceName(name);
        int errno = socket.mSocket.bindListen();
        if (errno != 0) {
            // TODO(BT): Throw the same exception error code
            // that the previous code was using.
            // socket.mSocket.throwErrnoNative(errno);
            throw new IOException("Error: " + errno);
        }
        return socket;
    }

    /**
     * Construct an unencrypted, unauthenticated, RFCOMM server socket. Call #accept to retrieve
     * connections to this socket.
     *
     * @return An RFCOMM BluetoothServerSocket
     * @throws IOException On error, for example Bluetooth not available, or insufficient
     *     permissions.
     * @hide
     */
    @RequiresBluetoothConnectPermission
    @RequiresPermission(BLUETOOTH_CONNECT)
    public BluetoothServerSocket listenUsingInsecureRfcommOn(int port) throws IOException {
        BluetoothServerSocket socket =
                new BluetoothServerSocket(BluetoothSocket.TYPE_RFCOMM, false, false, port);
        int errno = socket.mSocket.bindListen();
        if (port == SOCKET_CHANNEL_AUTO_STATIC_NO_SDP) {
            socket.setChannel(socket.mSocket.getPort());
        }
        if (errno != 0) {
            // TODO(BT): Throw the same exception error code
            // that the previous code was using.
            // socket.mSocket.throwErrnoNative(errno);
            throw new IOException("Error: " + errno);
        }
        return socket;
    }

    /**
     * Construct an encrypted, authenticated, L2CAP server socket. Call #accept to retrieve
     * connections to this socket.
     *
     * <p>To auto assign a port without creating a SDP record use {@link
     * #SOCKET_CHANNEL_AUTO_STATIC_NO_SDP} as port number.
     *
     * @param port the PSM to listen on
     * @param mitm enforce person-in-the-middle protection for authentication.
     * @param min16DigitPin enforce a pin key length og minimum 16 digit for sec mode 2 connections.
     * @return An L2CAP BluetoothServerSocket
     * @throws IOException On error, for example Bluetooth not available, or insufficient
     *     permissions.
     * @hide
     */
    @RequiresBluetoothConnectPermission
    @RequiresPermission(BLUETOOTH_CONNECT)
    public BluetoothServerSocket listenUsingL2capOn(int port, boolean mitm, boolean min16DigitPin)
            throws IOException {
        BluetoothServerSocket socket =
                new BluetoothServerSocket(
                        BluetoothSocket.TYPE_L2CAP, true, true, port, mitm, min16DigitPin);
        int errno = socket.mSocket.bindListen();
        if (port == SOCKET_CHANNEL_AUTO_STATIC_NO_SDP) {
            int assignedChannel = socket.mSocket.getPort();
            if (DBG) Log.d(TAG, "listenUsingL2capOn: set assigned channel to " + assignedChannel);
            socket.setChannel(assignedChannel);
        }
        if (errno != 0) {
            // TODO(BT): Throw the same exception error code
            // that the previous code was using.
            // socket.mSocket.throwErrnoNative(errno);
            throw new IOException("Error: " + errno);
        }
        return socket;
    }

    /**
     * Construct an encrypted, authenticated, L2CAP server socket. Call #accept to retrieve
     * connections to this socket.
     *
     * <p>To auto assign a port without creating a SDP record use {@link
     * #SOCKET_CHANNEL_AUTO_STATIC_NO_SDP} as port number.
     *
     * @param port the PSM to listen on
     * @return An L2CAP BluetoothServerSocket
     * @throws IOException On error, for example Bluetooth not available, or insufficient
     *     permissions.
     * @hide
     */
    @RequiresBluetoothConnectPermission
    @RequiresPermission(BLUETOOTH_CONNECT)
    public BluetoothServerSocket listenUsingL2capOn(int port) throws IOException {
        return listenUsingL2capOn(port, false, false);
    }

    /**
     * Construct an insecure L2CAP server socket. Call #accept to retrieve connections to this
     * socket.
     *
     * <p>To auto assign a port without creating a SDP record use {@link
     * #SOCKET_CHANNEL_AUTO_STATIC_NO_SDP} as port number.
     *
     * @param port the PSM to listen on
     * @return An L2CAP BluetoothServerSocket
     * @throws IOException On error, for example Bluetooth not available, or insufficient
     *     permissions.
     * @hide
     */
    @RequiresBluetoothConnectPermission
    @RequiresPermission(BLUETOOTH_CONNECT)
    public BluetoothServerSocket listenUsingInsecureL2capOn(int port) throws IOException {
        Log.d(TAG, "listenUsingInsecureL2capOn: port=" + port);
        BluetoothServerSocket socket =
                new BluetoothServerSocket(
                        BluetoothSocket.TYPE_L2CAP, false, false, port, false, false);
        int errno = socket.mSocket.bindListen();
        if (port == SOCKET_CHANNEL_AUTO_STATIC_NO_SDP) {
            int assignedChannel = socket.mSocket.getPort();
            if (DBG) {
                Log.d(
                        TAG,
                        "listenUsingInsecureL2capOn: set assigned channel to " + assignedChannel);
            }
            socket.setChannel(assignedChannel);
        }
        if (errno != 0) {
            // TODO(BT): Throw the same exception error code
            // that the previous code was using.
            // socket.mSocket.throwErrnoNative(errno);
            throw new IOException("Error: " + errno);
        }
        return socket;
    }

    private static boolean getBCProfile(Context context, BluetoothProfile.ServiceListener sl) {
        boolean ret = true;
        boolean isProfileSupported = false;
        Class<?> bshClass = null;
        Method bshSupported = null;
        Constructor bshCons = null;
        Object bshObj = null;
        try {
            bshClass = Class.forName("android.bluetooth.BluetoothSyncHelper");
        } catch (ClassNotFoundException ex) {
            Log.e(TAG, "no BSH: exists");
            bshClass = null;
        }
        if (bshClass != null) {
            Log.d(TAG, "Able to get BSH class handle");
            try {
                bshSupported =  bshClass.getDeclaredMethod("isSupported", null);
            } catch (NoSuchMethodException e) {
                Log.e(TAG, "no BSH:isSupported method exists: gdm");
            }
            try {
                bshCons =
                  bshClass.getDeclaredConstructor(
                    new Class[]{Context.class,
                        BluetoothProfile.ServiceListener.class});
            } catch (NoSuchMethodException ex) {
                Log.e(TAG, "bshCons: NoSuchMethodException: gdm" + ex);
            }
        }
        if (bshClass != null && bshSupported != null && bshCons != null) {
            try {
                isProfileSupported = (boolean)bshSupported.invoke(null, null);
            } catch(IllegalAccessException e) {
                Log.e(TAG, "BSH:isSupported IllegalAccessException");
            } catch (InvocationTargetException e) {
                Log.e(TAG, "BSH:isSupported InvocationTargetException");
            }
            if (isProfileSupported) {
                try {
                    bshObj = bshCons.newInstance(
                                       context, sl);
                } catch (InstantiationException ex) {
                    Log.e(TAG, "bshCons InstantiationException:" + ex);
                } catch (IllegalAccessException ex) {
                    Log.e(TAG, "bshCons InstantiationException:" + ex);
                } catch (InvocationTargetException ex) {
                    Log.e(TAG, "bshCons InvocationTargetException:" + ex);
                }
             }
        }
        if (bshObj == null) {
            ret = false;
        }
        Log.d(TAG, "getBCService returns" + ret);
        return ret;
    }

    private static boolean getCSProfile(Context context, BluetoothProfile.ServiceListener sl) {
        boolean ret = true;
        boolean isProfileSupported = false;
        Class<?> csClass = null;
        Method csSupported = null;
        Constructor csCons = null;
        Object csObj = null;

        Log.d(TAG, "getCSProfile enters");
        try {
            csClass = Class.forName("android.bluetooth.BluetoothCsClient");
        } catch (ClassNotFoundException ex) {
            Log.e(TAG, "no CS: exists");
            csClass = null;
        }
        if (csClass != null) {
            Log.d(TAG, "Able to get Cs class handle");
            try {
                csSupported =  csClass.getDeclaredMethod("isSupported", null);
            } catch (NoSuchMethodException e) {
                Log.e(TAG, "no CS:isSupported method exists: gdm");
            }
            try {
                csCons =
                  csClass.getDeclaredConstructor(
                    new Class[]{Context.class,
                        BluetoothProfile.ServiceListener.class});
            } catch (NoSuchMethodException ex) {
                Log.e(TAG, "csCons: NoSuchMethodException: gdm" + ex);
            }
        }
        if (csClass != null && csSupported != null && csCons != null) {
            try {
                isProfileSupported = (boolean)csSupported.invoke(null, null);
            } catch(IllegalAccessException e) {
                Log.e(TAG, "CS:isSupported IllegalAccessException");
            } catch (InvocationTargetException e) {
                Log.e(TAG, "CS:isSupported InvocationTargetException");
            }
            if (isProfileSupported) {
                try {
                    csObj = csCons.newInstance(
                                       context, sl);
                } catch (InstantiationException ex) {
                    Log.e(TAG, "csCons InstantiationException:" + ex);
                } catch (IllegalAccessException ex) {
                    Log.e(TAG, "csCons InstantiationException:" + ex);
                } catch (InvocationTargetException ex) {
                    Log.e(TAG, "csCons InvocationTargetException:" + ex);
                }
             }
        }
        if (csObj == null) {
            ret = false;
        }
        Log.d(TAG, "getCSProfile returns" + ret);
        return ret;
    }
    /**
     * Get the profile proxy object associated with the profile.
     *
     * <p>The ServiceListener's methods will be invoked on the application's main looper
     *
     * @param context Context of the application
     * @param listener The service listener for connection callbacks.
     * @param profile The Bluetooth profile to listen for status change
     * @return true on success, false on error
     */
    @SuppressLint("AndroidFrameworkCompatChange")
    @RequiresNoPermission
    public boolean getProfileProxy(
            Context context, BluetoothProfile.ServiceListener listener, int profile) {
        if (context == null || listener == null) {
            return false;
        }

        // Preserve legacy compatibility where apps were depending on
        // registerStateChangeCallback() performing a permissions check which
        // has been relaxed in modern platform versions
        if (context.getApplicationInfo().targetSdkVersion < Build.VERSION_CODES.S
                && context.checkSelfPermission(BLUETOOTH) != PackageManager.PERMISSION_GRANTED) {
            throw new SecurityException("Need BLUETOOTH permission");
        }

        return getProfileProxy(context, listener, profile, mMainHandler::post);
    }

    private boolean getProfileProxy(
            @NonNull Context context,
            @NonNull BluetoothProfile.ServiceListener listener,
            int profile,
            @NonNull @CallbackExecutor Executor executor) {
        requireNonNull(context);
        requireNonNull(listener);
        requireNonNull(executor);

        if (profile == BluetoothProfile.HEALTH) {
            Log.e(TAG, "getProfileProxy(): BluetoothHealth is deprecated");
            return false;
        } else if (profile == BluetoothProfile.BROADCAST) {
            return getBroadcastProfile(context, listener);
        } else if (profile == BluetoothProfile.BC_PROFILE) {
            return getBCProfile(context, listener);
        } else if (profile == BluetoothProfile.HEARING_AID && !isHearingAidProfileSupported()) {
            Log.e(TAG, "getProfileProxy(): BluetoothHearingAid is not supported");
            return false;
        } else if (profile == BluetoothProfile.CS_PROFILE) {
            return getCSProfile(context, listener);
        }

        BiFunction<Context, BluetoothAdapter, BluetoothProfile> constructor =
                PROFILE_CONSTRUCTORS.get(profile);

        BluetoothProfile profileProxy = constructor.apply(context, this);
        ProfileConnection connection = new ProfileConnection(profile, listener, executor);

        if (constructor == null) {
            Log.e(TAG, "getProfileProxy(): Unknown profile " + profile);
            return false;
        }

        synchronized (sProfileLock) {
            // Synchronize with the binder callback to prevent performing the
            // ProfileConnection.connect concurrently
            mProfileConnections.put(profileProxy, connection);

            IBinder binder = getProfile(profile);
            if (binder != null) {
                connection.connect(profileProxy, binder);
            }
        }
        return true;
    }

    /**
     * Close the connection of the profile proxy to the Service.
     *
     * <p>Clients should call this when they are no longer using the proxy obtained from {@link
     * #getProfileProxy}.
     *
     * @param proxy Profile proxy object
     * @hide
     */
    @SuppressLint("AndroidFrameworkRequiresPermission") // Call control is not exposed to 3p app
    @RequiresNoPermission
    public void closeProfileProxy(@NonNull BluetoothProfile proxy) {
        if (proxy instanceof BluetoothGatt gatt) {
            gatt.close();
            return;
        } else if (proxy instanceof BluetoothGattServer gatt) {
            gatt.close();
            return;
        }

        if (proxy.getAdapter() != this) {
            Log.e(
                    TAG,
                    "closeProfileProxy(): Called on wrong instance was "
                            + proxy.getAdapter()
                            + " but expected "
                            + this);
            Counter.logIncrementWithUid(
                    "bluetooth.value_close_profile_proxy_adapter_mismatch", Process.myUid());
            proxy.getAdapter().closeProfileProxy(proxy);
            return;
        }

        synchronized (sProfileLock) {
            ProfileConnection connection = mProfileConnections.remove(proxy);
            if (connection != null) {
                if (proxy instanceof BluetoothLeCallControl callControl) {
                    callControl.unregisterBearer();
                }

                connection.disconnect(proxy);
            }
        }
    }

    /**
     * Close the connection of the profile proxy to the Service.
     *
     * <p>Clients should call this when they are no longer using the proxy obtained from {@link
     * #getProfileProxy}. Profile can be one of {@link BluetoothProfile#HEADSET} or {@link
     * BluetoothProfile#A2DP}
     *
     * @param proxy Profile proxy object
     */
    @RequiresNoPermission
    public void closeProfileProxy(int unusedProfile, BluetoothProfile proxy) {
        if (proxy == null) {
            return;
        }
        closeProfileProxy(proxy);
    }

    private static boolean getBroadcastProfile(Context context,
                                      BluetoothProfile.ServiceListener listener) {
        Class<?> broadcastClass = null;
        Constructor bcastConstructor = null;
        Object broadcastObj = null;
        try {
            broadcastClass = Class.forName("android.bluetooth.BluetoothBroadcast");
        } catch (ClassNotFoundException ex) {
            Log.e(TAG, "no BluetoothBroadcast: exists");
        }
        if (broadcastClass != null) {
            try {
               bcastConstructor =
                            broadcastClass.getDeclaredConstructor(new Class[]{Context.class,
                                                  BluetoothProfile.ServiceListener.class});
            } catch (NoSuchMethodException ex) {
               Log.e(TAG, "bcastConstructor: NoSuchMethodException: gdm" + ex);
            }
        }
        if (bcastConstructor != null) {
            try {
                broadcastObj = bcastConstructor.newInstance(context, listener);
            } catch (InstantiationException | IllegalAccessException |
                InvocationTargetException ex) {
                Log.e(TAG, ex.toString() + "\n" + Log.getStackTraceString(new Throwable()));
            }
        }
        if (broadcastObj == null) {
            return false;
        }
        return true;
    }

    private static final IBluetoothManagerCallback sManagerCallback =
            new IBluetoothManagerCallback.Stub() {
                @RequiresNoPermission
                public void onBluetoothServiceUp(IBinder bluetoothService) {
                    if (DBG) {
                        Log.d(TAG, "onBluetoothServiceUp: " + bluetoothService);
                    }

                    sServiceLock.writeLock().lock();
                    try {
                        sService = IBluetooth.Stub.asInterface(bluetoothService);
                        for (IBluetoothManagerCallback cb : sProxyServiceStateCallbacks.keySet()) {
                            try {
                                cb.onBluetoothServiceUp(bluetoothService);
                            } catch (RemoteException e) {
                                logRemoteException(TAG, e);
                            }
                        }
                    } finally {
                        sServiceLock.writeLock().unlock();
                    }
                }

                @RequiresNoPermission
                public void onBluetoothServiceDown() {
                    if (DBG) {
                        Log.d(TAG, "onBluetoothServiceDown");
                    }

                    sServiceLock.writeLock().lock();
                    try {
                        sService = null;
                        for (IBluetoothManagerCallback cb : sProxyServiceStateCallbacks.keySet()) {
                            try {
                                cb.onBluetoothServiceDown();
                            } catch (RemoteException e) {
                                logRemoteException(TAG, e);
                            }
                        }
                    } finally {
                        sServiceLock.writeLock().unlock();
                    }
                }

                @RequiresNoPermission
                public void onBluetoothOn() {
                    if (DBG) {
                        Log.d(TAG, "onBluetoothOn");
                    }

                    sServiceLock.readLock().lock();
                    try {
                        for (IBluetoothManagerCallback cb : sProxyServiceStateCallbacks.keySet()) {
                            try {
                                cb.onBluetoothOn();
                            } catch (RemoteException e) {
                                logRemoteException(TAG, e);
                            }
                        }
                    } finally {
                        sServiceLock.readLock().unlock();
                    }
                }

                @RequiresNoPermission
                public void onBluetoothOff() {
                    if (DBG) {
                        Log.d(TAG, "onBluetoothOff");
                    }

                    sServiceLock.readLock().lock();
                    try {
                        for (IBluetoothManagerCallback cb : sProxyServiceStateCallbacks.keySet()) {
                            try {
                                cb.onBluetoothOff();
                            } catch (RemoteException e) {
                                logRemoteException(TAG, e);
                            }
                        }
                    } finally {
                        sServiceLock.readLock().unlock();
                    }
                }
            };

    private final IBluetoothManagerCallback mManagerCallback =
            new IBluetoothManagerCallback.Stub() {
                @SuppressLint("AndroidFrameworkRequiresPermission") // Internal callback
                @RequiresNoPermission
                public void onBluetoothServiceUp(@NonNull IBinder bluetoothService) {
                    requireNonNull(bluetoothService);
                    mServiceLock.writeLock().lock();
                    try {
                        mService = IBluetooth.Stub.asInterface(bluetoothService);
                    } finally {
                        // lock downgrade is possible in ReentrantReadWriteLock
                        mServiceLock.readLock().lock();
                        mServiceLock.writeLock().unlock();
                    }
                    try {
                        synchronized (mMetadataListeners) {
                            mMetadataListeners.forEach(
                                    (device, pair) -> {
                                        try {
                                            mService.registerMetadataListener(
                                                    mBluetoothMetadataListener,
                                                    device,
                                                    mAttributionSource);
                                        } catch (RemoteException e) {
                                            Log.e(TAG, "Failed to register metadata listener", e);
                                            logRemoteException(TAG, e);
                                        }
                                    });
                        }
                        mAudioProfilesCallbackWrapper.registerToNewService(mService);
                        mQualityCallbackWrapper.registerToNewService(mService);
                        mBluetoothConnectionCallbackWrapper.registerToNewService(mService);
                        synchronized (mHciVendorSpecificCallbackRegistration) {
                            try {
                                mHciVendorSpecificCallbackRegistration.registerToService(
                                        mService, mHciVendorSpecificCallbackStub);
                            } catch (Exception e) {
                                Log.e(TAG, "Failed to register HCI vendor-specific callback", e);
                            }
                        }
                    } finally {
                        mServiceLock.readLock().unlock();
                    }
                }

                @RequiresNoPermission
                public void onBluetoothServiceDown() {
                    mServiceLock.writeLock().lock();
                    try {
                        mService = null;
                        mLeScanClients.clear();
                        synchronized (mLock) {
                            if (mBluetoothLeAdvertiser != null) {
                                mBluetoothLeAdvertiser.cleanup();
                            }
                            if (mBluetoothLeScanner != null) {
                                mBluetoothLeScanner.cleanup();
                            }
                        }
                    } finally {
                        mServiceLock.writeLock().unlock();
                    }
                    Log.d(TAG, "onBluetoothServiceDown: Finished sending callbacks to registered clients");
                }

                @GuardedBy("sProfileLock")
                private boolean connectAllProfileProxyLocked() {
                    mProfileConnections.forEach(
                            (proxy, connection) -> {
                                if (connection.mConnected) return;

                                IBinder binder = getProfile(connection.mProfile);
                                if (binder == null) {
                                    Log.e(
                                            TAG,
                                            "Failed to retrieve a binder for "
                                                    + getProfileName(connection.mProfile));
                                    return;
                                }
                                connection.connect(proxy, binder);
                            });
                    return true;
                }

                @RequiresNoPermission
                public void onBluetoothOn() {
                    synchronized (sProfileLock) {
                        connectAllProfileProxyLocked();
                    }
                }

                @RequiresNoPermission
                public void onBluetoothOff() {
                    synchronized (sProfileLock) {
                        mProfileConnections.forEach(
                                (proxy, connection) -> {
                                    if (connection.mConnected) {
                                        connection.disconnect(proxy);
                                    }
                                });
                    }
                }
            };

    /**
     * Enable the Bluetooth Adapter, but don't auto-connect devices and don't persist state. Only
     * for use by system applications.
     *
     * @hide
     */
    @SystemApi
    @RequiresLegacyBluetoothAdminPermission
    @RequiresBluetoothConnectPermission
    @RequiresPermission(BLUETOOTH_CONNECT)
    public boolean enableNoAutoConnect() {
        if (isEnabled()) {
            if (DBG) {
                Log.d(TAG, "enableNoAutoConnect(): BT already enabled!");
            }
            return true;
        }
        try {
            return mManagerService.enableNoAutoConnect(mAttributionSource);
        } catch (RemoteException e) {
            throw e.rethrowFromSystemServer();
        }
    }

    /** @hide */
    @Retention(RetentionPolicy.SOURCE)
    @IntDef(
            value = {
                BluetoothStatusCodes.ERROR_UNKNOWN,
                BluetoothStatusCodes.ERROR_BLUETOOTH_NOT_ENABLED,
                BluetoothStatusCodes.ERROR_ANOTHER_ACTIVE_OOB_REQUEST,
            })
    public @interface OobError {}

    /**
     * Provides callback methods for receiving {@link OobData} from the host stack, as well as an
     * error interface in order to allow the caller to determine next steps based on the {@code
     * ErrorCode}.
     *
     * @hide
     */
    @SystemApi
    public interface OobDataCallback {
        /**
         * Handles the {@link OobData} received from the host stack.
         *
         * @param transport - whether the {@link OobData} is generated for LE or Classic.
         * @param oobData - data generated in the host stack(LE) or controller (Classic)
         */
        void onOobData(@Transport int transport, @NonNull OobData oobData);

        /**
         * Provides feedback when things don't go as expected.
         *
         * @param errorCode - the code describing the type of error that occurred.
         */
        void onError(@OobError int errorCode);
    }

    /**
     * Wraps an AIDL interface around an {@link OobDataCallback} interface.
     *
     * @see IBluetoothOobDataCallback for interface definition.
     * @hide
     */
    private static class WrappedOobDataCallback extends IBluetoothOobDataCallback.Stub {
        private final OobDataCallback mCallback;
        private final Executor mExecutor;

        /**
         * @param callback - object to receive {@link OobData} must be a non null argument
         * @throws NullPointerException if the callback is null.
         */
        WrappedOobDataCallback(
                @NonNull OobDataCallback callback, @NonNull @CallbackExecutor Executor executor) {
            requireNonNull(callback);
            requireNonNull(executor);
            mCallback = callback;
            mExecutor = executor;
        }

        public void onOobData(@Transport int transport, @NonNull OobData oobData) {
            executeFromBinder(mExecutor, () -> mCallback.onOobData(transport, oobData));
        }

        public void onError(@OobError int errorCode) {
            executeFromBinder(mExecutor, () -> mCallback.onError(errorCode));
        }
    }

    /**
     * Fetches a secret data value that can be used for a secure and simple pairing experience.
     *
     * <p>This is the Local Out of Band data the comes from the
     *
     * <p>This secret is the local Out of Band data. This data is used to securely and quickly pair
     * two devices with minimal user interaction.
     *
     * <p>For example, this secret can be transferred to a remote device out of band (meaning any
     * other way besides using bluetooth). Once the remote device finds this device using the
     * information given in the data, such as the PUBLIC ADDRESS, the remote device could then
     * connect to this device using this secret when the pairing sequence asks for the secret. This
     * device will respond by automatically accepting the pairing due to the secret being so
     * trustworthy.
     *
     * @param transport - provide type of transport (e.g. LE or Classic).
     * @param callback - target object to receive the {@link OobData} value.
     * @throws NullPointerException if callback is null.
     * @throws IllegalArgumentException if the transport is not valid.
     * @hide
     */
    @SystemApi
    @RequiresBluetoothConnectPermission
    @RequiresPermission(allOf = {BLUETOOTH_CONNECT, BLUETOOTH_PRIVILEGED})
    public void generateLocalOobData(
            @Transport int transport,
            @NonNull @CallbackExecutor Executor executor,
            @NonNull OobDataCallback callback) {
        if (transport != BluetoothDevice.TRANSPORT_BREDR
                && transport != BluetoothDevice.TRANSPORT_LE) {
            throw new IllegalArgumentException("Invalid transport '" + transport + "'!");
        }
        requireNonNull(callback);
        if (!isEnabled()) {
            Log.w(TAG, "generateLocalOobData(): Adapter isn't enabled!");
            callback.onError(BluetoothStatusCodes.ERROR_BLUETOOTH_NOT_ENABLED);
        } else {
            mServiceLock.readLock().lock();
            try {
                if (mService != null) {
                    mService.generateLocalOobData(
                            transport,
                            new WrappedOobDataCallback(callback, executor),
                            mAttributionSource);
                }
            } catch (RemoteException e) {
                logRemoteException(TAG, e);
            } finally {
                mServiceLock.readLock().unlock();
            }
        }
    }

    /**
     * @hide
     */
    @RequiresNoPermission
    public void unregisterAdapter() {
        try {
            //mServiceLock.writeLock().lock();
            if (mManagerService != null){
                mManagerService.unregisterAdapter(mManagerCallback);
            }
        } catch (RemoteException e) {
            Log.e(TAG, "", e);
        } finally {
            //mServiceLock.writeLock().unlock();
        }
    }

    private static Set<BluetoothDevice> toDeviceSet(List<BluetoothDevice> devices) {
        Set<BluetoothDevice> deviceSet = new HashSet<BluetoothDevice>(devices);
        return Collections.unmodifiableSet(deviceSet);
    }

    @Override
    @SuppressLint("GenericException")
    @SuppressWarnings("Finalize") // TODO(b/314811467)
    protected void finalize() throws Throwable {
        try {
            removeServiceStateCallback(mManagerCallback);
        } finally {
            super.finalize();
        }
    }

    /*
     * Validate a String Bluetooth address, such as "00:43:A8:23:10:F0"
     *
     * <p>Alphabetic characters must be uppercase to be valid.
     *
     * @param address Bluetooth address as string
     * @return true if the address is valid, false otherwise
     */
    public static boolean checkBluetoothAddress(String address) {
        if (address == null || address.length() != ADDRESS_LENGTH) {
            return false;
        }
        for (int i = 0; i < ADDRESS_LENGTH; i++) {
            char c = address.charAt(i);
            switch (i % 3) {
                case 0:
                case 1:
                    if ((c >= '0' && c <= '9') || (c >= 'A' && c <= 'F')) {
                        // hex character, OK
                        break;
                    }
                    return false;
                case 2:
                    if (c == ':') {
                        break; // OK
                    }
                    return false;
            }
        }
        return true;
    }

    /**
     * Determines whether a String Bluetooth address, such as "F0:43:A8:23:10:00" is a RANDOM STATIC
     * address.
     *
     * <p>RANDOM STATIC: (addr & 0xC0) == 0xC0 RANDOM RESOLVABLE: (addr & 0xC0) == 0x40 RANDOM
     * non-RESOLVABLE: (addr & 0xC0) == 0x00
     *
     * @param address Bluetooth address as string
     * @return true if the 2 Most Significant Bits of the address equals 0xC0.
     * @hide
     */
    public static boolean isAddressRandomStatic(@NonNull String address) {
        requireNonNull(address);
        return checkBluetoothAddress(address)
                && (Integer.parseInt(address.split(":")[0], 16) & 0xC0) == 0xC0;
    }

    /** @hide */
    @UnsupportedAppUsage
    @RequiresNoPermission
    public IBluetoothManager getBluetoothManager() {
        return mManagerService;
    }

    /** @hide */
    @RequiresNoPermission
    public AttributionSource getAttributionSource() {
        return mAttributionSource;
    }

    @GuardedBy("sServiceLock")
    private static final WeakHashMap<IBluetoothManagerCallback, Void> sProxyServiceStateCallbacks =
            new WeakHashMap<>();

    /*package*/ IBluetooth getBluetoothService() {
        sServiceLock.readLock().lock();
        try {
            return sService;
        } finally {
            sServiceLock.readLock().unlock();
        }
    }

    /* Registers a IBluetoothManagerCallback and returns the cached service proxy object. */
    IBluetooth registerBluetoothManagerCallback(IBluetoothManagerCallback cb) {
        requireNonNull(cb);
        sServiceLock.writeLock().lock();
        try {
            sProxyServiceStateCallbacks.put(cb, null);
            registerOrUnregisterAdapterLocked();
            return sService;
        } finally {
            sServiceLock.writeLock().unlock();
        }
    }

    /**
     * Return a binder to BluetoothGatt service
     *
     * @hide
     */
    @RequiresNoPermission
    public @Nullable IBluetoothGatt getBluetoothGatt() {
        mServiceLock.readLock().lock();
        try {
            if (mService != null) {
                return IBluetoothGatt.Stub.asInterface(mService.getBluetoothGatt());
            }
        } catch (RemoteException e) {
            logRemoteException(TAG, e);
        } finally {
            mServiceLock.readLock().unlock();
        }
        return null;
    }

    /**
     * Return a binder to BluetoothScan
     *
     * @hide
     */
    @RequiresNoPermission
    public @Nullable IBluetoothScan getBluetoothScan() {
        mServiceLock.readLock().lock();
        try {
            if (mService != null) {
                return IBluetoothScan.Stub.asInterface(mService.getBluetoothScan());
            }
        } catch (RemoteException e) {
            logRemoteException(TAG, e);
        } finally {
            mServiceLock.readLock().unlock();
        }
        return null;
    }

    /**
     * Return a binder to BluetoothAdvertise
     *
     * @hide
     */
    @RequiresNoPermission
    public @Nullable IBluetoothAdvertise getBluetoothAdvertise() {
        mServiceLock.readLock().lock();
        try {
            if (mService != null) {
                return IBluetoothAdvertise.Stub.asInterface(mService.getBluetoothAdvertise());
            }
        } catch (RemoteException e) {
            logRemoteException(TAG, e);
        } finally {
            mServiceLock.readLock().unlock();
        }
        return null;
    }

    /**
     * Return a binder to DistanceMeasurement
     *
     * @hide
     */
    @RequiresNoPermission
    public @Nullable IDistanceMeasurement getDistanceMeasurement() {
        mServiceLock.readLock().lock();
        try {
            if (mService != null) {
                return IDistanceMeasurement.Stub.asInterface(mService.getDistanceMeasurement());
            }
        } catch (RemoteException e) {
            logRemoteException(TAG, e);
        } finally {
            mServiceLock.readLock().unlock();
        }
        return null;
    }

    /* Return a binder to a Profile service */
    private @Nullable IBinder getProfile(int profile) {
        mServiceLock.readLock().lock();
        try {
            if (mService != null) {
                return mService.getProfile(profile);
            }
        } catch (RemoteException e) {
            logRemoteException(TAG, e);
        } finally {
            mServiceLock.readLock().unlock();
        }
        return null;
    }

    void removeServiceStateCallback(IBluetoothManagerCallback cb) {
        requireNonNull(cb);
        sServiceLock.writeLock().lock();
        try {
            sProxyServiceStateCallbacks.remove(cb);
            registerOrUnregisterAdapterLocked();
        } finally {
            sServiceLock.writeLock().unlock();
        }
    }

    /**
     * Handle registering (or unregistering) a single process-wide {@link IBluetoothManagerCallback}
     * based on the presence of local {@link #sProxyServiceStateCallbacks} clients.
     */
    @GuardedBy("sServiceLock") // with write lock
    private void registerOrUnregisterAdapterLocked() {
        final boolean isRegistered = sServiceRegistered;
        final boolean wantRegistered = !sProxyServiceStateCallbacks.isEmpty();

        if (isRegistered == wantRegistered) {
            return;
        }
        if (wantRegistered) {
            try {
                sService =
                        IBluetooth.Stub.asInterface(
                                mManagerService.registerAdapter(sManagerCallback));
            } catch (RemoteException e) {
                throw e.rethrowFromSystemServer();
            }
        } else {
            try {
                mManagerService.unregisterAdapter(sManagerCallback);
                sService = null;
            } catch (RemoteException e) {
                throw e.rethrowFromSystemServer();
            }
        }
        sServiceRegistered = wantRegistered;
    }

    /**
     * Callback interface used to deliver LE scan results.
     *
     * @see #startLeScan(LeScanCallback)
     * @see #startLeScan(UUID[], LeScanCallback)
     */
    public interface LeScanCallback {
        /**
         * Callback reporting an LE device found during a device scan initiated by the {@link
         * BluetoothAdapter#startLeScan} function.
         *
         * @param device Identifies the remote device
         * @param rssi The RSSI value for the remote device as reported by the Bluetooth hardware. 0
         *     if no RSSI value is available.
         * @param scanRecord The content of the advertisement record offered by the remote device.
         */
        void onLeScan(BluetoothDevice device, int rssi, byte[] scanRecord);
    }

    /**
     * Starts a scan for Bluetooth LE devices.
     *
     * <p>Results of the scan are reported using the {@link LeScanCallback#onLeScan} callback.
     *
     * @param callback the callback LE scan results are delivered
     * @return true, if the scan was started successfully
     * @deprecated use {@link BluetoothLeScanner#startScan(List, ScanSettings, ScanCallback)}
     *     instead.
     */
    @Deprecated
    @RequiresLegacyBluetoothAdminPermission
    @RequiresBluetoothScanPermission
    @RequiresBluetoothLocationPermission
    @RequiresPermission(BLUETOOTH_SCAN)
    public boolean startLeScan(LeScanCallback callback) {
        return startLeScan(null, callback);
    }

    /**
     * Starts a scan for Bluetooth LE devices, looking for devices that advertise given services.
     *
     * <p>Devices which advertise all specified services are reported using the {@link
     * LeScanCallback#onLeScan} callback.
     *
     * @param serviceUuids Array of services to look for
     * @param callback the callback LE scan results are delivered
     * @return true, if the scan was started successfully
     * @deprecated use {@link BluetoothLeScanner#startScan(List, ScanSettings, ScanCallback)}
     *     instead.
     */
    @Deprecated
    @RequiresLegacyBluetoothAdminPermission
    @RequiresBluetoothScanPermission
    @RequiresBluetoothLocationPermission
    @RequiresPermission(BLUETOOTH_SCAN)
    public boolean startLeScan(final UUID[] serviceUuids, final LeScanCallback callback) {
        if (DBG) {
            Log.d(TAG, "startLeScan(): " + Arrays.toString(serviceUuids));
        }
        if (callback == null) {
            if (DBG) {
                Log.e(TAG, "startLeScan: null callback");
            }
            return false;
        }
        BluetoothLeScanner scanner = getBluetoothLeScanner();
        if (scanner == null) {
            if (DBG) {
                Log.e(TAG, "startLeScan: cannot get BluetoothLeScanner");
            }
            return false;
        }

        synchronized (mLeScanClients) {
            if (mLeScanClients.containsKey(callback)) {
                if (DBG) {
                    Log.e(TAG, "LE Scan has already started");
                }
                return false;
            }

            IBluetoothGatt iGatt = getBluetoothGatt();
            if (iGatt == null) {
                // BLE is not supported
                return false;
            }

            @SuppressLint("AndroidFrameworkBluetoothPermission")
            ScanCallback scanCallback =
                    new ScanCallback() {
                        @Override
                        public void onScanResult(int callbackType, ScanResult result) {
                            if (callbackType != ScanSettings.CALLBACK_TYPE_ALL_MATCHES) {
                                // Should not happen.
                                Log.e(TAG, "LE Scan has already started");
                                return;
                            }
                            ScanRecord scanRecord = result.getScanRecord();
                            if (scanRecord == null) {
                                return;
                            }
                            if (serviceUuids != null) {
                                List<ParcelUuid> uuids = new ArrayList<ParcelUuid>();
                                for (UUID uuid : serviceUuids) {
                                    uuids.add(new ParcelUuid(uuid));
                                }
                                List<ParcelUuid> scanServiceUuids = scanRecord.getServiceUuids();
                                if (scanServiceUuids == null
                                        || !scanServiceUuids.containsAll(uuids)) {
                                    if (DBG) {
                                        Log.d(TAG, "uuids does not match");
                                    }
                                    return;
                                }
                            }
                            callback.onLeScan(
                                    result.getDevice(), result.getRssi(), scanRecord.getBytes());
                        }
                    };
            ScanSettings settings =
                    new ScanSettings.Builder()
                            .setCallbackType(ScanSettings.CALLBACK_TYPE_ALL_MATCHES)
                            .setScanMode(ScanSettings.SCAN_MODE_LOW_LATENCY)
                            .build();

            List<ScanFilter> filters = new ArrayList<ScanFilter>();
            if (serviceUuids != null && serviceUuids.length > 0) {
                // Note scan filter does not support matching an UUID array so we put one
                // UUID to hardware and match the whole array in callback.
                ScanFilter filter =
                        new ScanFilter.Builder()
                                .setServiceUuid(new ParcelUuid(serviceUuids[0]))
                                .build();
                filters.add(filter);
            }
            scanner.startScan(filters, settings, scanCallback);

            mLeScanClients.put(callback, scanCallback);
            return true;
        }
    }

    /**
     * Stops an ongoing Bluetooth LE device scan.
     *
     * @param callback used to identify which scan to stop must be the same handle used to start the
     *     scan
     * @deprecated Use {@link BluetoothLeScanner#stopScan(ScanCallback)} instead.
     */
    @Deprecated
    @RequiresLegacyBluetoothAdminPermission
    @RequiresBluetoothScanPermission
    @RequiresPermission(BLUETOOTH_SCAN)
    public void stopLeScan(LeScanCallback callback) {
        if (DBG) {
            Log.d(TAG, "stopLeScan()");
        }
        BluetoothLeScanner scanner = getBluetoothLeScanner();
        if (scanner == null) {
            return;
        }
        synchronized (mLeScanClients) {
            ScanCallback scanCallback = mLeScanClients.remove(callback);
            if (scanCallback == null) {
                if (DBG) {
                    Log.d(TAG, "scan not started yet");
                }
                return;
            }
            scanner.stopScan(scanCallback);
        }
    }

    /**
     * Create a secure L2CAP Connection-oriented Channel (CoC) {@link BluetoothServerSocket} and
     * assign a dynamic protocol/service multiplexer (PSM) value. This socket can be used to listen
     * for incoming connections. The supported Bluetooth transport is LE only.
     *
     * <p>A remote device connecting to this socket will be authenticated and communication on this
     * socket will be encrypted.
     *
     * <p>Use {@link BluetoothServerSocket#accept} to retrieve incoming connections from a listening
     * {@link BluetoothServerSocket}.
     *
     * <p>The system will assign a dynamic PSM value. This PSM value can be read from the {@link
     * BluetoothServerSocket#getPsm()} and this value will be released when this server socket is
     * closed, Bluetooth is turned off, or the application exits unexpectedly.
     *
     * <p>The mechanism of disclosing the assigned dynamic PSM value to the initiating peer is
     * defined and performed by the application.
     *
     * <p>Use {@link BluetoothDevice#createL2capChannel(int)} to connect to this server socket from
     * another Android device that is given the PSM value.
     *
     * @return an L2CAP CoC BluetoothServerSocket
     * @throws IOException on error, for example Bluetooth not available or unable to start this CoC
     */
    @RequiresLegacyBluetoothPermission
    @RequiresBluetoothConnectPermission
    @RequiresPermission(BLUETOOTH_CONNECT)
    public @NonNull BluetoothServerSocket listenUsingL2capChannel() throws IOException {
        BluetoothServerSocket socket =
                new BluetoothServerSocket(
                        BluetoothSocket.TYPE_L2CAP_LE,
                        true,
                        true,
                        SOCKET_CHANNEL_AUTO_STATIC_NO_SDP,
                        false,
                        false);
        int errno = socket.mSocket.bindListen();
        if (errno != 0) {
            throw new IOException("Error: " + errno);
        }

        int assignedPsm = socket.mSocket.getPort();
        if (assignedPsm == 0) {
            throw new IOException("Error: Unable to assign PSM value");
        }
        if (DBG) {
            Log.d(TAG, "listenUsingL2capChannel: set assigned PSM to " + assignedPsm);
        }
        socket.setChannel(assignedPsm);

        return socket;
    }

    /**
     * Create an insecure L2CAP Connection-oriented Channel (CoC) {@link BluetoothServerSocket} and
     * assign a dynamic PSM value. This socket can be used to listen for incoming connections. The
     * supported Bluetooth transport is LE only.
     *
     * <p>The link key is not required to be authenticated, i.e. the communication may be vulnerable
     * to person-in-the-middle attacks. Use {@link #listenUsingL2capChannel}, if an encrypted and
     * authenticated communication channel is desired.
     *
     * <p>Use {@link BluetoothServerSocket#accept} to retrieve incoming connections from a listening
     * {@link BluetoothServerSocket}.
     *
     * <p>The system will assign a dynamic protocol/service multiplexer (PSM) value. This PSM value
     * can be read from the {@link BluetoothServerSocket#getPsm()} and this value will be released
     * when this server socket is closed, Bluetooth is turned off, or the application exits
     * unexpectedly.
     *
     * <p>The mechanism of disclosing the assigned dynamic PSM value to the initiating peer is
     * defined and performed by the application.
     *
     * <p>Use {@link BluetoothDevice#createInsecureL2capChannel(int)} to connect to this server
     * socket from another Android device that is given the PSM value.
     *
     * @return an L2CAP CoC BluetoothServerSocket
     * @throws IOException on error, for example Bluetooth not available or unable to start this CoC
     */
    @RequiresLegacyBluetoothPermission
    @RequiresBluetoothConnectPermission
    @RequiresPermission(BLUETOOTH_CONNECT)
    public @NonNull BluetoothServerSocket listenUsingInsecureL2capChannel() throws IOException {
        BluetoothServerSocket socket =
                new BluetoothServerSocket(
                        BluetoothSocket.TYPE_L2CAP_LE,
                        false,
                        false,
                        SOCKET_CHANNEL_AUTO_STATIC_NO_SDP,
                        false,
                        false);
        int errno = socket.mSocket.bindListen();
        if (errno != 0) {
            throw new IOException("Error: " + errno);
        }

        int assignedPsm = socket.mSocket.getPort();
        if (assignedPsm == 0) {
            throw new IOException("Error: Unable to assign PSM value");
        }
        if (DBG) {
            Log.d(TAG, "listenUsingInsecureL2capChannel: set assigned PSM to " + assignedPsm);
        }
        socket.setChannel(assignedPsm);

        return socket;
    }

    /**
     * Creates a listening server channel for Bluetooth connections with the specified socket
     * settings {@link BluetoothSocketSettings}.
     *
     * <p>Use {@link BluetoothServerSocket#accept} to retrieve incoming connections from a listening
     * {@link BluetoothServerSocket}.
     *
     * <p>Use {@link BluetoothDevice#createUsingSocketSettings(BluetoothSocketSettings)} to connect
     * to this server socket from another Android device using the L2cap protocol/service
     * multiplexer(PSM) value or the RFCOMM service UUID as input.
     *
     * <p>This API requires the {@link android.Manifest.permission#BLUETOOTH_PRIVILEGED} permission
     * only when {@code settings.getDataPath()} is different from {@link
     * BluetoothSocketSettings#DATA_PATH_NO_OFFLOAD}.
     *
     * <p>This API supports {@link BluetoothSocket#TYPE_RFCOMM} and {{@link BluetoothSocket#TYPE_LE}
     * only, which can be set using {@link BluetoothSocketSettings#setSocketType()}.
     * <li>For `BluetoothSocket.TYPE_RFCOMM`: The RFCOMM UUID must be provided using {@link
     *     BluetoothSocketSettings#setRfcommUuid()}.
     * <li>For `BluetoothSocket.TYPE_LE`: The system assigns a dynamic protocol/service multiplexer
     *     (PSM) value. This value can be read from {@link BluetoothServerSocket#getPsm()}. This
     *     value is released when the server socket is closed, Bluetooth is turned off, or the
     *     application exits unexpectedly. The mechanism for disclosing the PSM value to the client
     *     is application-defined.
     *
     * @param settings Bluetooth socket settings {@link BluetoothSocketSettings}.
     * @return a {@link BluetoothServerSocket}
     * @throws IllegalArgumentException if BluetoothSocket#TYPE_RFCOMM socket is requested with no
     *     UUID.
     * @throws IOException on error, for example Bluetooth not available or unable to start this LE
     *     Connection-oriented Channel (CoC).
     */
    @RequiresBluetoothConnectPermission
    @RequiresPermission(
            allOf = {BLUETOOTH_CONNECT, BLUETOOTH_PRIVILEGED},
            conditional = true)
    @FlaggedApi(Flags.FLAG_SOCKET_SETTINGS_API)
    public @NonNull BluetoothServerSocket listenUsingSocketSettings(
            @NonNull BluetoothSocketSettings settings) throws IOException {

        BluetoothServerSocket socket;
        int type = settings.getSocketType();
        if (type == BluetoothSocket.TYPE_RFCOMM) {
            if (settings.getRfcommUuid() == null) {
                throw new IllegalArgumentException("RFCOMM server missing UUID");
            }
            if (settings.getDataPath() == BluetoothSocketSettings.DATA_PATH_NO_OFFLOAD) {
                socket =
                        new BluetoothServerSocket(
                                settings.getSocketType(),
                                settings.isAuthenticationRequired(),
                                settings.isEncryptionRequired(),
                                new ParcelUuid(settings.getRfcommUuid()));
            } else {
                socket =
                        new BluetoothServerSocket(
                                settings.getSocketType(),
                                settings.isAuthenticationRequired(),
                                settings.isEncryptionRequired(),
                                -1,
                                new ParcelUuid(settings.getRfcommUuid()),
                                false,
                                false,
                                settings.getDataPath(),
                                settings.getSocketName(),
                                settings.getHubId(),
                                settings.getEndpointId(),
                                settings.getRequestedMaximumPacketSize());
            }
            socket.setServiceName(settings.getRfcommServiceName());
        } else if (type == BluetoothSocket.TYPE_LE) {
            if (settings.getDataPath() == BluetoothSocketSettings.DATA_PATH_NO_OFFLOAD) {
                socket =
                        new BluetoothServerSocket(
                                settings.getSocketType(),
                                settings.isAuthenticationRequired(),
                                settings.isEncryptionRequired(),
                                SOCKET_CHANNEL_AUTO_STATIC_NO_SDP,
                                false,
                                false);
            } else {
                socket =
                        new BluetoothServerSocket(
                                settings.getSocketType(),
                                settings.isAuthenticationRequired(),
                                settings.isEncryptionRequired(),
                                SOCKET_CHANNEL_AUTO_STATIC_NO_SDP,
                                null,
                                false,
                                false,
                                settings.getDataPath(),
                                settings.getSocketName(),
                                settings.getHubId(),
                                settings.getEndpointId(),
                                settings.getRequestedMaximumPacketSize());
            }
        } else {
            throw new IllegalArgumentException("Error: Invalid socket type: " + type);
        }
        int errno;
        errno =
                (settings.getDataPath() == BluetoothSocketSettings.DATA_PATH_NO_OFFLOAD)
                        ? socket.mSocket.bindListen()
                        : socket.mSocket.bindListenWithOffload();
        if (errno != 0) {
            throw new IOException("Error: " + errno);
        }
        if (type == BluetoothSocket.TYPE_LE) {
            int assignedPsm = socket.mSocket.getPort();
            if (assignedPsm == 0) {
                throw new IOException("Error: Unable to assign PSM value");
            }
            if (DBG) {
                Log.d(TAG, "listenUsingSocketSettings: set assigned PSM to " + assignedPsm);
            }
            socket.setChannel(assignedPsm);
        }

        return socket;
    }

    /**
     * Register a {@link OnMetadataChangedListener} to receive update about metadata changes for
     * this {@link BluetoothDevice}. Registration must be done when Bluetooth is ON and will last
     * until {@link #removeOnMetadataChangedListener} is called, even when Bluetooth restarted in
     * the middle. All input parameters should not be null or {@link NullPointerException} will be
     * triggered. The same {@link BluetoothDevice} and {@link OnMetadataChangedListener} pair can
     * only be registered once, double registration would cause {@link IllegalArgumentException}.
     *
     * @param device {@link BluetoothDevice} that will be registered
     * @param executor the executor for listener callback
     * @param listener {@link OnMetadataChangedListener} that will receive asynchronous callbacks
     * @return true on success, false on error
     * @throws NullPointerException If one of {@code listener}, {@code device} or {@code executor}
     *     is null.
     * @throws IllegalArgumentException The same {@link OnMetadataChangedListener} and {@link
     *     BluetoothDevice} are registered twice.
     * @hide
     */
    @SystemApi
    @RequiresBluetoothConnectPermission
    @RequiresPermission(allOf = {BLUETOOTH_CONNECT, BLUETOOTH_PRIVILEGED})
    public boolean addOnMetadataChangedListener(
            @NonNull BluetoothDevice device,
            @NonNull Executor executor,
            @NonNull OnMetadataChangedListener listener) {
        if (DBG) Log.d(TAG, "addOnMetadataChangedListener(" + device + ", " + listener + ")");
        requireNonNull(device);
        requireNonNull(executor);
        requireNonNull(listener);

        mServiceLock.readLock().lock();
        try {
            if (mService == null) {
                Log.e(TAG, "Bluetooth is not enabled. Cannot register metadata listener");
                return false;
            }

            synchronized (mMetadataListeners) {
                List<Pair<OnMetadataChangedListener, Executor>> listenerList =
                        mMetadataListeners.get(device);
                if (listenerList == null) {
                    // Create new listener/executor list for registration
                    listenerList = new ArrayList<>();
                    mMetadataListeners.put(device, listenerList);
                } else {
                    // Check whether this device is already registered by the listener
                    if (listenerList.stream().anyMatch((pair) -> (pair.first.equals(listener)))) {
                        throw new IllegalArgumentException(
                                "listener already registered for " + device);
                    }
                }

                Pair<OnMetadataChangedListener, Executor> listenerPair =
                        new Pair(listener, executor);
                listenerList.add(listenerPair);

                boolean ret = false;
                try {
                    ret =
                            mService.registerMetadataListener(
                                    mBluetoothMetadataListener, device, mAttributionSource);
                } catch (RemoteException e) {
                    logRemoteException(TAG, e);
                } finally {
                    if (!ret) {
                        // Remove listener registered earlier when fail.
                        listenerList.remove(listenerPair);
                        if (listenerList.isEmpty()) {
                            // Remove the device if its listener list is empty
                            mMetadataListeners.remove(device);
                        }
                    }
                }
                return ret;
            }
        } finally {
            mServiceLock.readLock().unlock();
        }
    }

    /**
     * Unregister a {@link OnMetadataChangedListener} from a registered {@link BluetoothDevice}.
     * Unregistration can be done when Bluetooth is either ON or OFF. {@link
     * #addOnMetadataChangedListener} must be called before unregistration.
     *
     * @param device {@link BluetoothDevice} that will be unregistered. It should not be null or
     *     {@link NullPointerException} will be triggered.
     * @param listener {@link OnMetadataChangedListener} that will be unregistered. It should not be
     *     null or {@link NullPointerException} will be triggered.
     * @return true on success, false on error
     * @throws NullPointerException If {@code listener} or {@code device} is null.
     * @throws IllegalArgumentException If {@code device} has not been registered before.
     * @hide
     */
    @SystemApi
    @RequiresBluetoothConnectPermission
    @RequiresPermission(allOf = {BLUETOOTH_CONNECT, BLUETOOTH_PRIVILEGED})
    public boolean removeOnMetadataChangedListener(
            @NonNull BluetoothDevice device, @NonNull OnMetadataChangedListener listener) {
        if (DBG) Log.d(TAG, "removeOnMetadataChangedListener(" + device + ", " + listener + ")");
        requireNonNull(device);
        requireNonNull(listener);

        synchronized (mMetadataListeners) {
            if (!mMetadataListeners.containsKey(device)) {
                throw new IllegalArgumentException("device was not registered");
            }
            // Remove issued listener from the registered device
            mMetadataListeners.get(device).removeIf((pair) -> (pair.first.equals(listener)));

            if (mMetadataListeners.get(device).isEmpty()) {
                // Unregister to Bluetooth service if all listeners are removed from
                // the registered device
                mMetadataListeners.remove(device);
                mServiceLock.readLock().lock();
                try {
                    if (mService != null) {
                        return mService.unregisterMetadataListener(
                                mBluetoothMetadataListener, device, mAttributionSource);
                    }
                } catch (RemoteException e) {
                    logRemoteException(TAG, e);
                    return false;
                } finally {
                    mServiceLock.readLock().unlock();
                }
            }
        }
        return true;
    }

    /**
     * This interface is used to implement {@link BluetoothAdapter} metadata listener.
     *
     * @hide
     */
    @SystemApi
    public interface OnMetadataChangedListener {
        /**
         * Callback triggered if the metadata of {@link BluetoothDevice} registered in {@link
         * #addOnMetadataChangedListener}.
         *
         * @param device changed {@link BluetoothDevice}.
         * @param key changed metadata key, one of BluetoothDevice.METADATA_*.
         * @param value the new value of metadata as byte array.
         */
        void onMetadataChanged(@NonNull BluetoothDevice device, int key, @Nullable byte[] value);
    }

    private final CallbackWrapper<BluetoothConnectionCallback, IBluetooth>
            mBluetoothConnectionCallbackWrapper;

    @RequiresPermission(allOf = {BLUETOOTH_CONNECT, BLUETOOTH_PRIVILEGED})
    private void registerBluetoothConnectionCallbackFn(IBluetooth service) {
        try {
            service.registerBluetoothConnectionCallback(
                    mBluetoothConnectionCallback, mAttributionSource);
        } catch (RemoteException e) {
            logRemoteException(TAG, e);
        }
    }

    @RequiresPermission(allOf = {BLUETOOTH_CONNECT, BLUETOOTH_PRIVILEGED})
    private void unregisterBluetoothConnectionCallbackFn(IBluetooth service) {
        try {
            service.unregisterBluetoothConnectionCallback(
                    mBluetoothConnectionCallback, mAttributionSource);
        } catch (RemoteException e) {
            logRemoteException(TAG, e);
        }
    }

    private final IBluetoothConnectionCallback mBluetoothConnectionCallback =
            new IBluetoothConnectionCallback.Stub() {
                @Override
                @RequiresNoPermission
                public void onDeviceConnected(BluetoothDevice device) {
                    Attributable.setAttributionSource(device, mAttributionSource);
                    mBluetoothConnectionCallbackWrapper.forEach(
                            (cb) -> cb.onDeviceConnected(device));
                }

                @Override
                @RequiresNoPermission
                public void onDeviceDisconnected(BluetoothDevice device, int hciReason) {
                    Attributable.setAttributionSource(device, mAttributionSource);
                    mBluetoothConnectionCallbackWrapper.forEach(
                            (cb) -> cb.onDeviceDisconnected(device, hciReason));
                }
            };

    /**
     * Registers the BluetoothConnectionCallback to receive callback events when a bluetooth device
     * (classic or low energy) is connected or disconnected.
     *
     * @param executor is the callback executor
     * @param callback is the connection callback you wish to register
     * @return true if the callback was registered successfully, false otherwise
     * @throws IllegalArgumentException if the callback is already registered
     * @hide
     */
    @SystemApi
    @RequiresBluetoothConnectPermission
    @RequiresPermission(allOf = {BLUETOOTH_CONNECT, BLUETOOTH_PRIVILEGED})
    public boolean registerBluetoothConnectionCallback(
            @NonNull @CallbackExecutor Executor executor,
            @NonNull BluetoothConnectionCallback callback) {
        if (DBG) Log.d(TAG, "registerBluetoothConnectionCallback()");

        mServiceLock.readLock().lock();
        try {
            mBluetoothConnectionCallbackWrapper.registerCallback(mService, callback, executor);
        } finally {
            mServiceLock.readLock().unlock();
        }

        return true;
    }

    /**
     * Unregisters the BluetoothConnectionCallback that was previously registered by the application
     *
     * @param callback is the connection callback you wish to unregister
     * @return true if the callback was unregistered successfully, false otherwise
     * @hide
     */
    @SystemApi
    @RequiresBluetoothConnectPermission
    @RequiresPermission(allOf = {BLUETOOTH_CONNECT, BLUETOOTH_PRIVILEGED})
    public boolean unregisterBluetoothConnectionCallback(
            @NonNull BluetoothConnectionCallback callback) {
        if (DBG) Log.d(TAG, "unregisterBluetoothConnectionCallback()");
        mServiceLock.readLock().lock();
        try {
            mBluetoothConnectionCallbackWrapper.unregisterCallback(mService, callback);
        } finally {
            mServiceLock.readLock().unlock();
        }
        return true;
    }

    /**
     * This abstract class is used to implement callbacks for when a bluetooth classic or Bluetooth
     * Low Energy (BLE) device is either connected or disconnected.
     *
     * @hide
     */
    @SystemApi
    public abstract static class BluetoothConnectionCallback {
        /**
         * Callback triggered when a bluetooth device (classic or BLE) is connected
         *
         * @param device is the connected bluetooth device
         */
        public void onDeviceConnected(@NonNull BluetoothDevice device) {}

        /**
         * Callback triggered when a bluetooth device (classic or BLE) is disconnected
         *
         * @param device is the disconnected bluetooth device
         * @param reason is the disconnect reason
         */
        public void onDeviceDisconnected(
                @NonNull BluetoothDevice device, @DisconnectReason int reason) {}

        /** @hide */
        @Retention(RetentionPolicy.SOURCE)
        @IntDef(
                prefix = {"REASON_"},
                value = {
                    BluetoothStatusCodes.ERROR_UNKNOWN,
                    BluetoothStatusCodes.ERROR_DISCONNECT_REASON_LOCAL_REQUEST,
                    BluetoothStatusCodes.ERROR_DISCONNECT_REASON_REMOTE_REQUEST,
                    BluetoothStatusCodes.ERROR_DISCONNECT_REASON_LOCAL,
                    BluetoothStatusCodes.ERROR_DISCONNECT_REASON_REMOTE,
                    BluetoothStatusCodes.ERROR_DISCONNECT_REASON_TIMEOUT,
                    BluetoothStatusCodes.ERROR_DISCONNECT_REASON_SECURITY,
                    BluetoothStatusCodes.ERROR_DISCONNECT_REASON_SYSTEM_POLICY,
                    BluetoothStatusCodes.ERROR_DISCONNECT_REASON_RESOURCE_LIMIT_REACHED,
                    BluetoothStatusCodes.ERROR_DISCONNECT_REASON_CONNECTION_ALREADY_EXISTS,
                    BluetoothStatusCodes.ERROR_DISCONNECT_REASON_BAD_PARAMETERS
                })
        public @interface DisconnectReason {}

        /** Returns human-readable strings corresponding to {@link DisconnectReason}. */
        @NonNull
        public static String disconnectReasonToString(@DisconnectReason int reason) {
            switch (reason) {
                case BluetoothStatusCodes.ERROR_UNKNOWN:
                    return "Reason unknown";
                case BluetoothStatusCodes.ERROR_DISCONNECT_REASON_LOCAL_REQUEST:
                    return "Local request";
                case BluetoothStatusCodes.ERROR_DISCONNECT_REASON_REMOTE_REQUEST:
                    return "Remote request";
                case BluetoothStatusCodes.ERROR_DISCONNECT_REASON_LOCAL:
                    return "Local error";
                case BluetoothStatusCodes.ERROR_DISCONNECT_REASON_REMOTE:
                    return "Remote error";
                case BluetoothStatusCodes.ERROR_DISCONNECT_REASON_TIMEOUT:
                    return "Timeout";
                case BluetoothStatusCodes.ERROR_DISCONNECT_REASON_SECURITY:
                    return "Security";
                case BluetoothStatusCodes.ERROR_DISCONNECT_REASON_SYSTEM_POLICY:
                    return "System policy";
                case BluetoothStatusCodes.ERROR_DISCONNECT_REASON_RESOURCE_LIMIT_REACHED:
                    return "Resource constrained";
                case BluetoothStatusCodes.ERROR_DISCONNECT_REASON_CONNECTION_ALREADY_EXISTS:
                    return "Connection already exists";
                case BluetoothStatusCodes.ERROR_DISCONNECT_REASON_BAD_PARAMETERS:
                    return "Bad parameters";
                default:
                    return "Unrecognized disconnect reason: " + reason;
            }
        }
    }

    /** @hide */
    @Retention(RetentionPolicy.SOURCE)
    @IntDef(
            value = {
                BluetoothStatusCodes.SUCCESS,
                BluetoothStatusCodes.ERROR_ANOTHER_ACTIVE_REQUEST,
                BluetoothStatusCodes.ERROR_BLUETOOTH_NOT_ENABLED,
                BluetoothStatusCodes.ERROR_BLUETOOTH_NOT_ALLOWED,
                BluetoothStatusCodes.ERROR_DEVICE_NOT_BONDED,
                BluetoothStatusCodes.ERROR_MISSING_BLUETOOTH_CONNECT_PERMISSION,
                BluetoothStatusCodes.ERROR_NOT_DUAL_MODE_AUDIO_DEVICE,
                BluetoothStatusCodes.ERROR_UNKNOWN,
                BluetoothStatusCodes.FEATURE_NOT_SUPPORTED,
            })
    public @interface SetPreferredAudioProfilesReturnValues {}

    /**
     * Sets the preferred profiles for each audio mode for system routed audio. The audio framework
     * and Telecom will read this preference when routing system managed audio. Not supplying an
     * audio mode in the Bundle will reset that audio mode to the default profile preference for
     * that mode (e.g. an empty Bundle resets all audio modes to their default profiles).
     *
     * <p>Note: apps that invoke profile-specific audio APIs are not subject to the preference noted
     * here. These preferences will also be ignored if the remote device is not simultaneously
     * connected to a classic audio profile (A2DP and/or HFP) and LE Audio at the same time. If the
     * remote device does not support both BR/EDR audio and LE Audio, this API returns {@link
     * BluetoothStatusCodes#ERROR_NOT_DUAL_MODE_AUDIO_DEVICE}. If the system property
     * persist.bluetooth.enable_dual_mode_audio is set to {@code false}, this API returns {@link
     * BluetoothStatusCodes#FEATURE_NOT_SUPPORTED}.
     *
     * <p>The Bundle is expected to contain the following mappings: 1. For key {@link
     * #AUDIO_MODE_OUTPUT_ONLY}, it expects an integer value of either {@link BluetoothProfile#A2DP}
     * or {@link BluetoothProfile#LE_AUDIO}. 2. For key {@link #AUDIO_MODE_DUPLEX}, it expects an
     * integer value of either {@link BluetoothProfile#HEADSET} or {@link
     * BluetoothProfile#LE_AUDIO}.
     *
     * <p>Apps should register for a callback with {@link
     * #registerPreferredAudioProfilesChangedCallback(Executor,
     * PreferredAudioProfilesChangedCallback)} to know if the preferences were successfully applied
     * to the audio framework. If there is an active preference change for this device that has not
     * taken effect with the audio framework, no additional calls to this API will be allowed until
     * that completes.
     *
     * @param modeToProfileBundle a mapping to indicate the preferred profile for each audio mode
     * @return whether the preferred audio profiles were requested to be set
     * @throws NullPointerException if modeToProfileBundle or device is null
     * @throws IllegalArgumentException if this BluetoothDevice object has an invalid address or the
     *     Bundle doesn't conform to its requirements
     * @hide
     */
    @SystemApi
    @RequiresBluetoothConnectPermission
    @RequiresPermission(allOf = {BLUETOOTH_CONNECT, BLUETOOTH_PRIVILEGED})
    @SetPreferredAudioProfilesReturnValues
    public int setPreferredAudioProfiles(
            @NonNull BluetoothDevice device, @NonNull Bundle modeToProfileBundle) {
        if (DBG) {
            Log.d(TAG, "setPreferredAudioProfiles( " + modeToProfileBundle + ", " + device + ")");
        }
        requireNonNull(modeToProfileBundle);
        requireNonNull(device);
        if (!BluetoothAdapter.checkBluetoothAddress(device.getAddress())) {
            throw new IllegalArgumentException("device cannot have an invalid address");
        }
        if (!modeToProfileBundle.containsKey(AUDIO_MODE_OUTPUT_ONLY)
                && !modeToProfileBundle.containsKey(AUDIO_MODE_DUPLEX)) {
            throw new IllegalArgumentException(
                    "Bundle does not contain a key AUDIO_MODE_OUTPUT_ONLY or AUDIO_MODE_DUPLEX");
        }
        if (modeToProfileBundle.containsKey(AUDIO_MODE_OUTPUT_ONLY)
                && modeToProfileBundle.getInt(AUDIO_MODE_OUTPUT_ONLY) != BluetoothProfile.A2DP
                && modeToProfileBundle.getInt(AUDIO_MODE_OUTPUT_ONLY)
                        != BluetoothProfile.LE_AUDIO) {
            throw new IllegalArgumentException(
                    "Key AUDIO_MODE_OUTPUT_ONLY has an invalid value: "
                            + modeToProfileBundle.getInt(AUDIO_MODE_OUTPUT_ONLY));
        }
        if (modeToProfileBundle.containsKey(AUDIO_MODE_DUPLEX)
                && modeToProfileBundle.getInt(AUDIO_MODE_DUPLEX) != BluetoothProfile.HEADSET
                && modeToProfileBundle.getInt(AUDIO_MODE_DUPLEX) != BluetoothProfile.LE_AUDIO) {
            throw new IllegalArgumentException(
                    "Key AUDIO_MODE_DUPLEX has an invalid value: "
                            + modeToProfileBundle.getInt(AUDIO_MODE_DUPLEX));
        }

        mServiceLock.readLock().lock();
        try {
            if (mService != null) {
                return mService.setPreferredAudioProfiles(
                        device, modeToProfileBundle, mAttributionSource);
            }
        } catch (RemoteException e) {
            logRemoteException(TAG, e);
        } finally {
            mServiceLock.readLock().unlock();
        }
        return BluetoothStatusCodes.ERROR_BLUETOOTH_NOT_ENABLED;
    }

    /**
     * Gets the preferred profile for each audio mode for system routed audio. This API returns a
     * Bundle with mappings between each audio mode and its preferred audio profile. If no values
     * are set via {@link #setPreferredAudioProfiles(BluetoothDevice, Bundle)}, this API returns the
     * default system preferences set via the sysprops {@link
     * BluetoothProperties#getDefaultOutputOnlyAudioProfile()} and {@link
     * BluetoothProperties#getDefaultDuplexAudioProfile()}.
     *
     * <p>An audio capable device must support at least one audio mode with a preferred audio
     * profile. If a device does not support an audio mode, the audio mode will be omitted from the
     * keys of the Bundle. If the device is not recognized as a dual mode audio capable device (e.g.
     * because it is not bonded, does not support any audio profiles, or does not support both
     * BR/EDR audio and LE Audio), this API returns an empty Bundle. If the system property
     * persist.bluetooth.enable_dual_mode_audio is set to {@code false}, this API returns an empty
     * Bundle.
     *
     * <p>The Bundle can contain the following mappings:
     *
     * <ul>
     *   <li>For key {@link #AUDIO_MODE_OUTPUT_ONLY}, if an audio profile preference was set, this
     *       will have an int value of either {@link BluetoothProfile#A2DP} or {@link
     *       BluetoothProfile#LE_AUDIO}.
     *   <li>For key {@link #AUDIO_MODE_DUPLEX}, if an audio profile preference was set, this will
     *       have an int value of either {@link BluetoothProfile#HEADSET} or {@link
     *       BluetoothProfile#LE_AUDIO}.
     * </ul>
     *
     * @return a Bundle mapping each set audio mode and preferred audio profile pair
     * @throws NullPointerException if modeToProfileBundle or device is null
     * @throws IllegalArgumentException if this BluetoothDevice object has an invalid address or the
     *     Bundle doesn't conform to its requirements
     * @hide
     */
    @SystemApi
    @RequiresBluetoothConnectPermission
    @RequiresPermission(allOf = {BLUETOOTH_CONNECT, BLUETOOTH_PRIVILEGED})
    public @NonNull Bundle getPreferredAudioProfiles(@NonNull BluetoothDevice device) {
        if (DBG) Log.d(TAG, "getPreferredAudioProfiles(" + device + ")");
        requireNonNull(device);
        if (!BluetoothAdapter.checkBluetoothAddress(device.getAddress())) {
            throw new IllegalArgumentException("device cannot have an invalid address");
        }

        mServiceLock.readLock().lock();
        try {
            if (mService != null) {
                return mService.getPreferredAudioProfiles(device, mAttributionSource);
            }
        } catch (RemoteException e) {
            logRemoteException(TAG, e);
        } finally {
            mServiceLock.readLock().unlock();
        }

        return Bundle.EMPTY;
    }

    /** @hide */
    @Retention(RetentionPolicy.SOURCE)
    @IntDef(
            value = {
                BluetoothStatusCodes.SUCCESS,
                BluetoothStatusCodes.ERROR_BLUETOOTH_NOT_ENABLED,
                BluetoothStatusCodes.ERROR_BLUETOOTH_NOT_ALLOWED,
                BluetoothStatusCodes.ERROR_DEVICE_NOT_BONDED,
                BluetoothStatusCodes.ERROR_MISSING_BLUETOOTH_CONNECT_PERMISSION,
                BluetoothStatusCodes.ERROR_UNKNOWN
            })
    public @interface NotifyActiveDeviceChangeAppliedReturnValues {}

    /**
     * Called by audio framework to inform the Bluetooth stack that an active device change has
     * taken effect. If this active device change is triggered by an app calling {@link
     * #setPreferredAudioProfiles(BluetoothDevice, Bundle)}, the Bluetooth stack will invoke {@link
     * PreferredAudioProfilesChangedCallback#onPreferredAudioProfilesChanged( BluetoothDevice,
     * Bundle, int)} if all requested changes for the device have been applied.
     *
     * <p>This method will return {@link BluetoothStatusCodes#ERROR_BLUETOOTH_NOT_ALLOWED} if called
     * outside system server.
     *
     * @param device is the BluetoothDevice that had its preferred audio profile changed
     * @return whether the Bluetooth stack acknowledged the change successfully
     * @throws NullPointerException if device is null
     * @throws IllegalArgumentException if the device's address is invalid
     * @hide
     */
    @SystemApi
    @RequiresBluetoothConnectPermission
    @RequiresPermission(allOf = {BLUETOOTH_CONNECT, BLUETOOTH_PRIVILEGED})
    @NotifyActiveDeviceChangeAppliedReturnValues
    public int notifyActiveDeviceChangeApplied(@NonNull BluetoothDevice device) {
        if (DBG) Log.d(TAG, "notifyActiveDeviceChangeApplied(" + device + ")");
        requireNonNull(device);
        if (!BluetoothAdapter.checkBluetoothAddress(device.getAddress())) {
            throw new IllegalArgumentException("device cannot have an invalid address");
        }

        mServiceLock.readLock().lock();
        try {
            if (mService != null) {
                return mService.notifyActiveDeviceChangeApplied(device, mAttributionSource);
            }
        } catch (RemoteException e) {
            logRemoteException(TAG, e);
        } finally {
            mServiceLock.readLock().unlock();
        }

        return BluetoothStatusCodes.ERROR_UNKNOWN;
    }

    private final CallbackWrapper<PreferredAudioProfilesChangedCallback, IBluetooth>
            mAudioProfilesCallbackWrapper;

    @RequiresPermission(allOf = {BLUETOOTH_CONNECT, BLUETOOTH_PRIVILEGED})
    private void registerAudioProfilesCallbackFn(IBluetooth service) {
        try {
            service.registerPreferredAudioProfilesChangedCallback(
                    mPreferredAudioProfilesChangedCallback, mAttributionSource);
        } catch (RemoteException e) {
            logRemoteException(TAG, e);
        }
    }

    @RequiresPermission(allOf = {BLUETOOTH_CONNECT, BLUETOOTH_PRIVILEGED})
    private void unregisterAudioProfilesCallbackFn(IBluetooth service) {
        try {
            service.unregisterPreferredAudioProfilesChangedCallback(
                    mPreferredAudioProfilesChangedCallback, mAttributionSource);
        } catch (RemoteException e) {
            logRemoteException(TAG, e);
        }
    }

    private final IBluetoothPreferredAudioProfilesCallback mPreferredAudioProfilesChangedCallback =
            new IBluetoothPreferredAudioProfilesCallback.Stub() {
                @Override
                @RequiresNoPermission
                public void onPreferredAudioProfilesChanged(
                        BluetoothDevice device, Bundle preferredAudioProfiles, int status) {
                    mAudioProfilesCallbackWrapper.forEach(
                            (cb) ->
                                    cb.onPreferredAudioProfilesChanged(
                                            device, preferredAudioProfiles, status));
                }
            };

    /** @hide */
    @Retention(RetentionPolicy.SOURCE)
    @IntDef(
            value = {
                BluetoothStatusCodes.SUCCESS,
                BluetoothStatusCodes.ERROR_BLUETOOTH_NOT_ENABLED,
                BluetoothStatusCodes.ERROR_BLUETOOTH_NOT_ALLOWED,
                BluetoothStatusCodes.ERROR_MISSING_BLUETOOTH_CONNECT_PERMISSION,
                BluetoothStatusCodes.ERROR_UNKNOWN,
                BluetoothStatusCodes.FEATURE_NOT_SUPPORTED
            })
    public @interface RegisterPreferredAudioProfilesCallbackReturnValues {}

    /**
     * Registers a callback to be notified when the preferred audio profile changes have taken
     * effect. To unregister this callback, call {@link
     * #unregisterPreferredAudioProfilesChangedCallback( PreferredAudioProfilesChangedCallback)}. If
     * the system property persist.bluetooth.enable_dual_mode_audio is set to {@code false}, this
     * API returns {@link BluetoothStatusCodes#FEATURE_NOT_SUPPORTED}.
     *
     * @param executor an {@link Executor} to execute the callbacks
     * @param callback user implementation of the {@link PreferredAudioProfilesChangedCallback}
     * @return whether the callback was registered successfully
     * @throws NullPointerException if executor or callback is null
     * @throws IllegalArgumentException if the callback is already registered
     * @hide
     */
    @SystemApi
    @RequiresPermission(allOf = {BLUETOOTH_CONNECT, BLUETOOTH_PRIVILEGED})
    @RegisterPreferredAudioProfilesCallbackReturnValues
    public int registerPreferredAudioProfilesChangedCallback(
            @NonNull @CallbackExecutor Executor executor,
            @NonNull PreferredAudioProfilesChangedCallback callback) {
        if (DBG) Log.d(TAG, "registerPreferredAudioProfilesChangedCallback()");
        requireNonNull(callback);
        requireNonNull(executor);

        mServiceLock.readLock().lock();
        try {
            int status = mService.isDualModeAudioEnabled(mAttributionSource);
            if (status != BluetoothStatusCodes.SUCCESS) {
                return status;
            }
            mAudioProfilesCallbackWrapper.registerCallback(mService, callback, executor);
        } catch (RemoteException e) {
            logRemoteException(TAG, e);
        } finally {
            mServiceLock.readLock().unlock();
        }

        return BluetoothStatusCodes.SUCCESS;
    }

    /** @hide */
    @Retention(RetentionPolicy.SOURCE)
    @IntDef(
            value = {
                BluetoothStatusCodes.SUCCESS,
                BluetoothStatusCodes.ERROR_BLUETOOTH_NOT_ENABLED,
                BluetoothStatusCodes.ERROR_BLUETOOTH_NOT_ALLOWED,
                BluetoothStatusCodes.ERROR_CALLBACK_NOT_REGISTERED,
                BluetoothStatusCodes.ERROR_MISSING_BLUETOOTH_CONNECT_PERMISSION,
                BluetoothStatusCodes.ERROR_UNKNOWN,
                BluetoothStatusCodes.FEATURE_NOT_SUPPORTED
            })
    public @interface UnRegisterPreferredAudioProfilesCallbackReturnValues {}

    /**
     * Unregisters a callback that was previously registered with {@link
     * #registerPreferredAudioProfilesChangedCallback(Executor,
     * PreferredAudioProfilesChangedCallback)}.
     *
     * @param callback user implementation of the {@link PreferredAudioProfilesChangedCallback}
     * @return whether the callback was successfully unregistered
     * @throws NullPointerException if the callback is null
     * @throws IllegalArgumentException if the callback has not been registered
     * @hide
     */
    @SystemApi
    @RequiresPermission(allOf = {BLUETOOTH_CONNECT, BLUETOOTH_PRIVILEGED})
    @UnRegisterPreferredAudioProfilesCallbackReturnValues
    public int unregisterPreferredAudioProfilesChangedCallback(
            @NonNull PreferredAudioProfilesChangedCallback callback) {
        if (DBG) Log.d(TAG, "unregisterPreferredAudioProfilesChangedCallback()");

        mServiceLock.readLock().lock();
        try {
            mAudioProfilesCallbackWrapper.unregisterCallback(mService, callback);
        } finally {
            mServiceLock.readLock().unlock();
        }

        return BluetoothStatusCodes.SUCCESS;
    }

    /**
     * A callback for preferred audio profile changes that arise from calls to {@link
     * #setPreferredAudioProfiles(BluetoothDevice, Bundle)}.
     *
     * @hide
     */
    @SystemApi
    public interface PreferredAudioProfilesChangedCallback {
        /**
         * Called when the preferred audio profile change from a call to {@link
         * #setPreferredAudioProfiles(BluetoothDevice, Bundle)} has taken effect in the audio
         * framework or timed out. This callback includes a Bundle that indicates the current
         * preferred audio profile for each audio mode, if one was set. If an audio mode does not
         * have a profile preference, its key will be omitted from the Bundle. If both audio modes
         * do not have a preferred profile set, the Bundle will be empty.
         *
         * <p>The Bundle can contain the following mappings:
         *
         * <ul>
         *   <li>For key {@link #AUDIO_MODE_OUTPUT_ONLY}, if an audio profile preference was set,
         *       this will have an int value of either {@link BluetoothProfile#A2DP} or {@link
         *       BluetoothProfile#LE_AUDIO}.
         *   <li>For key {@link #AUDIO_MODE_DUPLEX}, if an audio profile preference was set, this
         *       will have an int value of either {@link BluetoothProfile#HEADSET} or {@link
         *       BluetoothProfile#LE_AUDIO}.
         * </ul>
         *
         * @param device is the device which had its preferred audio profiles changed
         * @param preferredAudioProfiles a Bundle mapping audio mode to its preferred audio profile
         * @param status whether the operation succeeded or timed out
         * @hide
         */
        @SystemApi
        void onPreferredAudioProfilesChanged(
                @NonNull BluetoothDevice device,
                @NonNull Bundle preferredAudioProfiles,
                int status);
    }

    private final CallbackWrapper<BluetoothQualityReportReadyCallback, IBluetooth>
            mQualityCallbackWrapper;

    @RequiresPermission(allOf = {BLUETOOTH_CONNECT, BLUETOOTH_PRIVILEGED})
    private void registerBluetoothQualityReportCallbackFn(IBluetooth service) {
        try {
            service.registerBluetoothQualityReportReadyCallback(
                    mBluetoothQualityReportReadyCallback, mAttributionSource);
        } catch (RemoteException e) {
            logRemoteException(TAG, e);
        }
    }

    @RequiresPermission(allOf = {BLUETOOTH_CONNECT, BLUETOOTH_PRIVILEGED})
    private void unregisterBluetoothQualityReportCallbackFn(IBluetooth service) {
        try {
            service.unregisterBluetoothQualityReportReadyCallback(
                    mBluetoothQualityReportReadyCallback, mAttributionSource);
        } catch (RemoteException e) {
            logRemoteException(TAG, e);
        }
    }

    private final IBluetoothQualityReportReadyCallback mBluetoothQualityReportReadyCallback =
            new IBluetoothQualityReportReadyCallback.Stub() {
                @Override
                @RequiresNoPermission
                public void onBluetoothQualityReportReady(
                        BluetoothDevice device, BluetoothQualityReport report, int status) {
                    mQualityCallbackWrapper.forEach(
                            (cb) -> cb.onBluetoothQualityReportReady(device, report, status));
                }
            };

    /** @hide */
    @Retention(RetentionPolicy.SOURCE)
    @IntDef(
            value = {
                BluetoothStatusCodes.SUCCESS,
                BluetoothStatusCodes.ERROR_BLUETOOTH_NOT_ENABLED,
                BluetoothStatusCodes.ERROR_BLUETOOTH_NOT_ALLOWED,
                BluetoothStatusCodes.ERROR_MISSING_BLUETOOTH_CONNECT_PERMISSION,
                BluetoothStatusCodes.ERROR_UNKNOWN
            })
    public @interface RegisterBluetoothQualityReportReadyCallbackReturnValues {}

    /**
     * Registers a callback to be notified when Bluetooth Quality Report is ready. To unregister
     * this callback, call {@link #unregisterBluetoothQualityReportReadyCallback(
     * BluetoothQualityReportReadyCallback)}.
     *
     * @param executor an {@link Executor} to execute the callbacks
     * @param callback user implementation of the {@link BluetoothQualityReportReadyCallback}
     * @return whether the callback was registered successfully
     * @throws NullPointerException if executor or callback is null
     * @throws IllegalArgumentException if the callback is already registered
     * @hide
     */
    @SystemApi
    @RequiresPermission(allOf = {BLUETOOTH_CONNECT, BLUETOOTH_PRIVILEGED})
    @RegisterBluetoothQualityReportReadyCallbackReturnValues
    public int registerBluetoothQualityReportReadyCallback(
            @NonNull @CallbackExecutor Executor executor,
            @NonNull BluetoothQualityReportReadyCallback callback) {
        if (DBG) Log.d(TAG, "registerBluetoothQualityReportReadyCallback()");

        mServiceLock.readLock().lock();
        try {
            mQualityCallbackWrapper.registerCallback(mService, callback, executor);
        } finally {
            mServiceLock.readLock().unlock();
        }
        return BluetoothStatusCodes.SUCCESS;
    }

    /** @hide */
    @Retention(RetentionPolicy.SOURCE)
    @IntDef(
            value = {
                BluetoothStatusCodes.SUCCESS,
                BluetoothStatusCodes.ERROR_BLUETOOTH_NOT_ENABLED,
                BluetoothStatusCodes.ERROR_BLUETOOTH_NOT_ALLOWED,
                BluetoothStatusCodes.ERROR_CALLBACK_NOT_REGISTERED,
                BluetoothStatusCodes.ERROR_MISSING_BLUETOOTH_CONNECT_PERMISSION,
                BluetoothStatusCodes.ERROR_UNKNOWN
            })
    public @interface UnRegisterBluetoothQualityReportReadyCallbackReturnValues {}

    /**
     * Unregisters a callback that was previously registered with {@link
     * #registerBluetoothQualityReportReadyCallback(Executor, BluetoothQualityReportReadyCallback)}.
     *
     * @param callback user implementation of the {@link BluetoothQualityReportReadyCallback}
     * @return whether the callback was successfully unregistered
     * @throws NullPointerException if the callback is null
     * @throws IllegalArgumentException if the callback has not been registered
     * @hide
     */
    @SystemApi
    @RequiresPermission(allOf = {BLUETOOTH_CONNECT, BLUETOOTH_PRIVILEGED})
    @UnRegisterBluetoothQualityReportReadyCallbackReturnValues
    public int unregisterBluetoothQualityReportReadyCallback(
            @NonNull BluetoothQualityReportReadyCallback callback) {
        if (DBG) Log.d(TAG, "unregisterBluetoothQualityReportReadyCallback()");

        mServiceLock.readLock().lock();
        try {
            mQualityCallbackWrapper.unregisterCallback(mService, callback);
        } finally {
            mServiceLock.readLock().unlock();
        }

        return BluetoothStatusCodes.SUCCESS;
    }

    /**
     * A callback for Bluetooth Quality Report that arise from the controller.
     *
     * @hide
     */
    @SystemApi
    public interface BluetoothQualityReportReadyCallback {
        /**
         * Called when the Bluetooth Quality Report coming from the controller is ready. This
         * callback includes a Parcel that contains information about Bluetooth Quality. Currently
         * the report supports five event types: Quality monitor event, Approaching LSTO event, A2DP
         * choppy event, SCO choppy event and Connect fail event. To know which kind of event is
         * wrapped in this {@link BluetoothQualityReport} object, you need to call {@link
         * BluetoothQualityReport#getQualityReportId}.
         *
         * @param device is the BluetoothDevice which connection quality is being reported
         * @param bluetoothQualityReport a Parcel that contains info about Bluetooth Quality
         * @param status whether the operation succeeded or timed out
         * @hide
         */
        @SystemApi
        void onBluetoothQualityReportReady(
                @NonNull BluetoothDevice device,
                @NonNull BluetoothQualityReport bluetoothQualityReport,
                int status);
    }

    /**
     * Converts old constant of priority to the new for connection policy
     *
     * @param priority is the priority to convert to connection policy
     * @return the equivalent connection policy constant to the priority
     * @hide
     */
    public static @ConnectionPolicy int priorityToConnectionPolicy(int priority) {
        switch (priority) {
            case BluetoothProfile.PRIORITY_AUTO_CONNECT:
                return CONNECTION_POLICY_ALLOWED;
            case BluetoothProfile.PRIORITY_ON:
                return CONNECTION_POLICY_ALLOWED;
            case BluetoothProfile.PRIORITY_OFF:
                return CONNECTION_POLICY_FORBIDDEN;
            case BluetoothProfile.PRIORITY_UNDEFINED:
                return CONNECTION_POLICY_UNKNOWN;
            default:
                Log.e(TAG, "setPriority: Invalid priority: " + priority);
                return CONNECTION_POLICY_UNKNOWN;
        }
    }

    /**
     * Converts new constant of connection policy to the old for priority
     *
     * @param connectionPolicy is the connection policy to convert to priority
     * @return the equivalent priority constant to the connectionPolicy
     * @hide
     */
    public static int connectionPolicyToPriority(@ConnectionPolicy int connectionPolicy) {
        switch (connectionPolicy) {
            case CONNECTION_POLICY_ALLOWED:
                return BluetoothProfile.PRIORITY_ON;
            case CONNECTION_POLICY_FORBIDDEN:
                return BluetoothProfile.PRIORITY_OFF;
            case CONNECTION_POLICY_UNKNOWN:
                return BluetoothProfile.PRIORITY_UNDEFINED;
        }
        return BluetoothProfile.PRIORITY_UNDEFINED;
    }

    /**
     * Sets the desired mode of the HCI snoop logging applied at Bluetooth startup.
     *
     * <p>Please note that Bluetooth needs to be restarted in order for the change to take effect.
     *
     * @return status code indicating whether the logging mode was successfully set
     * @throws IllegalArgumentException if the mode is not a valid logging mode
     * @hide
     */
    @SystemApi
    @RequiresPermission(BLUETOOTH_PRIVILEGED)
    @SetSnoopLogModeStatusCode
    public int setBluetoothHciSnoopLoggingMode(@BluetoothSnoopLogMode int mode) {
        if (mode != BT_SNOOP_LOG_MODE_DISABLED
                && mode != BT_SNOOP_LOG_MODE_FILTERED
                && mode != BT_SNOOP_LOG_MODE_FULL) {
            throw new IllegalArgumentException("Invalid Bluetooth HCI snoop log mode param value");
        }
        try {
            return mManagerService.setBtHciSnoopLogMode(mode);
        } catch (RemoteException e) {
            throw e.rethrowFromSystemServer();
        }
    }

    /**
     * Gets the current desired mode of HCI snoop logging applied at Bluetooth startup.
     *
     * @return the current HCI snoop logging mode applied at Bluetooth startup
     * @hide
     */
    @SystemApi
    @RequiresPermission(BLUETOOTH_PRIVILEGED)
    @BluetoothSnoopLogMode
    public int getBluetoothHciSnoopLoggingMode() {
        try {
            return mManagerService.getBtHciSnoopLogMode();
        } catch (RemoteException e) {
            throw e.rethrowFromSystemServer();
        }
    }

    /**
     * Returns true if the auto on feature is supported on the device
     *
     * @hide
     */
    @SystemApi
    @RequiresPermission(BLUETOOTH_PRIVILEGED)
    public boolean isAutoOnSupported() {
        try {
            return mManagerService.isAutoOnSupported();
        } catch (RemoteException e) {
            throw e.rethrowFromSystemServer();
        }
    }

    /**
     * Get the value of the automatic restart of the Bluetooth stack for the current user
     *
     * @return true if the auto on feature is enabled for the current user
     * @throws IllegalStateException if feature is not supported
     * @hide
     */
    @SystemApi
    @RequiresPermission(BLUETOOTH_PRIVILEGED)
    public boolean isAutoOnEnabled() {
        try {
            return mManagerService.isAutoOnEnabled();
        } catch (RemoteException e) {
            throw e.rethrowFromSystemServer();
        }
    }

    /**
     * Set the value of the automatic restart of the Bluetooth stack for the current user. Client
     * can subscribe to update by listening to {@link ACTION_AUTO_ON_STATE_CHANGED} intent
     *
     * @param status true if the feature is enabled
     * @throws IllegalStateException if feature is not supported
     * @hide
     */
    @SystemApi
    @RequiresPermission(BLUETOOTH_PRIVILEGED)
    public void setAutoOnEnabled(boolean status) {
        try {
            mManagerService.setAutoOnEnabled(status);
        } catch (RemoteException e) {
            throw e.rethrowFromSystemServer();
        }
    }

    /** @hide */
    @Retention(RetentionPolicy.SOURCE)
    @IntDef(
            value = {
                BluetoothStatusCodes.FEATURE_SUPPORTED,
                BluetoothStatusCodes.ERROR_UNKNOWN,
                BluetoothStatusCodes.ERROR_BLUETOOTH_NOT_ENABLED,
                BluetoothStatusCodes.ERROR_MISSING_BLUETOOTH_SCAN_PERMISSION,
                BluetoothStatusCodes.FEATURE_NOT_SUPPORTED
            })
    public @interface GetOffloadedTransportDiscoveryDataScanSupportedReturnValues {}

    /**
     * Check if offloaded transport discovery data scan is supported or not.
     *
     * @return {@code BluetoothStatusCodes.FEATURE_SUPPORTED} if chipset supports on-chip tds filter
     *     scan
     * @hide
     */
    @SystemApi
    @RequiresBluetoothScanPermission
    @RequiresPermission(allOf = {BLUETOOTH_SCAN, BLUETOOTH_PRIVILEGED})
    @GetOffloadedTransportDiscoveryDataScanSupportedReturnValues
    public int getOffloadedTransportDiscoveryDataScanSupported() {
        if (!getLeAccess()) {
            return BluetoothStatusCodes.ERROR_BLUETOOTH_NOT_ENABLED;
        }
        mServiceLock.readLock().lock();
        try {
            if (mService != null) {
                return mService.getOffloadedTransportDiscoveryDataScanSupported(mAttributionSource);
            }
        } catch (RemoteException e) {
            logRemoteException(TAG, e);
        } finally {
            mServiceLock.readLock().unlock();
        }
        return BluetoothStatusCodes.ERROR_UNKNOWN;
    }

    /**
     * Callbacks for receiving response of HCI Vendor-Specific Commands and Vendor-Specific Events
     * that arise from the controller.
     *
     * @hide
     */
    @SystemApi
    @FlaggedApi(Flags.FLAG_HCI_VENDOR_SPECIFIC_EXTENSION)
    public interface BluetoothHciVendorSpecificCallback {
        /**
         * Invoked when an `HCI_Command_Status`, in response to a Vendor Command is received.
         *
         * @param ocf "Opcode command field" of the HCI Opcode, as defined in the Bluetooth Core
         *     Specification Vol 4, Part E, Section 5.4.1.
         * @param status as defined by the Bluetooth Core Specification.
         */
        void onCommandStatus(
                @IntRange(from = 0x000, to = 0x3ff) int ocf,
                @IntRange(from = 0x00, to = 0xff) int status);

        /**
         * Invoked when an `HCI_Command_Complete`, in response to a Vendor Command is received.
         *
         * @param ocf "Opcode command field" of the HCI Opcode, as defined in the Bluetooth Core
         *     Specification Vol 4, Part E, Section 5.4.1.
         * @param returnParameters Data returned by the command (from 0 to 252 Bytes).
         */
        void onCommandComplete(
                @IntRange(from = 0x000, to = 0x3ff) int ocf, @NonNull byte[] returnParameters);

        /**
         * Invoked when an event is received.
         *
         * @param code The vendor-specific event Code. The first octet of the event parameters
         *     of a vendor-specific event (Bluetooth Core Specification Vol 4, Part E, 5.4.3).
         * @param data from 0 to 254 Bytes.
         */
        void onEvent(@IntRange(from = 0x00, to = 0xfe) int code, @NonNull byte[] data);
    }

    private static final class HciVendorSpecificCallbackRegistration {
        private BluetoothHciVendorSpecificCallback mCallback;
        private Executor mExecutor;
        private Set<Integer> mEventCodeSet;

        void set(
                BluetoothHciVendorSpecificCallback callback,
                Set<Integer> eventCodeSet,
                Executor executor) {
            mCallback = callback;
            mEventCodeSet = eventCodeSet;
            mExecutor = executor;
        }

        void reset() {
            mCallback = null;
            mEventCodeSet = null;
            mExecutor = null;
        }

        boolean isSet() {
            return mCallback != null;
        }

        boolean isSet(BluetoothHciVendorSpecificCallback callback) {
            return isSet() && (callback == mCallback);
        }

        @RequiresPermission(BLUETOOTH_PRIVILEGED)
        void registerToService(IBluetooth service, IBluetoothHciVendorSpecificCallback stub) {
            if (service == null || !isSet()) {
                return;
            }

            int[] eventCodes = mEventCodeSet.stream().mapToInt(i -> i).toArray();
            try {
                service.registerHciVendorSpecificCallback(stub, eventCodes);
            } catch (RemoteException e) {
                logRemoteException(TAG, e);
            }
        }

        @RequiresPermission(BLUETOOTH_PRIVILEGED)
        static void unregisterFromService(
                IBluetooth service, IBluetoothHciVendorSpecificCallback stub) {
            if (service == null) {
                return;
            }
            try {
                service.unregisterHciVendorSpecificCallback(stub);
            } catch (RemoteException e) {
                logRemoteException(TAG, e);
            }
        }

        void execute(Consumer<BluetoothHciVendorSpecificCallback> consumer) {
            BluetoothHciVendorSpecificCallback callback = mCallback;
            if (callback == null) {
                return;
            }
            executeFromBinder(mExecutor, () -> consumer.accept(callback));
        }
    }

    private final HciVendorSpecificCallbackRegistration mHciVendorSpecificCallbackRegistration =
            new HciVendorSpecificCallbackRegistration();

    private final IBluetoothHciVendorSpecificCallback mHciVendorSpecificCallbackStub =
            new IBluetoothHciVendorSpecificCallback.Stub() {

                @Override
                @RequiresNoPermission
                public void onCommandStatus(int ocf, int status) {
                    synchronized (mHciVendorSpecificCallbackRegistration) {
                        if (Flags.hciVendorSpecificExtension()) {
                            mHciVendorSpecificCallbackRegistration.execute(
                                    (cb) -> cb.onCommandStatus(ocf, status));
                        }
                    }
                }

                @Override
                @RequiresNoPermission
                public void onCommandComplete(int ocf, byte[] returnParameters) {
                    synchronized (mHciVendorSpecificCallbackRegistration) {
                        if (Flags.hciVendorSpecificExtension()) {
                            mHciVendorSpecificCallbackRegistration.execute(
                                    (cb) -> cb.onCommandComplete(ocf, returnParameters));
                        }
                    }
                }

                @Override
                @RequiresNoPermission
                public void onEvent(int code, byte[] data) {
                    synchronized (mHciVendorSpecificCallbackRegistration) {
                        if (Flags.hciVendorSpecificExtension()) {
                            mHciVendorSpecificCallbackRegistration.execute(
                                    (cb) -> cb.onEvent(code, data));
                        }
                    }
                }
            };

    /**
     * Register an {@link BluetoothHciVendorCallback} to listen for HCI vendor responses and events
     *
     * @param eventCodeSet Set of vendor-specific event codes to listen for updates. Each
     *     vendor-specific event code must be in the range 0x00 to 0x4f or 0x60 to 0xff. The
     *     inclusive range 0x52-0x5f is reserved by the system.
     * @param executor an {@link Executor} to execute given callback
     * @param callback user implementation of the {@link BluetoothHciVendorCallback}
     * @throws IllegalArgumentException if the callback is already registered, or event codes not in
     *     a valid range
     * @hide
     */
    @SystemApi
    @FlaggedApi(Flags.FLAG_HCI_VENDOR_SPECIFIC_EXTENSION)
    @RequiresPermission(BLUETOOTH_PRIVILEGED)
    public void registerBluetoothHciVendorSpecificCallback(
            @NonNull Set<Integer> eventCodeSet,
            @NonNull @CallbackExecutor Executor executor,
            @NonNull BluetoothHciVendorSpecificCallback callback) {
        if (DBG) Log.d(TAG, "registerBluetoothHciVendorSpecificCallback()");

        requireNonNull(eventCodeSet);
        requireNonNull(executor);
        requireNonNull(callback);
        if (eventCodeSet.stream()
                .anyMatch((n) -> (n < 0) || (n >= 0x52 && n < 0x60) || (n > 0xff))) {
            throw new IllegalArgumentException("Event code not in valid range");
        }

        mServiceLock.readLock().lock();
        try {
            synchronized (mHciVendorSpecificCallbackRegistration) {
                if (mHciVendorSpecificCallbackRegistration.isSet()) {
                    throw new IllegalArgumentException("Only one registration allowed");
                }
                mHciVendorSpecificCallbackRegistration.set(callback, eventCodeSet, executor);
                try {
                    mHciVendorSpecificCallbackRegistration.registerToService(
                            mService, mHciVendorSpecificCallbackStub);
                } catch (Exception e) {
                    mHciVendorSpecificCallbackRegistration.reset();
                    throw e;
                }
            }
        } finally {
            mServiceLock.readLock().unlock();
        }
    }

    /**
     * Unregister the specified {@link BluetoothHciVendorCallback}
     *
     * @param callback user implementation of the {@link BluetoothHciVendorCallback}
     * @throws IllegalArgumentException if the callback has not been registered
     * @hide
     */
    @SystemApi
    @FlaggedApi(Flags.FLAG_HCI_VENDOR_SPECIFIC_EXTENSION)
    @RequiresPermission(BLUETOOTH_PRIVILEGED)
    public void unregisterBluetoothHciVendorSpecificCallback(
            @NonNull BluetoothHciVendorSpecificCallback callback) {
        if (DBG) Log.d(TAG, "unregisterBluetoothHciVendorSpecificCallback()");

        requireNonNull(callback);

        mServiceLock.readLock().lock();
        try {
            synchronized (mHciVendorSpecificCallbackRegistration) {
                if (!mHciVendorSpecificCallbackRegistration.isSet(callback)) {
                    throw new IllegalArgumentException("Callback not registered");
                }
                mHciVendorSpecificCallbackRegistration.unregisterFromService(
                        mService, mHciVendorSpecificCallbackStub);
                mHciVendorSpecificCallbackRegistration.reset();
            }
        } finally {
            mServiceLock.readLock().unlock();
        }
    }

    /**
     * Send an HCI Vendor-Specific Command
     *
     * @param ocf "Opcode command field" of the HCI Opcode, as defined in the Bluetooth Core
     *     Specification Vol 4, Part E, Section 5.4.1. Each vendor-specific ocf must be in the range
     *     0x000-0x14f or 0x160-0x3ff. The inclusive range 0x150-0x15f is reserved by the system.
     * @param parameters shall be less or equal to 255 bytes.
     * @throws IllegalArgumentException if the ocf is not in a valid range
     * @throws IllegalStateException when a callback has not been registered
     * @hide
     */
    @SystemApi
    @FlaggedApi(Flags.FLAG_HCI_VENDOR_SPECIFIC_EXTENSION)
    @RequiresPermission(BLUETOOTH_PRIVILEGED)
    public void sendBluetoothHciVendorSpecificCommand(
            @IntRange(from = 0x000, to = 0x3ff) int ocf, @NonNull byte[] parameters) {
        if (DBG) Log.d(TAG, "sendBluetoothHciVendorSpecificCommand()");

        // Open this no-op android command for test purpose
        int getVendorCapabilitiesOcf = 0x153;
        if (ocf < 0
                || (ocf >= 0x150 && ocf < 0x160 && ocf != getVendorCapabilitiesOcf)
                || ocf > 0x3ff) {
            throw new IllegalArgumentException("Opcode command value not in valid range");
        }

        requireNonNull(parameters);
        if (parameters.length > 255) {
            throw new IllegalArgumentException("Parameters size is too big");
        }

        mServiceLock.readLock().lock();
        try {
            if (!mHciVendorSpecificCallbackRegistration.isSet()) {
                throw new IllegalStateException("No Callback registered");
            }

            if (mService != null) {
                mService.sendHciVendorSpecificCommand(
                        ocf, parameters, mHciVendorSpecificCallbackStub);
            }
        } catch (RemoteException e) {
            logRemoteException(TAG, e);
        } finally {
            mServiceLock.readLock().unlock();
        }
    }

    /**
     * Returns whether LE CoC socket hardware offload is supported.
     *
     * <p>Bluetooth socket hardware offload allows the system to handle Bluetooth communication on a
     * low-power processor, improving efficiency and reducing power consumption. This is achieved by
     * providing channel information of an already connected {@link BluetoothSocket} to offload
     * endpoints (e.g., offload stacks and applications). The offload stack can then decode received
     * packets and pass them to the appropriate offload application without waking up the main
     * application processor. This API allows offload endpoints to utilize Bluetooth sockets while
     * the host stack retains control over the connection.
     *
     * <p>To configure a socket for hardware offload, use the following {@link
     * BluetoothSocketSettings} methods:
     *
     * <ul>
     *   <li>{@link BluetoothSocketSettings#setDataPath(int)} with {@link
     *       BluetoothSocketSettings#DATA_PATH_HARDWARE_OFFLOAD}
     *   <li>{@link BluetoothSocketSettings#setHubId(long)}
     *   <li>{@link BluetoothSocketSettings#setEndpointId(long)}
     * </ul>
     *
     * <p>This functionality is provided as a System API because only OEM specific system
     * applications can be offloaded as endpoints in the low-power processor.
     *
     * @return {@code true} if LE CoC socket hardware offload is supported, {@code false} otherwise.
     * @hide
     */
    @SystemApi
    @FlaggedApi(Flags.FLAG_SOCKET_SETTINGS_API)
    @RequiresPermission(BLUETOOTH_PRIVILEGED)
    public boolean isLeCocSocketOffloadSupported() {
        if (!isEnabled()) {
            return false;
        }
        mServiceLock.readLock().lock();
        try {
            if (mService != null) {
                return mService.isLeCocSocketOffloadSupported(mAttributionSource);
            }
        } catch (RemoteException e) {
            Log.e(TAG, e.toString() + "\n" + Log.getStackTraceString(new Throwable()));
        } finally {
            mServiceLock.readLock().unlock();
        }
        return false;
    }

    /**
     * Returns whether RFCOMM socket hardware offload is supported.
     *
     * <p>Bluetooth socket hardware offload allows the system to handle Bluetooth communication on a
     * low-power processor, improving efficiency and reducing power consumption. This is achieved by
     * providing channel information of an already connected {@link BluetoothSocket} to offload
     * endpoints (e.g., offload stacks and applications). The offload stack can then decode received
     * packets and pass them to the appropriate offload application without waking up the main
     * application processor. This API allows offload endpoints to utilize Bluetooth sockets while
     * the host stack retains control over the connection.
     *
     * <p>To configure a socket for hardware offload, use the following {@link
     * BluetoothSocketSettings} methods:
     *
     * <ul>
     *   <li>{@link BluetoothSocketSettings#setDataPath(int)} with {@link
     *       BluetoothSocketSettings#DATA_PATH_HARDWARE_OFFLOAD}
     *   <li>{@link BluetoothSocketSettings#setHubId(long)}
     *   <li>{@link BluetoothSocketSettings#setEndpointId(long)}
     * </ul>
     *
     * <p>This functionality is provided as a System API because only OEM specific system
     * applications can be offloaded as endpoints in the low-power processor.
     *
     * @return {@code true} if RFCOMM socket hardware offload is supported, {@code false} otherwise.
     * @hide
     */
    @SystemApi
    @FlaggedApi(Flags.FLAG_SOCKET_SETTINGS_API)
    @RequiresPermission(BLUETOOTH_PRIVILEGED)
    public boolean isRfcommSocketOffloadSupported() {
        if (!isEnabled()) {
            return false;
        }
        mServiceLock.readLock().lock();
        try {
            if (mService != null) {
                return mService.isRfcommSocketOffloadSupported(mAttributionSource);
            }
        } catch (RemoteException e) {
            Log.e(TAG, e.toString() + "\n" + Log.getStackTraceString(new Throwable()));
        } finally {
            mServiceLock.readLock().unlock();
        }
        return false;
    }
}<|MERGE_RESOLUTION|>--- conflicted
+++ resolved
@@ -1478,12 +1478,8 @@
     @RequiresLegacyBluetoothPermission
     @RequiresNoPermission
     public @AdapterState int getState() {
-<<<<<<< HEAD
         //android.util.SeempLog.record(63);
-        int state = getStateInternal();
-=======
         int state = sBluetoothGetSystemStateCache.query(null);
->>>>>>> 1908fb7e
 
         // Consider all internal states as OFF
         if (state == BluetoothAdapter.STATE_BLE_ON
