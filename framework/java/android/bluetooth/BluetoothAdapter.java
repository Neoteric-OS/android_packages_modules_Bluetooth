--- conflicted
+++ resolved
@@ -4523,59 +4523,6 @@
         }
     }
 
-<<<<<<< HEAD
-    /**
-     * Enable control of the Bluetooth Adapter for a single application.
-     *
-     * <p>Some applications need to use Bluetooth for short periods of time to transfer data but
-     * don't want all the associated implications like automatic connection to headsets etc.
-     *
-     * <p>Multiple applications can call this. This is reference counted and Bluetooth disabled only
-     * when no one else is using it. There will be no UI shown to the user while bluetooth is being
-     * enabled. Any user action will override this call. For example, if user wants Bluetooth on and
-     * the last user of this API wanted to disable Bluetooth, Bluetooth will not be turned off.
-     *
-     * <p>This API is only meant to be used by internal applications. Third party applications but
-     * use {@link #enable} and {@link #disable} APIs.
-     *
-     * <p>If this API returns true, it means the callback will be called. The callback will be
-     * called with the current state of Bluetooth. If the state is not what was requested, an
-     * internal error would be the reason. If Bluetooth is already on and if this function is called
-     * to turn it on, the api will return true and a callback will be called.
-     *
-     * @param on True for on, false for off.
-     * @param callback The callback to notify changes to the state.
-     * @hide
-     */
-    @RequiresLegacyBluetoothPermission
-    @RequiresBluetoothConnectPermission
-    @RequiresPermission(android.Manifest.permission.BLUETOOTH_CONNECT)
-    @SuppressLint("AndroidFrameworkRequiresPermission")
-    public boolean changeApplicationBluetoothState(
-            boolean on, BluetoothStateChangeCallback callback) {
-        return false;
-    }
-
-    /** @hide */
-    public interface BluetoothStateChangeCallback {
-        /** @hide */
-        void onBluetoothStateChange(boolean on);
-    }
-
-    /** @hide */
-    public static class StateChangeCallbackWrapper extends IBluetoothStateChangeCallback.Stub {
-        private BluetoothStateChangeCallback mCallback;
-
-        StateChangeCallbackWrapper(BluetoothStateChangeCallback callback) {
-            mCallback = callback;
-        }
-
-        @Override
-        public void onBluetoothStateChange(boolean on) {
-            mCallback.onBluetoothStateChange(on);
-        }
-    }
-
     /**
      * @hide
      */
@@ -4592,8 +4539,6 @@
         }
     }
 
-=======
->>>>>>> f9e9b55f
     private Set<BluetoothDevice> toDeviceSet(List<BluetoothDevice> devices) {
         Set<BluetoothDevice> deviceSet = new HashSet<BluetoothDevice>(devices);
         return Collections.unmodifiableSet(deviceSet);
