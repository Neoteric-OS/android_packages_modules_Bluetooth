/*
 * Copyright 2009-2016 The Android Open Source Project
 * Copyright 2015 Samsung LSI
 *
 * Licensed under the Apache License, Version 2.0 (the "License");
 * you may not use this file except in compliance with the License.
 * You may obtain a copy of the License at
 *
 *      http://www.apache.org/licenses/LICENSE-2.0
 *
 * Unless required by applicable law or agreed to in writing, software
 * distributed under the License is distributed on an "AS IS" BASIS,
 * WITHOUT WARRANTIES OR CONDITIONS OF ANY KIND, either express or implied.
 * See the License for the specific language governing permissions and
 * limitations under the License.
 */

package android.bluetooth;

import static android.Manifest.permission.BLUETOOTH;
import static android.Manifest.permission.BLUETOOTH_ADVERTISE;
import static android.Manifest.permission.BLUETOOTH_CONNECT;
import static android.Manifest.permission.BLUETOOTH_PRIVILEGED;
import static android.Manifest.permission.BLUETOOTH_SCAN;
import static android.Manifest.permission.MODIFY_PHONE_STATE;

import static java.util.Objects.requireNonNull;

import android.annotation.BroadcastBehavior;
import android.annotation.CallbackExecutor;
import android.annotation.FlaggedApi;
import android.annotation.IntDef;
import android.annotation.NonNull;
import android.annotation.Nullable;
import android.annotation.RequiresNoPermission;
import android.annotation.RequiresPermission;
import android.annotation.SdkConstant;
import android.annotation.SdkConstant.SdkConstantType;
import android.annotation.SuppressLint;
import android.annotation.SystemApi;
import android.app.PendingIntent;
import android.bluetooth.BluetoothDevice.AddressType;
import android.bluetooth.BluetoothDevice.Transport;
import android.bluetooth.BluetoothProfile.ConnectionPolicy;
import android.bluetooth.annotations.RequiresBluetoothAdvertisePermission;
import android.bluetooth.annotations.RequiresBluetoothConnectPermission;
import android.bluetooth.annotations.RequiresBluetoothLocationPermission;
import android.bluetooth.annotations.RequiresBluetoothScanPermission;
import android.bluetooth.annotations.RequiresLegacyBluetoothAdminPermission;
import android.bluetooth.annotations.RequiresLegacyBluetoothPermission;
import android.bluetooth.le.BluetoothLeAdvertiser;
import android.bluetooth.le.BluetoothLeScanner;
import android.bluetooth.le.DistanceMeasurementManager;
import android.bluetooth.le.PeriodicAdvertisingManager;
import android.bluetooth.le.ScanCallback;
import android.bluetooth.le.ScanFilter;
import android.bluetooth.le.ScanRecord;
import android.bluetooth.le.ScanResult;
import android.bluetooth.le.ScanSettings;
import android.compat.annotation.UnsupportedAppUsage;
import android.content.AttributionSource;
import android.content.Context;
import android.content.pm.PackageManager;
import android.os.Binder;
import android.os.BluetoothServiceManager;
import android.os.Build;
import android.os.Bundle;
import android.os.Handler;
import android.os.IBinder;
import android.os.IpcDataCache;
import android.os.Looper;
import android.os.ParcelUuid;
import android.os.Process;
import android.os.RemoteException;
import android.sysprop.BluetoothProperties;
import android.util.Log;
import android.util.Pair;

import com.android.bluetooth.flags.Flags;
import com.android.internal.annotations.GuardedBy;
import com.android.modules.expresslog.Counter;

import java.io.IOException;
import java.lang.annotation.Retention;
import java.lang.annotation.RetentionPolicy;
import java.time.Duration;
import java.util.ArrayList;
import java.util.Arrays;
import java.util.Collections;
import java.util.HashMap;
import java.util.HashSet;
import java.util.List;
import java.util.Locale;
import java.util.Map;
import java.util.Set;
import java.util.UUID;
import java.util.WeakHashMap;
import java.util.concurrent.ConcurrentHashMap;
import java.util.concurrent.Executor;
import java.util.concurrent.locks.ReentrantReadWriteLock;
import java.lang.reflect.Method;
import java.lang.reflect.Constructor;
import java.lang.reflect.InvocationTargetException;
import java.util.function.BiFunction;
import java.util.function.Consumer;

/**
 * Represents the local device Bluetooth adapter. The {@link BluetoothAdapter} lets you perform
 * fundamental Bluetooth tasks, such as initiate device discovery, query a list of bonded (paired)
 * devices, instantiate a {@link BluetoothDevice} using a known MAC address, and create a {@link
 * BluetoothServerSocket} to listen for connection requests from other devices, and start a scan for
 * Bluetooth LE devices.
 *
 * <p>To get a {@link BluetoothAdapter} representing the local Bluetooth adapter, call the {@link
 * BluetoothManager#getAdapter} function on {@link BluetoothManager}. On JELLY_BEAN_MR1 and below
 * you will need to use the static {@link #getDefaultAdapter} method instead.
 *
 * <p>Fundamentally, this is your starting point for all Bluetooth actions. Once you have the local
 * adapter, you can get a set of {@link BluetoothDevice} objects representing all paired devices
 * with {@link #getBondedDevices()}; start device discovery with {@link #startDiscovery()}; or
 * create a {@link BluetoothServerSocket} to listen for incoming RFComm connection requests with
 * {@link #listenUsingRfcommWithServiceRecord(String, UUID)}; listen for incoming L2CAP
 * Connection-oriented Channels (CoC) connection requests with {@link #listenUsingL2capChannel()};
 * or start a scan for Bluetooth LE devices with {@link BluetoothLeScanner#startScan(ScanCallback)}
 * using the scanner from {@link #getBluetoothLeScanner()}.
 *
 * <p>This class is thread safe. <div class="special reference">
 *
 * <h3>Developer Guides</h3>
 *
 * <p>For more information about using Bluetooth, read the <a href=
 * "{@docRoot}guide/topics/connectivity/bluetooth.html">Bluetooth</a> developer guide. </div>
 *
 * @see BluetoothDevice
 * @see BluetoothServerSocket
 */
public final class BluetoothAdapter {
    private static final String TAG = "BluetoothAdapter";
    private static final String DESCRIPTOR = "android.bluetooth.BluetoothAdapter";
    private static final boolean DBG = true;
    private static final boolean VDBG = false;

    /**
     * Default MAC address reported to a client that does not have the {@link
     * android.Manifest.permission#LOCAL_MAC_ADDRESS} permission.
     *
     * @hide
     */
    public static final String DEFAULT_MAC_ADDRESS = "02:00:00:00:00:00";

    /**
     * Sentinel error value for this class. Guaranteed to not equal any other integer constant in
     * this class. Provided as a convenience for functions that require a sentinel error value, for
     * example:
     *
     * <p><code>Intent.getIntExtra(BluetoothAdapter.EXTRA_STATE,
     * BluetoothAdapter.ERROR)</code>
     */
    public static final int ERROR = Integer.MIN_VALUE;

    /**
     * Broadcast Action: The state of the local Bluetooth adapter has been changed.
     *
     * <p>For example, Bluetooth has been turned on or off.
     *
     * <p>Always contains the extra fields {@link #EXTRA_STATE} and {@link #EXTRA_PREVIOUS_STATE}
     * containing the new and old states respectively.
     */
    @RequiresLegacyBluetoothPermission
    @SdkConstant(SdkConstantType.BROADCAST_INTENT_ACTION)
    public static final String ACTION_STATE_CHANGED =
            "android.bluetooth.adapter.action.STATE_CHANGED";

    /**
     * Used as an int extra field in {@link #ACTION_STATE_CHANGED} intents to request the current
     * power state. Possible values are: {@link #STATE_OFF}, {@link #STATE_TURNING_ON}, {@link
     * #STATE_ON}, {@link #STATE_TURNING_OFF},
     */
    public static final String EXTRA_STATE = "android.bluetooth.adapter.extra.STATE";

    /**
     * Used as an int extra field in {@link #ACTION_STATE_CHANGED} intents to request the previous
     * power state. Possible values are: {@link #STATE_OFF}, {@link #STATE_TURNING_ON}, {@link
     * #STATE_ON}, {@link #STATE_TURNING_OFF}
     */
    public static final String EXTRA_PREVIOUS_STATE =
            "android.bluetooth.adapter.extra.PREVIOUS_STATE";

    /** @hide */
    @IntDef(
            prefix = {"STATE_"},
            value = {
                STATE_OFF,
                STATE_TURNING_ON,
                STATE_ON,
                STATE_TURNING_OFF,
                STATE_BLE_TURNING_ON,
                STATE_BLE_ON,
                STATE_BLE_TURNING_OFF
            })
    @Retention(RetentionPolicy.SOURCE)
    public @interface InternalAdapterState {}

    /** @hide */
    @IntDef(
            prefix = {"STATE_"},
            value = {
                STATE_OFF,
                STATE_TURNING_ON,
                STATE_ON,
                STATE_TURNING_OFF,
            })
    @Retention(RetentionPolicy.SOURCE)
    public @interface AdapterState {}

    /** Indicates the local Bluetooth adapter is off. */
    public static final int STATE_OFF = 10;

    /**
     * Indicates the local Bluetooth adapter is turning on. However local clients should wait for
     * {@link #STATE_ON} before attempting to use the adapter.
     */
    public static final int STATE_TURNING_ON = 11;

    /** Indicates the local Bluetooth adapter is on, and ready for use. */
    public static final int STATE_ON = 12;

    /**
     * Indicates the local Bluetooth adapter is turning off. Local clients should immediately
     * attempt graceful disconnection of any remote links.
     */
    public static final int STATE_TURNING_OFF = 13;

    /**
     * Indicates the local Bluetooth adapter is turning Bluetooth LE mode on.
     *
     * @hide
     */
    public static final int STATE_BLE_TURNING_ON = 14;

    /**
     * Indicates the local Bluetooth adapter is in LE only mode.
     *
     * @hide
     */
    @SystemApi public static final int STATE_BLE_ON = 15;

    /**
     * Indicates the local Bluetooth adapter is turning off LE only mode.
     *
     * @hide
     */
    public static final int STATE_BLE_TURNING_OFF = 16;

    /**
     * Used as an optional extra field for the {@link PendingIntent} provided to {@link
     * #startRfcommServer(String, UUID, PendingIntent)}. This is useful for when an application
     * registers multiple RFCOMM listeners, and needs a way to determine which service record the
     * incoming {@link BluetoothSocket} is using.
     *
     * @hide
     */
    @SystemApi
    @SuppressLint("ActionValue")
    public static final String EXTRA_RFCOMM_LISTENER_ID =
            "android.bluetooth.adapter.extra.RFCOMM_LISTENER_ID";

    /** @hide */
    @IntDef(
            value = {
                BluetoothStatusCodes.SUCCESS,
                BluetoothStatusCodes.ERROR_TIMEOUT,
                BluetoothStatusCodes.RFCOMM_LISTENER_START_FAILED_UUID_IN_USE,
                BluetoothStatusCodes.RFCOMM_LISTENER_OPERATION_FAILED_NO_MATCHING_SERVICE_RECORD,
                BluetoothStatusCodes.RFCOMM_LISTENER_OPERATION_FAILED_DIFFERENT_APP,
                BluetoothStatusCodes.RFCOMM_LISTENER_FAILED_TO_CREATE_SERVER_SOCKET,
                BluetoothStatusCodes.RFCOMM_LISTENER_FAILED_TO_CLOSE_SERVER_SOCKET,
                BluetoothStatusCodes.RFCOMM_LISTENER_NO_SOCKET_AVAILABLE,
            })
    @Retention(RetentionPolicy.SOURCE)
    public @interface RfcommListenerResult {}

    /**
     * Human-readable string helper for AdapterState and InternalAdapterState
     *
     * @hide
     */
    @SystemApi
    @RequiresNoPermission
    @NonNull
    public static String nameForState(@InternalAdapterState int state) {
        switch (state) {
            case STATE_OFF:
                return "OFF";
            case STATE_TURNING_ON:
                return "TURNING_ON";
            case STATE_ON:
                return "ON";
            case STATE_TURNING_OFF:
                return "TURNING_OFF";
            case STATE_BLE_TURNING_ON:
                return "BLE_TURNING_ON";
            case STATE_BLE_ON:
                return "BLE_ON";
            case STATE_BLE_TURNING_OFF:
                return "BLE_TURNING_OFF";
            default:
                return "?!?!? (" + state + ")";
        }
    }

    /**
     * Activity Action: Show a system activity that requests discoverable mode. This activity will
     * also request the user to turn on Bluetooth if it is not currently enabled.
     *
     * <p>Discoverable mode is equivalent to {@link #SCAN_MODE_CONNECTABLE_DISCOVERABLE}. It allows
     * remote devices to see this Bluetooth adapter when they perform a discovery.
     *
     * <p>For privacy, Android is not discoverable by default.
     *
     * <p>The sender of this Intent can optionally use extra field {@link
     * #EXTRA_DISCOVERABLE_DURATION} to request the duration of discoverability. Currently the
     * default duration is 120 seconds, and maximum duration is capped at 300 seconds for each
     * request.
     *
     * <p>Notification of the result of this activity is posted using the {@link
     * android.app.Activity#onActivityResult} callback. The <code>resultCode</code> will be the
     * duration (in seconds) of discoverability or {@link android.app.Activity#RESULT_CANCELED} if
     * the user rejected discoverability or an error has occurred.
     *
     * <p>Applications can also listen for {@link #ACTION_SCAN_MODE_CHANGED} for global notification
     * whenever the scan mode changes. For example, an application can be notified when the device
     * has ended discoverability.
     */
    @RequiresLegacyBluetoothPermission
    @RequiresBluetoothAdvertisePermission
    @RequiresPermission(BLUETOOTH_ADVERTISE)
    @SdkConstant(SdkConstantType.ACTIVITY_INTENT_ACTION)
    public static final String ACTION_REQUEST_DISCOVERABLE =
            "android.bluetooth.adapter.action.REQUEST_DISCOVERABLE";

    /**
     * Used as an optional int extra field in {@link #ACTION_REQUEST_DISCOVERABLE} intents to
     * request a specific duration for discoverability in seconds. The current default is 120
     * seconds, and requests over 300 seconds will be capped. These values could change.
     */
    public static final String EXTRA_DISCOVERABLE_DURATION =
            "android.bluetooth.adapter.extra.DISCOVERABLE_DURATION";

    /**
     * Activity Action: Show a system activity that allows the user to turn on Bluetooth.
     *
     * <p>This system activity will return once Bluetooth has completed turning on, or the user has
     * decided not to turn Bluetooth on.
     *
     * <p>Notification of the result of this activity is posted using the {@link
     * android.app.Activity#onActivityResult} callback. The <code>resultCode</code> will be {@link
     * android.app.Activity#RESULT_OK} if Bluetooth has been turned on or {@link
     * android.app.Activity#RESULT_CANCELED} if the user has rejected the request or an error has
     * occurred.
     *
     * <p>Applications can also listen for {@link #ACTION_STATE_CHANGED} for global notification
     * whenever Bluetooth is turned on or off.
     */
    @RequiresLegacyBluetoothPermission
    @RequiresBluetoothConnectPermission
    @RequiresPermission(BLUETOOTH_CONNECT)
    @SdkConstant(SdkConstantType.ACTIVITY_INTENT_ACTION)
    public static final String ACTION_REQUEST_ENABLE =
            "android.bluetooth.adapter.action.REQUEST_ENABLE";

    /**
     * Activity Action: Show a system activity that allows the user to turn off Bluetooth. This is
     * used only if permission review is enabled which is for apps targeting API less than 23
     * require a permission review before any of the app's components can run.
     *
     * <p>This system activity will return once Bluetooth has completed turning off, or the user has
     * decided not to turn Bluetooth off.
     *
     * <p>Notification of the result of this activity is posted using the {@link
     * android.app.Activity#onActivityResult} callback. The <code>resultCode</code> will be {@link
     * android.app.Activity#RESULT_OK} if Bluetooth has been turned off or {@link
     * android.app.Activity#RESULT_CANCELED} if the user has rejected the request or an error has
     * occurred.
     *
     * <p>Applications can also listen for {@link #ACTION_STATE_CHANGED} for global notification
     * whenever Bluetooth is turned on or off.
     *
     * @hide
     */
    @SystemApi
    @RequiresLegacyBluetoothPermission
    @RequiresBluetoothConnectPermission
    @RequiresPermission(BLUETOOTH_CONNECT)
    @SdkConstant(SdkConstantType.ACTIVITY_INTENT_ACTION)
    @SuppressLint("ActionValue")
    public static final String ACTION_REQUEST_DISABLE =
            "android.bluetooth.adapter.action.REQUEST_DISABLE";

    /**
     * Activity Action: Show a system activity that allows user to enable BLE scans even when
     * Bluetooth is turned off.
     *
     * <p>Notification of result of this activity is posted using {@link
     * android.app.Activity#onActivityResult}. The <code>resultCode</code> will be {@link
     * android.app.Activity#RESULT_OK} if BLE scan always available setting is turned on or {@link
     * android.app.Activity#RESULT_CANCELED} if the user has rejected the request or an error
     * occurred.
     *
     * @hide
     */
    @SystemApi
    @SdkConstant(SdkConstantType.ACTIVITY_INTENT_ACTION)
    public static final String ACTION_REQUEST_BLE_SCAN_ALWAYS_AVAILABLE =
            "android.bluetooth.adapter.action.REQUEST_BLE_SCAN_ALWAYS_AVAILABLE";

    /**
     * Broadcast Action: Indicates the Bluetooth scan mode of the local Adapter has changed.
     *
     * <p>Always contains the extra fields {@link #EXTRA_SCAN_MODE} and {@link
     * #EXTRA_PREVIOUS_SCAN_MODE} containing the new and old scan modes respectively.
     */
    @RequiresLegacyBluetoothPermission
    @RequiresBluetoothScanPermission
    @RequiresPermission(BLUETOOTH_SCAN)
    @SdkConstant(SdkConstantType.BROADCAST_INTENT_ACTION)
    public static final String ACTION_SCAN_MODE_CHANGED =
            "android.bluetooth.adapter.action.SCAN_MODE_CHANGED";

    /**
     * Used as an int extra field in {@link #ACTION_SCAN_MODE_CHANGED} intents to request the
     * current scan mode. Possible values are: {@link #SCAN_MODE_NONE}, {@link
     * #SCAN_MODE_CONNECTABLE}, {@link #SCAN_MODE_CONNECTABLE_DISCOVERABLE},
     */
    public static final String EXTRA_SCAN_MODE = "android.bluetooth.adapter.extra.SCAN_MODE";

    /**
     * Used as an int extra field in {@link #ACTION_SCAN_MODE_CHANGED} intents to request the
     * previous scan mode. Possible values are: {@link #SCAN_MODE_NONE}, {@link
     * #SCAN_MODE_CONNECTABLE}, {@link #SCAN_MODE_CONNECTABLE_DISCOVERABLE},
     */
    public static final String EXTRA_PREVIOUS_SCAN_MODE =
            "android.bluetooth.adapter.extra.PREVIOUS_SCAN_MODE";

    /** @hide */
    @IntDef(
            prefix = {"SCAN_"},
            value = {SCAN_MODE_NONE, SCAN_MODE_CONNECTABLE, SCAN_MODE_CONNECTABLE_DISCOVERABLE})
    @Retention(RetentionPolicy.SOURCE)
    public @interface ScanMode {}

    /** @hide */
    @IntDef(
            value = {
                BluetoothStatusCodes.SUCCESS,
                BluetoothStatusCodes.ERROR_UNKNOWN,
                BluetoothStatusCodes.ERROR_BLUETOOTH_NOT_ENABLED,
                BluetoothStatusCodes.ERROR_MISSING_BLUETOOTH_SCAN_PERMISSION
            })
    @Retention(RetentionPolicy.SOURCE)
    public @interface ScanModeStatusCode {}

    /**
     * Indicates that both inquiry scan and page scan are disabled on the local Bluetooth adapter.
     * Therefore this device is neither discoverable nor connectable from remote Bluetooth devices.
     */
    public static final int SCAN_MODE_NONE = 20;

    /**
     * Indicates that inquiry scan is disabled, but page scan is enabled on the local Bluetooth
     * adapter. Therefore this device is not discoverable from remote Bluetooth devices, but is
     * connectable from remote devices that have previously discovered this device.
     */
    public static final int SCAN_MODE_CONNECTABLE = 21;

    /**
     * Indicates that both inquiry scan and page scan are enabled on the local Bluetooth adapter.
     * Therefore this device is both discoverable and connectable from remote Bluetooth devices.
     */
    public static final int SCAN_MODE_CONNECTABLE_DISCOVERABLE = 23;

    /**
     * Used as parameter for {@link #setBluetoothHciSnoopLoggingMode}, indicates that the Bluetooth
     * HCI snoop logging should be disabled.
     *
     * @hide
     */
    @SystemApi public static final int BT_SNOOP_LOG_MODE_DISABLED = 0;

    /**
     * Used as parameter for {@link #setBluetoothHciSnoopLoggingMode}, indicates that the Bluetooth
     * HCI snoop logging should be enabled without collecting potential Personally Identifiable
     * Information and packet data.
     *
     * <p>See {@link #BT_SNOOP_LOG_MODE_FULL} to enable logging of all information available.
     *
     * @hide
     */
    @SystemApi public static final int BT_SNOOP_LOG_MODE_FILTERED = 1;

    /**
     * Used as parameter for {@link #setSnoopLogMode}, indicates that the Bluetooth HCI snoop
     * logging should be enabled.
     *
     * <p>See {@link #BT_SNOOP_LOG_MODE_FILTERED} to enable logging with filtered information.
     *
     * @hide
     */
    @SystemApi public static final int BT_SNOOP_LOG_MODE_FULL = 2;

    /** @hide */
    @IntDef(
            value = {
                BT_SNOOP_LOG_MODE_DISABLED,
                BT_SNOOP_LOG_MODE_FILTERED,
                BT_SNOOP_LOG_MODE_FULL
            })
    @Retention(RetentionPolicy.SOURCE)
    public @interface BluetoothSnoopLogMode {}

    /** @hide */
    @IntDef(
            value = {
                BluetoothStatusCodes.SUCCESS,
                BluetoothStatusCodes.ERROR_UNKNOWN,
            })
    @Retention(RetentionPolicy.SOURCE)
    public @interface SetSnoopLogModeStatusCode {}

    /** @hide */
    @IntDef(
            prefix = "ACTIVE_DEVICE_",
            value = {ACTIVE_DEVICE_AUDIO, ACTIVE_DEVICE_PHONE_CALL, ACTIVE_DEVICE_ALL})
    @Retention(RetentionPolicy.SOURCE)
    public @interface ActiveDeviceUse {}

    /**
     * Use the specified device for audio (a2dp and hearing aid profile)
     *
     * @hide
     */
    @SystemApi public static final int ACTIVE_DEVICE_AUDIO = 0;

    /**
     * Use the specified device for phone calls (headset profile and hearing aid profile)
     *
     * @hide
     */
    @SystemApi public static final int ACTIVE_DEVICE_PHONE_CALL = 1;

    /**
     * Use the specified device for a2dp, hearing aid profile, and headset profile
     *
     * @hide
     */
    @SystemApi public static final int ACTIVE_DEVICE_ALL = 2;

    /** @hide */
    @IntDef({BluetoothProfile.HEADSET, BluetoothProfile.A2DP, BluetoothProfile.HEARING_AID})
    @Retention(RetentionPolicy.SOURCE)
    public @interface ActiveDeviceProfile {}

    /**
     * Broadcast Action: The local Bluetooth adapter has started the remote device discovery
     * process.
     *
     * <p>This usually involves an inquiry scan of about 12 seconds, followed by a page scan of each
     * new device to retrieve its Bluetooth name.
     *
     * <p>Register for {@link BluetoothDevice#ACTION_FOUND} to be notified as remote Bluetooth
     * devices are found.
     *
     * <p>Device discovery is a heavyweight procedure. New connections to remote Bluetooth devices
     * should not be attempted while discovery is in progress, and existing connections will
     * experience limited bandwidth and high latency. Use {@link #cancelDiscovery()} to cancel an
     * ongoing discovery.
     */
    @RequiresLegacyBluetoothPermission
    @RequiresBluetoothScanPermission
    @RequiresPermission(BLUETOOTH_SCAN)
    @SdkConstant(SdkConstantType.BROADCAST_INTENT_ACTION)
    public static final String ACTION_DISCOVERY_STARTED =
            "android.bluetooth.adapter.action.DISCOVERY_STARTED";

    /** Broadcast Action: The local Bluetooth adapter has finished the device discovery process. */
    @RequiresLegacyBluetoothPermission
    @RequiresBluetoothScanPermission
    @RequiresPermission(BLUETOOTH_SCAN)
    @SdkConstant(SdkConstantType.BROADCAST_INTENT_ACTION)
    public static final String ACTION_DISCOVERY_FINISHED =
            "android.bluetooth.adapter.action.DISCOVERY_FINISHED";

    /**
     * Broadcast Action: The local Bluetooth adapter has changed its friendly Bluetooth name.
     *
     * <p>This name is visible to remote Bluetooth devices.
     *
     * <p>Always contains the extra field {@link #EXTRA_LOCAL_NAME} containing the name.
     */
    @RequiresLegacyBluetoothPermission
    @RequiresBluetoothConnectPermission
    @RequiresPermission(BLUETOOTH_CONNECT)
    @SdkConstant(SdkConstantType.BROADCAST_INTENT_ACTION)
    public static final String ACTION_LOCAL_NAME_CHANGED =
            "android.bluetooth.adapter.action.LOCAL_NAME_CHANGED";

    /**
     * Used as a String extra field in {@link #ACTION_LOCAL_NAME_CHANGED} intents to request the
     * local Bluetooth name.
     */
    public static final String EXTRA_LOCAL_NAME = "android.bluetooth.adapter.extra.LOCAL_NAME";

    /**
     * Intent used to broadcast the change in connection state of the local Bluetooth adapter to a
     * profile of the remote device. When the adapter is not connected to any profiles of any remote
     * devices and it attempts a connection to a profile this intent will be sent. Once connected,
     * this intent will not be sent for any more connection attempts to any profiles of any remote
     * device. When the adapter disconnects from the last profile its connected to of any remote
     * device, this intent will be sent.
     *
     * <p>This intent is useful for applications that are only concerned about whether the local
     * adapter is connected to any profile of any device and are not really concerned about which
     * profile. For example, an application which displays an icon to display whether Bluetooth is
     * connected or not can use this intent.
     *
     * <p>This intent will have 3 extras: {@link #EXTRA_CONNECTION_STATE} - The current connection
     * state. {@link #EXTRA_PREVIOUS_CONNECTION_STATE}- The previous connection state. {@link
     * BluetoothDevice#EXTRA_DEVICE} - The remote device.
     *
     * <p>{@link #EXTRA_CONNECTION_STATE} or {@link #EXTRA_PREVIOUS_CONNECTION_STATE} can be any of
     * {@link #STATE_DISCONNECTED}, {@link #STATE_CONNECTING}, {@link #STATE_CONNECTED}, {@link
     * #STATE_DISCONNECTING}.
     */
    @RequiresLegacyBluetoothPermission
    @RequiresBluetoothConnectPermission
    @RequiresPermission(BLUETOOTH_CONNECT)
    @SdkConstant(SdkConstantType.BROADCAST_INTENT_ACTION)
    public static final String ACTION_CONNECTION_STATE_CHANGED =
            "android.bluetooth.adapter.action.CONNECTION_STATE_CHANGED";

    /**
     * Extra used by {@link #ACTION_CONNECTION_STATE_CHANGED}
     *
     * <p>This extra represents the current connection state.
     */
    public static final String EXTRA_CONNECTION_STATE =
            "android.bluetooth.adapter.extra.CONNECTION_STATE";

    /**
     * Extra used by {@link #ACTION_CONNECTION_STATE_CHANGED}
     *
     * <p>This extra represents the previous connection state.
     */
    public static final String EXTRA_PREVIOUS_CONNECTION_STATE =
            "android.bluetooth.adapter.extra.PREVIOUS_CONNECTION_STATE";

    /**
     * Broadcast Action: The Bluetooth adapter state has changed in LE only mode.
     *
     * @hide
     */
    @SdkConstant(SdkConstantType.BROADCAST_INTENT_ACTION)
    @SystemApi
    public static final String ACTION_BLE_STATE_CHANGED =
            "android.bluetooth.adapter.action.BLE_STATE_CHANGED";

    /**
     * Intent used to broadcast the change in the Bluetooth address of the local Bluetooth adapter.
     *
     * <p>Always contains the extra field {@link #EXTRA_BLUETOOTH_ADDRESS} containing the Bluetooth
     * address.
     *
     * <p>Note: only system level processes are allowed to send this defined broadcast.
     *
     * @hide
     */
    @RequiresBluetoothConnectPermission
    @RequiresPermission(BLUETOOTH_CONNECT)
    @SdkConstant(SdkConstantType.BROADCAST_INTENT_ACTION)
    public static final String ACTION_BLUETOOTH_ADDRESS_CHANGED =
            "android.bluetooth.adapter.action.BLUETOOTH_ADDRESS_CHANGED";

    /**
     * Used as a String extra field in {@link #ACTION_BLUETOOTH_ADDRESS_CHANGED} intent to store the
     * local Bluetooth address.
     *
     * @hide
     */
    public static final String EXTRA_BLUETOOTH_ADDRESS =
            "android.bluetooth.adapter.extra.BLUETOOTH_ADDRESS";

    /**
     * Broadcast Action: The notifys Bluetooth ACL connected event. This will be by BLE Always on
     * enabled application to know the ACL_CONNECTED event when Bluetooth state in STATE_BLE_ON.
     * This denotes GATT connection as Bluetooth LE is the only feature available in STATE_BLE_ON
     *
     * <p>This is counterpart of {@link BluetoothDevice#ACTION_ACL_CONNECTED} which works in
     * Bluetooth state STATE_ON
     *
     * @hide
     */
    @RequiresBluetoothConnectPermission
    @RequiresPermission(BLUETOOTH_CONNECT)
    @SdkConstant(SdkConstantType.BROADCAST_INTENT_ACTION)
    public static final String ACTION_BLE_ACL_CONNECTED =
            "android.bluetooth.adapter.action.BLE_ACL_CONNECTED";

    /**
     * Broadcast Action: The notifys Bluetooth ACL connected event. This will be by BLE Always on
     * enabled application to know the ACL_DISCONNECTED event when Bluetooth state in STATE_BLE_ON.
     * This denotes GATT disconnection as Bluetooth LE is the only feature available in STATE_BLE_ON
     *
     * <p>This is counterpart of {@link BluetoothDevice#ACTION_ACL_DISCONNECTED} which works in
     * Bluetooth state STATE_ON
     *
     * @hide
     */
    @RequiresBluetoothConnectPermission
    @RequiresPermission(BLUETOOTH_CONNECT)
    @SdkConstant(SdkConstantType.BROADCAST_INTENT_ACTION)
    public static final String ACTION_BLE_ACL_DISCONNECTED =
            "android.bluetooth.adapter.action.BLE_ACL_DISCONNECTED";

    /** The profile is in disconnected state */
    public static final int STATE_DISCONNECTED =
            0; // BluetoothProtoEnums.CONNECTION_STATE_DISCONNECTED;

    /** The profile is in connecting state */
    public static final int STATE_CONNECTING =
            1; // BluetoothProtoEnums.CONNECTION_STATE_CONNECTING;

    /** The profile is in connected state */
    public static final int STATE_CONNECTED = 2; // BluetoothProtoEnums.CONNECTION_STATE_CONNECTED;

    /** The profile is in disconnecting state */
    public static final int STATE_DISCONNECTING =
            3; // BluetoothProtoEnums.CONNECTION_STATE_DISCONNECTING;

    /** @hide */
    @Retention(RetentionPolicy.SOURCE)
    @IntDef(
            prefix = {"STATE_"},
            value = {
                STATE_DISCONNECTED,
                STATE_CONNECTING,
                STATE_CONNECTED,
                STATE_DISCONNECTING,
            })
    public @interface ConnectionState {}

    /**
     * Broadcast Action: The AutoOn feature state has been changed for one user
     *
     * <p>Always contains the extra fields {@link #EXTRA_AUTO_ON_STATE}
     *
     * @hide
     */
    @SystemApi
    @FlaggedApi(Flags.FLAG_AUTO_ON_FEATURE)
    @RequiresPermission(BLUETOOTH_PRIVILEGED)
    @SdkConstant(SdkConstantType.BROADCAST_INTENT_ACTION)
    @BroadcastBehavior(registeredOnly = true, protectedBroadcast = true)
    public static final String ACTION_AUTO_ON_STATE_CHANGED =
            "android.bluetooth.action.AUTO_ON_STATE_CHANGED";

    /**
     * Used as an int extra field in {@link #ACTION_AUTO_ON_STATE_CHANGED} intents.
     *
     * <p>Possible values are: {@link #AUTO_ON_STATE_DISABLED}, {@link #AUTO_ON_STATE_ENABLED}
     *
     * @hide
     */
    @SystemApi
    @FlaggedApi(Flags.FLAG_AUTO_ON_FEATURE)
    public static final String EXTRA_AUTO_ON_STATE = "android.bluetooth.extra.AUTO_ON_STATE";

    /**
     * Indicates the AutoOn feature is OFF.
     *
     * @hide
     */
    @SystemApi
    @FlaggedApi(Flags.FLAG_AUTO_ON_FEATURE)
    public static final int AUTO_ON_STATE_DISABLED = 1;

    /**
     * Indicates the AutoOn feature is ON.
     *
     * @hide
     */
    @SystemApi
    @FlaggedApi(Flags.FLAG_AUTO_ON_FEATURE)
    public static final int AUTO_ON_STATE_ENABLED = 2;

    /**
     * Audio mode representing output only.
     *
     * @hide
     */
    @SystemApi public static final String AUDIO_MODE_OUTPUT_ONLY = "audio_mode_output_only";

    /**
     * Audio mode representing both output and microphone input.
     *
     * @hide
     */
    @SystemApi public static final String AUDIO_MODE_DUPLEX = "audio_mode_duplex";

    /** @hide */
    public static final String BLUETOOTH_MANAGER_SERVICE = "bluetooth_manager";

    private final IBinder mToken = new Binder(DESCRIPTOR);

    /**
     * When creating a ServerSocket using listenUsingRfcommOn() or listenUsingL2capOn() use
     * SOCKET_CHANNEL_AUTO_STATIC to create a ServerSocket that auto assigns a channel number to the
     * first bluetooth socket. The channel number assigned to this first Bluetooth Socket will be
     * stored in the ServerSocket, and reused for subsequent Bluetooth sockets.
     *
     * @hide
     */
    public static final int SOCKET_CHANNEL_AUTO_STATIC_NO_SDP = -2;

    /** @hide */
    public static final Map<Integer, BiFunction<Context, BluetoothAdapter, BluetoothProfile>>
            PROFILE_CONSTRUCTORS =
                    Map.ofEntries(
                            Map.entry(BluetoothProfile.HEADSET, BluetoothHeadset::new),
                            Map.entry(BluetoothProfile.A2DP, BluetoothA2dp::new),
                            Map.entry(BluetoothProfile.A2DP_SINK, BluetoothA2dpSink::new),
                            Map.entry(
                                    BluetoothProfile.AVRCP_CONTROLLER,
                                    BluetoothAvrcpController::new),
                            Map.entry(BluetoothProfile.HID_HOST, BluetoothHidHost::new),
                            Map.entry(BluetoothProfile.PAN, BluetoothPan::new),
                            Map.entry(BluetoothProfile.PBAP, BluetoothPbap::new),
                            Map.entry(BluetoothProfile.MAP, BluetoothMap::new),
                            Map.entry(BluetoothProfile.HEADSET_CLIENT, BluetoothHeadsetClient::new),
                            Map.entry(BluetoothProfile.SAP, BluetoothSap::new),
                            Map.entry(BluetoothProfile.PBAP_CLIENT, BluetoothPbapClient::new),
                            Map.entry(BluetoothProfile.MAP_CLIENT, BluetoothMapClient::new),
                            Map.entry(BluetoothProfile.HID_DEVICE, BluetoothHidDevice::new),
                            Map.entry(BluetoothProfile.HAP_CLIENT, BluetoothHapClient::new),
                            Map.entry(BluetoothProfile.HEARING_AID, BluetoothHearingAid::new),
                            Map.entry(BluetoothProfile.LE_AUDIO, BluetoothLeAudio::new),
                            Map.entry(
                                    BluetoothProfile.LE_AUDIO_BROADCAST, BluetoothLeBroadcast::new),
                            Map.entry(BluetoothProfile.VOLUME_CONTROL, BluetoothVolumeControl::new),
                            Map.entry(
                                    BluetoothProfile.CSIP_SET_COORDINATOR,
                                    BluetoothCsipSetCoordinator::new),
                            Map.entry(
                                    BluetoothProfile.LE_CALL_CONTROL, BluetoothLeCallControl::new),
                            Map.entry(
                                    BluetoothProfile.LE_AUDIO_BROADCAST_ASSISTANT,
                                    BluetoothLeBroadcastAssistant::new));

    private static final int ADDRESS_LENGTH = 17;

    /** Lazily initialized singleton. Guaranteed final after first object constructed. */
    private static BluetoothAdapter sAdapter;

    private BluetoothLeScanner mBluetoothLeScanner;
    private BluetoothLeAdvertiser mBluetoothLeAdvertiser;
    private PeriodicAdvertisingManager mPeriodicAdvertisingManager;
    private DistanceMeasurementManager mDistanceMeasurementManager;

    private final IBluetoothManager mManagerService;
    private final AttributionSource mAttributionSource;

    // Yeah, keeping both mService and sService isn't pretty, but it's too late
    // in the current release for a major refactoring, so we leave them both
    // intact until this can be cleaned up in a future release

    @UnsupportedAppUsage
    @GuardedBy("mServiceLock")
    private IBluetooth mService;

    private final ReentrantReadWriteLock mServiceLock = new ReentrantReadWriteLock();

    @GuardedBy("sServiceLock")
    private static boolean sServiceRegistered;

    @GuardedBy("sServiceLock")
    private static IBluetooth sService;

    private static final Object sServiceLock = new Object();

    private final Object mLock = new Object();
    private final Map<LeScanCallback, ScanCallback> mLeScanClients = new HashMap<>();
    private final Map<BluetoothDevice, List<Pair<OnMetadataChangedListener, Executor>>>
            mMetadataListeners = new HashMap<>();
    private final Map<BluetoothConnectionCallback, Executor>
            mBluetoothConnectionCallbackExecutorMap = new HashMap<>();
    private final Map<PreferredAudioProfilesChangedCallback, Executor>
            mAudioProfilesChangedCallbackExecutorMap = new HashMap<>();

    private static final class ProfileConnection {
        int mProfile;
        BluetoothProfile.ServiceListener mListener;
        boolean mConnected = false;

        ProfileConnection(int profile, BluetoothProfile.ServiceListener listener) {
            mProfile = profile;
            mListener = listener;
        }

        void connect(BluetoothProfile proxy, IBinder binder) {
            Log.d(TAG, BluetoothProfile.getProfileName(mProfile) + " connected");
            mConnected = true;
            proxy.onServiceConnected(binder);
            mListener.onServiceConnected(mProfile, proxy);
        }

        void disconnect(BluetoothProfile proxy) {
            Log.d(TAG, BluetoothProfile.getProfileName(mProfile) + " disconnected");
            mConnected = false;
            proxy.onServiceDisconnected();
            mListener.onServiceDisconnected(mProfile);
        }
    }

    private final Map<BluetoothProfile, ProfileConnection> mProfileConnections =
            new ConcurrentHashMap<>();

    private final Handler mMainHandler = new Handler(Looper.getMainLooper());

    /**
     * Bluetooth metadata listener. Overrides the default BluetoothMetadataListener implementation.
     */
    @SuppressLint("AndroidFrameworkBluetoothPermission")
    private final IBluetoothMetadataListener mBluetoothMetadataListener =
            new IBluetoothMetadataListener.Stub() {
                @Override
                public void onMetadataChanged(BluetoothDevice device, int key, byte[] value) {
                    Attributable.setAttributionSource(device, mAttributionSource);
                    synchronized (mMetadataListeners) {
                        if (!mMetadataListeners.containsKey(device)) {
                            return;
                        }
                        List<Pair<OnMetadataChangedListener, Executor>> list =
                                mMetadataListeners.get(device);
                        for (Pair<OnMetadataChangedListener, Executor> pair : list) {
                            OnMetadataChangedListener listener = pair.first;
                            Executor executor = pair.second;
                            executor.execute(
                                    () -> {
                                        listener.onMetadataChanged(device, key, value);
                                    });
                        }
                    }
                }
            };

    /** @hide */
    @IntDef(
            value = {
                BluetoothStatusCodes.ERROR_UNKNOWN,
                BluetoothStatusCodes.FEATURE_NOT_SUPPORTED,
                BluetoothStatusCodes.ERROR_PROFILE_SERVICE_NOT_BOUND,
            })
    @Retention(RetentionPolicy.SOURCE)
    public @interface BluetoothActivityEnergyInfoCallbackError {}

    /**
     * Interface for Bluetooth activity energy info callback. Should be implemented by applications
     * and set when calling {@link #requestControllerActivityEnergyInfo}.
     *
     * @hide
     */
    @SystemApi
    public interface OnBluetoothActivityEnergyInfoCallback {
        /**
         * Called when Bluetooth activity energy info is available. Note: this callback is triggered
         * at most once for each call to {@link #requestControllerActivityEnergyInfo}.
         *
         * @param info the latest {@link BluetoothActivityEnergyInfo}
         */
        void onBluetoothActivityEnergyInfoAvailable(@NonNull BluetoothActivityEnergyInfo info);

        /**
         * Called when the latest {@link BluetoothActivityEnergyInfo} can't be retrieved. The reason
         * of the failure is indicated by the {@link BluetoothStatusCodes} passed as an argument to
         * this method. Note: this callback is triggered at most once for each call to {@link
         * #requestControllerActivityEnergyInfo}.
         *
         * @param error code indicating the reason for the failure
         */
        void onBluetoothActivityEnergyInfoError(
                @BluetoothActivityEnergyInfoCallbackError int error);
    }

    private static class OnBluetoothActivityEnergyInfoProxy
            extends IBluetoothActivityEnergyInfoListener.Stub {
        private final Object mLock = new Object();

        @Nullable
        @GuardedBy("mLock")
        private Executor mExecutor;

        @Nullable
        @GuardedBy("mLock")
        private OnBluetoothActivityEnergyInfoCallback mCallback;

        OnBluetoothActivityEnergyInfoProxy(
                Executor executor, OnBluetoothActivityEnergyInfoCallback callback) {
            mExecutor = executor;
            mCallback = callback;
        }

        @Override
        public void onBluetoothActivityEnergyInfoAvailable(BluetoothActivityEnergyInfo info) {
            Executor executor;
            OnBluetoothActivityEnergyInfoCallback callback;
            synchronized (mLock) {
                if (mExecutor == null || mCallback == null) {
                    return;
                }
                executor = mExecutor;
                callback = mCallback;
                mExecutor = null;
                mCallback = null;
            }
            final long identity = Binder.clearCallingIdentity();
            try {
                if (info == null) {
                    executor.execute(
                            () ->
                                    callback.onBluetoothActivityEnergyInfoError(
                                            BluetoothStatusCodes.FEATURE_NOT_SUPPORTED));
                } else {
                    executor.execute(() -> callback.onBluetoothActivityEnergyInfoAvailable(info));
                }
            } finally {
                Binder.restoreCallingIdentity(identity);
            }
        }

        /** Framework only method that is called when the service can't be reached. */
        public void onError(int errorCode) {
            Executor executor;
            OnBluetoothActivityEnergyInfoCallback callback;
            synchronized (mLock) {
                if (mExecutor == null || mCallback == null) {
                    return;
                }
                executor = mExecutor;
                callback = mCallback;
                mExecutor = null;
                mCallback = null;
            }
            final long identity = Binder.clearCallingIdentity();
            try {
                executor.execute(() -> callback.onBluetoothActivityEnergyInfoError(errorCode));
            } finally {
                Binder.restoreCallingIdentity(identity);
            }
        }
    }

    /**
     * Get a handle to the default local Bluetooth adapter.
     *
     * <p>Currently Android only supports one Bluetooth adapter, but the API could be extended to
     * support more. This will always return the default adapter.
     *
     * @return the default local adapter, or null if Bluetooth is not supported on this hardware
     *     platform
     * @deprecated this method will continue to work, but developers are strongly encouraged to
     *     migrate to using {@link BluetoothManager#getAdapter()}, since that approach enables
     *     support for {@link Context#createAttributionContext}.
     */
    @Deprecated
    @RequiresNoPermission
    public static synchronized BluetoothAdapter getDefaultAdapter() {
        if (sAdapter == null) {
            sAdapter = createAdapter(AttributionSource.myAttributionSource());
        }
        return sAdapter;
    }

    /** @hide */
    public static BluetoothAdapter createAdapter(AttributionSource attributionSource) {
        BluetoothServiceManager manager =
                BluetoothFrameworkInitializer.getBluetoothServiceManager();
        if (manager == null) {
            Log.e(TAG, "BluetoothServiceManager is null");
            return null;
        }
        IBluetoothManager service =
                IBluetoothManager.Stub.asInterface(
                        manager.getBluetoothManagerServiceRegisterer().get());
        if (service != null) {
            return new BluetoothAdapter(service, attributionSource);
        } else {
            Log.e(TAG, "Bluetooth service is null");
            return null;
        }
    }

    /** Use {@link #getDefaultAdapter} to get the BluetoothAdapter instance. */
    BluetoothAdapter(IBluetoothManager managerService, AttributionSource attributionSource) {
        mManagerService = requireNonNull(managerService);
        mAttributionSource = requireNonNull(attributionSource);
        mServiceLock.writeLock().lock();
        try {
            mService = getBluetoothService(mManagerCallback);
        } finally {
            mServiceLock.writeLock().unlock();
        }

        Consumer<IBluetooth> registerQualityReportCallbackConsumer =
                (IBluetooth service) -> {
                    try {
                        service.registerBluetoothQualityReportReadyCallback(
                                mBluetoothQualityReportReadyCallback, mAttributionSource);
                    } catch (RemoteException e) {
                        Log.e(TAG, e.toString() + "\n" + Log.getStackTraceString(new Throwable()));
                    }
                };
        Consumer<IBluetooth> unregisterQualityReportCallbackConsumer =
                (IBluetooth service) -> {
                    try {
                        service.unregisterBluetoothQualityReportReadyCallback(
                                mBluetoothQualityReportReadyCallback, mAttributionSource);
                    } catch (RemoteException e) {
                        Log.e(TAG, e.toString() + "\n" + Log.getStackTraceString(new Throwable()));
                    }
                };
        mQualityCallbackWrapper =
                new CallbackWrapper(
                        registerQualityReportCallbackConsumer,
                        unregisterQualityReportCallbackConsumer);
    }

    /**
     * Get a {@link BluetoothDevice} object for the given Bluetooth hardware address.
     *
     * <p>Valid Bluetooth hardware addresses must be upper case, in big endian byte order, and in a
     * format such as "00:11:22:33:AA:BB". The helper {@link #checkBluetoothAddress} is available to
     * validate a Bluetooth address.
     *
     * <p>A {@link BluetoothDevice} will always be returned for a valid hardware address, even if
     * this adapter has never seen that device.
     *
     * @param address valid Bluetooth MAC address
     * @throws IllegalArgumentException if address is invalid
     */
    @RequiresNoPermission
    public BluetoothDevice getRemoteDevice(String address) {
        //android.util.SeempLog.record(62);
        final BluetoothDevice res = new BluetoothDevice(address);
        res.setAttributionSource(mAttributionSource);
        return res;
    }

    /**
     * Get a {@link BluetoothDevice} object for the given Bluetooth hardware address and
     * addressType.
     *
     * <p>Valid Bluetooth hardware addresses must be upper case, in big endian byte order, and in a
     * format such as "00:11:22:33:AA:BB". The helper {@link #checkBluetoothAddress} is available to
     * validate a Bluetooth address.
     *
     * <p>A {@link BluetoothDevice} will always be returned for a valid hardware address and type,
     * even if this adapter has never seen that device.
     *
     * @param address valid Bluetooth MAC address
     * @param addressType Bluetooth address type
     * @throws IllegalArgumentException if address is invalid
     */
    @RequiresNoPermission
    @NonNull
    public BluetoothDevice getRemoteLeDevice(
            @NonNull String address, @AddressType int addressType) {
        final BluetoothDevice res = new BluetoothDevice(address, addressType);
        res.setAttributionSource(mAttributionSource);
        return res;
    }

    /**
     * Get a {@link BluetoothDevice} object for the given Bluetooth hardware address.
     *
     * <p>Valid Bluetooth hardware addresses must be 6 bytes. This method expects the address in
     * network byte order (MSB first).
     *
     * <p>A {@link BluetoothDevice} will always be returned for a valid hardware address, even if
     * this adapter has never seen that device.
     *
     * @param address Bluetooth MAC address (6 bytes)
     * @throws IllegalArgumentException if address is invalid
     */
    @RequiresNoPermission
    public BluetoothDevice getRemoteDevice(byte[] address) {
        //android.util.SeempLog.record(62);
        if (address == null || address.length != 6) {
            throw new IllegalArgumentException("Bluetooth address must have 6 bytes");
        }
        final BluetoothDevice res =
                new BluetoothDevice(
                        String.format(
                                Locale.US,
                                "%02X:%02X:%02X:%02X:%02X:%02X",
                                address[0],
                                address[1],
                                address[2],
                                address[3],
                                address[4],
                                address[5]));
        res.setAttributionSource(mAttributionSource);
        return res;
    }

    /**
     * Returns a {@link BluetoothLeAdvertiser} object for Bluetooth LE Advertising operations. Will
     * return null if Bluetooth is turned off or if Bluetooth LE Advertising is not supported on
     * this device.
     *
     * <p>Use {@link #isMultipleAdvertisementSupported()} to check whether LE Advertising is
     * supported on this device before calling this method.
     */
    @RequiresNoPermission
    public BluetoothLeAdvertiser getBluetoothLeAdvertiser() {
        if (!getLeAccess()) {
            return null;
        }
        synchronized (mLock) {
            if (mBluetoothLeAdvertiser == null) {
                mBluetoothLeAdvertiser = new BluetoothLeAdvertiser(this);
            }
            return mBluetoothLeAdvertiser;
        }
    }

    /**
     * Returns a {@link PeriodicAdvertisingManager} object for Bluetooth LE Periodic Advertising
     * operations. Will return null if Bluetooth is turned off or if Bluetooth LE Periodic
     * Advertising is not supported on this device.
     *
     * <p>Use {@link #isLePeriodicAdvertisingSupported()} to check whether LE Periodic Advertising
     * is supported on this device before calling this method.
     *
     * @hide
     */
    @RequiresNoPermission
    public PeriodicAdvertisingManager getPeriodicAdvertisingManager() {
        if (!getLeAccess()) {
            return null;
        }

        if (!isLePeriodicAdvertisingSupported()) {
            return null;
        }

        synchronized (mLock) {
            if (mPeriodicAdvertisingManager == null) {
                mPeriodicAdvertisingManager = new PeriodicAdvertisingManager(this);
            }
            return mPeriodicAdvertisingManager;
        }
    }

    /** Returns a {@link BluetoothLeScanner} object for Bluetooth LE scan operations. */
    @RequiresNoPermission
    public BluetoothLeScanner getBluetoothLeScanner() {
        if (!getLeAccess()) {
            return null;
        }
        synchronized (mLock) {
            if (mBluetoothLeScanner == null) {
                mBluetoothLeScanner = new BluetoothLeScanner(this);
            }
            return mBluetoothLeScanner;
        }
    }

    /**
     * Get a {@link DistanceMeasurementManager} object for distance measurement operations.
     *
     * <p>Use {@link #isDistanceMeasurementSupported()} to check whether distance measurement is
     * supported on this device before calling this method.
     *
     * @return a new instance of {@link DistanceMeasurementManager}, or {@code null} if Bluetooth is
     *     turned off
     * @throws UnsupportedOperationException if distance measurement is not supported on this device
     * @hide
     */
    @SystemApi
    @RequiresPermission(
            allOf = {
                BLUETOOTH_CONNECT,
                BLUETOOTH_PRIVILEGED,
            })
    public @Nullable DistanceMeasurementManager getDistanceMeasurementManager() {
        if (!getLeAccess()) {
            return null;
        }

        if (isDistanceMeasurementSupported() != BluetoothStatusCodes.FEATURE_SUPPORTED) {
            throw new UnsupportedOperationException("Distance measurement is unsupported");
        }

        synchronized (mLock) {
            if (mDistanceMeasurementManager == null) {
                mDistanceMeasurementManager = new DistanceMeasurementManager(this);
            }
            return mDistanceMeasurementManager;
        }
    }

    /**
     * Return true if Bluetooth is currently enabled and ready for use.
     *
     * <p>Equivalent to: <code>getBluetoothState() == STATE_ON</code>
     *
     * @return true if the local adapter is turned on
     */
    @RequiresLegacyBluetoothPermission
    @RequiresNoPermission
    public boolean isEnabled() {
        return getState() == BluetoothAdapter.STATE_ON;
    }

    /**
     * Return true if Bluetooth LE(Always BLE On feature) is currently enabled and ready for use
     *
     * <p>This returns true if current state is either STATE_ON or STATE_BLE_ON
     *
     * @return true if the local Bluetooth LE adapter is turned on
     * @hide
     */
    @SystemApi
    @RequiresNoPermission
    public boolean isLeEnabled() {
        final int state = getLeState();
        if (DBG) {
            Log.d(TAG, "isLeEnabled(): " + BluetoothAdapter.nameForState(state));
        }
        return (state == BluetoothAdapter.STATE_ON
                || state == BluetoothAdapter.STATE_BLE_ON
                || state == BluetoothAdapter.STATE_TURNING_ON
                || state == BluetoothAdapter.STATE_TURNING_OFF);
    }

    /**
     * Turns off Bluetooth LE which was earlier turned on by calling enableBLE().
     *
     * <p>If the internal Adapter state is STATE_BLE_ON, this would trigger the transition to
     * STATE_OFF and completely shut-down Bluetooth
     *
     * <p>If the Adapter state is STATE_ON, This would unregister the existence of special Bluetooth
     * LE application and hence the further turning off of Bluetooth from UI would ensure the
     * complete turn-off of Bluetooth rather than staying back BLE only state
     *
     * <p>This is an asynchronous call: it will return immediately, and clients should listen for
     * {@link #ACTION_BLE_STATE_CHANGED} to be notified of subsequent adapter state changes If this
     * call returns true, then the adapter state will immediately transition from {@link #STATE_ON}
     * to {@link #STATE_TURNING_OFF}, and some time later transition to either {@link #STATE_BLE_ON}
     * or {@link #STATE_OFF} based on the existence of the further Always BLE ON enabled
     * applications If this call returns false then there was an immediate problem that will prevent
     * the QAdapter from being turned off - such as the QAadapter already being turned off.
     *
     * @return true to indicate success, or false on immediate error
     * @hide
     */
    @SystemApi
    @RequiresBluetoothConnectPermission
    @RequiresPermission(BLUETOOTH_CONNECT)
    public boolean disableBLE() {
        if (!isBleScanAlwaysAvailable()) {
            return false;
        }
        try {
            return mManagerService.disableBle(mAttributionSource, mToken);
        } catch (RemoteException e) {
            Log.e(TAG, "", e);
        }
        return false;
    }

    /**
     * Applications who want to only use Bluetooth Low Energy (BLE) can call enableBLE.
     *
     * <p>enableBLE registers the existence of an app using only LE functions.
     *
     * <p>enableBLE may enable Bluetooth to an LE only mode so that an app can use LE related
     * features (BluetoothGatt or BluetoothGattServer classes)
     *
     * <p>If the user disables Bluetooth while an app is registered to use LE only features,
     * Bluetooth will remain on in LE only mode for the app.
     *
     * <p>When Bluetooth is in LE only mode, it is not shown as ON to the UI.
     *
     * <p>This is an asynchronous call: it returns immediately, and clients should listen for {@link
     * #ACTION_BLE_STATE_CHANGED} to be notified of adapter state changes.
     *
     * <p>If this call returns * true, then the adapter state is either in a mode where LE is
     * available, or will transition from {@link #STATE_OFF} to {@link #STATE_BLE_TURNING_ON}, and
     * some time later transition to either {@link #STATE_OFF} or {@link #STATE_BLE_ON}.
     *
     * <p>If this call returns false then there was an immediate problem that prevents the adapter
     * from being turned on - such as Airplane mode.
     *
     * <p>{@link #ACTION_BLE_STATE_CHANGED} returns the Bluetooth Adapter's various states, It
     * includes all the classic Bluetooth Adapter states along with internal BLE only states
     *
     * @return true to indicate Bluetooth LE will be available, or false on immediate error
     * @hide
     */
    @SystemApi
    @RequiresBluetoothConnectPermission
    @RequiresPermission(BLUETOOTH_CONNECT)
    public boolean enableBLE() {
        if (!isBleScanAlwaysAvailable()) {
            return false;
        }
        try {
            return mManagerService.enableBle(mAttributionSource, mToken);
        } catch (RemoteException e) {
            Log.e(TAG, "", e);
        }

        return false;
    }

    /**
     * There are several instances of IpcDataCache used in this class. BluetoothCache wraps up the
     * common code. All caches are created with a maximum of eight entries, and the key is in the
     * bluetooth module. The name is set to the api.
     */
    private static class BluetoothCache<Q, R> extends IpcDataCache<Q, R> {
        BluetoothCache(String api, IpcDataCache.QueryHandler query) {
            super(8, IpcDataCache.MODULE_BLUETOOTH, api, api, query);
        }
    }
    ;

    /**
     * Invalidate a bluetooth cache. This method is just a short-hand wrapper that enforces the
     * bluetooth module.
     */
    private static void invalidateCache(@NonNull String api) {
        IpcDataCache.invalidateCache(IpcDataCache.MODULE_BLUETOOTH, api);
    }

    private static final IpcDataCache.QueryHandler<IBluetooth, Integer> sBluetoothGetStateQuery =
            new IpcDataCache.QueryHandler<>() {
                @RequiresLegacyBluetoothPermission
                @RequiresNoPermission
                @Override
                public @InternalAdapterState Integer apply(IBluetooth serviceQuery) {
                    try {
                        return serviceQuery.getState();
                    } catch (RemoteException e) {
                        throw e.rethrowAsRuntimeException();
                    }
                }
            };

    private static final String GET_STATE_API = "BluetoothAdapter_getState";

    private static final IpcDataCache<IBluetooth, Integer> sBluetoothGetStateCache =
            new BluetoothCache<>(GET_STATE_API, sBluetoothGetStateQuery);

    /** @hide */
    @RequiresNoPermission
    public void disableBluetoothGetStateCache() {
        sBluetoothGetStateCache.disableForCurrentProcess();
    }

    /** @hide */
    public static void invalidateBluetoothGetStateCache() {
        invalidateCache(GET_STATE_API);
    }

    /** Fetch the current bluetooth state. If the service is down, return OFF. */
    private @InternalAdapterState int getStateInternal() {
        mServiceLock.readLock().lock();
        try {
            if (mService != null) {
                return sBluetoothGetStateCache.query(mService);
            }
        } catch (RuntimeException e) {
            if (!(e.getCause() instanceof RemoteException)) {
                throw e;
            }
            Log.e(TAG, e.toString() + "\n" + Log.getStackTraceString(new Throwable()));
        } finally {
            mServiceLock.readLock().unlock();
        }
        return STATE_OFF;
    }

    /**
     * Get the current state of the local Bluetooth adapter.
     *
     * <p>Possible return values are {@link #STATE_OFF}, {@link #STATE_TURNING_ON}, {@link
     * #STATE_ON}, {@link #STATE_TURNING_OFF}.
     *
     * @return current state of Bluetooth adapter
     */
    @RequiresLegacyBluetoothPermission
    @RequiresNoPermission
    public @AdapterState int getState() {
        //android.util.SeempLog.record(63);
        int state = getStateInternal();

        // Consider all internal states as OFF
        if (state == BluetoothAdapter.STATE_BLE_ON
                || state == BluetoothAdapter.STATE_BLE_TURNING_ON
                || state == BluetoothAdapter.STATE_BLE_TURNING_OFF) {
            if (VDBG) {
                Log.d(TAG, "Consider " + BluetoothAdapter.nameForState(state) + " state as OFF");
            }
            state = BluetoothAdapter.STATE_OFF;
        }
        if (VDBG) {
            Log.d(
                    TAG,
                    ""
                            + hashCode()
                            + ": getState(). Returning "
                            + BluetoothAdapter.nameForState(state));
        }
        return state;
    }

    /**
     * Get the current state of the local Bluetooth adapter
     *
     * <p>This returns current internal state of Adapter including LE ON/OFF
     *
     * <p>Possible return values are {@link #STATE_OFF}, {@link #STATE_BLE_TURNING_ON}, {@link
     * #STATE_BLE_ON}, {@link #STATE_TURNING_ON}, {@link #STATE_ON}, {@link #STATE_TURNING_OFF},
     * {@link #STATE_BLE_TURNING_OFF}.
     *
     * @return current state of Bluetooth adapter
     * @hide
     */
    @RequiresLegacyBluetoothPermission
    @RequiresNoPermission
    @UnsupportedAppUsage(
            publicAlternatives =
                    "Use {@link #getState()} instead to determine "
                            + "whether you can use BLE & BT classic.")
    public @InternalAdapterState int getLeState() {
        int state = getStateInternal();

        if (VDBG) {
            Log.d(TAG, "getLeState() returning " + BluetoothAdapter.nameForState(state));
        }
        return state;
    }

    boolean getLeAccess() {
        if (getLeState() == STATE_ON) {
            return true;
        } else if (getLeState() == STATE_BLE_ON) {
            return true; // TODO: FILTER SYSTEM APPS HERE <--
        }

        return false;
    }

    /**
     * Turn on the local Bluetooth adapter&mdash;do not use without explicit user action to turn on
     * Bluetooth.
     *
     * <p>This powers on the underlying Bluetooth hardware, and starts all Bluetooth system
     * services.
     *
     * <p class="caution"><strong>Bluetooth should never be enabled without direct user
     * consent</strong>. If you want to turn on Bluetooth in order to create a wireless connection,
     * you should use the {@link #ACTION_REQUEST_ENABLE} Intent, which will raise a dialog that
     * requests user permission to turn on Bluetooth. The {@link #enable()} method is provided only
     * for applications that include a user interface for changing system settings, such as a "power
     * manager" app.
     *
     * <p>This is an asynchronous call: it will return immediately, and clients should listen for
     * {@link #ACTION_STATE_CHANGED} to be notified of subsequent adapter state changes. If this
     * call returns true, then the adapter state will immediately transition from {@link #STATE_OFF}
     * to {@link #STATE_TURNING_ON}, and some time later transition to either {@link #STATE_OFF} or
     * {@link #STATE_ON}. If this call returns false then there was an immediate problem that will
     * prevent the adapter from being turned on - such as Airplane mode, or the adapter is already
     * turned on.
     *
     * @return true to indicate adapter startup has begun, or false on immediate error
     * @deprecated Starting with {@link android.os.Build.VERSION_CODES#TIRAMISU}, applications are
     *     not allowed to enable/disable Bluetooth. <b>Compatibility Note:</b> For applications
     *     targeting {@link android.os.Build.VERSION_CODES#TIRAMISU} or above, this API will always
     *     fail and return {@code false}. If apps are targeting an older SDK ({@link
     *     android.os.Build.VERSION_CODES#S} or below), they can continue to use this API.
     *     <p>Deprecation Exemptions:
     *     <ul>
     *       <li>Device Owner (DO), Profile Owner (PO) and system apps.
     *     </ul>
     */
    @Deprecated
    @RequiresLegacyBluetoothAdminPermission
    @RequiresBluetoothConnectPermission
    @RequiresPermission(BLUETOOTH_CONNECT)
    public boolean enable() {
        //android.util.SeempLog.record(56);
        if (isEnabled()) {
            if (DBG) {
                Log.d(TAG, "enable(): BT already enabled!");
            }
            return true;
        }
        try {
            return mManagerService.enable(mAttributionSource);
        } catch (RemoteException e) {
            Log.e(TAG, "", e);
        }
        return false;
    }

    /**
     * Turn off the local Bluetooth adapter&mdash;do not use without explicit user action to turn
     * off Bluetooth.
     *
     * <p>This gracefully shuts down all Bluetooth connections, stops Bluetooth system services, and
     * powers down the underlying Bluetooth hardware.
     *
     * <p class="caution"><strong>Bluetooth should never be disabled without direct user
     * consent</strong>. The {@link #disable()} method is provided only for applications that
     * include a user interface for changing system settings, such as a "power manager" app.
     *
     * <p>This is an asynchronous call: it will return immediately, and clients should listen for
     * {@link #ACTION_STATE_CHANGED} to be notified of subsequent adapter state changes. If this
     * call returns true, then the adapter state will immediately transition from {@link #STATE_ON}
     * to {@link #STATE_TURNING_OFF}, and some time later transition to either {@link #STATE_OFF} or
     * {@link #STATE_ON}. If this call returns false then there was an immediate problem that will
     * prevent the adapter from being turned off - such as the adapter already being turned off.
     *
     * @return true to indicate adapter shutdown has begun, or false on immediate error
     * @deprecated Starting with {@link android.os.Build.VERSION_CODES#TIRAMISU}, applications are
     *     not allowed to enable/disable Bluetooth. <b>Compatibility Note:</b> For applications
     *     targeting {@link android.os.Build.VERSION_CODES#TIRAMISU} or above, this API will always
     *     fail and return {@code false}. If apps are targeting an older SDK ({@link
     *     android.os.Build.VERSION_CODES#S} or below), they can continue to use this API.
     *     <p>Deprecation Exemptions:
     *     <ul>
     *       <li>Device Owner (DO), Profile Owner (PO) and system apps.
     *     </ul>
     */
    @Deprecated
    @RequiresLegacyBluetoothAdminPermission
    @RequiresBluetoothConnectPermission
    @RequiresPermission(BLUETOOTH_CONNECT)
    public boolean disable() {
        //android.util.SeempLog.record(57);
        return disable(true);
    }

    /**
     * Turn off the local Bluetooth adapter and don't persist the setting.
     *
     * @param persist Indicate whether the off state should be persisted following the next reboot
     * @return true to indicate adapter shutdown has begun, or false on immediate error
     * @hide
     */
    @SystemApi
    @RequiresLegacyBluetoothAdminPermission
    @RequiresBluetoothConnectPermission
    @RequiresPermission(
            allOf = {
                BLUETOOTH_CONNECT,
                BLUETOOTH_PRIVILEGED,
            })
    public boolean disable(boolean persist) {
        //android.util.SeempLog.record(57);
        try {
            return mManagerService.disable(mAttributionSource, persist);
        } catch (RemoteException e) {
            Log.e(TAG, "", e);
        }
        return false;
    }

    /**
     * Returns the hardware address of the local Bluetooth adapter.
     *
     * <p>For example, "00:11:22:AA:BB:CC".
     *
     * @return Bluetooth hardware address as string
     *     <p>Requires {@code android.Manifest.permission#LOCAL_MAC_ADDRESS} and {@link
     *     android.Manifest.permission#BLUETOOTH_CONNECT}.
     */
    @RequiresLegacyBluetoothPermission
    @RequiresBluetoothConnectPermission
    public String getAddress() {
        try {
            return mManagerService.getAddress(mAttributionSource);
        } catch (RemoteException e) {
            Log.e(TAG, "", e);
        }
        return null;
    }

    /**
     * Get the friendly Bluetooth name of the local Bluetooth adapter.
     *
     * <p>This name is visible to remote Bluetooth devices.
     *
     * @return the Bluetooth name, or null on error
     */
    @RequiresLegacyBluetoothPermission
    @RequiresBluetoothConnectPermission
    @RequiresPermission(BLUETOOTH_CONNECT)
    public String getName() {
        try {
            return mManagerService.getName(mAttributionSource);
        } catch (RemoteException e) {
            Log.e(TAG, "", e);
        }
        return null;
    }

    /** @hide */
    @RequiresBluetoothAdvertisePermission
    @RequiresPermission(BLUETOOTH_ADVERTISE)
    public int getNameLengthForAdvertise() {
        mServiceLock.readLock().lock();
        try {
            if (mService != null) {
                return mService.getNameLengthForAdvertise(mAttributionSource);
            }
        } catch (RemoteException e) {
            Log.e(TAG, e.toString() + "\n" + Log.getStackTraceString(new Throwable()));
        } finally {
            mServiceLock.readLock().unlock();
        }
        return -1;
    }

    /**
     * Factory reset bluetooth settings.
     *
     * @return true to indicate that the config file was successfully cleared
     * @hide
     */
    @SystemApi
    @RequiresBluetoothConnectPermission
    @RequiresPermission(
            allOf = {
                BLUETOOTH_CONNECT,
                BLUETOOTH_PRIVILEGED,
            })
    public boolean clearBluetooth() {
        mServiceLock.readLock().lock();
        try {
            if (mService != null) {
                if (mService.factoryReset(mAttributionSource)
                        && mManagerService.onFactoryReset(mAttributionSource)) {
                    return true;
                }
            }
            Log.e(TAG, "factoryReset(): Setting persist.bluetooth.factoryreset to retry later");
            BluetoothProperties.factory_reset(true);
        } catch (RemoteException e) {
            Log.e(TAG, e.toString() + "\n" + Log.getStackTraceString(new Throwable()));
        } finally {
            mServiceLock.readLock().unlock();
        }
        return false;
    }

    /**
     * See {@link #clearBluetooth()}
     *
     * @return true to indicate that the config file was successfully cleared
     * @hide
     */
    @UnsupportedAppUsage(maxTargetSdk = Build.VERSION_CODES.R, trackingBug = 170729553)
    @RequiresBluetoothConnectPermission
    @RequiresPermission(
            allOf = {
                BLUETOOTH_CONNECT,
                BLUETOOTH_PRIVILEGED,
            })
    public boolean factoryReset() {
        return clearBluetooth();
    }

    /**
     * Get the UUIDs supported by the local Bluetooth adapter.
     *
     * @return the UUIDs supported by the local Bluetooth Adapter.
     * @hide
     */
    @UnsupportedAppUsage
    @RequiresLegacyBluetoothPermission
    @RequiresBluetoothConnectPermission
    @RequiresPermission(BLUETOOTH_CONNECT)
    public @NonNull ParcelUuid[] getUuids() {
        List<ParcelUuid> parcels = getUuidsList();
        return parcels.toArray(new ParcelUuid[parcels.size()]);
    }

    /**
     * Get the UUIDs supported by the local Bluetooth adapter.
     *
     * @return a list of the UUIDs supported by the local Bluetooth Adapter.
     * @hide
     */
    @SystemApi
    @RequiresPermission(BLUETOOTH_CONNECT)
    public @NonNull List<ParcelUuid> getUuidsList() {
        List<ParcelUuid> defaultValue = new ArrayList<>();
        if (getState() != STATE_ON) {
            return defaultValue;
        }
        mServiceLock.readLock().lock();
        try {
            if (mService != null) {
                return mService.getUuids(mAttributionSource);
            }
        } catch (RemoteException e) {
            Log.e(TAG, e.toString() + "\n" + Log.getStackTraceString(new Throwable()));
        } finally {
            mServiceLock.readLock().unlock();
        }
        return defaultValue;
    }

    /**
     * Set the friendly Bluetooth name of the local Bluetooth adapter.
     *
     * <p>This name is visible to remote Bluetooth devices.
     *
     * <p>Valid Bluetooth names are a maximum of 248 bytes using UTF-8 encoding, although many
     * remote devices can only display the first 40 characters, and some may be limited to just 20.
     *
     * <p>If Bluetooth state is not {@link #STATE_ON}, this API will return false. After turning on
     * Bluetooth, wait for {@link #ACTION_STATE_CHANGED} with {@link #STATE_ON} to get the updated
     * value.
     *
     * @param name a valid Bluetooth name
     * @return true if the name was set, false otherwise
     */
    @RequiresLegacyBluetoothAdminPermission
    @RequiresBluetoothConnectPermission
    @RequiresPermission(BLUETOOTH_CONNECT)
    public boolean setName(String name) {
        if (getState() != STATE_ON) {
            return false;
        }
        mServiceLock.readLock().lock();
        try {
            if (mService != null) {
                return mService.setName(name, mAttributionSource);
            }
        } catch (RemoteException e) {
            Log.e(TAG, e.toString() + "\n" + Log.getStackTraceString(new Throwable()));
        } finally {
            mServiceLock.readLock().unlock();
        }
        return false;
    }

    /**
     * Get the current Bluetooth scan mode of the local Bluetooth adapter.
     *
     * <p>The Bluetooth scan mode determines if the local adapter is connectable and/or discoverable
     * from remote Bluetooth devices.
     *
     * <p>Possible values are: {@link #SCAN_MODE_NONE}, {@link #SCAN_MODE_CONNECTABLE}, {@link
     * #SCAN_MODE_CONNECTABLE_DISCOVERABLE}.
     *
     * <p>If Bluetooth state is not {@link #STATE_ON}, this API will return {@link #SCAN_MODE_NONE}.
     * After turning on Bluetooth, wait for {@link #ACTION_STATE_CHANGED} with {@link #STATE_ON} to
     * get the updated value.
     *
     * @return scan mode
     */
    @RequiresLegacyBluetoothPermission
    @RequiresBluetoothScanPermission
    @RequiresPermission(BLUETOOTH_SCAN)
    @ScanMode
    public int getScanMode() {
        if (getState() != STATE_ON) {
            return SCAN_MODE_NONE;
        }
        mServiceLock.readLock().lock();
        try {
            if (mService != null) {
                return mService.getScanMode(mAttributionSource);
            }
        } catch (RemoteException e) {
            Log.e(TAG, e.toString() + "\n" + Log.getStackTraceString(new Throwable()));
        } finally {
            mServiceLock.readLock().unlock();
        }
        return SCAN_MODE_NONE;
    }

    /**
     * Set the local Bluetooth adapter connectablility and discoverability.
     *
     * <p>If the scan mode is set to {@link #SCAN_MODE_CONNECTABLE_DISCOVERABLE}, it will change to
     * {@link #SCAN_MODE_CONNECTABLE} after the discoverable timeout. The discoverable timeout can
     * be set with {@link #setDiscoverableTimeout} and checked with {@link #getDiscoverableTimeout}.
     * By default, the timeout is usually 120 seconds on phones which is enough for a remote device
     * to initiate and complete its discovery process.
     *
     * <p>Applications cannot set the scan mode. They should use {@link
     * #ACTION_REQUEST_DISCOVERABLE} instead.
     *
     * @param mode represents the desired state of the local device scan mode
     * @return status code indicating whether the scan mode was successfully set
     * @throws IllegalArgumentException if the mode is not a valid scan mode
     * @hide
     */
    @SystemApi
    @RequiresBluetoothScanPermission
    @RequiresPermission(
            allOf = {
                BLUETOOTH_SCAN,
                BLUETOOTH_PRIVILEGED,
            })
    @ScanModeStatusCode
    public int setScanMode(@ScanMode int mode) {
        if (getState() != STATE_ON) {
            return BluetoothStatusCodes.ERROR_BLUETOOTH_NOT_ENABLED;
        }
        if (mode != SCAN_MODE_NONE
                && mode != SCAN_MODE_CONNECTABLE
                && mode != SCAN_MODE_CONNECTABLE_DISCOVERABLE) {
            throw new IllegalArgumentException("Invalid scan mode param value");
        }
        mServiceLock.readLock().lock();
        try {
            if (mService != null) {
                return mService.setScanMode(mode, mAttributionSource);
            }
        } catch (RemoteException e) {
            Log.e(TAG, e.toString() + "\n" + Log.getStackTraceString(new Throwable()));
        } finally {
            mServiceLock.readLock().unlock();
        }
        return BluetoothStatusCodes.ERROR_UNKNOWN;
    }

    /**
     * Get the timeout duration of the {@link #SCAN_MODE_CONNECTABLE_DISCOVERABLE}.
     *
     * @return the duration of the discoverable timeout or null if an error has occurred
     */
    @RequiresBluetoothScanPermission
    @RequiresPermission(BLUETOOTH_SCAN)
    public @Nullable Duration getDiscoverableTimeout() {
        if (getState() != STATE_ON) {
            return null;
        }
        mServiceLock.readLock().lock();
        try {
            if (mService != null) {
                long timeout = mService.getDiscoverableTimeout(mAttributionSource);
                return (timeout == -1) ? null : Duration.ofSeconds(timeout);
            }
        } catch (RemoteException e) {
            Log.e(TAG, e.toString() + "\n" + Log.getStackTraceString(new Throwable()));
        } finally {
            mServiceLock.readLock().unlock();
        }
        return null;
    }

    /**
     * Set the total time the Bluetooth local adapter will stay discoverable when {@link
     * #setScanMode} is called with {@link #SCAN_MODE_CONNECTABLE_DISCOVERABLE} mode. After this
     * timeout, the scan mode will fallback to {@link #SCAN_MODE_CONNECTABLE}.
     *
     * <p>If <code>timeout</code> is set to 0, no timeout will occur and the scan mode will be
     * persisted until a subsequent call to {@link #setScanMode}.
     *
     * @param timeout represents the total duration the local Bluetooth adapter will remain
     *     discoverable, or no timeout if set to 0
     * @return whether the timeout was successfully set
     * @throws IllegalArgumentException if <code>timeout</code> duration in seconds is more than
     *     {@link Integer#MAX_VALUE}
     * @hide
     */
    @SystemApi
    @RequiresBluetoothScanPermission
    @RequiresPermission(
            allOf = {
                BLUETOOTH_SCAN,
                BLUETOOTH_PRIVILEGED,
            })
    @ScanModeStatusCode
    public int setDiscoverableTimeout(@NonNull Duration timeout) {
        if (getState() != STATE_ON) {
            return BluetoothStatusCodes.ERROR_BLUETOOTH_NOT_ENABLED;
        }
        if (timeout.toSeconds() > Integer.MAX_VALUE) {
            throw new IllegalArgumentException(
                    "Timeout in seconds must be less or equal to " + Integer.MAX_VALUE);
        }
        mServiceLock.readLock().lock();
        try {
            if (mService != null) {
                return mService.setDiscoverableTimeout(timeout.toSeconds(), mAttributionSource);
            }
        } catch (RemoteException e) {
            Log.e(TAG, e.toString() + "\n" + Log.getStackTraceString(new Throwable()));
        } finally {
            mServiceLock.readLock().unlock();
        }
        return BluetoothStatusCodes.ERROR_UNKNOWN;
    }

    /**
     * Get the end time of the latest remote device discovery process.
     *
     * @return the latest time that the bluetooth adapter was/will be in discovery mode, in
     *     milliseconds since the epoch. This time can be in the future if {@link #startDiscovery()}
     *     has been called recently.
     * @hide
     */
    @SystemApi
    @RequiresBluetoothConnectPermission
    @RequiresPermission(
            allOf = {
                BLUETOOTH_CONNECT,
                BLUETOOTH_PRIVILEGED,
            })
    public long getDiscoveryEndMillis() {
        mServiceLock.readLock().lock();
        try {
            if (mService != null) {
                return mService.getDiscoveryEndMillis(mAttributionSource);
            }
        } catch (RemoteException e) {
            Log.e(TAG, e.toString() + "\n" + Log.getStackTraceString(new Throwable()));
        } finally {
            mServiceLock.readLock().unlock();
        }
        return -1;
    }

    /**
     * Start the remote device discovery process.
     *
     * <p>The discovery process usually involves an inquiry scan of about 12 seconds, followed by a
     * page scan of each new device to retrieve its Bluetooth name.
     *
     * <p>This is an asynchronous call, it will return immediately. Register for {@link
     * #ACTION_DISCOVERY_STARTED} and {@link #ACTION_DISCOVERY_FINISHED} intents to determine
     * exactly when the discovery starts and completes. Register for {@link
     * BluetoothDevice#ACTION_FOUND} to be notified as remote Bluetooth devices are found.
     *
     * <p>Device discovery is a heavyweight procedure. New connections to remote Bluetooth devices
     * should not be attempted while discovery is in progress, and existing connections will
     * experience limited bandwidth and high latency. Use {@link #cancelDiscovery()} to cancel an
     * ongoing discovery. Discovery is not managed by the Activity, but is run as a system service,
     * so an application should always call {@link BluetoothAdapter#cancelDiscovery()} even if it
     * did not directly request a discovery, just to be sure.
     *
     * <p>Device discovery will only find remote devices that are currently <i>discoverable</i>
     * (inquiry scan enabled). Many Bluetooth devices are not discoverable by default, and need to
     * be entered into a special mode.
     *
     * <p>If Bluetooth state is not {@link #STATE_ON}, this API will return false. After turning on
     * Bluetooth, wait for {@link #ACTION_STATE_CHANGED} with {@link #STATE_ON} to get the updated
     * value.
     *
     * <p>If a device is currently bonding, this request will be queued and executed once that
     * device has finished bonding. If a request is already queued, this request will be ignored.
     *
     * @return true on success, false on error
     */
    @RequiresLegacyBluetoothAdminPermission
    @RequiresBluetoothScanPermission
    @RequiresBluetoothLocationPermission
    @RequiresPermission(BLUETOOTH_SCAN)
    public boolean startDiscovery() {
        //android.util.SeempLog.record(58);
        if (getState() != STATE_ON) {
            return false;
        }
        mServiceLock.readLock().lock();
        try {
            if (mService != null) {
                return mService.startDiscovery(mAttributionSource);
            }
        } catch (RemoteException e) {
            Log.e(TAG, e.toString() + "\n" + Log.getStackTraceString(new Throwable()));
        } finally {
            mServiceLock.readLock().unlock();
        }
        return false;
    }

    /**
     * Cancel the current device discovery process.
     *
     * <p>Because discovery is a heavyweight procedure for the Bluetooth adapter, this method should
     * always be called before attempting to connect to a remote device with {@link
     * android.bluetooth.BluetoothSocket#connect()}. Discovery is not managed by the Activity, but
     * is run as a system service, so an application should always call cancel discovery even if it
     * did not directly request a discovery, just to be sure.
     *
     * <p>If Bluetooth state is not {@link #STATE_ON}, this API will return false. After turning on
     * Bluetooth, wait for {@link #ACTION_STATE_CHANGED} with {@link #STATE_ON} to get the updated
     * value.
     *
     * @return true on success, false on error
     */
    @RequiresLegacyBluetoothAdminPermission
    @RequiresBluetoothScanPermission
    @RequiresPermission(BLUETOOTH_SCAN)
    public boolean cancelDiscovery() {
        if (getState() != STATE_ON) {
            return false;
        }
        mServiceLock.readLock().lock();
        try {
            if (mService != null) {
                return mService.cancelDiscovery(mAttributionSource);
            }
        } catch (RemoteException e) {
            Log.e(TAG, e.toString() + "\n" + Log.getStackTraceString(new Throwable()));
        } finally {
            mServiceLock.readLock().unlock();
        }
        return false;
    }

    /**
     * Return true if the local Bluetooth adapter is currently in the device discovery process.
     *
     * <p>Device discovery is a heavyweight procedure. New connections to remote Bluetooth devices
     * should not be attempted while discovery is in progress, and existing connections will
     * experience limited bandwidth and high latency. Use {@link #cancelDiscovery()} to cancel an
     * ongoing discovery.
     *
     * <p>Applications can also register for {@link #ACTION_DISCOVERY_STARTED} or {@link
     * #ACTION_DISCOVERY_FINISHED} to be notified when discovery starts or completes.
     *
     * <p>If Bluetooth state is not {@link #STATE_ON}, this API will return false. After turning on
     * Bluetooth, wait for {@link #ACTION_STATE_CHANGED} with {@link #STATE_ON} to get the updated
     * value.
     *
     * @return true if discovering
     */
    @RequiresLegacyBluetoothPermission
    @RequiresBluetoothScanPermission
    @RequiresPermission(BLUETOOTH_SCAN)
    public boolean isDiscovering() {
        if (getState() != STATE_ON) {
            return false;
        }
        mServiceLock.readLock().lock();
        try {
            if (mService != null) {
                return mService.isDiscovering(mAttributionSource);
            }
        } catch (RemoteException e) {
            Log.e(TAG, e.toString() + "\n" + Log.getStackTraceString(new Throwable()));
        } finally {
            mServiceLock.readLock().unlock();
        }
        return false;
    }

    /**
     * Removes the active device for the grouping of @ActiveDeviceUse specified
     *
     * @param profiles represents the purpose for which we are setting this as the active device.
     *     Possible values are: {@link BluetoothAdapter#ACTIVE_DEVICE_AUDIO}, {@link
     *     BluetoothAdapter#ACTIVE_DEVICE_PHONE_CALL}, {@link BluetoothAdapter#ACTIVE_DEVICE_ALL}
     * @return false on immediate error, true otherwise
     * @throws IllegalArgumentException if device is null or profiles is not one of {@link
     *     ActiveDeviceUse}
     * @hide
     */
    @SystemApi
    @RequiresBluetoothConnectPermission
    @RequiresPermission(
            allOf = {
                BLUETOOTH_CONNECT,
                BLUETOOTH_PRIVILEGED,
                MODIFY_PHONE_STATE,
            })
    public boolean removeActiveDevice(@ActiveDeviceUse int profiles) {
        if (profiles != ACTIVE_DEVICE_AUDIO
                && profiles != ACTIVE_DEVICE_PHONE_CALL
                && profiles != ACTIVE_DEVICE_ALL) {
            Log.e(TAG, "Invalid profiles param value in removeActiveDevice");
            throw new IllegalArgumentException(
                    "Profiles must be one of "
                            + "BluetoothAdapter.ACTIVE_DEVICE_AUDIO, "
                            + "BluetoothAdapter.ACTIVE_DEVICE_PHONE_CALL, or "
                            + "BluetoothAdapter.ACTIVE_DEVICE_ALL");
        }
        mServiceLock.readLock().lock();
        try {
            if (mService != null) {
                if (DBG) Log.d(TAG, "removeActiveDevice, profiles: " + profiles);
                return mService.removeActiveDevice(profiles, mAttributionSource);
            }
        } catch (RemoteException e) {
            Log.e(TAG, e.toString() + "\n" + Log.getStackTraceString(new Throwable()));
        } finally {
            mServiceLock.readLock().unlock();
        }

        return false;
    }

    /**
     * Sets device as the active devices for the use cases passed into the function. Note that in
     * order to make a device active for LE Audio, it must be the active device for audio and phone
     * calls.
     *
     * @param device is the remote bluetooth device
     * @param profiles represents the purpose for which we are setting this as the active device.
     *     Possible values are: {@link BluetoothAdapter#ACTIVE_DEVICE_AUDIO}, {@link
     *     BluetoothAdapter#ACTIVE_DEVICE_PHONE_CALL}, {@link BluetoothAdapter#ACTIVE_DEVICE_ALL}
     * @return false on immediate error, true otherwise
     * @throws IllegalArgumentException if device is null or profiles is not one of {@link
     *     ActiveDeviceUse}
     * @hide
     */
    @SystemApi
    @RequiresBluetoothConnectPermission
    @RequiresPermission(
            allOf = {
                BLUETOOTH_CONNECT,
                BLUETOOTH_PRIVILEGED,
                MODIFY_PHONE_STATE,
            })
    public boolean setActiveDevice(@NonNull BluetoothDevice device, @ActiveDeviceUse int profiles) {
        if (device == null) {
            Log.e(TAG, "setActiveDevice: Null device passed as parameter");
            throw new IllegalArgumentException("device cannot be null");
        }
        if (profiles != ACTIVE_DEVICE_AUDIO
                && profiles != ACTIVE_DEVICE_PHONE_CALL
                && profiles != ACTIVE_DEVICE_ALL) {
            Log.e(TAG, "Invalid profiles param value in setActiveDevice");
            throw new IllegalArgumentException(
                    "Profiles must be one of "
                            + "BluetoothAdapter.ACTIVE_DEVICE_AUDIO, "
                            + "BluetoothAdapter.ACTIVE_DEVICE_PHONE_CALL, or "
                            + "BluetoothAdapter.ACTIVE_DEVICE_ALL");
        }
        mServiceLock.readLock().lock();
        try {
            if (mService != null) {
                if (DBG) {
                    Log.d(TAG, "setActiveDevice, device: " + device + ", profiles: " + profiles);
                }
                return mService.setActiveDevice(device, profiles, mAttributionSource);
            }
        } catch (RemoteException e) {
            Log.e(TAG, e.toString() + "\n" + Log.getStackTraceString(new Throwable()));
        } finally {
            mServiceLock.readLock().unlock();
        }

        return false;
    }
    /** @hide */
    @RequiresPermission(android.Manifest.permission.BLUETOOTH_CONNECT)
    public boolean isBroadcastActive() {
        try {
            mServiceLock.readLock().lock();
            if (mService != null) {
                return mService.isBroadcastActive(mAttributionSource);
            }
        } catch (RemoteException e) {
            Log.e(TAG, "", e);
        } finally {
            mServiceLock.readLock().unlock();
        }
        return false;
    }
    /**
     * Get the active devices for the BluetoothProfile specified
     *
     * @param profile is the profile from which we want the active devices. Possible values are:
     *     {@link BluetoothProfile#HEADSET}, {@link BluetoothProfile#A2DP}, {@link
     *     BluetoothProfile#HEARING_AID} {@link BluetoothProfile#LE_AUDIO}
     * @return A list of active bluetooth devices
     * @throws IllegalArgumentException If profile is not one of {@link ActiveDeviceProfile}
     * @hide
     */
    @SystemApi
    @RequiresPermission(
            allOf = {
                BLUETOOTH_CONNECT,
                BLUETOOTH_PRIVILEGED,
            })
    public @NonNull List<BluetoothDevice> getActiveDevices(@ActiveDeviceProfile int profile) {
        if (profile != BluetoothProfile.HEADSET
                && profile != BluetoothProfile.A2DP
                && profile != BluetoothProfile.HEARING_AID
                && profile != BluetoothProfile.LE_AUDIO) {
            Log.e(TAG, "Invalid profile param value in getActiveDevices");
            throw new IllegalArgumentException(
                    "Profiles must be one of "
                            + "BluetoothProfile.A2DP, "
                            + "BluetoothProfile.HEADSET, "
                            + "BluetoothProfile.HEARING_AID, or "
                            + "BluetoothProfile.LE_AUDIO");
        }
        mServiceLock.readLock().lock();
        try {
            if (mService != null) {
                if (DBG) {
                    Log.d(
                            TAG,
                            "getActiveDevices(profile= "
                                    + BluetoothProfile.getProfileName(profile)
                                    + ")");
                }
                return mService.getActiveDevices(profile, mAttributionSource);
            }
        } catch (RemoteException e) {
            Log.e(TAG, e.toString() + "\n" + Log.getStackTraceString(new Throwable()));
        } finally {
            mServiceLock.readLock().unlock();
        }

        return Collections.emptyList();
    }

    /**
     * Return true if the multi advertisement is supported by the chipset
     *
     * @return true if Multiple Advertisement feature is supported
     */
    @RequiresLegacyBluetoothPermission
    @RequiresNoPermission
    public boolean isMultipleAdvertisementSupported() {
        if (getState() != STATE_ON) {
            return false;
        }
        mServiceLock.readLock().lock();
        try {
            if (mService != null) {
                return mService.isMultiAdvertisementSupported();
            }
        } catch (RemoteException e) {
            Log.e(TAG, e.toString() + "\n" + Log.getStackTraceString(new Throwable()));
        } finally {
            mServiceLock.readLock().unlock();
        }
        return false;
    }

    /**
     * Returns {@code true} if BLE scan is always available, {@code false} otherwise.
     *
     * <p>If this returns {@code true}, application can issue {@link BluetoothLeScanner#startScan}
     * and fetch scan results even when Bluetooth is turned off.
     *
     * <p>To change this setting, use {@link #ACTION_REQUEST_BLE_SCAN_ALWAYS_AVAILABLE}.
     *
     * @hide
     */
    @SystemApi
    @RequiresNoPermission
    public boolean isBleScanAlwaysAvailable() {
        try {
            return mManagerService.isBleScanAvailable();
        } catch (RemoteException e) {
            Log.e(TAG, "remote exception when calling isBleScanAvailable", e);
            return false;
        }
    }

    private static final IpcDataCache.QueryHandler<IBluetooth, Boolean> sBluetoothFilteringQuery =
            new IpcDataCache.QueryHandler<>() {
                @RequiresLegacyBluetoothPermission
                @RequiresNoPermission
                @Override
                public Boolean apply(IBluetooth serviceQuery) {
                    try {
                        return serviceQuery.isOffloadedFilteringSupported();
                    } catch (RemoteException e) {
                        throw e.rethrowAsRuntimeException();
                    }
                }
            };

    private static final String FILTERING_API = "BluetoothAdapter_isOffloadedFilteringSupported";

    private static final IpcDataCache<IBluetooth, Boolean> sBluetoothFilteringCache =
            new BluetoothCache<>(FILTERING_API, sBluetoothFilteringQuery);

    /** @hide */
    @RequiresNoPermission
    public void disableIsOffloadedFilteringSupportedCache() {
        sBluetoothFilteringCache.disableForCurrentProcess();
    }

    /** @hide */
    public static void invalidateIsOffloadedFilteringSupportedCache() {
        invalidateCache(FILTERING_API);
    }

    /**
     * Return true if offloaded filters are supported
     *
     * @return true if chipset supports on-chip filtering
     */
    @RequiresLegacyBluetoothPermission
    @RequiresNoPermission
    public boolean isOffloadedFilteringSupported() {
        if (!getLeAccess()) {
            return false;
        }
        mServiceLock.readLock().lock();
        try {
            if (mService != null) return sBluetoothFilteringCache.query(mService);
        } catch (RuntimeException e) {
            if (!(e.getCause() instanceof RemoteException)) {
                throw e;
            }
            Log.e(TAG, e.toString() + "\n" + Log.getStackTraceString(new Throwable()));
        } finally {
            mServiceLock.readLock().unlock();
        }
        return false;
    }

    /**
     * Return true if offloaded scan batching is supported
     *
     * @return true if chipset supports on-chip scan batching
     */
    @RequiresLegacyBluetoothPermission
    @RequiresNoPermission
    public boolean isOffloadedScanBatchingSupported() {
        if (!getLeAccess()) {
            return false;
        }
        mServiceLock.readLock().lock();
        try {
            if (mService != null) {
                return mService.isOffloadedScanBatchingSupported();
            }
        } catch (RemoteException e) {
            Log.e(TAG, e.toString() + "\n" + Log.getStackTraceString(new Throwable()));
        } finally {
            mServiceLock.readLock().unlock();
        }
        return false;
    }

    /**
     * Return true if LE 2M PHY feature is supported.
     *
     * @return true if chipset supports LE 2M PHY feature
     */
    @RequiresLegacyBluetoothPermission
    @RequiresNoPermission
    public boolean isLe2MPhySupported() {
        if (!getLeAccess()) {
            return false;
        }
        mServiceLock.readLock().lock();
        try {
            if (mService != null) {
                return mService.isLe2MPhySupported();
            }
        } catch (RemoteException e) {
            Log.e(TAG, e.toString() + "\n" + Log.getStackTraceString(new Throwable()));
        } finally {
            mServiceLock.readLock().unlock();
        }
        return false;
    }

    /**
     * Return true if LE Coded PHY feature is supported.
     *
     * @return true if chipset supports LE Coded PHY feature
     */
    @RequiresLegacyBluetoothPermission
    @RequiresNoPermission
    public boolean isLeCodedPhySupported() {
        if (!getLeAccess()) {
            return false;
        }
        mServiceLock.readLock().lock();
        try {
            if (mService != null) {
                return mService.isLeCodedPhySupported();
            }
        } catch (RemoteException e) {
            Log.e(TAG, e.toString() + "\n" + Log.getStackTraceString(new Throwable()));
        } finally {
            mServiceLock.readLock().unlock();
        }
        return false;
    }

    /**
     * Return true if LE Extended Advertising feature is supported.
     *
     * @return true if chipset supports LE Extended Advertising feature
     */
    @RequiresLegacyBluetoothPermission
    @RequiresNoPermission
    public boolean isLeExtendedAdvertisingSupported() {
        if (!getLeAccess()) {
            return false;
        }
        mServiceLock.readLock().lock();
        try {
            if (mService != null) {
                return mService.isLeExtendedAdvertisingSupported();
            }
        } catch (RemoteException e) {
            Log.e(TAG, e.toString() + "\n" + Log.getStackTraceString(new Throwable()));
        } finally {
            mServiceLock.readLock().unlock();
        }
        return false;
    }

    /**
     * Return true if LE Periodic Advertising feature is supported.
     *
     * @return true if chipset supports LE Periodic Advertising feature
     */
    @RequiresLegacyBluetoothPermission
    @RequiresNoPermission
    public boolean isLePeriodicAdvertisingSupported() {
        if (!getLeAccess()) {
            return false;
        }
        mServiceLock.readLock().lock();
        try {
            if (mService != null) {
                return mService.isLePeriodicAdvertisingSupported();
            }
        } catch (RemoteException e) {
            Log.e(TAG, e.toString() + "\n" + Log.getStackTraceString(new Throwable()));
        } finally {
            mServiceLock.readLock().unlock();
        }
        return false;
    }

    /** @hide */
    @Retention(RetentionPolicy.SOURCE)
    @IntDef(
            value = {
                BluetoothStatusCodes.FEATURE_SUPPORTED,
                BluetoothStatusCodes.ERROR_UNKNOWN,
                BluetoothStatusCodes.ERROR_BLUETOOTH_NOT_ENABLED,
                BluetoothStatusCodes.FEATURE_NOT_SUPPORTED,
            })
    public @interface LeFeatureReturnValues {}

    /**
     * Returns {@link BluetoothStatusCodes#FEATURE_SUPPORTED} if the LE audio feature is supported,
     * {@link BluetoothStatusCodes#FEATURE_NOT_SUPPORTED} if the feature is not supported, or an
     * error code.
     *
     * @return whether the LE audio is supported
     * @throws IllegalStateException if the bluetooth service is null
     */
    @RequiresNoPermission
    public @LeFeatureReturnValues int isLeAudioSupported() {
        if (!getLeAccess()) {
            return BluetoothStatusCodes.ERROR_BLUETOOTH_NOT_ENABLED;
        }
        mServiceLock.readLock().lock();
        try {
            if (mService != null) {
                return mService.isLeAudioSupported();
            } else {
                throw new IllegalStateException(
                        "LE state is on, but there is no bluetooth service.");
            }
        } catch (RemoteException e) {
            Log.e(TAG, e.toString() + "\n" + Log.getStackTraceString(new Throwable()));
            return BluetoothStatusCodes.ERROR_BLUETOOTH_NOT_ENABLED;
        } finally {
            mServiceLock.readLock().unlock();
        }
    }

    /**
     * Returns {@link BluetoothStatusCodes#FEATURE_SUPPORTED} if the LE audio broadcast source
     * feature is supported, {@link BluetoothStatusCodes#FEATURE_NOT_SUPPORTED} if the feature is
     * not supported, or an error code.
     *
     * @return whether the LE audio broadcast source is supported
     * @throws IllegalStateException if the bluetooth service is null
     */
    @RequiresNoPermission
    public @LeFeatureReturnValues int isLeAudioBroadcastSourceSupported() {
        if (!getLeAccess()) {
            return BluetoothStatusCodes.ERROR_BLUETOOTH_NOT_ENABLED;
        }
        mServiceLock.readLock().lock();
        try {
            if (mService != null) {
                return mService.isLeAudioBroadcastSourceSupported();
            } else {
                throw new IllegalStateException(
                        "LE state is on, but there is no bluetooth service.");
            }
        } catch (RemoteException e) {
            Log.e(TAG, e.toString() + "\n" + Log.getStackTraceString(new Throwable()));
            return BluetoothStatusCodes.ERROR_BLUETOOTH_NOT_ENABLED;
        } finally {
            mServiceLock.readLock().unlock();
        }
    }

    /**
     * Returns {@link BluetoothStatusCodes#FEATURE_SUPPORTED} if the LE audio broadcast assistant
     * feature is supported, {@link BluetoothStatusCodes#FEATURE_NOT_SUPPORTED} if the feature is
     * not supported, or an error code.
     *
     * @return whether the LE audio broadcast assistant is supported
     * @throws IllegalStateException if the bluetooth service is null
     */
    @RequiresNoPermission
    public @LeFeatureReturnValues int isLeAudioBroadcastAssistantSupported() {
        if (!getLeAccess()) {
            return BluetoothStatusCodes.ERROR_BLUETOOTH_NOT_ENABLED;
        }
        mServiceLock.readLock().lock();
        try {
            if (mService != null) {
                return mService.isLeAudioBroadcastAssistantSupported();
            } else {
                throw new IllegalStateException(
                        "LE state is on, but there is no bluetooth service.");
            }
        } catch (RemoteException e) {
            Log.e(TAG, e.toString() + "\n" + Log.getStackTraceString(new Throwable()));
            return BluetoothStatusCodes.ERROR_BLUETOOTH_NOT_ENABLED;
        } finally {
            mServiceLock.readLock().unlock();
        }
    }

    /**
     * Returns whether the distance measurement feature is supported.
     *
     * @return whether the Bluetooth distance measurement is supported
     * @throws IllegalStateException if the bluetooth service is null
     * @hide
     */
    @SystemApi
    @RequiresPermission(
            allOf = {
                BLUETOOTH_CONNECT,
                BLUETOOTH_PRIVILEGED,
            })
    public @LeFeatureReturnValues int isDistanceMeasurementSupported() {
        if (!getLeAccess()) {
            return BluetoothStatusCodes.ERROR_BLUETOOTH_NOT_ENABLED;
        }
        mServiceLock.readLock().lock();
        try {
            if (mService != null) {
                return mService.isDistanceMeasurementSupported(mAttributionSource);
            } else {
                throw new IllegalStateException(
                        "LE state is on, but there is no bluetooth service.");
            }
        } catch (RemoteException e) {
            Log.e(TAG, e.toString() + "\n" + Log.getStackTraceString(new Throwable()));
            return BluetoothStatusCodes.ERROR_BLUETOOTH_NOT_ENABLED;
        } finally {
            mServiceLock.readLock().unlock();
        }
    }

    /**
     * Return the maximum LE advertising data length in bytes, if LE Extended Advertising feature is
     * supported, 0 otherwise.
     *
     * @return the maximum LE advertising data length.
     */
    @RequiresLegacyBluetoothPermission
    @RequiresNoPermission
    public int getLeMaximumAdvertisingDataLength() {
        if (!getLeAccess()) {
            return 0;
        }
        mServiceLock.readLock().lock();
        try {
            if (mService != null) {
                return mService.getLeMaximumAdvertisingDataLength();
            }
        } catch (RemoteException e) {
            Log.e(TAG, e.toString() + "\n" + Log.getStackTraceString(new Throwable()));
        } finally {
            mServiceLock.readLock().unlock();
        }
        return 0;
    }

    /**
     * @hide
     */
    public void btCmdGetFunctionCallmap(boolean isdump) {
        Log.d(TAG, "btCmdGetFunctionCallmap: " + isdump);
    }

    /**
     * Return true if Hearing Aid Profile is supported.
     *
     * @return true if phone supports Hearing Aid Profile
     */
    @RequiresNoPermission
    private boolean isHearingAidProfileSupported() {
        try {
            return mManagerService.isHearingAidProfileSupported();
        } catch (RemoteException e) {
            Log.e(TAG, "remote exception when calling isHearingAidProfileSupported", e);
            return false;
        }
    }

    /**
     * Get the maximum number of connected devices per audio profile for this device.
     *
     * @return the number of allowed simultaneous connected devices for each audio profile for this
     *     device, or -1 if the Bluetooth service can't be reached
     */
    @RequiresLegacyBluetoothPermission
    @RequiresBluetoothConnectPermission
    @RequiresPermission(BLUETOOTH_CONNECT)
    public int getMaxConnectedAudioDevices() {
        mServiceLock.readLock().lock();
        try {
            if (mService != null) {
                return mService.getMaxConnectedAudioDevices(mAttributionSource);
            }
        } catch (RemoteException e) {
            Log.e(TAG, e.toString() + "\n" + Log.getStackTraceString(new Throwable()));
        } finally {
            mServiceLock.readLock().unlock();
        }
        return -1;
    }

    /**
     * Return true if hardware has entries available for matching beacons
     *
     * @return true if there are hw entries available for matching beacons
     * @hide
     */
    @RequiresBluetoothConnectPermission
    @RequiresPermission(BLUETOOTH_CONNECT)
    public boolean isHardwareTrackingFiltersAvailable() {
        if (!getLeAccess()) {
            return false;
        }
        try {
            if (Flags.scanManagerRefactor()) {
                IBluetoothScan scan = getBluetoothScan();
                if (scan == null) {
                    // BLE is not supported
                    return false;
                }
                return scan.numHwTrackFiltersAvailable(mAttributionSource) != 0;
            } else {
                IBluetoothGatt iGatt = getBluetoothGatt();
                if (iGatt == null) {
                    // BLE is not supported
                    return false;
                }
                return iGatt.numHwTrackFiltersAvailable(mAttributionSource) != 0;
            }
        } catch (RemoteException e) {
            Log.e(TAG, "", e);
        }
        return false;
    }

    /**
     * Request the record of {@link BluetoothActivityEnergyInfo} object that has the activity and
     * energy info. This can be used to ascertain what the controller has been up to, since the last
     * sample.
     *
     * <p>The callback will be called only once, when the record is available.
     *
     * @param executor the executor that the callback will be invoked on
     * @param callback the callback that will be called with either the {@link
     *     BluetoothActivityEnergyInfo} object, or the error code if an error has occurred
     * @hide
     */
    @SystemApi
    @RequiresBluetoothConnectPermission
    @RequiresPermission(
            allOf = {
                BLUETOOTH_CONNECT,
                BLUETOOTH_PRIVILEGED,
            })
    public void requestControllerActivityEnergyInfo(
            @NonNull @CallbackExecutor Executor executor,
            @NonNull OnBluetoothActivityEnergyInfoCallback callback) {
        requireNonNull(executor, "executor cannot be null");
        requireNonNull(callback, "callback cannot be null");
        OnBluetoothActivityEnergyInfoProxy proxy =
                new OnBluetoothActivityEnergyInfoProxy(executor, callback);
        mServiceLock.readLock().lock();
        try {
            if (mService != null) {
                mService.requestActivityInfo(proxy, mAttributionSource);
            } else {
                proxy.onError(BluetoothStatusCodes.ERROR_PROFILE_SERVICE_NOT_BOUND);
            }
        } catch (RemoteException e) {
            Log.e(TAG, "getControllerActivityEnergyInfoCallback: " + e);
            proxy.onError(BluetoothStatusCodes.ERROR_UNKNOWN);
        } finally {
            mServiceLock.readLock().unlock();
        }
    }

    /**
     * Fetches a list of the most recently connected bluetooth devices ordered by how recently they
     * were connected with most recently first and least recently last
     *
     * @return {@link List} of bonded {@link BluetoothDevice} ordered by how recently they were
     *     connected
     * @hide
     */
    @SystemApi
    @RequiresLegacyBluetoothAdminPermission
    @RequiresBluetoothConnectPermission
    @RequiresPermission(
            allOf = {
                BLUETOOTH_CONNECT,
                BLUETOOTH_PRIVILEGED,
            })
    public @NonNull List<BluetoothDevice> getMostRecentlyConnectedDevices() {
        if (getState() != STATE_ON) {
            return Collections.emptyList();
        }
        mServiceLock.readLock().lock();
        try {
            if (mService != null) {
                return Attributable.setAttributionSource(
                        mService.getMostRecentlyConnectedDevices(mAttributionSource),
                        mAttributionSource);
            }
        } catch (RemoteException e) {
            Log.e(TAG, e.toString() + "\n" + Log.getStackTraceString(new Throwable()));
        } finally {
            mServiceLock.readLock().unlock();
        }
        return Collections.emptyList();
    }

    /**
     * Return the set of {@link BluetoothDevice} objects that are bonded (paired) to the local
     * adapter.
     *
     * <p>If Bluetooth state is not {@link #STATE_ON}, this API will return an empty set. After
     * turning on Bluetooth, wait for {@link #ACTION_STATE_CHANGED} with {@link #STATE_ON} to get
     * the updated value.
     *
     * @return unmodifiable set of {@link BluetoothDevice}, or null on error
     */
    @RequiresLegacyBluetoothPermission
    @RequiresBluetoothConnectPermission
    @RequiresPermission(BLUETOOTH_CONNECT)
    public Set<BluetoothDevice> getBondedDevices() {
        //android.util.SeempLog.record(61);
        if (getState() != STATE_ON) {
            return toDeviceSet(Arrays.asList());
        }
        mServiceLock.readLock().lock();
        try {
            if (mService != null) {
                return toDeviceSet(
                        Attributable.setAttributionSource(
                                mService.getBondedDevices(mAttributionSource), mAttributionSource));
            }
            return toDeviceSet(Arrays.asList());
        } catch (RemoteException e) {
            Log.e(TAG, e.toString() + "\n" + Log.getStackTraceString(new Throwable()));
        } finally {
            mServiceLock.readLock().unlock();
        }
        return null;
    }

    /**
     * Gets the currently supported profiles by the adapter.
     *
     * <p>This can be used to check whether a profile is supported before attempting to connect to
     * its respective proxy.
     *
     * @return a list of integers indicating the ids of supported profiles as defined in {@link
     *     BluetoothProfile}.
     * @hide
     */
    @SystemApi
    @RequiresBluetoothConnectPermission
    @RequiresPermission(
            allOf = {
                BLUETOOTH_CONNECT,
                BLUETOOTH_PRIVILEGED,
            })
    public @NonNull List<Integer> getSupportedProfiles() {
        final ArrayList<Integer> supportedProfiles = new ArrayList<Integer>();

        mServiceLock.readLock().lock();
        try {
            if (mService != null) {
                final long supportedProfilesBitMask =
                        mService.getSupportedProfiles(mAttributionSource);

                for (int i = 0; i <= BluetoothProfile.MAX_PROFILE_ID; i++) {
                    if ((supportedProfilesBitMask & (1L << i)) != 0) {
                        supportedProfiles.add(i);
                    }
                }
            } else {
                // Bluetooth is disabled. Just fill in known supported Profiles
                if (isHearingAidProfileSupported()) {
                    supportedProfiles.add(BluetoothProfile.HEARING_AID);
                }
            }
        } catch (RemoteException e) {
            Log.e(TAG, e.toString() + "\n" + Log.getStackTraceString(new Throwable()));
        } finally {
            mServiceLock.readLock().unlock();
        }
        return supportedProfiles;
    }

    private static final IpcDataCache.QueryHandler<IBluetooth, Integer>
            sBluetoothGetAdapterConnectionStateQuery =
                    new IpcDataCache.QueryHandler<>() {
                        @RequiresLegacyBluetoothPermission
                        @RequiresNoPermission
                        @Override
                        public Integer apply(IBluetooth serviceQuery) {
                            try {
                                return serviceQuery.getAdapterConnectionState();
                            } catch (RemoteException e) {
                                throw e.rethrowAsRuntimeException();
                            }
                        }
                    };

    private static final String GET_CONNECTION_API = "BluetoothAdapter_getConnectionState";

    private static final IpcDataCache<IBluetooth, Integer>
            sBluetoothGetAdapterConnectionStateCache =
                    new BluetoothCache<>(
                            GET_CONNECTION_API, sBluetoothGetAdapterConnectionStateQuery);

    /** @hide */
    @RequiresNoPermission
    public void disableGetAdapterConnectionStateCache() {
        sBluetoothGetAdapterConnectionStateCache.disableForCurrentProcess();
    }

    /** @hide */
    public static void invalidateGetAdapterConnectionStateCache() {
        invalidateCache(GET_CONNECTION_API);
    }

    /**
     * Get the current connection state of the local Bluetooth adapter. This can be used to check
     * whether the local Bluetooth adapter is connected to any profile of any other remote Bluetooth
     * Device.
     *
     * <p>Use this function along with {@link #ACTION_CONNECTION_STATE_CHANGED} intent to get the
     * connection state of the adapter.
     *
     * @return the connection state
     * @hide
     */
    @SystemApi
    @RequiresNoPermission
    public @ConnectionState int getConnectionState() {
        if (getState() != STATE_ON) {
            return BluetoothAdapter.STATE_DISCONNECTED;
        }
        mServiceLock.readLock().lock();
        try {
            if (mService != null) return sBluetoothGetAdapterConnectionStateCache.query(mService);
        } catch (RuntimeException e) {
            if (!(e.getCause() instanceof RemoteException)) {
                throw e;
            }
            Log.e(TAG, e.toString() + "\n" + Log.getStackTraceString(new Throwable()));
        } finally {
            mServiceLock.readLock().unlock();
        }
        return STATE_DISCONNECTED;
    }

    private static final IpcDataCache.QueryHandler<
                    Pair<IBluetooth, Pair<AttributionSource, Integer>>, Integer>
            sBluetoothProfileQuery =
                    new IpcDataCache.QueryHandler<>() {
                        @RequiresNoPermission
                        @Override
                        public Integer apply(
                                Pair<IBluetooth, Pair<AttributionSource, Integer>> pairQuery) {
                            IBluetooth service = pairQuery.first;
                            AttributionSource source = pairQuery.second.first;
                            Integer profile = pairQuery.second.second;
                            try {
                                return service.getProfileConnectionState(profile, source);
                            } catch (RemoteException e) {
                                throw e.rethrowAsRuntimeException();
                            }
                        }
                    };

    private static final String PROFILE_API = "BluetoothAdapter_getProfileConnectionState";

    private static final IpcDataCache<Pair<IBluetooth, Pair<AttributionSource, Integer>>, Integer>
            sGetProfileConnectionStateCache =
                    new BluetoothCache<>(PROFILE_API, sBluetoothProfileQuery);

    /** @hide */
    @RequiresNoPermission
    public void disableGetProfileConnectionStateCache() {
        sGetProfileConnectionStateCache.disableForCurrentProcess();
    }

    /** @hide */
    public static void invalidateGetProfileConnectionStateCache() {
        invalidateCache(PROFILE_API);
    }

    /**
     * Get the current connection state of a profile. This function can be used to check whether the
     * local Bluetooth adapter is connected to any remote device for a specific profile. Profile can
     * be one of {@link BluetoothProfile#HEADSET}, {@link BluetoothProfile#A2DP}.
     *
     * <p>Return the profile connection state
     */
    @RequiresLegacyBluetoothPermission
    @RequiresBluetoothConnectPermission
    @RequiresPermission(BLUETOOTH_CONNECT)
    public @ConnectionState int getProfileConnectionState(int profile) {
        //android.util.SeempLog.record(64);
        if (getState() != STATE_ON) {
            return STATE_DISCONNECTED;
        }
        mServiceLock.readLock().lock();
        try {
            if (mService != null) {
                return sGetProfileConnectionStateCache.query(
                        new Pair<>(mService, new Pair<>(mAttributionSource, profile)));
            }
        } catch (RuntimeException e) {
            if (!(e.getCause() instanceof RemoteException)) {
                throw e;
            }
            Log.e(TAG, e.toString() + "\n" + Log.getStackTraceString(new Throwable()));
        } finally {
            mServiceLock.readLock().unlock();
        }
        return STATE_DISCONNECTED;
    }

    /**
     * Create a listening, secure RFCOMM Bluetooth socket.
     *
     * <p>A remote device connecting to this socket will be authenticated and communication on this
     * socket will be encrypted.
     *
     * <p>Use {@link BluetoothServerSocket#accept} to retrieve incoming connections from a listening
     * {@link BluetoothServerSocket}.
     *
     * <p>Valid RFCOMM channels are in range 1 to 30.
     *
     * @param channel RFCOMM channel to listen on
     * @return a listening RFCOMM BluetoothServerSocket
     * @throws IOException on error, for example Bluetooth not available, or insufficient
     *     permissions, or channel in use.
     * @hide
     */
    @RequiresLegacyBluetoothAdminPermission
    @RequiresBluetoothConnectPermission
    @RequiresPermission(BLUETOOTH_CONNECT)
    public BluetoothServerSocket listenUsingRfcommOn(int channel) throws IOException {
        return listenUsingRfcommOn(channel, false, false);
    }

    /**
     * Create a listening, secure RFCOMM Bluetooth socket.
     *
     * <p>A remote device connecting to this socket will be authenticated and communication on this
     * socket will be encrypted.
     *
     * <p>Use {@link BluetoothServerSocket#accept} to retrieve incoming connections from a listening
     * {@link BluetoothServerSocket}.
     *
     * <p>Valid RFCOMM channels are in range 1 to 30.
     *
     * <p>To auto assign a channel without creating a SDP record use {@link
     * #SOCKET_CHANNEL_AUTO_STATIC_NO_SDP} as channel number.
     *
     * @param channel RFCOMM channel to listen on
     * @param mitm enforce person-in-the-middle protection for authentication.
     * @param min16DigitPin enforce a pin key length og minimum 16 digit for sec mode 2 connections.
     * @return a listening RFCOMM BluetoothServerSocket
     * @throws IOException on error, for example Bluetooth not available, or insufficient
     *     permissions, or channel in use.
     * @hide
     */
    @UnsupportedAppUsage
    @RequiresLegacyBluetoothAdminPermission
    @RequiresBluetoothConnectPermission
    @RequiresPermission(BLUETOOTH_CONNECT)
    public BluetoothServerSocket listenUsingRfcommOn(
            int channel, boolean mitm, boolean min16DigitPin) throws IOException {
        BluetoothServerSocket socket =
                new BluetoothServerSocket(
                        BluetoothSocket.TYPE_RFCOMM, true, true, channel, mitm, min16DigitPin);
        int errno = socket.mSocket.bindListen();
        if (channel == SOCKET_CHANNEL_AUTO_STATIC_NO_SDP) {
            socket.setChannel(socket.mSocket.getPort());
        }
        if (errno != 0) {
            // TODO(BT): Throw the same exception error code
            // that the previous code was using.
            // socket.mSocket.throwErrnoNative(errno);
            throw new IOException("Error: " + errno);
        }
        return socket;
    }

    /**
     * Create a listening, secure RFCOMM Bluetooth socket with Service Record.
     *
     * <p>A remote device connecting to this socket will be authenticated and communication on this
     * socket will be encrypted.
     *
     * <p>Use {@link BluetoothServerSocket#accept} to retrieve incoming connections from a listening
     * {@link BluetoothServerSocket}.
     *
     * <p>The system will assign an unused RFCOMM channel to listen on.
     *
     * <p>The system will also register a Service Discovery Protocol (SDP) record with the local SDP
     * server containing the specified UUID, service name, and auto-assigned channel. Remote
     * Bluetooth devices can use the same UUID to query our SDP server and discover which channel to
     * connect to. This SDP record will be removed when this socket is closed, or if this
     * application closes unexpectedly.
     *
     * <p>Use {@link BluetoothDevice#createRfcommSocketToServiceRecord} to connect to this socket
     * from another device using the same {@link UUID}.
     *
     * @param name service name for SDP record
     * @param uuid uuid for SDP record
     * @return a listening RFCOMM BluetoothServerSocket
     * @throws IOException on error, for example Bluetooth not available, or insufficient
     *     permissions, or channel in use.
     */
    @RequiresLegacyBluetoothPermission
    @RequiresBluetoothConnectPermission
    @RequiresPermission(BLUETOOTH_CONNECT)
    public BluetoothServerSocket listenUsingRfcommWithServiceRecord(String name, UUID uuid)
            throws IOException {
        return createNewRfcommSocketAndRecord(name, uuid, true, true);
    }

    /**
     * Requests the framework to start an RFCOMM socket server which listens based on the provided
     * {@code name} and {@code uuid}.
     *
     * <p>Incoming connections will cause the system to start the component described in the {@link
     * PendingIntent}, {@code pendingIntent}. After the component is started, it should obtain a
     * {@link BluetoothAdapter} and retrieve the {@link BluetoothSocket} via {@link
     * #retrieveConnectedRfcommSocket(UUID)}.
     *
     * <p>An application may register multiple RFCOMM listeners. It is recommended to set the extra
     * field {@link #EXTRA_RFCOMM_LISTENER_ID} to help determine which service record the incoming
     * {@link BluetoothSocket} is using.
     *
     * <p>The provided {@link PendingIntent} must be created with the {@link
     * PendingIntent#FLAG_IMMUTABLE} flag.
     *
     * @param name service name for SDP record
     * @param uuid uuid for SDP record
     * @param pendingIntent component which is called when a new RFCOMM connection is available
     * @return a status code from {@link BluetoothStatusCodes}
     * @throws IllegalArgumentException if {@code pendingIntent} is not created with the {@link
     *     PendingIntent#FLAG_IMMUTABLE} flag.
     * @hide
     */
    @SystemApi
    @RequiresBluetoothConnectPermission
    @RequiresPermission(allOf = {BLUETOOTH_CONNECT, BLUETOOTH_PRIVILEGED})
    @RfcommListenerResult
    public int startRfcommServer(
            @NonNull String name, @NonNull UUID uuid, @NonNull PendingIntent pendingIntent) {
        if (!pendingIntent.isImmutable()) {
            throw new IllegalArgumentException("The provided PendingIntent is not immutable");
        }
        mServiceLock.readLock().lock();
        try {
            if (mService != null) {
                return mService.startRfcommListener(
                        name, new ParcelUuid(uuid), pendingIntent, mAttributionSource);
            }
        } catch (RemoteException e) {
            Log.e(TAG, "Failed to transact RFCOMM listener start request", e);
            return BluetoothStatusCodes.ERROR_TIMEOUT;
        } finally {
            mServiceLock.readLock().unlock();
        }
        return BluetoothStatusCodes.ERROR_PROFILE_SERVICE_NOT_BOUND;
    }

    /**
     * Closes the RFCOMM socket server listening on the given SDP record name and UUID. This can be
     * called by applications after calling {@link #startRfcommServer(String, UUID, PendingIntent)}
     * to stop listening for incoming RFCOMM connections.
     *
     * @param uuid uuid for SDP record
     * @return a status code from {@link BluetoothStatusCodes}
     * @hide
     */
    @SystemApi
    @RequiresBluetoothConnectPermission
    @RequiresPermission(
            allOf = {
                BLUETOOTH_CONNECT,
                BLUETOOTH_PRIVILEGED,
            })
    @RfcommListenerResult
    public int stopRfcommServer(@NonNull UUID uuid) {
        mServiceLock.readLock().lock();
        try {
            if (mService != null) {
                return mService.stopRfcommListener(new ParcelUuid(uuid), mAttributionSource);
            }
        } catch (RemoteException e) {
            Log.e(TAG, "Failed to transact RFCOMM listener stop request", e);
        } finally {
            mServiceLock.readLock().unlock();
        }
        return BluetoothStatusCodes.ERROR_PROFILE_SERVICE_NOT_BOUND;
    }

    /**
     * Retrieves a connected {@link BluetoothSocket} for the given service record from a RFCOMM
     * listener which was registered with {@link #startRfcommServer(String, UUID, PendingIntent)}.
     *
     * <p>This method should be called by the component started by the {@link PendingIntent} which
     * was registered during the call to {@link #startRfcommServer(String, UUID, PendingIntent)} in
     * order to retrieve the socket.
     *
     * @param uuid the same UUID used to register the listener previously
     * @return a connected {@link BluetoothSocket} or {@code null} if no socket is available
     * @throws IllegalStateException if the socket could not be retrieved because the application is
     *     trying to obtain a socket for a listener it did not register (incorrect {@code uuid}).
     * @hide
     */
    @SystemApi
    @RequiresBluetoothConnectPermission
    @RequiresPermission(
            allOf = {
                BLUETOOTH_CONNECT,
                BLUETOOTH_PRIVILEGED,
            })
    public @NonNull BluetoothSocket retrieveConnectedRfcommSocket(@NonNull UUID uuid) {
        IncomingRfcommSocketInfo socketInfo = null;

        mServiceLock.readLock().lock();
        try {
            if (mService != null) {
                socketInfo =
                        mService.retrievePendingSocketForServiceRecord(
                                new ParcelUuid(uuid), mAttributionSource);
            }
        } catch (RemoteException e) {
            Log.e(TAG, e.toString() + "\n" + Log.getStackTraceString(new Throwable()));
            return null;
        } finally {
            mServiceLock.readLock().unlock();
        }
        if (socketInfo == null) {
            return null;
        }

        switch (socketInfo.status) {
            case BluetoothStatusCodes.SUCCESS:
                try {
                    return BluetoothSocket.createSocketFromOpenFd(
                            socketInfo.pfd, socketInfo.bluetoothDevice, new ParcelUuid(uuid));
                } catch (IOException e) {
                    return null;
                }
            case BluetoothStatusCodes.RFCOMM_LISTENER_OPERATION_FAILED_DIFFERENT_APP:
                throw new IllegalStateException(
                        String.format(
                                "RFCOMM listener for UUID %s was not registered by this app",
                                uuid));
            case BluetoothStatusCodes.RFCOMM_LISTENER_NO_SOCKET_AVAILABLE:
                return null;
            default:
                Log.e(
                        TAG,
                        String.format(
                                "Unexpected result: (%d), from the adapter service while retrieving"
                                        + " an rfcomm socket",
                                socketInfo.status));
                return null;
        }
    }

    /**
     * Create a listening, insecure RFCOMM Bluetooth socket with Service Record.
     *
     * <p>The link key is not required to be authenticated, i.e. the communication may be vulnerable
     * to Person In the Middle attacks. For Bluetooth 2.1 devices, the link will be encrypted, as
     * encryption is mandatory. For legacy devices (pre Bluetooth 2.1 devices) the link will not be
     * encrypted. Use {@link #listenUsingRfcommWithServiceRecord}, if an encrypted and authenticated
     * communication channel is desired.
     *
     * <p>Use {@link BluetoothServerSocket#accept} to retrieve incoming connections from a listening
     * {@link BluetoothServerSocket}.
     *
     * <p>The system will assign an unused RFCOMM channel to listen on.
     *
     * <p>The system will also register a Service Discovery Protocol (SDP) record with the local SDP
     * server containing the specified UUID, service name, and auto-assigned channel. Remote
     * Bluetooth devices can use the same UUID to query our SDP server and discover which channel to
     * connect to. This SDP record will be removed when this socket is closed, or if this
     * application closes unexpectedly.
     *
     * <p>Use {@link BluetoothDevice#createInsecureRfcommSocketToServiceRecord} to connect to this
     * socket from another device using the same {@link UUID}.
     *
     * @param name service name for SDP record
     * @param uuid uuid for SDP record
     * @return a listening RFCOMM BluetoothServerSocket
     * @throws IOException on error, for example Bluetooth not available, or insufficient
     *     permissions, or channel in use.
     */
    @RequiresLegacyBluetoothPermission
    @RequiresBluetoothConnectPermission
    @RequiresPermission(BLUETOOTH_CONNECT)
    public BluetoothServerSocket listenUsingInsecureRfcommWithServiceRecord(String name, UUID uuid)
            throws IOException {
        //android.util.SeempLog.record(59);
        return createNewRfcommSocketAndRecord(name, uuid, false, false);
    }

    /**
     * Create a listening, encrypted, RFCOMM Bluetooth socket with Service Record.
     *
     * <p>The link will be encrypted, but the link key is not required to be authenticated i.e. the
     * communication is vulnerable to Person In the Middle attacks. Use {@link
     * #listenUsingRfcommWithServiceRecord}, to ensure an authenticated link key.
     *
     * <p>Use this socket if authentication of link key is not possible. For example, for Bluetooth
     * 2.1 devices, if any of the devices does not have an input and output capability or just has
     * the ability to display a numeric key, a secure socket connection is not possible and this
     * socket can be used. Use {@link #listenUsingInsecureRfcommWithServiceRecord}, if encryption is
     * not required. For Bluetooth 2.1 devices, the link will be encrypted, as encryption is
     * mandatory. For more details, refer to the Security Model section 5.2 (vol 3) of Bluetooth
     * Core Specification version 2.1 + EDR.
     *
     * <p>Use {@link BluetoothServerSocket#accept} to retrieve incoming connections from a listening
     * {@link BluetoothServerSocket}.
     *
     * <p>The system will assign an unused RFCOMM channel to listen on.
     *
     * <p>The system will also register a Service Discovery Protocol (SDP) record with the local SDP
     * server containing the specified UUID, service name, and auto-assigned channel. Remote
     * Bluetooth devices can use the same UUID to query our SDP server and discover which channel to
     * connect to. This SDP record will be removed when this socket is closed, or if this
     * application closes unexpectedly.
     *
     * <p>Use {@link BluetoothDevice#createRfcommSocketToServiceRecord} to connect to this socket
     * from another device using the same {@link UUID}.
     *
     * @param name service name for SDP record
     * @param uuid uuid for SDP record
     * @return a listening RFCOMM BluetoothServerSocket
     * @throws IOException on error, for example Bluetooth not available, or insufficient
     *     permissions, or channel in use.
     * @hide
     */
    @UnsupportedAppUsage(maxTargetSdk = Build.VERSION_CODES.R, trackingBug = 170729553)
    @RequiresLegacyBluetoothPermission
    @RequiresBluetoothConnectPermission
    @RequiresPermission(BLUETOOTH_CONNECT)
    public BluetoothServerSocket listenUsingEncryptedRfcommWithServiceRecord(String name, UUID uuid)
            throws IOException {
        return createNewRfcommSocketAndRecord(name, uuid, false, true);
    }

    @RequiresBluetoothConnectPermission
    @RequiresPermission(BLUETOOTH_CONNECT)
    private BluetoothServerSocket createNewRfcommSocketAndRecord(
            String name, UUID uuid, boolean auth, boolean encrypt) throws IOException {
        BluetoothServerSocket socket;
        socket =
                new BluetoothServerSocket(
                        BluetoothSocket.TYPE_RFCOMM, auth, encrypt, new ParcelUuid(uuid));
        socket.setServiceName(name);
        int errno = socket.mSocket.bindListen();
        if (errno != 0) {
            // TODO(BT): Throw the same exception error code
            // that the previous code was using.
            // socket.mSocket.throwErrnoNative(errno);
            throw new IOException("Error: " + errno);
        }
        return socket;
    }

    /**
     * Construct an unencrypted, unauthenticated, RFCOMM server socket. Call #accept to retrieve
     * connections to this socket.
     *
     * @return An RFCOMM BluetoothServerSocket
     * @throws IOException On error, for example Bluetooth not available, or insufficient
     *     permissions.
     * @hide
     */
    @RequiresBluetoothConnectPermission
    @RequiresPermission(BLUETOOTH_CONNECT)
    public BluetoothServerSocket listenUsingInsecureRfcommOn(int port) throws IOException {
        BluetoothServerSocket socket =
                new BluetoothServerSocket(BluetoothSocket.TYPE_RFCOMM, false, false, port);
        int errno = socket.mSocket.bindListen();
        if (port == SOCKET_CHANNEL_AUTO_STATIC_NO_SDP) {
            socket.setChannel(socket.mSocket.getPort());
        }
        if (errno != 0) {
            // TODO(BT): Throw the same exception error code
            // that the previous code was using.
            // socket.mSocket.throwErrnoNative(errno);
            throw new IOException("Error: " + errno);
        }
        return socket;
    }

    /**
     * Construct an encrypted, authenticated, L2CAP server socket. Call #accept to retrieve
     * connections to this socket.
     *
     * <p>To auto assign a port without creating a SDP record use {@link
     * #SOCKET_CHANNEL_AUTO_STATIC_NO_SDP} as port number.
     *
     * @param port the PSM to listen on
     * @param mitm enforce person-in-the-middle protection for authentication.
     * @param min16DigitPin enforce a pin key length og minimum 16 digit for sec mode 2 connections.
     * @return An L2CAP BluetoothServerSocket
     * @throws IOException On error, for example Bluetooth not available, or insufficient
     *     permissions.
     * @hide
     */
    @RequiresBluetoothConnectPermission
    @RequiresPermission(BLUETOOTH_CONNECT)
    public BluetoothServerSocket listenUsingL2capOn(int port, boolean mitm, boolean min16DigitPin)
            throws IOException {
        BluetoothServerSocket socket =
                new BluetoothServerSocket(
                        BluetoothSocket.TYPE_L2CAP, true, true, port, mitm, min16DigitPin);
        int errno = socket.mSocket.bindListen();
        if (port == SOCKET_CHANNEL_AUTO_STATIC_NO_SDP) {
            int assignedChannel = socket.mSocket.getPort();
            if (DBG) Log.d(TAG, "listenUsingL2capOn: set assigned channel to " + assignedChannel);
            socket.setChannel(assignedChannel);
        }
        if (errno != 0) {
            // TODO(BT): Throw the same exception error code
            // that the previous code was using.
            // socket.mSocket.throwErrnoNative(errno);
            throw new IOException("Error: " + errno);
        }
        return socket;
    }

    /**
     * Construct an encrypted, authenticated, L2CAP server socket. Call #accept to retrieve
     * connections to this socket.
     *
     * <p>To auto assign a port without creating a SDP record use {@link
     * #SOCKET_CHANNEL_AUTO_STATIC_NO_SDP} as port number.
     *
     * @param port the PSM to listen on
     * @return An L2CAP BluetoothServerSocket
     * @throws IOException On error, for example Bluetooth not available, or insufficient
     *     permissions.
     * @hide
     */
    @RequiresBluetoothConnectPermission
    @RequiresPermission(BLUETOOTH_CONNECT)
    public BluetoothServerSocket listenUsingL2capOn(int port) throws IOException {
        return listenUsingL2capOn(port, false, false);
    }

    /**
     * Construct an insecure L2CAP server socket. Call #accept to retrieve connections to this
     * socket.
     *
     * <p>To auto assign a port without creating a SDP record use {@link
     * #SOCKET_CHANNEL_AUTO_STATIC_NO_SDP} as port number.
     *
     * @param port the PSM to listen on
     * @return An L2CAP BluetoothServerSocket
     * @throws IOException On error, for example Bluetooth not available, or insufficient
     *     permissions.
     * @hide
     */
    @RequiresBluetoothConnectPermission
    @RequiresPermission(BLUETOOTH_CONNECT)
    public BluetoothServerSocket listenUsingInsecureL2capOn(int port) throws IOException {
        Log.d(TAG, "listenUsingInsecureL2capOn: port=" + port);
        BluetoothServerSocket socket =
                new BluetoothServerSocket(
                        BluetoothSocket.TYPE_L2CAP, false, false, port, false, false);
        int errno = socket.mSocket.bindListen();
        if (port == SOCKET_CHANNEL_AUTO_STATIC_NO_SDP) {
            int assignedChannel = socket.mSocket.getPort();
            if (DBG) {
                Log.d(
                        TAG,
                        "listenUsingInsecureL2capOn: set assigned channel to " + assignedChannel);
            }
            socket.setChannel(assignedChannel);
        }
        if (errno != 0) {
            // TODO(BT): Throw the same exception error code
            // that the previous code was using.
            // socket.mSocket.throwErrnoNative(errno);
            throw new IOException("Error: " + errno);
        }
        return socket;
    }

    /**
     * Read the local Out of Band Pairing Data
     *
     * @return Pair<byte[], byte[]> of Hash and Randomizer
     * @hide
     */
    @RequiresLegacyBluetoothPermission
    @RequiresBluetoothConnectPermission
    @RequiresPermission(BLUETOOTH_CONNECT)
    @SuppressLint("AndroidFrameworkRequiresPermission")
    public Pair<byte[], byte[]> readOutOfBandData() {
        return null;
    }

    private void closeBCProfile(BluetoothProfile proxy) {
        Class<?> bshClass = null;
        Method bshClose = null;
        try {
            bshClass = Class.forName("android.bluetooth.BluetoothSyncHelper");
        } catch (ClassNotFoundException ex) {
            Log.e(TAG, "no BSH: exists");
            bshClass = null;
        }
        if (bshClass != null) {
            Log.d(TAG, "Able to get BSH class handle");
            try {
                bshClose =  bshClass.getDeclaredMethod("close", null);
            } catch (NoSuchMethodException e) {
                Log.e(TAG, "no BSH:isSupported method exists");
            }
            if (bshClose != null) {
                try {
                   bshClose.invoke(proxy, null);
                } catch(IllegalAccessException e) {
                   Log.e(TAG, "bshClose IllegalAccessException");
                } catch (InvocationTargetException e) {
                   Log.e(TAG, "bshClose InvocationTargetException");
                }
            }
        }
        Log.d(TAG, "CloseBCProfile returns");
    }

    private boolean getBCProfile(Context context, BluetoothProfile.ServiceListener sl) {
        boolean ret = true;
        boolean isProfileSupported = false;
        Class<?> bshClass = null;
        Method bshSupported = null;
        Constructor bshCons = null;
        Object bshObj = null;
        try {
            bshClass = Class.forName("android.bluetooth.BluetoothSyncHelper");
        } catch (ClassNotFoundException ex) {
            Log.e(TAG, "no BSH: exists");
            bshClass = null;
        }
        if (bshClass != null) {
            Log.d(TAG, "Able to get BSH class handle");
            try {
                bshSupported =  bshClass.getDeclaredMethod("isSupported", null);
            } catch (NoSuchMethodException e) {
                Log.e(TAG, "no BSH:isSupported method exists: gdm");
            }
            try {
                bshCons =
                  bshClass.getDeclaredConstructor(
                    new Class[]{Context.class,
                        BluetoothProfile.ServiceListener.class});
            } catch (NoSuchMethodException ex) {
                Log.e(TAG, "bshCons: NoSuchMethodException: gdm" + ex);
            }
        }
        if (bshClass != null && bshSupported != null && bshCons != null) {
            try {
                isProfileSupported = (boolean)bshSupported.invoke(null, null);
            } catch(IllegalAccessException e) {
                Log.e(TAG, "BSH:isSupported IllegalAccessException");
            } catch (InvocationTargetException e) {
                Log.e(TAG, "BSH:isSupported InvocationTargetException");
            }
            if (isProfileSupported) {
                try {
                    bshObj = bshCons.newInstance(
                                       context, sl);
                } catch (InstantiationException ex) {
                    Log.e(TAG, "bshCons InstantiationException:" + ex);
                } catch (IllegalAccessException ex) {
                    Log.e(TAG, "bshCons InstantiationException:" + ex);
                } catch (InvocationTargetException ex) {
                    Log.e(TAG, "bshCons InvocationTargetException:" + ex);
                }
             }
        }
        if (bshObj == null) {
            ret = false;
        }
        Log.d(TAG, "getBCService returns" + ret);
        return ret;
    }

    private void closeCSProfile(BluetoothProfile proxy) {
        Class<?> csClass = null;
        Method csClose = null;
        try {
            csClass = Class.forName("android.bluetooth.BluetoothCsClient");
        } catch (ClassNotFoundException ex) {
            Log.e(TAG, "no CS: exists");
            csClass = null;
        }
        if (csClass != null) {
            Log.d(TAG, "Able to get CS class handle");
            try {
                csClose =  csClass.getDeclaredMethod("close", null);
            } catch (NoSuchMethodException e) {
                Log.e(TAG, "no CS:isSupported method exists");
            }
            if (csClose != null) {
                try {
                   csClose.invoke(proxy, null);
                } catch(IllegalAccessException e) {
                   Log.e(TAG, "csClose IllegalAccessException");
                } catch (InvocationTargetException e) {
                   Log.e(TAG, "csClose InvocationTargetException");
                }
            }
        }
        Log.d(TAG, "CloseCSProfile returns");
    }

    private boolean getCSProfile(Context context, BluetoothProfile.ServiceListener sl) {
        boolean ret = true;
        boolean isProfileSupported = false;
        Class<?> csClass = null;
        Method csSupported = null;
        Constructor csCons = null;
        Object csObj = null;

        Log.d(TAG, "getCSProfile enters");
        try {
            csClass = Class.forName("android.bluetooth.BluetoothCsClient");
        } catch (ClassNotFoundException ex) {
            Log.e(TAG, "no CS: exists");
            csClass = null;
        }
        if (csClass != null) {
            Log.d(TAG, "Able to get Cs class handle");
            try {
                csSupported =  csClass.getDeclaredMethod("isSupported", null);
            } catch (NoSuchMethodException e) {
                Log.e(TAG, "no CS:isSupported method exists: gdm");
            }
            try {
                csCons =
                  csClass.getDeclaredConstructor(
                    new Class[]{Context.class,
                        BluetoothProfile.ServiceListener.class});
            } catch (NoSuchMethodException ex) {
                Log.e(TAG, "csCons: NoSuchMethodException: gdm" + ex);
            }
        }
        if (csClass != null && csSupported != null && csCons != null) {
            try {
                isProfileSupported = (boolean)csSupported.invoke(null, null);
            } catch(IllegalAccessException e) {
                Log.e(TAG, "CS:isSupported IllegalAccessException");
            } catch (InvocationTargetException e) {
                Log.e(TAG, "CS:isSupported InvocationTargetException");
            }
            if (isProfileSupported) {
                try {
                    csObj = csCons.newInstance(
                                       context, sl);
                } catch (InstantiationException ex) {
                    Log.e(TAG, "csCons InstantiationException:" + ex);
                } catch (IllegalAccessException ex) {
                    Log.e(TAG, "csCons InstantiationException:" + ex);
                } catch (InvocationTargetException ex) {
                    Log.e(TAG, "csCons InvocationTargetException:" + ex);
                }
             }
        }
        if (csObj == null) {
            ret = false;
        }
        Log.d(TAG, "getCSProfile returns" + ret);
        return ret;
    }
    /**
     * Get the profile proxy object associated with the profile.
     *
     * <p>Profile can be one of {@link BluetoothProfile#HEADSET}, {@link BluetoothProfile#A2DP},
     * {@link BluetoothProfile#GATT}, {@link BluetoothProfile#HEARING_AID}, or {@link
     * BluetoothProfile#GATT_SERVER}. Clients must implement {@link
     * BluetoothProfile.ServiceListener} to get notified of the connection status and to get the
     * proxy object.
     *
     * @param context Context of the application
     * @param listener The service Listener for connection callbacks.
     * @param profile The Bluetooth profile; either {@link BluetoothProfile#HEADSET}, {@link
     *     BluetoothProfile#A2DP}, {@link BluetoothProfile#GATT}, {@link
     *     BluetoothProfile#HEARING_AID} or {@link BluetoothProfile#GATT_SERVER}.
     * @return true on success, false on error
     */
    @SuppressLint({"AndroidFrameworkRequiresPermission", "AndroidFrameworkBluetoothPermission"})
    public boolean getProfileProxy(
            Context context, BluetoothProfile.ServiceListener listener, int profile) {
        if (context == null || listener == null) {
            return false;
        }

        if (profile == BluetoothProfile.HEALTH) {
            Log.e(TAG, "getProfileProxy(): BluetoothHealth is deprecated");
            return false;
        } else if (profile == BluetoothProfile.BROADCAST) {
            return getBroadcastProfile(context, listener);
        } else if (profile == BluetoothProfile.BC_PROFILE) {
            return getBCProfile(context, listener);
        } else if (profile == BluetoothProfile.HEARING_AID && !isHearingAidProfileSupported()) {
            Log.e(TAG, "getProfileProxy(): BluetoothHearingAid is not supported");
            return false;
        } else if (profile == BluetoothProfile.CS_PROFILE) {
            return getCSProfile(context, listener);
        }

        BiFunction<Context, BluetoothAdapter, BluetoothProfile> constructor =
                PROFILE_CONSTRUCTORS.get(profile);

        if (constructor == null) {
            Log.e(TAG, "getProfileProxy(): Unknown profile " + profile);
            return false;
        }

        // Preserve legacy compatibility where apps were depending on
        // registerStateChangeCallback() performing a permissions check which
        // has been relaxed in modern platform versions
        if (context.getApplicationInfo().targetSdkVersion <= Build.VERSION_CODES.R
                && context.checkSelfPermission(BLUETOOTH) != PackageManager.PERMISSION_GRANTED) {
            throw new SecurityException("Need BLUETOOTH permission");
        }

        BluetoothProfile profileProxy = constructor.apply(context, this);
        ProfileConnection connection = new ProfileConnection(profile, listener);

        mMainHandler.post(
                () -> {
                    mProfileConnections.put(profileProxy, connection);

                    IBinder binder = getProfile(profile);
                    if (binder != null) {
                        connection.connect(profileProxy, binder);
                    }
                });

        return true;
    }

    /**
     * Close the connection of the profile proxy to the Service.
     *
     * <p>Clients should call this when they are no longer using the proxy obtained from {@link
     * #getProfileProxy}.
     *
     * @param proxy Profile proxy object
     * @hide
     */
    public void closeProfileProxy(@NonNull BluetoothProfile proxy) {
        if (proxy instanceof BluetoothGatt gatt) {
            gatt.close();
            return;
        } else if (proxy instanceof BluetoothGattServer gatt) {
            gatt.close();
            return;
        }

        if (proxy.getAdapter() != this) {
            Log.e(
                    TAG,
                    "closeProfileProxy(): Called on wrong instance was "
                            + proxy.getAdapter()
                            + " but expected "
                            + this);
            Counter.logIncrementWithUid(
                    "bluetooth.value_close_profile_proxy_adapter_mismatch", Process.myUid());
            proxy.getAdapter().closeProfileProxy(proxy);
            return;
        }

        ProfileConnection connection = mProfileConnections.remove(proxy);
        if (connection != null) {
            if (proxy instanceof BluetoothLeCallControl callControl) {
                callControl.unregisterBearer();
            }

            connection.disconnect(proxy);
        }
    }

    /**
     * Close the connection of the profile proxy to the Service.
     *
     * <p>Clients should call this when they are no longer using the proxy obtained from {@link
     * #getProfileProxy}. Profile can be one of {@link BluetoothProfile#HEADSET} or {@link
     * BluetoothProfile#A2DP}
     *
     * @param proxy Profile proxy object
     */
    @SuppressLint({"AndroidFrameworkRequiresPermission", "AndroidFrameworkBluetoothPermission"})
    public void closeProfileProxy(int unusedProfile, BluetoothProfile proxy) {
        if (proxy == null) {
            return;
        }
        closeProfileProxy(proxy);
    }

    private boolean getBroadcastProfile(Context context,
                                      BluetoothProfile.ServiceListener listener) {
        boolean ret = true;
        Class<?> broadcastClass = null;
        Constructor bcastConstructor = null;
        Object broadcastObj = null;
        try {
            broadcastClass = Class.forName("android.bluetooth.BluetoothBroadcast");
        } catch (ClassNotFoundException ex) {
            Log.e(TAG, "no BluetoothBroadcast: exists");
        }
        if (broadcastClass != null) {
            try {
               bcastConstructor =
                            broadcastClass.getDeclaredConstructor(new Class[]{Context.class,
                                                  BluetoothProfile.ServiceListener.class});
            } catch (NoSuchMethodException ex) {
               Log.e(TAG, "bcastConstructor: NoSuchMethodException: gdm" + ex);
            }
        }
        if (bcastConstructor != null) {
            try {
                broadcastObj = bcastConstructor.newInstance(context, listener);
            } catch (InstantiationException | IllegalAccessException |
                InvocationTargetException ex) {
                ex.printStackTrace();
            }
        }
        if (broadcastObj == null) {
            return false;
        }
        return true;
    }

    private void closeBroadcastProfile(BluetoothProfile proxy) {
        Class<?> broadcastClass = null;
        Method broadcastClose = null;
        try {
            broadcastClass = Class.forName("android.bluetooth.BluetootBroadcast");
        } catch (ClassNotFoundException ex) {
            Log.e(TAG, "no BluetoothBroadcast: exists");
        }
        if (broadcastClass != null) {
            try {
                broadcastClose =  broadcastClass.getDeclaredMethod("close", null);
            } catch (NoSuchMethodException e) {
                Log.e(TAG, "no Broadcast:close method exists");
            }
            if (broadcastClose != null) {
                try {
                    broadcastClose.invoke(proxy, null);
                } catch(IllegalAccessException | InvocationTargetException ex) {
                    ex.printStackTrace();
                }
            }
        }
    }

    private static final IBluetoothManagerCallback sManagerCallback =
            new IBluetoothManagerCallback.Stub() {
                public void onBluetoothServiceUp(IBinder bluetoothService) {
                    if (DBG) {
                        Log.d(TAG, "onBluetoothServiceUp: " + bluetoothService);
                    }

                    synchronized (sServiceLock) {
                        sService = IBluetooth.Stub.asInterface(bluetoothService);
                        for (IBluetoothManagerCallback cb : sProxyServiceStateCallbacks.keySet()) {
                            try {
                                if (cb != null) {
                                    cb.onBluetoothServiceUp(bluetoothService);
                                } else {
                                    Log.d(TAG, "onBluetoothServiceUp: cb is null!");
                                }
                            } catch (Exception e) {
                                Log.e(TAG, "", e);
                            }
                        }
                    }
                }

                public void onBluetoothServiceDown() {
                    if (DBG) {
                        Log.d(TAG, "onBluetoothServiceDown");
                    }

                    synchronized (sServiceLock) {
                        sService = null;
                        for (IBluetoothManagerCallback cb : sProxyServiceStateCallbacks.keySet()) {
                            try {
                                if (cb != null) {
                                    cb.onBluetoothServiceDown();
                                } else {
                                    Log.d(TAG, "onBluetoothServiceDown: cb is null!");
                                }
                            } catch (Exception e) {
                                Log.e(TAG, "", e);
                            }
                        }
                    }
                }

                public void onBluetoothOn() {
                    if (DBG) {
                        Log.d(TAG, "onBluetoothOn");
                    }

                    synchronized (sServiceLock) {
                        for (IBluetoothManagerCallback cb : sProxyServiceStateCallbacks.keySet()) {
                            try {
                                if (cb != null) {
                                    cb.onBluetoothOn();
                                } else {
                                    Log.d(TAG, "onBluetoothOn: cb is null!");
                                }
                            } catch (Exception e) {
                                Log.e(TAG, "", e);
                            }
                        }
                    }
                }

                public void onBluetoothOff() {
                    if (DBG) {
                        Log.d(TAG, "onBluetoothOff");
                    }

                    synchronized (sServiceLock) {
                        for (IBluetoothManagerCallback cb : sProxyServiceStateCallbacks.keySet()) {
                            try {
                                if (cb != null) {
                                    cb.onBluetoothOff();
                                } else {
                                    Log.d(TAG, "onBluetoothOff: cb is null!");
                                }
                            } catch (Exception e) {
                                Log.e(TAG, "", e);
                            }
                        }
                    }
                }
            };

    private final IBluetoothManagerCallback mManagerCallback =
            new IBluetoothManagerCallback.Stub() {
                public void onBluetoothServiceUp(@NonNull IBinder bluetoothService) {
                    requireNonNull(bluetoothService, "bluetoothService cannot be null");
                    mServiceLock.writeLock().lock();
                    try {
                        mService = IBluetooth.Stub.asInterface(bluetoothService);
                    } finally {
                        // lock downgrade is possible in ReentrantReadWriteLock
                        mServiceLock.readLock().lock();
                        mServiceLock.writeLock().unlock();
                    }
                    try {
                        synchronized (mMetadataListeners) {
                            mMetadataListeners.forEach(
                                    (device, pair) -> {
                                        try {
                                            mService.registerMetadataListener(
                                                    mBluetoothMetadataListener,
                                                    device,
                                                    mAttributionSource);
                                        } catch (RemoteException e) {
                                            Log.e(TAG, "Failed to register metadata listener", e);
                                            Log.e(
                                                    TAG,
                                                    e.toString()
                                                            + "\n"
                                                            + Log.getStackTraceString(
                                                                    new Throwable()));
                                        }
                                    });
                        }
                        synchronized (mAudioProfilesChangedCallbackExecutorMap) {
                            if (!mAudioProfilesChangedCallbackExecutorMap.isEmpty()) {
                                try {
                                    mService.registerPreferredAudioProfilesChangedCallback(
                                            mPreferredAudioProfilesChangedCallback,
                                            mAttributionSource);
                                } catch (RemoteException e) {
                                    Log.e(
                                            TAG,
                                            "onBluetoothServiceUp: Failed to register bluetooth"
                                                    + "connection callback",
                                            e);
                                }
                            }
                        }
<<<<<<< HEAD
                        synchronized (mBluetoothQualityReportReadyCallbackExecutorMap) {
                            if (!mBluetoothQualityReportReadyCallbackExecutorMap.isEmpty()) {
                                try {
                                    mService.registerBluetoothQualityReportReadyCallback(
                                            mBluetoothQualityReportReadyCallback, mAttributionSource);
                                } catch (RemoteException e) {
                                    Log.e(TAG, "onBluetoothServiceUp: Failed to register bluetooth"
                                            + "quality report callback", e);
                                }
                            }
                        }
=======
                        mQualityCallbackWrapper.registerToNewService(mService);
>>>>>>> 311b3bdc
                    } finally {
                        mServiceLock.readLock().unlock();
                    }
                    registerBluetoothConnectionCallbackIfNeeded();
                }

                public void onBluetoothServiceDown() {
                    mServiceLock.writeLock().lock();
                    try {
                        mService = null;
                        mLeScanClients.clear();
                        synchronized (mLock) {
                            if (mBluetoothLeAdvertiser != null) {
                                mBluetoothLeAdvertiser.cleanup();
                            }
                            if (mBluetoothLeScanner != null) {
                                mBluetoothLeScanner.cleanup();
                            }
                        }
                    } finally {
                        mServiceLock.writeLock().unlock();
                    }
                    Log.d(TAG, "onBluetoothServiceDown: Finished sending callbacks to registered clients");
                }

                public void onBluetoothOn() {
                    mMainHandler.post(
                            () -> {
                                mProfileConnections.forEach(
                                        (proxy, connection) -> {
                                            if (connection.mConnected) return;

                                            IBinder binder = getProfile(connection.mProfile);
                                            if (binder != null) {
                                                connection.connect(proxy, binder);
                                            } else {
                                                Log.e(
                                                        TAG,
                                                        "onBluetoothOn: Binder null for "
                                                                + BluetoothProfile.getProfileName(
                                                                        connection.mProfile));
                                            }
                                        });
                            });
                }

                public void onBluetoothOff() {
                    mMainHandler.post(
                            () -> {
                                mProfileConnections.forEach(
                                        (proxy, connection) -> {
                                            if (connection.mConnected) {
                                                connection.disconnect(proxy);
                                            }
                                        });
                            });
                }
            };

    /**
     * Enable the Bluetooth Adapter, but don't auto-connect devices and don't persist state. Only
     * for use by system applications.
     *
     * @hide
     */
    @SystemApi
    @RequiresLegacyBluetoothAdminPermission
    @RequiresBluetoothConnectPermission
    @RequiresPermission(BLUETOOTH_CONNECT)
    public boolean enableNoAutoConnect() {
        if (isEnabled()) {
            if (DBG) {
                Log.d(TAG, "enableNoAutoConnect(): BT already enabled!");
            }
            return true;
        }
        try {
            return mManagerService.enableNoAutoConnect(mAttributionSource);
        } catch (RemoteException e) {
            Log.e(TAG, "", e);
        }
        return false;
    }

    /** @hide */
    @Retention(RetentionPolicy.SOURCE)
    @IntDef(
            value = {
                BluetoothStatusCodes.ERROR_UNKNOWN,
                BluetoothStatusCodes.ERROR_BLUETOOTH_NOT_ENABLED,
                BluetoothStatusCodes.ERROR_ANOTHER_ACTIVE_OOB_REQUEST,
            })
    public @interface OobError {}

    /**
     * Provides callback methods for receiving {@link OobData} from the host stack, as well as an
     * error interface in order to allow the caller to determine next steps based on the {@code
     * ErrorCode}.
     *
     * @hide
     */
    @SystemApi
    public interface OobDataCallback {
        /**
         * Handles the {@link OobData} received from the host stack.
         *
         * @param transport - whether the {@link OobData} is generated for LE or Classic.
         * @param oobData - data generated in the host stack(LE) or controller (Classic)
         */
        void onOobData(@Transport int transport, @NonNull OobData oobData);

        /**
         * Provides feedback when things don't go as expected.
         *
         * @param errorCode - the code describing the type of error that occurred.
         */
        void onError(@OobError int errorCode);
    }

    /**
     * Wraps an AIDL interface around an {@link OobDataCallback} interface.
     *
     * @see IBluetoothOobDataCallback for interface definition.
     * @hide
     */
    private static class WrappedOobDataCallback extends IBluetoothOobDataCallback.Stub {
        private final OobDataCallback mCallback;
        private final Executor mExecutor;

        /**
         * @param callback - object to receive {@link OobData} must be a non null argument
         * @throws NullPointerException if the callback is null.
         */
        WrappedOobDataCallback(
                @NonNull OobDataCallback callback, @NonNull @CallbackExecutor Executor executor) {
            requireNonNull(callback);
            requireNonNull(executor);
            mCallback = callback;
            mExecutor = executor;
        }

        public void onOobData(@Transport int transport, @NonNull OobData oobData) {
            mExecutor.execute(() -> mCallback.onOobData(transport, oobData));
        }

        public void onError(@OobError int errorCode) {
            mExecutor.execute(() -> mCallback.onError(errorCode));
        }
    }

    /**
     * Fetches a secret data value that can be used for a secure and simple pairing experience.
     *
     * <p>This is the Local Out of Band data the comes from the
     *
     * <p>This secret is the local Out of Band data. This data is used to securely and quickly pair
     * two devices with minimal user interaction.
     *
     * <p>For example, this secret can be transferred to a remote device out of band (meaning any
     * other way besides using bluetooth). Once the remote device finds this device using the
     * information given in the data, such as the PUBLIC ADDRESS, the remote device could then
     * connect to this device using this secret when the pairing sequenece asks for the secret. This
     * device will respond by automatically accepting the pairing due to the secret being so
     * trustworthy.
     *
     * @param transport - provide type of transport (e.g. LE or Classic).
     * @param callback - target object to receive the {@link OobData} value.
     * @throws NullPointerException if callback is null.
     * @throws IllegalArgumentException if the transport is not valid.
     * @hide
     */
    @SystemApi
    @RequiresBluetoothConnectPermission
    @RequiresPermission(
            allOf = {
                BLUETOOTH_CONNECT,
                BLUETOOTH_PRIVILEGED,
            })
    public void generateLocalOobData(
            @Transport int transport,
            @NonNull @CallbackExecutor Executor executor,
            @NonNull OobDataCallback callback) {
        if (transport != BluetoothDevice.TRANSPORT_BREDR
                && transport != BluetoothDevice.TRANSPORT_LE) {
            throw new IllegalArgumentException("Invalid transport '" + transport + "'!");
        }
        requireNonNull(callback);
        if (!isEnabled()) {
            Log.w(TAG, "generateLocalOobData(): Adapter isn't enabled!");
            callback.onError(BluetoothStatusCodes.ERROR_BLUETOOTH_NOT_ENABLED);
        } else {
            mServiceLock.readLock().lock();
            try {
                if (mService != null) {
                    mService.generateLocalOobData(
                            transport,
                            new WrappedOobDataCallback(callback, executor),
                            mAttributionSource);
                }
            } catch (RemoteException e) {
                Log.e(TAG, e.toString() + "\n" + Log.getStackTraceString(new Throwable()));
            } finally {
                mServiceLock.readLock().unlock();
            }
        }
    }

    /**
     * @hide
     */
    public void unregisterAdapter() {
        try {
            //mServiceLock.writeLock().lock();
            if (mManagerService != null){
                mManagerService.unregisterAdapter(mManagerCallback);
            }
        } catch (RemoteException e) {
            Log.e(TAG, "", e);
        } finally {
            //mServiceLock.writeLock().unlock();
        }
    }

    private Set<BluetoothDevice> toDeviceSet(List<BluetoothDevice> devices) {
        Set<BluetoothDevice> deviceSet = new HashSet<BluetoothDevice>(devices);
        return Collections.unmodifiableSet(deviceSet);
    }

    @SuppressLint("GenericException")
    @SuppressWarnings("Finalize") // TODO(b/314811467)
    protected void finalize() throws Throwable {
        try {
            removeServiceStateCallback(mManagerCallback);
        } finally {
            super.finalize();
        }
    }

    /**
     * Validate a String Bluetooth address, such as "00:43:A8:23:10:F0"
     *
     * <p>Alphabetic characters must be uppercase to be valid.
     *
     * @param address Bluetooth address as string
     * @return true if the address is valid, false otherwise
     */
    public static boolean checkBluetoothAddress(String address) {
        if (address == null || address.length() != ADDRESS_LENGTH) {
            return false;
        }
        for (int i = 0; i < ADDRESS_LENGTH; i++) {
            char c = address.charAt(i);
            switch (i % 3) {
                case 0:
                case 1:
                    if ((c >= '0' && c <= '9') || (c >= 'A' && c <= 'F')) {
                        // hex character, OK
                        break;
                    }
                    return false;
                case 2:
                    if (c == ':') {
                        break; // OK
                    }
                    return false;
            }
        }
        return true;
    }

    /**
     * Determines whether a String Bluetooth address, such as "F0:43:A8:23:10:00" is a RANDOM STATIC
     * address.
     *
     * <p>RANDOM STATIC: (addr & 0xC0) == 0xC0 RANDOM RESOLVABLE: (addr & 0xC0) == 0x40 RANDOM
     * non-RESOLVABLE: (addr & 0xC0) == 0x00
     *
     * @param address Bluetooth address as string
     * @return true if the 2 Most Significant Bits of the address equals 0xC0.
     * @hide
     */
    public static boolean isAddressRandomStatic(@NonNull String address) {
        requireNonNull(address);
        return checkBluetoothAddress(address)
                && (Integer.parseInt(address.split(":")[0], 16) & 0xC0) == 0xC0;
    }

    /** @hide */
    @UnsupportedAppUsage
    @RequiresNoPermission
    public IBluetoothManager getBluetoothManager() {
        return mManagerService;
    }

    /** @hide */
    @RequiresNoPermission
    public AttributionSource getAttributionSource() {
        return mAttributionSource;
    }

    @GuardedBy("sServiceLock")
    private static final WeakHashMap<IBluetoothManagerCallback, Void> sProxyServiceStateCallbacks =
            new WeakHashMap<>();

    /*package*/ IBluetooth getBluetoothService() {
        synchronized (sServiceLock) {
            return sService;
        }
    }

    /**
     * Registers a IBluetoothManagerCallback and returns the cached Bluetooth service proxy object.
     *
     * <p>TODO: rename this API to registerBlueoothManagerCallback or something? the current name
     * does not match what it does very well.
     *
     * <p>/ @UnsupportedAppUsage /*package
     */
    IBluetooth getBluetoothService(IBluetoothManagerCallback cb) {
        requireNonNull(cb);
        synchronized (sServiceLock) {
            sProxyServiceStateCallbacks.put(cb, null);
            registerOrUnregisterAdapterLocked();
            return sService;
        }
    }

    /**
     * Return a binder to BluetoothGatt service
     *
     * @hide
     */
    public @Nullable IBluetoothGatt getBluetoothGatt() {
        mServiceLock.readLock().lock();
        try {
            if (mService != null) {
                return IBluetoothGatt.Stub.asInterface(mService.getBluetoothGatt());
            }
        } catch (RemoteException e) {
            Log.e(TAG, e.toString() + "\n" + Log.getStackTraceString(new Throwable()));
        } finally {
            mServiceLock.readLock().unlock();
        }
        return null;
    }

    /**
     * Return a binder to BluetoothScan
     *
     * @hide
     */
    public @Nullable IBluetoothScan getBluetoothScan() {
        mServiceLock.readLock().lock();
        try {
            if (mService != null) {
                return IBluetoothScan.Stub.asInterface(mService.getBluetoothScan());
            }
        } catch (RemoteException e) {
            Log.e(TAG, e + "\n" + Log.getStackTraceString(new Throwable()));
        } finally {
            mServiceLock.readLock().unlock();
        }
        return null;
    }

    /** Return a binder to a Profile service */
    private @Nullable IBinder getProfile(int profile) {
        mServiceLock.readLock().lock();
        try {
            if (mService != null) {
                return mService.getProfile(profile);
            }
        } catch (RemoteException e) {
            Log.e(TAG, e.toString() + "\n" + Log.getStackTraceString(new Throwable()));
        } finally {
            mServiceLock.readLock().unlock();
        }
        return null;
    }

    /*package*/ void removeServiceStateCallback(IBluetoothManagerCallback cb) {
        requireNonNull(cb);
        synchronized (sServiceLock) {
            sProxyServiceStateCallbacks.remove(cb);
            registerOrUnregisterAdapterLocked();
        }
    }

    /**
     * Handle registering (or unregistering) a single process-wide {@link IBluetoothManagerCallback}
     * based on the presence of local {@link #sProxyServiceStateCallbacks} clients.
     */
    @GuardedBy("sServiceLock")
    private void registerOrUnregisterAdapterLocked() {
        final boolean isRegistered = sServiceRegistered;
        final boolean wantRegistered = !sProxyServiceStateCallbacks.isEmpty();

        if (isRegistered == wantRegistered) {
            return;
        }
        if (wantRegistered) {
            try {
                sService =
                        IBluetooth.Stub.asInterface(
                                mManagerService.registerAdapter(sManagerCallback));
            } catch (RemoteException e) {
                throw e.rethrowAsRuntimeException();
            }
        } else {
            try {
                mManagerService.unregisterAdapter(sManagerCallback);
                sService = null;
            } catch (RemoteException e) {
                throw e.rethrowAsRuntimeException();
            }
        }
        sServiceRegistered = wantRegistered;
    }

    /**
     * Callback interface used to deliver LE scan results.
     *
     * @see #startLeScan(LeScanCallback)
     * @see #startLeScan(UUID[], LeScanCallback)
     */
    public interface LeScanCallback {
        /**
         * Callback reporting an LE device found during a device scan initiated by the {@link
         * BluetoothAdapter#startLeScan} function.
         *
         * @param device Identifies the remote device
         * @param rssi The RSSI value for the remote device as reported by the Bluetooth hardware. 0
         *     if no RSSI value is available.
         * @param scanRecord The content of the advertisement record offered by the remote device.
         */
        void onLeScan(BluetoothDevice device, int rssi, byte[] scanRecord);
    }

    /**
     * Starts a scan for Bluetooth LE devices.
     *
     * <p>Results of the scan are reported using the {@link LeScanCallback#onLeScan} callback.
     *
     * @param callback the callback LE scan results are delivered
     * @return true, if the scan was started successfully
     * @deprecated use {@link BluetoothLeScanner#startScan(List, ScanSettings, ScanCallback)}
     *     instead.
     */
    @Deprecated
    @RequiresLegacyBluetoothAdminPermission
    @RequiresBluetoothScanPermission
    @RequiresBluetoothLocationPermission
    @RequiresPermission(BLUETOOTH_SCAN)
    public boolean startLeScan(LeScanCallback callback) {
        return startLeScan(null, callback);
    }

    /**
     * Starts a scan for Bluetooth LE devices, looking for devices that advertise given services.
     *
     * <p>Devices which advertise all specified services are reported using the {@link
     * LeScanCallback#onLeScan} callback.
     *
     * @param serviceUuids Array of services to look for
     * @param callback the callback LE scan results are delivered
     * @return true, if the scan was started successfully
     * @deprecated use {@link BluetoothLeScanner#startScan(List, ScanSettings, ScanCallback)}
     *     instead.
     */
    @Deprecated
    @RequiresLegacyBluetoothAdminPermission
    @RequiresBluetoothScanPermission
    @RequiresBluetoothLocationPermission
    @RequiresPermission(BLUETOOTH_SCAN)
    public boolean startLeScan(final UUID[] serviceUuids, final LeScanCallback callback) {
        if (DBG) {
            Log.d(TAG, "startLeScan(): " + Arrays.toString(serviceUuids));
        }
        if (callback == null) {
            if (DBG) {
                Log.e(TAG, "startLeScan: null callback");
            }
            return false;
        }
        BluetoothLeScanner scanner = getBluetoothLeScanner();
        if (scanner == null) {
            if (DBG) {
                Log.e(TAG, "startLeScan: cannot get BluetoothLeScanner");
            }
            return false;
        }

        synchronized (mLeScanClients) {
            if (mLeScanClients.containsKey(callback)) {
                if (DBG) {
                    Log.e(TAG, "LE Scan has already started");
                }
                return false;
            }

            IBluetoothGatt iGatt = getBluetoothGatt();
            if (iGatt == null) {
                // BLE is not supported
                return false;
            }

            @SuppressLint("AndroidFrameworkBluetoothPermission")
            ScanCallback scanCallback =
                    new ScanCallback() {
                        @Override
                        public void onScanResult(int callbackType, ScanResult result) {
                            if (callbackType != ScanSettings.CALLBACK_TYPE_ALL_MATCHES) {
                                // Should not happen.
                                Log.e(TAG, "LE Scan has already started");
                                return;
                            }
                            ScanRecord scanRecord = result.getScanRecord();
                            if (scanRecord == null) {
                                return;
                            }
                            if (serviceUuids != null) {
                                List<ParcelUuid> uuids = new ArrayList<ParcelUuid>();
                                for (UUID uuid : serviceUuids) {
                                    uuids.add(new ParcelUuid(uuid));
                                }
                                List<ParcelUuid> scanServiceUuids = scanRecord.getServiceUuids();
                                if (scanServiceUuids == null
                                        || !scanServiceUuids.containsAll(uuids)) {
                                    if (DBG) {
                                        Log.d(TAG, "uuids does not match");
                                    }
                                    return;
                                }
                            }
                            callback.onLeScan(
                                    result.getDevice(), result.getRssi(), scanRecord.getBytes());
                        }
                    };
            ScanSettings settings =
                    new ScanSettings.Builder()
                            .setCallbackType(ScanSettings.CALLBACK_TYPE_ALL_MATCHES)
                            .setScanMode(ScanSettings.SCAN_MODE_LOW_LATENCY)
                            .build();

            List<ScanFilter> filters = new ArrayList<ScanFilter>();
            if (serviceUuids != null && serviceUuids.length > 0) {
                // Note scan filter does not support matching an UUID array so we put one
                // UUID to hardware and match the whole array in callback.
                ScanFilter filter =
                        new ScanFilter.Builder()
                                .setServiceUuid(new ParcelUuid(serviceUuids[0]))
                                .build();
                filters.add(filter);
            }
            scanner.startScan(filters, settings, scanCallback);

            mLeScanClients.put(callback, scanCallback);
            return true;
        }
    }

    /**
     * Stops an ongoing Bluetooth LE device scan.
     *
     * @param callback used to identify which scan to stop must be the same handle used to start the
     *     scan
     * @deprecated Use {@link BluetoothLeScanner#stopScan(ScanCallback)} instead.
     */
    @Deprecated
    @RequiresLegacyBluetoothAdminPermission
    @RequiresBluetoothScanPermission
    @RequiresPermission(BLUETOOTH_SCAN)
    public void stopLeScan(LeScanCallback callback) {
        if (DBG) {
            Log.d(TAG, "stopLeScan()");
        }
        BluetoothLeScanner scanner = getBluetoothLeScanner();
        if (scanner == null) {
            return;
        }
        synchronized (mLeScanClients) {
            ScanCallback scanCallback = mLeScanClients.remove(callback);
            if (scanCallback == null) {
                if (DBG) {
                    Log.d(TAG, "scan not started yet");
                }
                return;
            }
            scanner.stopScan(scanCallback);
        }
    }

    /**
     * Create a secure L2CAP Connection-oriented Channel (CoC) {@link BluetoothServerSocket} and
     * assign a dynamic protocol/service multiplexer (PSM) value. This socket can be used to listen
     * for incoming connections. The supported Bluetooth transport is LE only.
     *
     * <p>A remote device connecting to this socket will be authenticated and communication on this
     * socket will be encrypted.
     *
     * <p>Use {@link BluetoothServerSocket#accept} to retrieve incoming connections from a listening
     * {@link BluetoothServerSocket}.
     *
     * <p>The system will assign a dynamic PSM value. This PSM value can be read from the {@link
     * BluetoothServerSocket#getPsm()} and this value will be released when this server socket is
     * closed, Bluetooth is turned off, or the application exits unexpectedly.
     *
     * <p>The mechanism of disclosing the assigned dynamic PSM value to the initiating peer is
     * defined and performed by the application.
     *
     * <p>Use {@link BluetoothDevice#createL2capChannel(int)} to connect to this server socket from
     * another Android device that is given the PSM value.
     *
     * @return an L2CAP CoC BluetoothServerSocket
     * @throws IOException on error, for example Bluetooth not available, or insufficient
     *     permissions, or unable to start this CoC
     */
    @RequiresLegacyBluetoothPermission
    @RequiresBluetoothConnectPermission
    @RequiresPermission(BLUETOOTH_CONNECT)
    public @NonNull BluetoothServerSocket listenUsingL2capChannel() throws IOException {
        BluetoothServerSocket socket =
                new BluetoothServerSocket(
                        BluetoothSocket.TYPE_L2CAP_LE,
                        true,
                        true,
                        SOCKET_CHANNEL_AUTO_STATIC_NO_SDP,
                        false,
                        false);
        int errno = socket.mSocket.bindListen();
        if (errno != 0) {
            throw new IOException("Error: " + errno);
        }

        int assignedPsm = socket.mSocket.getPort();
        if (assignedPsm == 0) {
            throw new IOException("Error: Unable to assign PSM value");
        }
        if (DBG) {
            Log.d(TAG, "listenUsingL2capChannel: set assigned PSM to " + assignedPsm);
        }
        socket.setChannel(assignedPsm);

        return socket;
    }

    /**
     * Create an insecure L2CAP Connection-oriented Channel (CoC) {@link BluetoothServerSocket} and
     * assign a dynamic PSM value. This socket can be used to listen for incoming connections. The
     * supported Bluetooth transport is LE only.
     *
     * <p>The link key is not required to be authenticated, i.e. the communication may be vulnerable
     * to person-in-the-middle attacks. Use {@link #listenUsingL2capChannel}, if an encrypted and
     * authenticated communication channel is desired.
     *
     * <p>Use {@link BluetoothServerSocket#accept} to retrieve incoming connections from a listening
     * {@link BluetoothServerSocket}.
     *
     * <p>The system will assign a dynamic protocol/service multiplexer (PSM) value. This PSM value
     * can be read from the {@link BluetoothServerSocket#getPsm()} and this value will be released
     * when this server socket is closed, Bluetooth is turned off, or the application exits
     * unexpectedly.
     *
     * <p>The mechanism of disclosing the assigned dynamic PSM value to the initiating peer is
     * defined and performed by the application.
     *
     * <p>Use {@link BluetoothDevice#createInsecureL2capChannel(int)} to connect to this server
     * socket from another Android device that is given the PSM value.
     *
     * @return an L2CAP CoC BluetoothServerSocket
     * @throws IOException on error, for example Bluetooth not available, or insufficient
     *     permissions, or unable to start this CoC
     */
    @RequiresLegacyBluetoothPermission
    @RequiresBluetoothConnectPermission
    @RequiresPermission(BLUETOOTH_CONNECT)
    public @NonNull BluetoothServerSocket listenUsingInsecureL2capChannel() throws IOException {
        BluetoothServerSocket socket =
                new BluetoothServerSocket(
                        BluetoothSocket.TYPE_L2CAP_LE,
                        false,
                        false,
                        SOCKET_CHANNEL_AUTO_STATIC_NO_SDP,
                        false,
                        false);
        int errno = socket.mSocket.bindListen();
        if (errno != 0) {
            throw new IOException("Error: " + errno);
        }

        int assignedPsm = socket.mSocket.getPort();
        if (assignedPsm == 0) {
            throw new IOException("Error: Unable to assign PSM value");
        }
        if (DBG) {
            Log.d(TAG, "listenUsingInsecureL2capChannel: set assigned PSM to " + assignedPsm);
        }
        socket.setChannel(assignedPsm);

        return socket;
    }

    /**
     * Register a {@link #OnMetadataChangedListener} to receive update about metadata changes for
     * this {@link BluetoothDevice}. Registration must be done when Bluetooth is ON and will last
     * until {@link #removeOnMetadataChangedListener(BluetoothDevice)} is called, even when
     * Bluetooth restarted in the middle. All input parameters should not be null or {@link
     * NullPointerException} will be triggered. The same {@link BluetoothDevice} and {@link
     * #OnMetadataChangedListener} pair can only be registered once, double registration would cause
     * {@link IllegalArgumentException}.
     *
     * @param device {@link BluetoothDevice} that will be registered
     * @param executor the executor for listener callback
     * @param listener {@link #OnMetadataChangedListener} that will receive asynchronous callbacks
     * @return true on success, false on error
     * @throws NullPointerException If one of {@code listener}, {@code device} or {@code executor}
     *     is null.
     * @throws IllegalArgumentException The same {@link #OnMetadataChangedListener} and {@link
     *     BluetoothDevice} are registered twice.
     * @hide
     */
    @SystemApi
    @RequiresBluetoothConnectPermission
    @RequiresPermission(
            allOf = {
                BLUETOOTH_CONNECT,
                BLUETOOTH_PRIVILEGED,
            })
    public boolean addOnMetadataChangedListener(
            @NonNull BluetoothDevice device,
            @NonNull Executor executor,
            @NonNull OnMetadataChangedListener listener) {
        if (DBG) Log.d(TAG, "addOnMetadataChangedListener()");

        if (listener == null) {
            throw new NullPointerException("listener is null");
        }
        if (device == null) {
            throw new NullPointerException("device is null");
        }
        if (executor == null) {
            throw new NullPointerException("executor is null");
        }

        mServiceLock.readLock().lock();
        try {
            if (mService == null) {
                Log.e(TAG, "Bluetooth is not enabled. Cannot register metadata listener");
                return false;
            }

            synchronized (mMetadataListeners) {
                List<Pair<OnMetadataChangedListener, Executor>> listenerList =
                        mMetadataListeners.get(device);
                if (listenerList == null) {
                    // Create new listener/executor list for registration
                    listenerList = new ArrayList<>();
                    mMetadataListeners.put(device, listenerList);
                } else {
                    // Check whether this device is already registered by the listener
                    if (listenerList.stream().anyMatch((pair) -> (pair.first.equals(listener)))) {
                        throw new IllegalArgumentException(
                                "listener was already registered" + " for the device");
                    }
                }

                Pair<OnMetadataChangedListener, Executor> listenerPair =
                        new Pair(listener, executor);
                listenerList.add(listenerPair);

                boolean ret = false;
                try {
                    ret =
                            mService.registerMetadataListener(
                                    mBluetoothMetadataListener, device, mAttributionSource);
                } catch (RemoteException e) {
                    Log.e(TAG, e.toString() + "\n" + Log.getStackTraceString(new Throwable()));
                } finally {
                    if (!ret) {
                        // Remove listener registered earlier when fail.
                        listenerList.remove(listenerPair);
                        if (listenerList.isEmpty()) {
                            // Remove the device if its listener list is empty
                            mMetadataListeners.remove(device);
                        }
                    }
                }
                return ret;
            }
        } finally {
            mServiceLock.readLock().unlock();
        }
    }

    /**
     * Unregister a {@link #OnMetadataChangedListener} from a registered {@link BluetoothDevice}.
     * Unregistration can be done when Bluetooth is either ON or OFF. {@link
     * #addOnMetadataChangedListener(OnMetadataChangedListener, BluetoothDevice, Executor)} must be
     * called before unregisteration.
     *
     * @param device {@link BluetoothDevice} that will be unregistered. It should not be null or
     *     {@link NullPointerException} will be triggered.
     * @param listener {@link OnMetadataChangedListener} that will be unregistered. It should not be
     *     null or {@link NullPointerException} will be triggered.
     * @return true on success, false on error
     * @throws NullPointerException If {@code listener} or {@code device} is null.
     * @throws IllegalArgumentException If {@code device} has not been registered before.
     * @hide
     */
    @SystemApi
    @RequiresBluetoothConnectPermission
    @RequiresPermission(
            allOf = {
                BLUETOOTH_CONNECT,
                BLUETOOTH_PRIVILEGED,
            })
    public boolean removeOnMetadataChangedListener(
            @NonNull BluetoothDevice device, @NonNull OnMetadataChangedListener listener) {
        if (DBG) Log.d(TAG, "removeOnMetadataChangedListener()");
        if (device == null) {
            throw new NullPointerException("device is null");
        }
        if (listener == null) {
            throw new NullPointerException("listener is null");
        }

        synchronized (mMetadataListeners) {
            if (!mMetadataListeners.containsKey(device)) {
                throw new IllegalArgumentException("device was not registered");
            }
            // Remove issued listener from the registered device
            mMetadataListeners.get(device).removeIf((pair) -> (pair.first.equals(listener)));

            if (mMetadataListeners.get(device).isEmpty()) {
                // Unregister to Bluetooth service if all listeners are removed from
                // the registered device
                mMetadataListeners.remove(device);
                mServiceLock.readLock().lock();
                try {
                    if (mService != null) {
                        return mService.unregisterMetadataListener(device, mAttributionSource);
                    }
                } catch (RemoteException e) {
                    Log.e(TAG, e.toString() + "\n" + Log.getStackTraceString(new Throwable()));
                    return false;
                } finally {
                    mServiceLock.readLock().unlock();
                }
            }
        }
        return true;
    }

    /**
     * This interface is used to implement {@link BluetoothAdapter} metadata listener.
     *
     * @hide
     */
    @SystemApi
    public interface OnMetadataChangedListener {
        /**
         * Callback triggered if the metadata of {@link BluetoothDevice} registered in {@link
         * #addOnMetadataChangedListener}.
         *
         * @param device changed {@link BluetoothDevice}.
         * @param key changed metadata key, one of BluetoothDevice.METADATA_*.
         * @param value the new value of metadata as byte array.
         */
        void onMetadataChanged(@NonNull BluetoothDevice device, int key, @Nullable byte[] value);
    }

    @SuppressLint("AndroidFrameworkBluetoothPermission")
    private final IBluetoothConnectionCallback mBluetoothConnectionCallback =
            new IBluetoothConnectionCallback.Stub() {
                @Override
                public void onDeviceConnected(BluetoothDevice device) {
                    Attributable.setAttributionSource(device, mAttributionSource);
                    for (Map.Entry<BluetoothConnectionCallback, Executor> callbackExecutorEntry :
                            mBluetoothConnectionCallbackExecutorMap.entrySet()) {
                        BluetoothConnectionCallback callback = callbackExecutorEntry.getKey();
                        Executor executor = callbackExecutorEntry.getValue();
                        executor.execute(() -> callback.onDeviceConnected(device));
                    }
                }

                @Override
                public void onDeviceDisconnected(BluetoothDevice device, int hciReason) {
                    Attributable.setAttributionSource(device, mAttributionSource);
                    for (Map.Entry<BluetoothConnectionCallback, Executor> callbackExecutorEntry :
                            mBluetoothConnectionCallbackExecutorMap.entrySet()) {
                        BluetoothConnectionCallback callback = callbackExecutorEntry.getKey();
                        Executor executor = callbackExecutorEntry.getValue();
                        executor.execute(() -> callback.onDeviceDisconnected(device, hciReason));
                    }
                }
            };

    /**
     * Registers the BluetoothConnectionCallback to receive callback events when a bluetooth device
     * (classic or low energy) is connected or disconnected.
     *
     * @param executor is the callback executor
     * @param callback is the connection callback you wish to register
     * @return true if the callback was registered successfully, false otherwise
     * @throws IllegalArgumentException if the callback is already registered
     * @hide
     */
    @SystemApi
    @RequiresBluetoothConnectPermission
    @RequiresPermission(
            allOf = {
                BLUETOOTH_CONNECT,
                BLUETOOTH_PRIVILEGED,
            })
    public boolean registerBluetoothConnectionCallback(
            @NonNull @CallbackExecutor Executor executor,
            @NonNull BluetoothConnectionCallback callback) {
        if (DBG) Log.d(TAG, "registerBluetoothConnectionCallback()");
        if (callback == null || executor == null) {
            return false;
        }

        synchronized (mBluetoothConnectionCallbackExecutorMap) {
            if (mBluetoothConnectionCallbackExecutorMap.containsKey(callback)) {
                throw new IllegalArgumentException("This callback has already been registered");
            }

            if (mBluetoothConnectionCallbackExecutorMap.isEmpty()) {
                registerBluetoothConnectionCallback();
            }

            mBluetoothConnectionCallbackExecutorMap.put(callback, executor);
        }

        return true;
    }

    private void registerBluetoothConnectionCallback() {
        mServiceLock.readLock().lock();
        try {
            if (mService == null) {
                return;
            }
            mService.registerBluetoothConnectionCallback(
                    mBluetoothConnectionCallback, mAttributionSource);
        } catch (RemoteException e) {
            Log.e(TAG, e.toString() + "\n" + Log.getStackTraceString(new Throwable()));
        } finally {
            mServiceLock.readLock().unlock();
        }
    }

    private void registerBluetoothConnectionCallbackIfNeeded() {
        synchronized (mBluetoothConnectionCallbackExecutorMap) {
            if (mBluetoothConnectionCallbackExecutorMap.isEmpty()) {
                return;
            }
            registerBluetoothConnectionCallback();
        }
    }

    /**
     * Unregisters the BluetoothConnectionCallback that was previously registered by the application
     *
     * @param callback is the connection callback you wish to unregister
     * @return true if the callback was unregistered successfully, false otherwise
     * @hide
     */
    @SystemApi
    @RequiresBluetoothConnectPermission
    @RequiresPermission(
            allOf = {
                BLUETOOTH_CONNECT,
                BLUETOOTH_PRIVILEGED,
            })
    public boolean unregisterBluetoothConnectionCallback(
            @NonNull BluetoothConnectionCallback callback) {
        if (DBG) Log.d(TAG, "unregisterBluetoothConnectionCallback()");
        if (callback == null) {
            return false;
        }

        synchronized (mBluetoothConnectionCallbackExecutorMap) {
            if (!mBluetoothConnectionCallbackExecutorMap.containsKey(callback)) {
                return true;
            }

            mBluetoothConnectionCallbackExecutorMap.remove(callback);

            if (mBluetoothConnectionCallbackExecutorMap.isEmpty()) {
                // If the callback map is empty, we unregister the service-to-app callback
                mServiceLock.readLock().lock();
                try {
                    if (mService == null) {
                        return true;
                    }
                    mService.unregisterBluetoothConnectionCallback(
                            mBluetoothConnectionCallback, mAttributionSource);
                } catch (RemoteException e) {
                    Log.e(TAG, e.toString() + "\n" + Log.getStackTraceString(new Throwable()));
                } finally {
                    mServiceLock.readLock().unlock();
                }
            }
        }

        return true;
    }

    /**
     * This abstract class is used to implement callbacks for when a bluetooth classic or Bluetooth
     * Low Energy (BLE) device is either connected or disconnected.
     *
     * @hide
     */
    @SystemApi
    public abstract static class BluetoothConnectionCallback {
        /**
         * Callback triggered when a bluetooth device (classic or BLE) is connected
         *
         * @param device is the connected bluetooth device
         */
        public void onDeviceConnected(@NonNull BluetoothDevice device) {}

        /**
         * Callback triggered when a bluetooth device (classic or BLE) is disconnected
         *
         * @param device is the disconnected bluetooth device
         * @param reason is the disconnect reason
         */
        public void onDeviceDisconnected(
                @NonNull BluetoothDevice device, @DisconnectReason int reason) {}

        /** @hide */
        @Retention(RetentionPolicy.SOURCE)
        @IntDef(
                prefix = {"REASON_"},
                value = {
                    BluetoothStatusCodes.ERROR_UNKNOWN,
                    BluetoothStatusCodes.ERROR_DISCONNECT_REASON_LOCAL_REQUEST,
                    BluetoothStatusCodes.ERROR_DISCONNECT_REASON_REMOTE_REQUEST,
                    BluetoothStatusCodes.ERROR_DISCONNECT_REASON_LOCAL,
                    BluetoothStatusCodes.ERROR_DISCONNECT_REASON_REMOTE,
                    BluetoothStatusCodes.ERROR_DISCONNECT_REASON_TIMEOUT,
                    BluetoothStatusCodes.ERROR_DISCONNECT_REASON_SECURITY,
                    BluetoothStatusCodes.ERROR_DISCONNECT_REASON_SYSTEM_POLICY,
                    BluetoothStatusCodes.ERROR_DISCONNECT_REASON_RESOURCE_LIMIT_REACHED,
                    BluetoothStatusCodes.ERROR_DISCONNECT_REASON_CONNECTION_ALREADY_EXISTS,
                    BluetoothStatusCodes.ERROR_DISCONNECT_REASON_BAD_PARAMETERS
                })
        public @interface DisconnectReason {}

        /** Returns human-readable strings corresponding to {@link DisconnectReason}. */
        @NonNull
        public static String disconnectReasonToString(@DisconnectReason int reason) {
            switch (reason) {
                case BluetoothStatusCodes.ERROR_UNKNOWN:
                    return "Reason unknown";
                case BluetoothStatusCodes.ERROR_DISCONNECT_REASON_LOCAL_REQUEST:
                    return "Local request";
                case BluetoothStatusCodes.ERROR_DISCONNECT_REASON_REMOTE_REQUEST:
                    return "Remote request";
                case BluetoothStatusCodes.ERROR_DISCONNECT_REASON_LOCAL:
                    return "Local error";
                case BluetoothStatusCodes.ERROR_DISCONNECT_REASON_REMOTE:
                    return "Remote error";
                case BluetoothStatusCodes.ERROR_DISCONNECT_REASON_TIMEOUT:
                    return "Timeout";
                case BluetoothStatusCodes.ERROR_DISCONNECT_REASON_SECURITY:
                    return "Security";
                case BluetoothStatusCodes.ERROR_DISCONNECT_REASON_SYSTEM_POLICY:
                    return "System policy";
                case BluetoothStatusCodes.ERROR_DISCONNECT_REASON_RESOURCE_LIMIT_REACHED:
                    return "Resource constrained";
                case BluetoothStatusCodes.ERROR_DISCONNECT_REASON_CONNECTION_ALREADY_EXISTS:
                    return "Connection already exists";
                case BluetoothStatusCodes.ERROR_DISCONNECT_REASON_BAD_PARAMETERS:
                    return "Bad parameters";
                default:
                    return "Unrecognized disconnect reason: " + reason;
            }
        }
    }

    /** @hide */
    @Retention(RetentionPolicy.SOURCE)
    @IntDef(
            value = {
                BluetoothStatusCodes.SUCCESS,
                BluetoothStatusCodes.ERROR_ANOTHER_ACTIVE_REQUEST,
                BluetoothStatusCodes.ERROR_BLUETOOTH_NOT_ENABLED,
                BluetoothStatusCodes.ERROR_BLUETOOTH_NOT_ALLOWED,
                BluetoothStatusCodes.ERROR_DEVICE_NOT_BONDED,
                BluetoothStatusCodes.ERROR_MISSING_BLUETOOTH_CONNECT_PERMISSION,
                BluetoothStatusCodes.ERROR_NOT_DUAL_MODE_AUDIO_DEVICE,
                BluetoothStatusCodes.ERROR_UNKNOWN,
                BluetoothStatusCodes.FEATURE_NOT_SUPPORTED,
            })
    public @interface SetPreferredAudioProfilesReturnValues {}

    /**
     * Sets the preferred profiles for each audio mode for system routed audio. The audio framework
     * and Telecomm will read this preference when routing system managed audio. Not supplying an
     * audio mode in the Bundle will reset that audio mode to the default profile preference for
     * that mode (e.g. an empty Bundle resets all audio modes to their default profiles).
     *
     * <p>Note: apps that invoke profile-specific audio APIs are not subject to the preference noted
     * here. These preferences will also be ignored if the remote device is not simultaneously
     * connected to a classic audio profile (A2DP and/or HFP) and LE Audio at the same time. If the
     * remote device does not support both BR/EDR audio and LE Audio, this API returns {@link
     * BluetoothStatusCodes#ERROR_NOT_DUAL_MODE_AUDIO_DEVICE}. If the system property
     * persist.bluetooth.enable_dual_mode_audio is set to {@code false}, this API returns {@link
     * BluetoothStatusCodes#FEATURE_NOT_SUPPORTED}.
     *
     * <p>The Bundle is expected to contain the following mappings: 1. For key {@link
     * #AUDIO_MODE_OUTPUT_ONLY}, it expects an integer value of either {@link BluetoothProfile#A2DP}
     * or {@link BluetoothProfile#LE_AUDIO}. 2. For key {@link #AUDIO_MODE_DUPLEX}, it expects an
     * integer value of either {@link BluetoothProfile#HEADSET} or {@link
     * BluetoothProfile#LE_AUDIO}.
     *
     * <p>Apps should register for a callback with {@link
     * #registerPreferredAudioProfilesChangedCallback(Executor,
     * PreferredAudioProfilesChangedCallback)} to know if the preferences were successfully applied
     * to the audio framework. If there is an active preference change for this device that has not
     * taken effect with the audio framework, no additional calls to this API will be allowed until
     * that completes.
     *
     * @param modeToProfileBundle a mapping to indicate the preferred profile for each audio mode
     * @return whether the preferred audio profiles were requested to be set
     * @throws NullPointerException if modeToProfileBundle or device is null
     * @throws IllegalArgumentException if this BluetoothDevice object has an invalid address or the
     *     Bundle doesn't conform to its requirements
     * @hide
     */
    @SystemApi
    @RequiresPermission(
            allOf = {
                BLUETOOTH_CONNECT,
                BLUETOOTH_PRIVILEGED,
            })
    @SetPreferredAudioProfilesReturnValues
    public int setPreferredAudioProfiles(
            @NonNull BluetoothDevice device, @NonNull Bundle modeToProfileBundle) {
        if (DBG) {
            Log.d(TAG, "setPreferredAudioProfiles( " + modeToProfileBundle + ", " + device + ")");
        }
        requireNonNull(modeToProfileBundle, "modeToProfileBundle must not be null");
        requireNonNull(device, "device must not be null");
        if (!BluetoothAdapter.checkBluetoothAddress(getAddress())) {
            throw new IllegalArgumentException("device cannot have an invalid address");
        }
        if (!modeToProfileBundle.containsKey(AUDIO_MODE_OUTPUT_ONLY)
                && !modeToProfileBundle.containsKey(AUDIO_MODE_DUPLEX)) {
            throw new IllegalArgumentException(
                    "Bundle does not contain a key "
                            + "AUDIO_MODE_OUTPUT_ONLY or AUDIO_MODE_DUPLEX");
        }
        if (modeToProfileBundle.containsKey(AUDIO_MODE_OUTPUT_ONLY)
                && modeToProfileBundle.getInt(AUDIO_MODE_OUTPUT_ONLY) != BluetoothProfile.A2DP
                && modeToProfileBundle.getInt(AUDIO_MODE_OUTPUT_ONLY)
                        != BluetoothProfile.LE_AUDIO) {
            throw new IllegalArgumentException(
                    "Key AUDIO_MODE_OUTPUT_ONLY has an invalid value: "
                            + modeToProfileBundle.getInt(AUDIO_MODE_OUTPUT_ONLY));
        }
        if (modeToProfileBundle.containsKey(AUDIO_MODE_DUPLEX)
                && modeToProfileBundle.getInt(AUDIO_MODE_DUPLEX) != BluetoothProfile.HEADSET
                && modeToProfileBundle.getInt(AUDIO_MODE_DUPLEX) != BluetoothProfile.LE_AUDIO) {
            throw new IllegalArgumentException(
                    "Key AUDIO_MODE_DUPLEX has an invalid value: "
                            + modeToProfileBundle.getInt(AUDIO_MODE_DUPLEX));
        }

        mServiceLock.readLock().lock();
        try {
            if (mService != null) {
                return mService.setPreferredAudioProfiles(
                        device, modeToProfileBundle, mAttributionSource);
            } else {
                return BluetoothStatusCodes.ERROR_BLUETOOTH_NOT_ENABLED;
            }
        } catch (RemoteException e) {
            Log.e(TAG, e.toString() + "\n" + Log.getStackTraceString(new Throwable()));
            return BluetoothStatusCodes.ERROR_BLUETOOTH_NOT_ENABLED;
        } finally {
            mServiceLock.readLock().unlock();
        }
    }

    /**
     * Gets the preferred profile for each audio mode for system routed audio. This API returns a
     * Bundle with mappings between each audio mode and its preferred audio profile. If no values
     * are set via {@link #setPreferredAudioProfiles(BluetoothDevice, Bundle)}, this API returns the
     * default system preferences set via the sysprops {@link
     * BluetoothProperties#getDefaultOutputOnlyAudioProfile()} and {@link
     * BluetoothProperties#getDefaultDuplexAudioProfile()}.
     *
     * <p>An audio capable device must support at least one audio mode with a preferred audio
     * profile. If a device does not support an audio mode, the audio mode will be omitted from the
     * keys of the Bundle. If the device is not recognized as a dual mode audio capable device (e.g.
     * because it is not bonded, does not support any audio profiles, or does not support both
     * BR/EDR audio and LE Audio), this API returns an empty Bundle. If the system property
     * persist.bluetooth.enable_dual_mode_audio is set to {@code false}, this API returns an empty
     * Bundle.
     *
     * <p>The Bundle can contain the following mappings:
     *
     * <ul>
     *   <li>For key {@link #AUDIO_MODE_OUTPUT_ONLY}, if an audio profile preference was set, this
     *       will have an int value of either {@link BluetoothProfile#A2DP} or {@link
     *       BluetoothProfile#LE_AUDIO}.
     *   <li>For key {@link #AUDIO_MODE_DUPLEX}, if an audio profile preference was set, this will
     *       have an int value of either {@link BluetoothProfile#HEADSET} or {@link
     *       BluetoothProfile#LE_AUDIO}.
     * </ul>
     *
     * @return a Bundle mapping each set audio mode and preferred audio profile pair
     * @throws NullPointerException if modeToProfileBundle or device is null
     * @throws IllegalArgumentException if this BluetoothDevice object has an invalid address or the
     *     Bundle doesn't conform to its requirements
     * @hide
     */
    @SystemApi
    @RequiresPermission(
            allOf = {
                BLUETOOTH_CONNECT,
                BLUETOOTH_PRIVILEGED,
            })
    @NonNull
    public Bundle getPreferredAudioProfiles(@NonNull BluetoothDevice device) {
        if (DBG) Log.d(TAG, "getPreferredAudioProfiles(" + device + ")");
        requireNonNull(device, "device cannot be null");
        if (!BluetoothAdapter.checkBluetoothAddress(device.getAddress())) {
            throw new IllegalArgumentException("device cannot have an invalid address");
        }

        mServiceLock.readLock().lock();
        try {
            if (mService != null) {
                return mService.getPreferredAudioProfiles(device, mAttributionSource);
            }
        } catch (RemoteException e) {
            Log.e(TAG, e.toString() + "\n" + Log.getStackTraceString(new Throwable()));
        } finally {
            mServiceLock.readLock().unlock();
        }

        return Bundle.EMPTY;
    }

    /** @hide */
    @Retention(RetentionPolicy.SOURCE)
    @IntDef(
            value = {
                BluetoothStatusCodes.SUCCESS,
                BluetoothStatusCodes.ERROR_BLUETOOTH_NOT_ENABLED,
                BluetoothStatusCodes.ERROR_BLUETOOTH_NOT_ALLOWED,
                BluetoothStatusCodes.ERROR_DEVICE_NOT_BONDED,
                BluetoothStatusCodes.ERROR_MISSING_BLUETOOTH_CONNECT_PERMISSION,
                BluetoothStatusCodes.ERROR_UNKNOWN
            })
    public @interface NotifyActiveDeviceChangeAppliedReturnValues {}

    /**
     * Called by audio framework to inform the Bluetooth stack that an active device change has
     * taken effect. If this active device change is triggered by an app calling {@link
     * #setPreferredAudioProfiles(BluetoothDevice, Bundle)}, the Bluetooth stack will invoke {@link
     * PreferredAudioProfilesChangedCallback#onPreferredAudioProfilesChanged( BluetoothDevice,
     * Bundle, int)} if all requested changes for the device have been applied.
     *
     * <p>This method will return {@link BluetoothStatusCodes#ERROR_BLUETOOTH_NOT_ALLOWED} if called
     * outside system server.
     *
     * @param device is the BluetoothDevice that had its preferred audio profile changed
     * @return whether the Bluetooth stack acknowledged the change successfully
     * @throws NullPointerException if device is null
     * @throws IllegalArgumentException if the device's address is invalid
     * @hide
     */
    @SystemApi
    @RequiresPermission(
            allOf = {
                BLUETOOTH_CONNECT,
                BLUETOOTH_PRIVILEGED,
            })
    @NotifyActiveDeviceChangeAppliedReturnValues
    public int notifyActiveDeviceChangeApplied(@NonNull BluetoothDevice device) {
        if (DBG) Log.d(TAG, "notifyActiveDeviceChangeApplied(" + device + ")");
        requireNonNull(device, "device cannot be null");
        if (!BluetoothAdapter.checkBluetoothAddress(device.getAddress())) {
            throw new IllegalArgumentException("device cannot have an invalid address");
        }

        mServiceLock.readLock().lock();
        try {
            if (mService != null) {
                return mService.notifyActiveDeviceChangeApplied(device, mAttributionSource);
            }
        } catch (RemoteException e) {
            Log.e(TAG, e.toString() + "\n" + Log.getStackTraceString(new Throwable()));
        } finally {
            mServiceLock.readLock().unlock();
        }

        return BluetoothStatusCodes.ERROR_UNKNOWN;
    }

    @SuppressLint("AndroidFrameworkBluetoothPermission")
    private final IBluetoothPreferredAudioProfilesCallback mPreferredAudioProfilesChangedCallback =
            new IBluetoothPreferredAudioProfilesCallback.Stub() {
                @Override
                public void onPreferredAudioProfilesChanged(
                        BluetoothDevice device, Bundle preferredAudioProfiles, int status) {
                    for (Map.Entry<PreferredAudioProfilesChangedCallback, Executor>
                            callbackExecutorEntry :
                                    mAudioProfilesChangedCallbackExecutorMap.entrySet()) {
                        PreferredAudioProfilesChangedCallback callback =
                                callbackExecutorEntry.getKey();
                        Executor executor = callbackExecutorEntry.getValue();
                        executor.execute(
                                () ->
                                        callback.onPreferredAudioProfilesChanged(
                                                device, preferredAudioProfiles, status));
                    }
                }
            };

    /** @hide */
    @Retention(RetentionPolicy.SOURCE)
    @IntDef(
            value = {
                BluetoothStatusCodes.SUCCESS,
                BluetoothStatusCodes.ERROR_BLUETOOTH_NOT_ENABLED,
                BluetoothStatusCodes.ERROR_BLUETOOTH_NOT_ALLOWED,
                BluetoothStatusCodes.ERROR_MISSING_BLUETOOTH_CONNECT_PERMISSION,
                BluetoothStatusCodes.ERROR_UNKNOWN,
                BluetoothStatusCodes.FEATURE_NOT_SUPPORTED
            })
    public @interface RegisterPreferredAudioProfilesCallbackReturnValues {}

    /**
     * Registers a callback to be notified when the preferred audio profile changes have taken
     * effect. To unregister this callback, call {@link
     * #unregisterPreferredAudioProfilesChangedCallback( PreferredAudioProfilesChangedCallback)}. If
     * the system property persist.bluetooth.enable_dual_mode_audio is set to {@code false}, this
     * API returns {@link BluetoothStatusCodes#FEATURE_NOT_SUPPORTED}.
     *
     * @param executor an {@link Executor} to execute the callbacks
     * @param callback user implementation of the {@link PreferredAudioProfilesChangedCallback}
     * @return whether the callback was registered successfully
     * @throws NullPointerException if executor or callback is null
     * @throws IllegalArgumentException if the callback is already registered
     * @hide
     */
    @SystemApi
    @RequiresPermission(
            allOf = {
                BLUETOOTH_CONNECT,
                BLUETOOTH_PRIVILEGED,
            })
    @RegisterPreferredAudioProfilesCallbackReturnValues
    public int registerPreferredAudioProfilesChangedCallback(
            @NonNull @CallbackExecutor Executor executor,
            @NonNull PreferredAudioProfilesChangedCallback callback) {
        if (DBG) Log.d(TAG, "registerPreferredAudioProfilesChangedCallback()");
        requireNonNull(executor, "executor cannot be null");
        requireNonNull(callback, "callback cannot be null");

        synchronized (mAudioProfilesChangedCallbackExecutorMap) {
            // If the callback map is empty, we register the service-to-app callback
            if (mAudioProfilesChangedCallbackExecutorMap.isEmpty()) {
                int serviceCallStatus = BluetoothStatusCodes.ERROR_UNKNOWN;
                mServiceLock.readLock().lock();
                try {
                    if (mService != null) {
                        serviceCallStatus =
                                mService.registerPreferredAudioProfilesChangedCallback(
                                        mPreferredAudioProfilesChangedCallback, mAttributionSource);
                    }
                } catch (RemoteException e) {
                    Log.e(TAG, e.toString() + "\n" + Log.getStackTraceString(new Throwable()));
                } finally {
                    mServiceLock.readLock().unlock();
                }
                if (serviceCallStatus != BluetoothStatusCodes.SUCCESS) {
                    return serviceCallStatus;
                }
            }

            // Adds the passed in callback to our local mapping
            if (mAudioProfilesChangedCallbackExecutorMap.containsKey(callback)) {
                throw new IllegalArgumentException("This callback has already been registered");
            } else {
                mAudioProfilesChangedCallbackExecutorMap.put(callback, executor);
            }
        }

        return BluetoothStatusCodes.SUCCESS;
    }

    /** @hide */
    @Retention(RetentionPolicy.SOURCE)
    @IntDef(
            value = {
                BluetoothStatusCodes.SUCCESS,
                BluetoothStatusCodes.ERROR_BLUETOOTH_NOT_ENABLED,
                BluetoothStatusCodes.ERROR_BLUETOOTH_NOT_ALLOWED,
                BluetoothStatusCodes.ERROR_CALLBACK_NOT_REGISTERED,
                BluetoothStatusCodes.ERROR_MISSING_BLUETOOTH_CONNECT_PERMISSION,
                BluetoothStatusCodes.ERROR_UNKNOWN,
                BluetoothStatusCodes.FEATURE_NOT_SUPPORTED
            })
    public @interface UnRegisterPreferredAudioProfilesCallbackReturnValues {}

    /**
     * Unregisters a callback that was previously registered with {@link
     * #registerPreferredAudioProfilesChangedCallback(Executor,
     * PreferredAudioProfilesChangedCallback)}.
     *
     * @param callback user implementation of the {@link PreferredAudioProfilesChangedCallback}
     * @return whether the callback was successfully unregistered
     * @throws NullPointerException if the callback is null
     * @throws IllegalArgumentException if the callback has not been registered
     * @hide
     */
    @SystemApi
    @RequiresPermission(
            allOf = {
                BLUETOOTH_CONNECT,
                BLUETOOTH_PRIVILEGED,
            })
    @UnRegisterPreferredAudioProfilesCallbackReturnValues
    public int unregisterPreferredAudioProfilesChangedCallback(
            @NonNull PreferredAudioProfilesChangedCallback callback) {
        if (DBG) Log.d(TAG, "unregisterPreferredAudioProfilesChangedCallback()");
        requireNonNull(callback, "callback cannot be null");

        synchronized (mAudioProfilesChangedCallbackExecutorMap) {
            if (mAudioProfilesChangedCallbackExecutorMap.remove(callback) == null) {
                throw new IllegalArgumentException("This callback has not been registered");
            }
        }

        if (!mAudioProfilesChangedCallbackExecutorMap.isEmpty()) {
            return BluetoothStatusCodes.SUCCESS;
        }

        // If the callback map is empty, we unregister the service-to-app callback
        mServiceLock.readLock().lock();
        try {
            if (mService != null) {
                return mService.unregisterPreferredAudioProfilesChangedCallback(
                        mPreferredAudioProfilesChangedCallback, mAttributionSource);
            }
        } catch (RemoteException e) {
            Log.e(TAG, e.toString() + "\n" + Log.getStackTraceString(new Throwable()));
        } finally {
            mServiceLock.readLock().unlock();
        }

        return BluetoothStatusCodes.ERROR_UNKNOWN;
    }

    /**
     * A callback for preferred audio profile changes that arise from calls to {@link
     * #setPreferredAudioProfiles(BluetoothDevice, Bundle)}.
     *
     * @hide
     */
    @SystemApi
    public interface PreferredAudioProfilesChangedCallback {
        /**
         * Called when the preferred audio profile change from a call to {@link
         * #setPreferredAudioProfiles(BluetoothDevice, Bundle)} has taken effect in the audio
         * framework or timed out. This callback includes a Bundle that indicates the current
         * preferred audio profile for each audio mode, if one was set. If an audio mode does not
         * have a profile preference, its key will be omitted from the Bundle. If both audio modes
         * do not have a preferred profile set, the Bundle will be empty.
         *
         * <p>The Bundle can contain the following mappings:
         *
         * <ul>
         *   <li>For key {@link #AUDIO_MODE_OUTPUT_ONLY}, if an audio profile preference was set,
         *       this will have an int value of either {@link BluetoothProfile#A2DP} or {@link
         *       BluetoothProfile#LE_AUDIO}.
         *   <li>For key {@link #AUDIO_MODE_DUPLEX}, if an audio profile preference was set, this
         *       will have an int value of either {@link BluetoothProfile#HEADSET} or {@link
         *       BluetoothProfile#LE_AUDIO}.
         * </ul>
         *
         * @param device is the device which had its preferred audio profiles changed
         * @param preferredAudioProfiles a Bundle mapping audio mode to its preferred audio profile
         * @param status whether the operation succeeded or timed out
         * @hide
         */
        @SystemApi
        void onPreferredAudioProfilesChanged(
                @NonNull BluetoothDevice device,
                @NonNull Bundle preferredAudioProfiles,
                int status);
    }

    private final CallbackWrapper<BluetoothQualityReportReadyCallback, IBluetooth>
            mQualityCallbackWrapper;

    private final IBluetoothQualityReportReadyCallback mBluetoothQualityReportReadyCallback =
            new IBluetoothQualityReportReadyCallback.Stub() {
                @Override
                public void onBluetoothQualityReportReady(
                        BluetoothDevice device,
                        BluetoothQualityReport report,
                        int status) {
                    mQualityCallbackWrapper.forEach(
                            (cb) -> cb.onBluetoothQualityReportReady(device, report, status));
                    }
                };

    /** @hide */
    @Retention(RetentionPolicy.SOURCE)
    @IntDef(
            value = {
                BluetoothStatusCodes.SUCCESS,
                BluetoothStatusCodes.ERROR_BLUETOOTH_NOT_ENABLED,
                BluetoothStatusCodes.ERROR_BLUETOOTH_NOT_ALLOWED,
                BluetoothStatusCodes.ERROR_MISSING_BLUETOOTH_CONNECT_PERMISSION,
                BluetoothStatusCodes.ERROR_UNKNOWN
            })
    public @interface RegisterBluetoothQualityReportReadyCallbackReturnValues {}

    /**
     * Registers a callback to be notified when Bluetooth Quality Report is ready. To unregister
     * this callback, call {@link #unregisterBluetoothQualityReportReadyCallback(
     * BluetoothQualityReportReadyCallback)}.
     *
     * @param executor an {@link Executor} to execute the callbacks
     * @param callback user implementation of the {@link BluetoothQualityReportReadyCallback}
     * @return whether the callback was registered successfully
     * @throws NullPointerException if executor or callback is null
     * @throws IllegalArgumentException if the callback is already registered
     * @hide
     */
    @SystemApi
    @RequiresPermission(
            allOf = {
                BLUETOOTH_CONNECT,
                BLUETOOTH_PRIVILEGED,
            })
    @RegisterBluetoothQualityReportReadyCallbackReturnValues
    public int registerBluetoothQualityReportReadyCallback(
            @NonNull @CallbackExecutor Executor executor,
            @NonNull BluetoothQualityReportReadyCallback callback) {
        if (DBG) Log.d(TAG, "registerBluetoothQualityReportReadyCallback()");

        mServiceLock.readLock().lock();
        try {
            mQualityCallbackWrapper.registerCallback(mService, callback, executor);
        } finally {
            mServiceLock.readLock().unlock();
        }
        return BluetoothStatusCodes.SUCCESS;
    }

    /** @hide */
    @Retention(RetentionPolicy.SOURCE)
    @IntDef(
            value = {
                BluetoothStatusCodes.SUCCESS,
                BluetoothStatusCodes.ERROR_BLUETOOTH_NOT_ENABLED,
                BluetoothStatusCodes.ERROR_BLUETOOTH_NOT_ALLOWED,
                BluetoothStatusCodes.ERROR_CALLBACK_NOT_REGISTERED,
                BluetoothStatusCodes.ERROR_MISSING_BLUETOOTH_CONNECT_PERMISSION,
                BluetoothStatusCodes.ERROR_UNKNOWN
            })
    public @interface UnRegisterBluetoothQualityReportReadyCallbackReturnValues {}

    /**
     * Unregisters a callback that was previously registered with {@link
     * #registerBluetoothQualityReportReadyCallback(Executor, BluetoothQualityReportReadyCallback)}.
     *
     * @param callback user implementation of the {@link BluetoothQualityReportReadyCallback}
     * @return whether the callback was successfully unregistered
     * @throws NullPointerException if the callback is null
     * @throws IllegalArgumentException if the callback has not been registered
     * @hide
     */
    @SystemApi
    @RequiresPermission(
            allOf = {
                BLUETOOTH_CONNECT,
                BLUETOOTH_PRIVILEGED,
            })
    @UnRegisterBluetoothQualityReportReadyCallbackReturnValues
    public int unregisterBluetoothQualityReportReadyCallback(
            @NonNull BluetoothQualityReportReadyCallback callback) {
        if (DBG) Log.d(TAG, "unregisterBluetoothQualityReportReadyCallback()");

        mServiceLock.readLock().lock();
        try {
            mQualityCallbackWrapper.unregisterCallback(mService, callback);
        } finally {
            mServiceLock.readLock().unlock();
        }

        return BluetoothStatusCodes.SUCCESS;
    }

    /**
     * A callback for Bluetooth Quality Report that arise from the controller.
     *
     * @hide
     */
    @SystemApi
    public interface BluetoothQualityReportReadyCallback {
        /**
         * Called when the Bluetooth Quality Report coming from the controller is ready. This
         * callback includes a Parcel that contains information about Bluetooth Quality. Currently
         * the report supports five event types: Quality monitor event, Approaching LSTO event, A2DP
         * choppy event, SCO choppy event and Connect fail event. To know which kind of event is
         * wrapped in this {@link BluetoothQualityReport} object, you need to call {@link
         * #getQualityReportId}.
         *
         * @param device is the BluetoothDevice which connection quality is being reported
         * @param bluetoothQualityReport a Parcel that contains info about Bluetooth Quality
         * @param status whether the operation succeeded or timed out
         * @hide
         */
        @SystemApi
        void onBluetoothQualityReportReady(
                @NonNull BluetoothDevice device,
                @NonNull BluetoothQualityReport bluetoothQualityReport,
                int status);
    }

    /**
     * Converts old constant of priority to the new for connection policy
     *
     * @param priority is the priority to convert to connection policy
     * @return the equivalent connection policy constant to the priority
     * @hide
     */
    public static @ConnectionPolicy int priorityToConnectionPolicy(int priority) {
        switch (priority) {
            case BluetoothProfile.PRIORITY_AUTO_CONNECT:
                return BluetoothProfile.CONNECTION_POLICY_ALLOWED;
            case BluetoothProfile.PRIORITY_ON:
                return BluetoothProfile.CONNECTION_POLICY_ALLOWED;
            case BluetoothProfile.PRIORITY_OFF:
                return BluetoothProfile.CONNECTION_POLICY_FORBIDDEN;
            case BluetoothProfile.PRIORITY_UNDEFINED:
                return BluetoothProfile.CONNECTION_POLICY_UNKNOWN;
            default:
                Log.e(TAG, "setPriority: Invalid priority: " + priority);
                return BluetoothProfile.CONNECTION_POLICY_UNKNOWN;
        }
    }

    /**
     * Converts new constant of connection policy to the old for priority
     *
     * @param connectionPolicy is the connection policy to convert to priority
     * @return the equivalent priority constant to the connectionPolicy
     * @hide
     */
    public static int connectionPolicyToPriority(@ConnectionPolicy int connectionPolicy) {
        switch (connectionPolicy) {
            case BluetoothProfile.CONNECTION_POLICY_ALLOWED:
                return BluetoothProfile.PRIORITY_ON;
            case BluetoothProfile.CONNECTION_POLICY_FORBIDDEN:
                return BluetoothProfile.PRIORITY_OFF;
            case BluetoothProfile.CONNECTION_POLICY_UNKNOWN:
                return BluetoothProfile.PRIORITY_UNDEFINED;
        }
        return BluetoothProfile.PRIORITY_UNDEFINED;
    }

    /**
     * Sets the desired mode of the HCI snoop logging applied at Bluetooth startup.
     *
     * <p>Please note that Bluetooth needs to be restarted in order for the change to take effect.
     *
     * @return status code indicating whether the logging mode was successfully set
     * @throws IllegalArgumentException if the mode is not a valid logging mode
     * @hide
     */
    @SystemApi
    @RequiresPermission(BLUETOOTH_PRIVILEGED)
    @SetSnoopLogModeStatusCode
    public int setBluetoothHciSnoopLoggingMode(@BluetoothSnoopLogMode int mode) {
        if (mode != BT_SNOOP_LOG_MODE_DISABLED
                && mode != BT_SNOOP_LOG_MODE_FILTERED
                && mode != BT_SNOOP_LOG_MODE_FULL) {
            throw new IllegalArgumentException("Invalid Bluetooth HCI snoop log mode param value");
        }
        try {
            return mManagerService.setBtHciSnoopLogMode(mode);
        } catch (RemoteException e) {
            Log.e(TAG, "", e);
        }
        return BluetoothStatusCodes.ERROR_UNKNOWN;
    }

    /**
     * Gets the current desired mode of HCI snoop logging applied at Bluetooth startup.
     *
     * @return the current HCI snoop logging mode applied at Bluetooth startup
     * @hide
     */
    @SystemApi
    @RequiresPermission(BLUETOOTH_PRIVILEGED)
    @BluetoothSnoopLogMode
    public int getBluetoothHciSnoopLoggingMode() {
        try {
            return mManagerService.getBtHciSnoopLogMode();
        } catch (RemoteException e) {
            Log.e(TAG, "", e);
        }
        return BT_SNOOP_LOG_MODE_DISABLED;
    }

    /**
     * Returns true if the auto on feature is supported on the device
     *
     * @hide
     */
    @SystemApi
    @FlaggedApi(Flags.FLAG_AUTO_ON_FEATURE)
    @RequiresPermission(BLUETOOTH_PRIVILEGED)
    public boolean isAutoOnSupported() {
        try {
            return mManagerService.isAutoOnSupported();
        } catch (RemoteException e) {
            throw e.rethrowFromSystemServer();
        }
    }

    /**
     * Get the value of the automatic restart of the Bluetooth stack for the current user
     *
     * @return true if the auto on feature is enabled for the current user
     * @throws IllegalStateException if feature is not supported
     * @hide
     */
    @SystemApi
    @FlaggedApi(Flags.FLAG_AUTO_ON_FEATURE)
    @RequiresPermission(BLUETOOTH_PRIVILEGED)
    public boolean isAutoOnEnabled() {
        try {
            return mManagerService.isAutoOnEnabled();
        } catch (RemoteException e) {
            throw e.rethrowFromSystemServer();
        }
    }

    /**
     * Set the value of the automatic restart of the Bluetooth stack for the current user. Client
     * can subscribe to update by listening to {@link ACTION_AUTO_ON_STATE_CHANGED} intent
     *
     * @param status true if the feature is enabled
     * @throws IllegalStateException if feature is not supported
     * @hide
     */
    @SystemApi
    @FlaggedApi(Flags.FLAG_AUTO_ON_FEATURE)
    @RequiresPermission(BLUETOOTH_PRIVILEGED)
    public void setAutoOnEnabled(boolean status) {
        try {
            mManagerService.setAutoOnEnabled(status);
        } catch (RemoteException e) {
            e.rethrowFromSystemServer();
        }
    }

    /** @hide */
    @Retention(RetentionPolicy.SOURCE)
    @IntDef(
            value = {
                BluetoothStatusCodes.FEATURE_SUPPORTED,
                BluetoothStatusCodes.ERROR_UNKNOWN,
                BluetoothStatusCodes.ERROR_BLUETOOTH_NOT_ENABLED,
                BluetoothStatusCodes.ERROR_MISSING_BLUETOOTH_SCAN_PERMISSION,
                BluetoothStatusCodes.FEATURE_NOT_SUPPORTED
            })
    public @interface GetOffloadedTransportDiscoveryDataScanSupportedReturnValues {}

    /**
     * Check if offloaded transport discovery data scan is supported or not.
     *
     * @return {@code BluetoothStatusCodes.FEATURE_SUPPORTED} if chipset supports on-chip tds filter
     *     scan
     * @hide
     */
    @SystemApi
    @RequiresBluetoothScanPermission
    @RequiresPermission(
            allOf = {
                BLUETOOTH_SCAN,
                BLUETOOTH_PRIVILEGED,
            })
    @GetOffloadedTransportDiscoveryDataScanSupportedReturnValues
    public int getOffloadedTransportDiscoveryDataScanSupported() {
        if (!getLeAccess()) {
            return BluetoothStatusCodes.ERROR_BLUETOOTH_NOT_ENABLED;
        }
        mServiceLock.readLock().lock();
        try {
            if (mService != null) {
                return mService.getOffloadedTransportDiscoveryDataScanSupported(mAttributionSource);
            }
        } catch (RemoteException e) {
            Log.e(TAG, e.toString() + "\n" + Log.getStackTraceString(new Throwable()));
        } finally {
            mServiceLock.readLock().unlock();
        }
        return BluetoothStatusCodes.ERROR_UNKNOWN;
    }
}<|MERGE_RESOLUTION|>--- conflicted
+++ resolved
@@ -4046,21 +4046,7 @@
                                 }
                             }
                         }
-<<<<<<< HEAD
-                        synchronized (mBluetoothQualityReportReadyCallbackExecutorMap) {
-                            if (!mBluetoothQualityReportReadyCallbackExecutorMap.isEmpty()) {
-                                try {
-                                    mService.registerBluetoothQualityReportReadyCallback(
-                                            mBluetoothQualityReportReadyCallback, mAttributionSource);
-                                } catch (RemoteException e) {
-                                    Log.e(TAG, "onBluetoothServiceUp: Failed to register bluetooth"
-                                            + "quality report callback", e);
-                                }
-                            }
-                        }
-=======
                         mQualityCallbackWrapper.registerToNewService(mService);
->>>>>>> 311b3bdc
                     } finally {
                         mServiceLock.readLock().unlock();
                     }
