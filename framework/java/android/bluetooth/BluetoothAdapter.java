--- conflicted
+++ resolved
@@ -4018,42 +4018,14 @@
                                 }
                             }
                         }
-<<<<<<< HEAD
-                        synchronized (mBluetoothConnectionCallbackExecutorMap) {
-                            if (!mBluetoothConnectionCallbackExecutorMap.isEmpty()) {
-                                try {
-                                    mService.registerBluetoothConnectionCallback(
-                                            mConnectionCallback, mAttributionSource);
-                                } catch (RemoteException e) {
-                                    Log.e(
-                                            TAG,
-                                            "onBluetoothServiceUp: Failed to register "
-                                                    + "bluetooth connection callback",
-                                            e);
-                                }
-                            }
-                        }
-=======
->>>>>>> 9396273f
                         synchronized (mBluetoothQualityReportReadyCallbackExecutorMap) {
                             if (!mBluetoothQualityReportReadyCallbackExecutorMap.isEmpty()) {
                                 try {
                                     mService.registerBluetoothQualityReportReadyCallback(
-<<<<<<< HEAD
                                             mBluetoothQualityReportReadyCallback, mAttributionSource);
                                 } catch (RemoteException e) {
                                     Log.e(TAG, "onBluetoothServiceUp: Failed to register bluetooth"
                                             + "quality report callback", e);
-=======
-                                            mBluetoothQualityReportReadyCallback,
-                                            mAttributionSource);
-                                } catch (RemoteException e) {
-                                    Log.e(
-                                            TAG,
-                                            "onBluetoothServiceUp: Failed to register bluetooth"
-                                                    + "quality report callback",
-                                            e);
->>>>>>> 9396273f
                                 }
                             }
                         }
