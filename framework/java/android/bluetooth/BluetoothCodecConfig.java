/*
 * Copyright (C) 2016 The Android Open Source Project
 *
 * Licensed under the Apache License, Version 2.0 (the "License");
 * you may not use this file except in compliance with the License.
 * You may obtain a copy of the License at
 *
 *      http://www.apache.org/licenses/LICENSE-2.0
 *
 * Unless required by applicable law or agreed to in writing, software
 * distributed under the License is distributed on an "AS IS" BASIS,
 * WITHOUT WARRANTIES OR CONDITIONS OF ANY KIND, either express or implied.
 * See the License for the specific language governing permissions and
 * limitations under the License.
 */

package android.bluetooth;

import android.annotation.FlaggedApi;
import android.annotation.IntDef;
import android.annotation.NonNull;
import android.annotation.Nullable;
import android.annotation.SuppressLint;
import android.compat.annotation.UnsupportedAppUsage;
import android.os.Parcel;
import android.os.Parcelable;

import java.lang.annotation.Retention;
import java.lang.annotation.RetentionPolicy;
import java.util.Objects;

/**
 * Represents the codec configuration for a Bluetooth A2DP source device.
 *
 * <p>Contains the source codec type, the codec priority, the codec sample rate, the codec bits per
 * sample, and the codec channel mode.
 *
 * <p>The source codec type values are the same as those supported by the device hardware.
 *
 * <p>{@see BluetoothA2dp}
 */
public final class BluetoothCodecConfig implements Parcelable {
    /** @hide */
<<<<<<< HEAD
    @IntDef(prefix = "SOURCE_CODEC_TYPE_",
        value = {SOURCE_CODEC_TYPE_SBC, SOURCE_CODEC_TYPE_AAC, SOURCE_CODEC_TYPE_APTX,
            SOURCE_CODEC_TYPE_APTX_HD, SOURCE_CODEC_TYPE_LDAC, SOURCE_CODEC_TYPE_LC3,
            SOURCE_CODEC_TYPE_OPUS, SOURCE_CODEC_TYPE_INVALID,
            SOURCE_CODEC_TYPE_APTX_ADAPTIVE,
            SOURCE_CODEC_TYPE_APTX_TWSP,
            SOURCE_QVA_CODEC_TYPE_MAX
        })
=======
    @IntDef(
            prefix = "SOURCE_CODEC_TYPE_",
            value = {
                SOURCE_CODEC_TYPE_SBC,
                SOURCE_CODEC_TYPE_AAC,
                SOURCE_CODEC_TYPE_APTX,
                SOURCE_CODEC_TYPE_APTX_HD,
                SOURCE_CODEC_TYPE_LDAC,
                SOURCE_CODEC_TYPE_LC3,
                SOURCE_CODEC_TYPE_OPUS,
                SOURCE_CODEC_TYPE_INVALID
            })
>>>>>>> 39a8dae9
    @Retention(RetentionPolicy.SOURCE)
    public @interface SourceCodecType {}

    /**
     * Source codec type SBC. This is the mandatory source codec type.
     *
     * @deprecated Use the {@link BluetoothCodecType} values returned by {@link
     *     BluetoothA2dp#getSupportedCodecTypes} instead.
     */
    @Deprecated public static final int SOURCE_CODEC_TYPE_SBC = 0;

    /**
     * Source codec type AAC.
     *
     * @deprecated Use the {@link BluetoothCodecType} values returned by {@link
     *     BluetoothA2dp#getSupportedCodecTypes} instead.
     */
    @Deprecated public static final int SOURCE_CODEC_TYPE_AAC = 1;

    /**
     * Source codec type APTX.
     *
     * @deprecated Use the {@link BluetoothCodecType} values returned by {@link
     *     BluetoothA2dp#getSupportedCodecTypes} instead.
     */
    @Deprecated public static final int SOURCE_CODEC_TYPE_APTX = 2;

    /**
     * Source codec type APTX HD.
     *
     * @deprecated Use the {@link BluetoothCodecType} values returned by {@link
     *     BluetoothA2dp#getSupportedCodecTypes} instead.
     */
    @Deprecated public static final int SOURCE_CODEC_TYPE_APTX_HD = 3;

    /**
     * Source codec type LDAC.
     *
     * @deprecated Use the {@link BluetoothCodecType} values returned by {@link
     *     BluetoothA2dp#getSupportedCodecTypes} instead.
     */
    @Deprecated public static final int SOURCE_CODEC_TYPE_LDAC = 4;

    /**
     * Source codec type LC3.
     *
     * @deprecated Use the {@link BluetoothCodecType} values returned by {@link
     *     BluetoothA2dp#getSupportedCodecTypes} instead.
     */
    @Deprecated public static final int SOURCE_CODEC_TYPE_LC3 = 5;

    // This variable is defined separately in frameworks/base/.../A2dpProfile.java
    // private static final int SOURCE_CODEC_TYPE_OPUS = 6; // TODO remove in U

    /**
     * Source codec type Opus.
     *
     * @deprecated Use the {@link BluetoothCodecType} values returned by {@link
     *     BluetoothA2dp#getSupportedCodecTypes} instead.
     */
    @Deprecated public static final int SOURCE_CODEC_TYPE_OPUS = 6;

    /**
     * Source codec type invalid. This is the default value used for codec type.
     *
     * @deprecated Use the {@link BluetoothCodecType} values returned by {@link
     *     BluetoothA2dp#getSupportedCodecTypes} instead.
     */
    @Deprecated public static final int SOURCE_CODEC_TYPE_INVALID = 1000 * 1000;

<<<<<<< HEAD
    /**
     * Represents the count of valid source codec types.
     */
    @SuppressLint("UnflaggedApi")
    public static final int SOURCE_CODEC_TYPE_MAX = 7;

    @SuppressLint("UnflaggedApi")
    public static final int SOURCE_CODEC_TYPE_APTX_ADAPTIVE = SOURCE_CODEC_TYPE_MAX;

    @SuppressLint("UnflaggedApi")
    public static final int SOURCE_CODEC_TYPE_APTX_TWSP = SOURCE_CODEC_TYPE_MAX + 1;

    @SuppressLint("UnflaggedApi")
    public static final int SOURCE_QVA_CODEC_TYPE_MAX = SOURCE_CODEC_TYPE_MAX + 2;

    /* CELT is not an A2DP Codec and only used to fetch encoder
    ** format for BA usecase, moving out of a2dp codec value list
    */
    @SuppressLint("UnflaggedApi")
    public static final int SOURCE_CODEC_TYPE_CELT = 10;
=======
    /** Represents the count of valid source codec types. */
    static final int SOURCE_CODEC_TYPE_MAX = 7;
>>>>>>> 39a8dae9

    /** @hide */
    @IntDef(
            prefix = "CODEC_PRIORITY_",
            value = {CODEC_PRIORITY_DISABLED, CODEC_PRIORITY_DEFAULT, CODEC_PRIORITY_HIGHEST})
    @Retention(RetentionPolicy.SOURCE)
    public @interface CodecPriority {}

    /**
     * Codec priority disabled. Used to indicate that this codec is disabled and should not be used.
     */
    public static final int CODEC_PRIORITY_DISABLED = -1;

    /** Codec priority default. Default value used for codec priority. */
    public static final int CODEC_PRIORITY_DEFAULT = 0;

    /** Codec priority highest. Used to indicate the highest priority a codec can have. */
    public static final int CODEC_PRIORITY_HIGHEST = 1000 * 1000;

    /** @hide */
    @IntDef(
            prefix = "SAMPLE_RATE_",
            value = {
                SAMPLE_RATE_NONE,
                SAMPLE_RATE_44100,
                SAMPLE_RATE_48000,
                SAMPLE_RATE_88200,
                SAMPLE_RATE_96000,
                SAMPLE_RATE_176400,
                SAMPLE_RATE_192000
            })
    @Retention(RetentionPolicy.SOURCE)
    public @interface SampleRate {}

    /** Codec sample rate 0 Hz. Default value used for codec sample rate. */
    public static final int SAMPLE_RATE_NONE = 0;

    /** Codec sample rate 44100 Hz. */
    public static final int SAMPLE_RATE_44100 = 0x1 << 0;

    /** Codec sample rate 48000 Hz. */
    public static final int SAMPLE_RATE_48000 = 0x1 << 1;

    /** Codec sample rate 88200 Hz. */
    public static final int SAMPLE_RATE_88200 = 0x1 << 2;

    /** Codec sample rate 96000 Hz. */
    public static final int SAMPLE_RATE_96000 = 0x1 << 3;

    /** Codec sample rate 176400 Hz. */
    public static final int SAMPLE_RATE_176400 = 0x1 << 4;

    /** Codec sample rate 192000 Hz. */
    public static final int SAMPLE_RATE_192000 = 0x1 << 5;

    @SuppressLint("UnflaggedApi")
    public static final int SAMPLE_RATE_16000 = 0x1 << 6;

    @SuppressLint("UnflaggedApi")
    public static final int SAMPLE_RATE_24000 = 0x1 << 7;

    @SuppressLint("UnflaggedApi")
    public static final int SAMPLE_RATE_32000 = 0x1 << 8;

    @SuppressLint("UnflaggedApi")
    public static final int SAMPLE_RATE_8000 = 0x1 << 9;

    /** @hide */
    @IntDef(
            prefix = "BITS_PER_SAMPLE_",
            value = {
                BITS_PER_SAMPLE_NONE,
                BITS_PER_SAMPLE_16,
                BITS_PER_SAMPLE_24,
                BITS_PER_SAMPLE_32
            })
    @Retention(RetentionPolicy.SOURCE)
    public @interface BitsPerSample {}

    /** Codec bits per sample 0. Default value of the codec bits per sample. */
    public static final int BITS_PER_SAMPLE_NONE = 0;

    /** Codec bits per sample 16. */
    public static final int BITS_PER_SAMPLE_16 = 0x1 << 0;

    /** Codec bits per sample 24. */
    public static final int BITS_PER_SAMPLE_24 = 0x1 << 1;

    /** Codec bits per sample 32. */
    public static final int BITS_PER_SAMPLE_32 = 0x1 << 2;

    /** @hide */
<<<<<<< HEAD
    @IntDef(prefix = "CHANNEL_MODE_", value = {
            CHANNEL_MODE_NONE,
            CHANNEL_MODE_MONO,
            CHANNEL_MODE_STEREO
    })

=======
    @IntDef(
            prefix = "CHANNEL_MODE_",
            value = {CHANNEL_MODE_NONE, CHANNEL_MODE_MONO, CHANNEL_MODE_STEREO})
>>>>>>> 39a8dae9
    @Retention(RetentionPolicy.SOURCE)
    /** @hide */
    public @interface ChannelMode {}

    /** Codec channel mode NONE. Default value of the codec channel mode. */
    public static final int CHANNEL_MODE_NONE = 0;

    /** Codec channel mode MONO. */
    public static final int CHANNEL_MODE_MONO = 0x1 << 0;

    /** Codec channel mode STEREO. */
    public static final int CHANNEL_MODE_STEREO = 0x1 << 1;
    @SuppressLint("UnflaggedApi")
    public static final int CHANNEL_MODE_JOINT_STEREO = 0x1 << 2;

    private final @Nullable BluetoothCodecType mCodecType;
    private @CodecPriority int mCodecPriority;
    private final @SampleRate int mSampleRate;
    private final @BitsPerSample int mBitsPerSample;
    private final @ChannelMode int mChannelMode;
    private final long mCodecSpecific1;
    private final long mCodecSpecific2;
    private final long mCodecSpecific3;
    private final long mCodecSpecific4;

    /**
     * Creates a new BluetoothCodecConfig.
     *
     * @param codecType the source codec type
     * @param codecPriority the priority of this codec
     * @param sampleRate the codec sample rate
     * @param bitsPerSample the bits per sample of this codec
     * @param channelMode the channel mode of this codec
     * @param codecSpecific1 the specific value 1
     * @param codecSpecific2 the specific value 2
     * @param codecSpecific3 the specific value 3
     * @param codecSpecific4 the specific value 4 values to 0.
     * @hide
     */
    @UnsupportedAppUsage
    public BluetoothCodecConfig(
            @SourceCodecType int codecType,
            @CodecPriority int codecPriority,
            @SampleRate int sampleRate,
            @BitsPerSample int bitsPerSample,
            @ChannelMode int channelMode,
            long codecSpecific1,
            long codecSpecific2,
            long codecSpecific3,
            long codecSpecific4) {
        this(
                BluetoothCodecType.createFromType(codecType),
                codecPriority,
                sampleRate,
                bitsPerSample,
                channelMode,
                codecSpecific1,
                codecSpecific2,
                codecSpecific3,
                codecSpecific4);
    }

    /**
     * Creates a new BluetoothCodecConfig.
     *
     * @param codecType the source codec type
     * @param codecPriority the priority of this codec
     * @param sampleRate the codec sample rate
     * @param bitsPerSample the bits per sample of this codec
     * @param channelMode the channel mode of this codec
     * @param codecSpecific1 the specific value 1
     * @param codecSpecific2 the specific value 2
     * @param codecSpecific3 the specific value 3
     * @param codecSpecific4 the specific value 4 values to 0.
     * @hide
     */
    public BluetoothCodecConfig(
            @Nullable BluetoothCodecType codecType,
            @CodecPriority int codecPriority,
            @SampleRate int sampleRate,
            @BitsPerSample int bitsPerSample,
            @ChannelMode int channelMode,
            long codecSpecific1,
            long codecSpecific2,
            long codecSpecific3,
            long codecSpecific4) {
        mCodecType = codecType;
        mCodecPriority = codecPriority;
        mSampleRate = sampleRate;
        mBitsPerSample = bitsPerSample;
        mChannelMode = channelMode;
        mCodecSpecific1 = codecSpecific1;
        mCodecSpecific2 = codecSpecific2;
        mCodecSpecific3 = codecSpecific3;
        mCodecSpecific4 = codecSpecific4;
    }

    /**
     * Creates a new BluetoothCodecConfig.
     *
     * <p>By default, the codec priority will be set to {@link
     * BluetoothCodecConfig#CODEC_PRIORITY_DEFAULT}, the sample rate to {@link
     * BluetoothCodecConfig#SAMPLE_RATE_NONE}, the bits per sample to {@link
     * BluetoothCodecConfig#BITS_PER_SAMPLE_NONE}, the channel mode to {@link
     * BluetoothCodecConfig#CHANNEL_MODE_NONE}, and all the codec specific values to 0.
     *
     * @param codecType the source codec type
     * @hide
     */
    public BluetoothCodecConfig(@SourceCodecType int codecType) {
        this(
                BluetoothCodecType.createFromType(codecType),
                BluetoothCodecConfig.CODEC_PRIORITY_DEFAULT,
                BluetoothCodecConfig.SAMPLE_RATE_NONE,
                BluetoothCodecConfig.BITS_PER_SAMPLE_NONE,
                BluetoothCodecConfig.CHANNEL_MODE_NONE,
                0,
                0,
                0,
                0);
    }

    private BluetoothCodecConfig(Parcel in) {
        mCodecType = BluetoothCodecType.createFromType(in.readInt());
        mCodecPriority = in.readInt();
        mSampleRate = in.readInt();
        mBitsPerSample = in.readInt();
        mChannelMode = in.readInt();
        mCodecSpecific1 = in.readLong();
        mCodecSpecific2 = in.readLong();
        mCodecSpecific3 = in.readLong();
        mCodecSpecific4 = in.readLong();
    }

    @Override
    public boolean equals(@Nullable Object o) {
        if (o instanceof BluetoothCodecConfig) {
            BluetoothCodecConfig other = (BluetoothCodecConfig) o;
            return (Objects.equals(other.mCodecType, mCodecType)
                    && other.mCodecPriority == mCodecPriority
                    && other.mSampleRate == mSampleRate
                    && other.mBitsPerSample == mBitsPerSample
                    && other.mChannelMode == mChannelMode
                    && other.mCodecSpecific1 == mCodecSpecific1
                    && other.mCodecSpecific2 == mCodecSpecific2
                    && other.mCodecSpecific3 == mCodecSpecific3
                    && other.mCodecSpecific4 == mCodecSpecific4);
        }
        return false;
    }

    /**
     * Returns a hash representation of this BluetoothCodecConfig based on all the config values.
     */
    @Override
    public int hashCode() {
        return Objects.hash(
                mCodecType,
                mCodecPriority,
                mSampleRate,
                mBitsPerSample,
                mChannelMode,
                mCodecSpecific1,
                mCodecSpecific2,
                mCodecSpecific3,
                mCodecSpecific4);
    }

    /**
     * Adds capability string to an existing string.
     *
     * @param prevStr the previous string with the capabilities. Can be a {@code null} pointer
     * @param capStr the capability string to append to prevStr argument
     * @return the result string in the form "prevStr|capStr"
     */
    private static String appendCapabilityToString(
            @Nullable String prevStr, @NonNull String capStr) {
        if (prevStr == null) {
            return capStr;
        }
        return prevStr + "|" + capStr;
    }

    /**
     * Returns a {@link String} that describes each BluetoothCodecConfig parameter current value.
     */
    @Override
    public String toString() {
        String codecName = null;
        int codecType = SOURCE_CODEC_TYPE_INVALID;
        if (mCodecType != null) {
            codecName = mCodecType.getCodecName();
            codecType = mCodecType.getNativeCodecType();
        }

        String sampleRateStr = null;
        if (mSampleRate == SAMPLE_RATE_NONE) {
            sampleRateStr = appendCapabilityToString(sampleRateStr, "NONE");
        }
        if ((mSampleRate & SAMPLE_RATE_44100) != 0) {
            sampleRateStr = appendCapabilityToString(sampleRateStr, "44100");
        }
        if ((mSampleRate & SAMPLE_RATE_48000) != 0) {
            sampleRateStr = appendCapabilityToString(sampleRateStr, "48000");
        }
        if ((mSampleRate & SAMPLE_RATE_88200) != 0) {
            sampleRateStr = appendCapabilityToString(sampleRateStr, "88200");
        }
        if ((mSampleRate & SAMPLE_RATE_96000) != 0) {
            sampleRateStr = appendCapabilityToString(sampleRateStr, "96000");
        }
        if ((mSampleRate & SAMPLE_RATE_176400) != 0) {
            sampleRateStr = appendCapabilityToString(sampleRateStr, "176400");
        }
        if ((mSampleRate & SAMPLE_RATE_192000) != 0) {
            sampleRateStr = appendCapabilityToString(sampleRateStr, "192000");
        }

        String bitsPerSampleStr = null;
        if (mBitsPerSample == BITS_PER_SAMPLE_NONE) {
            bitsPerSampleStr = appendCapabilityToString(bitsPerSampleStr, "NONE");
        }
        if ((mBitsPerSample & BITS_PER_SAMPLE_16) != 0) {
            bitsPerSampleStr = appendCapabilityToString(bitsPerSampleStr, "16");
        }
        if ((mBitsPerSample & BITS_PER_SAMPLE_24) != 0) {
            bitsPerSampleStr = appendCapabilityToString(bitsPerSampleStr, "24");
        }
        if ((mBitsPerSample & BITS_PER_SAMPLE_32) != 0) {
            bitsPerSampleStr = appendCapabilityToString(bitsPerSampleStr, "32");
        }

        String channelModeStr = null;
        if (mChannelMode == CHANNEL_MODE_NONE) {
            channelModeStr = appendCapabilityToString(channelModeStr, "NONE");
        }
        if ((mChannelMode & CHANNEL_MODE_MONO) != 0) {
            channelModeStr = appendCapabilityToString(channelModeStr, "MONO");
        }
        if ((mChannelMode & CHANNEL_MODE_STEREO) != 0) {
            channelModeStr = appendCapabilityToString(channelModeStr, "STEREO");
        }

        return ("{codecName:" + codecName)
                + (",mCodecType:" + codecType)
                + (",mCodecPriority:" + mCodecPriority)
                + (",mSampleRate:" + String.format("0x%x", mSampleRate) + "(" + sampleRateStr + ")")
                + (",mBitsPerSample:"
                        + String.format("0x%x", mBitsPerSample)
                        + "("
                        + bitsPerSampleStr
                        + ")")
                + (",mChannelMode:"
                        + String.format("0x%x", mChannelMode)
                        + "("
                        + channelModeStr
                        + ")")
                + (",mCodecSpecific1:" + mCodecSpecific1)
                + (",mCodecSpecific2:" + mCodecSpecific2)
                + (",mCodecSpecific3:" + mCodecSpecific3)
                + (",mCodecSpecific4:" + mCodecSpecific4)
                + "}";
    }

    /**
     * @return 0
     * @hide
     */
    @Override
    public int describeContents() {
        return 0;
    }

    public static final @NonNull Creator<BluetoothCodecConfig> CREATOR =
            new Creator<>() {
                public BluetoothCodecConfig createFromParcel(Parcel in) {
                    return new BluetoothCodecConfig(in);
                }

                public BluetoothCodecConfig[] newArray(int size) {
                    return new BluetoothCodecConfig[size];
                }
            };

    /**
     * Flattens the object to a parcel
     *
     * @param out The Parcel in which the object should be written
     * @param flags Additional flags about how the object should be written
     * @hide
     */
    @Override
    public void writeToParcel(Parcel out, int flags) {
        out.writeInt(getCodecType());
        out.writeInt(mCodecPriority);
        out.writeInt(mSampleRate);
        out.writeInt(mBitsPerSample);
        out.writeInt(mChannelMode);
        out.writeLong(mCodecSpecific1);
        out.writeLong(mCodecSpecific2);
        out.writeLong(mCodecSpecific3);
        out.writeLong(mCodecSpecific4);
    }

    /**
     * Returns the codec name converted to {@link String}.
     *
     * @hide
     */
    public static @NonNull String getCodecName(@SourceCodecType int codecType) {
        switch (codecType) {
            case SOURCE_CODEC_TYPE_SBC:
                return "SBC";
            case SOURCE_CODEC_TYPE_AAC:
                return "AAC";
            case SOURCE_CODEC_TYPE_APTX:
                return "aptX";
            case SOURCE_CODEC_TYPE_APTX_HD:
                return "aptX HD";
            case SOURCE_CODEC_TYPE_LDAC:
                return "LDAC";
            case SOURCE_CODEC_TYPE_LC3:
              return "LC3";
            case SOURCE_CODEC_TYPE_OPUS:
                return "Opus";
            case SOURCE_CODEC_TYPE_APTX_ADAPTIVE:
                return "aptX Adaptive";
            case SOURCE_CODEC_TYPE_APTX_TWSP:
                return "aptX TWS+";
            case SOURCE_CODEC_TYPE_INVALID:
                return "INVALID CODEC";
            default:
                break;
        }
        return "UNKNOWN CODEC(" + codecType + ")";
    }

    /**
     * Returns the source codec type of this config.
     *
     * @deprecated use {@link BluetoothCodecConfig#getExtendedCodecType} instead.
     */
    @Deprecated
    @SuppressLint("WrongConstant")
    public @SourceCodecType int getCodecType() {
        return mCodecType == null ? SOURCE_CODEC_TYPE_INVALID : mCodecType.getNativeCodecType();
    }

    /** Returns the source codec type of this config. */
    @FlaggedApi("com.android.bluetooth.flags.a2dp_offload_codec_extensibility")
    public @Nullable BluetoothCodecType getExtendedCodecType() {
        return mCodecType;
    }

    /**
     * Checks whether the codec is mandatory.
     *
     * <p>The actual mandatory codec type for Android Bluetooth audio is SBC. See {@link
     * #SOURCE_CODEC_TYPE_SBC}.
     *
     * @return {@code true} if the codec is mandatory, {@code false} otherwise
     */
    public boolean isMandatoryCodec() {
        return mCodecType == null ? false : mCodecType.isMandatoryCodec();
    }

    /**
     * Returns the codec selection priority.
     *
     * <p>The codec selection priority is relative to other codecs: larger value means higher
     * priority.
     */
    public @CodecPriority int getCodecPriority() {
        return mCodecPriority;
    }

    /**
     * Sets the codec selection priority.
     *
     * <p>The codec selection priority is relative to other codecs: larger value means higher
     * priority.
     *
     * @param codecPriority the priority this codec should have
     * @hide
     */
    public void setCodecPriority(@CodecPriority int codecPriority) {
        mCodecPriority = codecPriority;
    }

    /**
     * Returns the codec sample rate. The value can be a bitmask with all supported sample rates.
     */
    public @SampleRate int getSampleRate() {
        return mSampleRate;
    }

    /**
     * Returns the codec bits per sample. The value can be a bitmask with all bits per sample
     * supported.
     */
    public @BitsPerSample int getBitsPerSample() {
        return mBitsPerSample;
    }

    /**
     * Returns the codec channel mode. The value can be a bitmask with all supported channel modes.
     */
    public @ChannelMode int getChannelMode() {
        return mChannelMode;
    }

    /**
     * Returns the codec specific value1. As the value and usage differ for each codec, please refer
     * to the concerned codec specification to obtain the codec specific information.
     *
     * <p>See section 4.3.2 of the Bluetooth A2dp specification for SBC codec specific information
     * elements.
     *
     * <p>See section 4.4.2 of the Bluetooth A2dp specification for MPEG-1,2 Audio codec specific
     * information elements.
     *
     * <p>See section 4.5.2 of the Bluetooth A2dp specification for MPEG-2, 4 AAC codec specific
     * information elements.
     *
     * <p>See section 4.6.2 of the Bluetooth A2dp specification for ATRAC family codec specific
     * information elements.
     *
     * <p>See section 4.7.2 of the Bluetooth A2dp specification for Vendor Specific A2DP codec
     * specific information elements.
     */
    public long getCodecSpecific1() {
        return mCodecSpecific1;
    }

    /**
     * Returns the codec specific value2. As the value and usage differ for each codec, please refer
     * to the concerned codec specification to obtain the codec specific information.
     *
     * <p>See section 4.3.2 of the Bluetooth A2dp specification for SBC codec specific information
     * elements.
     *
     * <p>See section 4.4.2 of the Bluetooth A2dp specification for MPEG-1,2 Audio codec specific
     * information elements.
     *
     * <p>See section 4.5.2 of the Bluetooth A2dp specification for MPEG-2, 4 AAC codec specific
     * information elements.
     *
     * <p>See section 4.6.2 of the Bluetooth A2dp specification for ATRAC family codec specific
     * information elements.
     *
     * <p>See section 4.7.2 of the Bluetooth A2dp specification for Vendor Specific A2DP codec
     * specific information elements.
     */
    public long getCodecSpecific2() {
        return mCodecSpecific2;
    }

    /**
     * Returns the codec specific value3. As the value and usage differ for each codec, please refer
     * to the concerned codec specification to obtain the codec specific information.
     *
     * <p>See section 4.3.2 of the Bluetooth A2dp specification for SBC codec specific information
     * elements.
     *
     * <p>See section 4.4.2 of the Bluetooth A2dp specification for MPEG-1,2 Audio codec specific
     * information elements.
     *
     * <p>See section 4.5.2 of the Bluetooth A2dp specification for MPEG-2, 4 AAC codec specific
     * information elements.
     *
     * <p>See section 4.6.2 of the Bluetooth A2dp specification for ATRAC family codec specific
     * information elements.
     *
     * <p>See section 4.7.2 of the Bluetooth A2dp specification for Vendor Specific A2DP codec
     * specific information elements.
     */
    public long getCodecSpecific3() {
        return mCodecSpecific3;
    }

    /**
     * Returns the codec specific value4. As the value and usage differ for each codec, please refer
     * to the concerned codec specification to obtain the codec specific information.
     *
     * <p>See section 4.3.2 of the Bluetooth A2dp specification for SBC codec specific information
     * elements.
     *
     * <p>See section 4.4.2 of the Bluetooth A2dp specification for MPEG-1,2 Audio codec specific
     * information elements.
     *
     * <p>See section 4.5.2 of the Bluetooth A2dp specification for MPEG-2, 4 AAC codec specific
     * information elements.
     *
     * <p>See section 4.6.2 of the Bluetooth A2dp specification for ATRAC family codec specific
     * information elements.
     *
     * <p>See section 4.7.2 of the Bluetooth A2dp specification for Vendor Specific A2DP codec
     * specific information elements.
     */
    public long getCodecSpecific4() {
        return mCodecSpecific4;
    }

    /**
     * Checks whether a value set presented by a bitmask has zero or single bit
     *
     * @param valueSet the value set presented by a bitmask
     * @return {@code true} if the valueSet contains zero or single bit, {@code false} otherwise
     * @hide
     */
    private static boolean hasSingleBit(int valueSet) {
        return (valueSet == 0 || (valueSet & (valueSet - 1)) == 0);
    }

    /**
     * Returns whether the object contains none or single sample rate.
     *
     * @hide
     */
    public boolean hasSingleSampleRate() {
        return hasSingleBit(mSampleRate);
    }

    /**
     * Returns whether the object contains none or single bits per sample.
     *
     * @hide
     */
    public boolean hasSingleBitsPerSample() {
        return hasSingleBit(mBitsPerSample);
    }

    /**
     * Returns whether the object contains none or single channel mode.
     *
     * @hide
     */
    public boolean hasSingleChannelMode() {
        return hasSingleBit(mChannelMode);
    }

    /**
     * Checks whether the audio feeding parameters are the same.
     *
     * @param other the codec config to compare against
     * @return {@code true} if the audio feeding parameters are same, {@code false} otherwise
     * @hide
     */
    public boolean sameAudioFeedingParameters(BluetoothCodecConfig other) {
        return (other != null
                && other.mSampleRate == mSampleRate
                && other.mBitsPerSample == mBitsPerSample
                && other.mChannelMode == mChannelMode);
    }

    /**
     * Checks whether another codec config has the similar feeding parameters. Any parameters with
     * NONE value will be considered to be a wildcard matching.
     *
     * @param other the codec config to compare against
     * @return {@code true} if the audio feeding parameters are similar, {@code false} otherwise
     * @hide
     */
    public boolean similarCodecFeedingParameters(BluetoothCodecConfig other) {
        if (other == null || !Objects.equals(mCodecType, other.mCodecType)) {
            return false;
        }
        int sampleRate = other.mSampleRate;
        if (mSampleRate == SAMPLE_RATE_NONE || sampleRate == SAMPLE_RATE_NONE) {
            sampleRate = mSampleRate;
        }
        int bitsPerSample = other.mBitsPerSample;
        if (mBitsPerSample == BITS_PER_SAMPLE_NONE || bitsPerSample == BITS_PER_SAMPLE_NONE) {
            bitsPerSample = mBitsPerSample;
        }
        int channelMode = other.mChannelMode;
        if (mChannelMode == CHANNEL_MODE_NONE || channelMode == CHANNEL_MODE_NONE) {
            channelMode = mChannelMode;
        }
        return sameAudioFeedingParameters(
                new BluetoothCodecConfig(
                        mCodecType, /* priority */
                        0,
                        sampleRate,
                        bitsPerSample,
                        channelMode,
                        /* specific1 */ 0, /* specific2 */
                        0, /* specific3 */
                        0,
                        /* specific4 */ 0));
    }

    /**
     * Checks whether the codec specific parameters are the same.
     *
     * <p>Currently, only AAC VBR and LDAC Playback Quality on CodecSpecific1 are compared.
     *
     * @param other the codec config to compare against
     * @return {@code true} if the codec specific parameters are the same, {@code false} otherwise
     * @hide
     */
    public boolean sameCodecSpecificParameters(BluetoothCodecConfig other) {
        if (other == null && !Objects.equals(mCodecType, other.mCodecType)) {
            return false;
        }
        switch (getCodecType()) {
            case SOURCE_CODEC_TYPE_AAC:
            case SOURCE_CODEC_TYPE_LDAC:
            case SOURCE_CODEC_TYPE_LC3:
            case SOURCE_CODEC_TYPE_OPUS:
                if (mCodecSpecific1 != other.mCodecSpecific1) {
                  return false;
                }
            case SOURCE_CODEC_TYPE_APTX_ADAPTIVE:
                if (other.mCodecSpecific4 > 0) {
                    return false;
                }
                // fall through
            default:
                return true;
        }
    }

    /**
     * Builder for {@link BluetoothCodecConfig}.
     *
     * <p>By default, the codec type will be set to {@link
     * BluetoothCodecConfig#SOURCE_CODEC_TYPE_INVALID}, the codec priority to {@link
     * BluetoothCodecConfig#CODEC_PRIORITY_DEFAULT}, the sample rate to {@link
     * BluetoothCodecConfig#SAMPLE_RATE_NONE}, the bits per sample to {@link
     * BluetoothCodecConfig#BITS_PER_SAMPLE_NONE}, the channel mode to {@link
     * BluetoothCodecConfig#CHANNEL_MODE_NONE}, and all the codec specific values to 0.
     */
    public static final class Builder {
        private @Nullable BluetoothCodecType mCodecType = null;
        private int mCodecPriority = BluetoothCodecConfig.CODEC_PRIORITY_DEFAULT;
        private int mSampleRate = BluetoothCodecConfig.SAMPLE_RATE_NONE;
        private int mBitsPerSample = BluetoothCodecConfig.BITS_PER_SAMPLE_NONE;
        private int mChannelMode = BluetoothCodecConfig.CHANNEL_MODE_NONE;
        private long mCodecSpecific1 = 0;
        private long mCodecSpecific2 = 0;
        private long mCodecSpecific3 = 0;
        private long mCodecSpecific4 = 0;

        /**
         * Set codec type for Bluetooth codec config.
         *
         * @param codecType of this codec
         * @return the same Builder instance
         * @deprecated use {@link BluetoothCodecType} instead
         */
        @Deprecated
        public @NonNull Builder setCodecType(@SourceCodecType int codecType) {
            mCodecType = BluetoothCodecType.createFromType(codecType);
            return this;
        }

        /**
         * Set codec type for Bluetooth codec config.
         *
         * @param codecType of this codec
         * @return the same Builder instance
         */
        @FlaggedApi("com.android.bluetooth.flags.a2dp_offload_codec_extensibility")
        public @NonNull Builder setCodecType(@Nullable BluetoothCodecType codecType) {
            mCodecType = codecType;
            return this;
        }

        /**
         * Set codec priority for Bluetooth codec config.
         *
         * @param codecPriority of this codec
         * @return the same Builder instance
         */
        public @NonNull Builder setCodecPriority(@CodecPriority int codecPriority) {
            mCodecPriority = codecPriority;
            return this;
        }

        /**
         * Set sample rate for Bluetooth codec config.
         *
         * @param sampleRate of this codec
         * @return the same Builder instance
         */
        public @NonNull Builder setSampleRate(@SampleRate int sampleRate) {
            mSampleRate = sampleRate;
            return this;
        }

        /**
         * Set the bits per sample for Bluetooth codec config.
         *
         * @param bitsPerSample of this codec
         * @return the same Builder instance
         */
        public @NonNull Builder setBitsPerSample(@BitsPerSample int bitsPerSample) {
            mBitsPerSample = bitsPerSample;
            return this;
        }

        /**
         * Set the channel mode for Bluetooth codec config.
         *
         * @param channelMode of this codec
         * @return the same Builder instance
         */
        public @NonNull Builder setChannelMode(@ChannelMode int channelMode) {
            mChannelMode = channelMode;
            return this;
        }

        /**
         * Set the first codec specific values for Bluetooth codec config.
         *
         * @param codecSpecific1 codec specific value or 0 if default
         * @return the same Builder instance
         */
        public @NonNull Builder setCodecSpecific1(long codecSpecific1) {
            mCodecSpecific1 = codecSpecific1;
            return this;
        }

        /**
         * Set the second codec specific values for Bluetooth codec config.
         *
         * @param codecSpecific2 codec specific value or 0 if default
         * @return the same Builder instance
         */
        public @NonNull Builder setCodecSpecific2(long codecSpecific2) {
            mCodecSpecific2 = codecSpecific2;
            return this;
        }

        /**
         * Set the third codec specific values for Bluetooth codec config.
         *
         * @param codecSpecific3 codec specific value or 0 if default
         * @return the same Builder instance
         */
        public @NonNull Builder setCodecSpecific3(long codecSpecific3) {
            mCodecSpecific3 = codecSpecific3;
            return this;
        }

        /**
         * Set the fourth codec specific values for Bluetooth codec config.
         *
         * @param codecSpecific4 codec specific value or 0 if default
         * @return the same Builder instance
         */
        public @NonNull Builder setCodecSpecific4(long codecSpecific4) {
            mCodecSpecific4 = codecSpecific4;
            return this;
        }

        /**
         * Build {@link BluetoothCodecConfig}.
         *
         * @return new BluetoothCodecConfig built
         */
        public @NonNull BluetoothCodecConfig build() {
            return new BluetoothCodecConfig(
                    mCodecType,
                    mCodecPriority,
                    mSampleRate,
                    mBitsPerSample,
                    mChannelMode,
                    mCodecSpecific1,
                    mCodecSpecific2,
                    mCodecSpecific3,
                    mCodecSpecific4);
        }
    }
}<|MERGE_RESOLUTION|>--- conflicted
+++ resolved
@@ -41,16 +41,6 @@
  */
 public final class BluetoothCodecConfig implements Parcelable {
     /** @hide */
-<<<<<<< HEAD
-    @IntDef(prefix = "SOURCE_CODEC_TYPE_",
-        value = {SOURCE_CODEC_TYPE_SBC, SOURCE_CODEC_TYPE_AAC, SOURCE_CODEC_TYPE_APTX,
-            SOURCE_CODEC_TYPE_APTX_HD, SOURCE_CODEC_TYPE_LDAC, SOURCE_CODEC_TYPE_LC3,
-            SOURCE_CODEC_TYPE_OPUS, SOURCE_CODEC_TYPE_INVALID,
-            SOURCE_CODEC_TYPE_APTX_ADAPTIVE,
-            SOURCE_CODEC_TYPE_APTX_TWSP,
-            SOURCE_QVA_CODEC_TYPE_MAX
-        })
-=======
     @IntDef(
             prefix = "SOURCE_CODEC_TYPE_",
             value = {
@@ -61,9 +51,11 @@
                 SOURCE_CODEC_TYPE_LDAC,
                 SOURCE_CODEC_TYPE_LC3,
                 SOURCE_CODEC_TYPE_OPUS,
-                SOURCE_CODEC_TYPE_INVALID
+                SOURCE_CODEC_TYPE_INVALID,
+                SOURCE_CODEC_TYPE_APTX_ADAPTIVE,
+                SOURCE_CODEC_TYPE_APTX_TWSP,
+                SOURCE_QVA_CODEC_TYPE_MAX
             })
->>>>>>> 39a8dae9
     @Retention(RetentionPolicy.SOURCE)
     public @interface SourceCodecType {}
 
@@ -134,7 +126,6 @@
      */
     @Deprecated public static final int SOURCE_CODEC_TYPE_INVALID = 1000 * 1000;
 
-<<<<<<< HEAD
     /**
      * Represents the count of valid source codec types.
      */
@@ -155,10 +146,6 @@
     */
     @SuppressLint("UnflaggedApi")
     public static final int SOURCE_CODEC_TYPE_CELT = 10;
-=======
-    /** Represents the count of valid source codec types. */
-    static final int SOURCE_CODEC_TYPE_MAX = 7;
->>>>>>> 39a8dae9
 
     /** @hide */
     @IntDef(
@@ -251,18 +238,10 @@
     public static final int BITS_PER_SAMPLE_32 = 0x1 << 2;
 
     /** @hide */
-<<<<<<< HEAD
-    @IntDef(prefix = "CHANNEL_MODE_", value = {
-            CHANNEL_MODE_NONE,
-            CHANNEL_MODE_MONO,
-            CHANNEL_MODE_STEREO
-    })
-
-=======
     @IntDef(
             prefix = "CHANNEL_MODE_",
             value = {CHANNEL_MODE_NONE, CHANNEL_MODE_MONO, CHANNEL_MODE_STEREO})
->>>>>>> 39a8dae9
+
     @Retention(RetentionPolicy.SOURCE)
     /** @hide */
     public @interface ChannelMode {}
