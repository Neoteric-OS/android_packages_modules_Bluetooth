--- conflicted
+++ resolved
@@ -38,24 +38,14 @@
  */
 public final class BluetoothCodecConfig implements Parcelable {
     /** @hide */
-<<<<<<< HEAD
-    @IntDef(prefix = "SOURCE_CODEC_TYPE_", value = {
-            SOURCE_CODEC_TYPE_SBC,
-            SOURCE_CODEC_TYPE_AAC,
-            SOURCE_CODEC_TYPE_APTX,
-            SOURCE_CODEC_TYPE_APTX_HD,
-            SOURCE_CODEC_TYPE_LDAC,
-            SOURCE_CODEC_TYPE_APTX_ADAPTIVE,
-            SOURCE_CODEC_TYPE_APTX_TWSP,
-            SOURCE_QVA_CODEC_TYPE_MAX,
-            SOURCE_CODEC_TYPE_INVALID
-    })
-=======
     @IntDef(prefix = "SOURCE_CODEC_TYPE_",
         value = {SOURCE_CODEC_TYPE_SBC, SOURCE_CODEC_TYPE_AAC, SOURCE_CODEC_TYPE_APTX,
             SOURCE_CODEC_TYPE_APTX_HD, SOURCE_CODEC_TYPE_LDAC, SOURCE_CODEC_TYPE_LC3,
-            SOURCE_CODEC_TYPE_INVALID})
->>>>>>> 6a788abf
+            SOURCE_CODEC_TYPE_INVALID,
+            SOURCE_CODEC_TYPE_APTX_ADAPTIVE,
+            SOURCE_CODEC_TYPE_APTX_TWSP,
+            SOURCE_QVA_CODEC_TYPE_MAX
+        })
     @Retention(RetentionPolicy.SOURCE)
     public @interface SourceCodecType {}
 
@@ -100,8 +90,7 @@
      * Represents the count of valid source codec types. Can be accessed via
      * {@link #getMaxCodecType}.
      */
-<<<<<<< HEAD
-    public static final int SOURCE_CODEC_TYPE_MAX = 5;
+    public static final int SOURCE_CODEC_TYPE_MAX = 6;
 
     public static final int SOURCE_CODEC_TYPE_APTX_ADAPTIVE = SOURCE_CODEC_TYPE_MAX;
 
@@ -113,11 +102,6 @@
     ** format for BA usecase, moving out of a2dp codec value list
     */
     public static final int SOURCE_CODEC_TYPE_CELT = 8;
-
-    public static final int SOURCE_CODEC_TYPE_LC3 = 9;
-=======
-    private static final int SOURCE_CODEC_TYPE_MAX = 6;
->>>>>>> 6a788abf
 
     /** @hide */
     @IntDef(prefix = "CODEC_PRIORITY_", value = {
@@ -501,15 +485,12 @@
                 return "aptX HD";
             case SOURCE_CODEC_TYPE_LDAC:
                 return "LDAC";
-<<<<<<< HEAD
+            case SOURCE_CODEC_TYPE_LC3:
+              return "LC3";
             case SOURCE_CODEC_TYPE_APTX_ADAPTIVE:
                 return "aptX Adaptive";
             case SOURCE_CODEC_TYPE_APTX_TWSP:
                 return "aptX TWS+";
-=======
-            case SOURCE_CODEC_TYPE_LC3:
-              return "LC3";
->>>>>>> 6a788abf
             case SOURCE_CODEC_TYPE_INVALID:
                 return "INVALID CODEC";
             default:
@@ -714,7 +695,7 @@
         switch (mCodecType) {
             case SOURCE_CODEC_TYPE_AAC:
             case SOURCE_CODEC_TYPE_LDAC:
-<<<<<<< HEAD
+            case SOURCE_CODEC_TYPE_LC3:
                 if (mCodecSpecific1 != other.mCodecSpecific1) {
                     return false;
                 }
@@ -722,12 +703,6 @@
                 if (other.mCodecSpecific4 > 0) {
                     return false;
                 }
-=======
-            case SOURCE_CODEC_TYPE_LC3:
-              if (mCodecSpecific1 != other.mCodecSpecific1) {
-                return false;
-              }
->>>>>>> 6a788abf
             default:
                 return true;
         }
