--- conflicted
+++ resolved
@@ -2050,8 +2050,7 @@
         if (DBG) log("createBondInternal()");
         final IBluetooth service = getService();
         if (service == null || !isBluetoothEnabled()) {
-<<<<<<< HEAD
-            Log.w(TAG, "BT not enabled, createBondOutOfBand failed");
+            Log.w(TAG, "BT not enabled, createBondInternal failed");
             return false;
         }
         BluetoothAdapter adapter = BluetoothAdapter.getDefaultAdapter();
@@ -2062,9 +2061,6 @@
                     && !isBluetoothEnabled()))) {
             Log.w(TAG, "creatBond() initiated in improper adapter state : " + adapter.getState()
                     + " transport = " + transport);
-=======
-            Log.w(TAG, "BT not enabled, createBondInternal failed");
->>>>>>> cf49fe8b
             if (DBG) log(Log.getStackTraceString(new Throwable()));
         } else if (NULL_MAC_ADDRESS.equals(mAddress)) {
             Log.e(TAG, "Unable to create bond, invalid address " + mAddress);
