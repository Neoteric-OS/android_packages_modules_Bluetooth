/*
 * Copyright (C) 2017, The Linux Foundation. All rights reserved.
 * Not a Contribution.
 *
 * Redistribution and use in source and binary forms, with or without
 * modification, are permitted (subject to the limitations in the
 * disclaimer below) provided that the following conditions are met:
 *
 * * Redistributions of source code must retain the above copyright
 *     notice, this list of conditions and the following disclaimer.
 *
 * * Redistributions in binary form must reproduce the above
 *     copyright notice, this list of conditions and the following
 *     disclaimer in the documentation and/or other materials provided
 *     with the distribution.
 *
 * * Neither the name of The Linux Foundation nor the names of its
 *     contributors may be used to endorse or promote products derived
 *     from this software without specific prior written permission.
 *
 * NO EXPRESS OR IMPLIED LICENSES TO ANY PARTY'S PATENT RIGHTS ARE
 * GRANTED BY THIS LICENSE. THIS SOFTWARE IS PROVIDED BY THE COPYRIGHT
 * HOLDERS AND CONTRIBUTORS "AS IS" AND ANY EXPRESS OR IMPLIED
 * WARRANTIES, INCLUDING, BUT NOT LIMITED TO, THE IMPLIED WARRANTIES OF
 * MERCHANTABILITY AND FITNESS FOR A PARTICULAR PURPOSE ARE DISCLAIMED.
 * IN NO EVENT SHALL THE COPYRIGHT HOLDER OR CONTRIBUTORS BE LIABLE FOR
 * ANY DIRECT, INDIRECT, INCIDENTAL, SPECIAL, EXEMPLARY, OR CONSEQUENTIAL
 * DAMAGES (INCLUDING, BUT NOT LIMITED TO, PROCUREMENT OF SUBSTITUTE
 * GOODS OR SERVICES; LOSS OF USE, DATA, OR PROFITS; OR BUSINESS
 * INTERRUPTION) HOWEVER CAUSED AND ON ANY THEORY OF LIABILITY, WHETHER
 * IN CONTRACT, STRICT LIABILITY, OR TORT (INCLUDING NEGLIGENCE OR
 * OTHERWISE) ARISING IN ANY WAY OUT OF THE USE OF THIS SOFTWARE, EVEN
 * IF ADVISED OF THE POSSIBILITY OF SUCH DAMAGE.
 */

/*
 * Copyright (C) 2009 The Android Open Source Project
 *
 * Licensed under the Apache License, Version 2.0 (the "License");
 * you may not use this file except in compliance with the License.
 * You may obtain a copy of the License at
 *
 *      http://www.apache.org/licenses/LICENSE-2.0
 *
 * Unless required by applicable law or agreed to in writing, software
 * distributed under the License is distributed on an "AS IS" BASIS,
 * WITHOUT WARRANTIES OR CONDITIONS OF ANY KIND, either express or implied.
 * See the License for the specific language governing permissions and
 * limitations under the License.
 */

package android.bluetooth;

import static android.Manifest.permission.BLUETOOTH_CONNECT;
import static android.Manifest.permission.BLUETOOTH_PRIVILEGED;
import static android.Manifest.permission.BLUETOOTH_SCAN;
import static android.Manifest.permission.MODIFY_PHONE_STATE;

import android.annotation.BroadcastBehavior;
import android.annotation.FlaggedApi;
import android.annotation.IntDef;
import android.annotation.IntRange;
import android.annotation.NonNull;
import android.annotation.Nullable;
import android.annotation.RequiresPermission;
import android.annotation.SdkConstant;
import android.annotation.SdkConstant.SdkConstantType;
import android.annotation.SuppressLint;
import android.annotation.SystemApi;
import android.app.compat.CompatChanges;
import android.bluetooth.annotations.RequiresBluetoothConnectPermission;
import android.bluetooth.annotations.RequiresBluetoothLocationPermission;
import android.bluetooth.annotations.RequiresBluetoothScanPermission;
import android.bluetooth.annotations.RequiresLegacyBluetoothAdminPermission;
import android.bluetooth.annotations.RequiresLegacyBluetoothPermission;
import android.companion.AssociationRequest;
import android.compat.annotation.ChangeId;
import android.compat.annotation.EnabledSince;
import android.compat.annotation.UnsupportedAppUsage;
import android.content.AttributionSource;
import android.content.Context;
import android.os.Build;
import android.os.Handler;
import android.os.IpcDataCache;
import android.os.Parcel;
import android.os.ParcelUuid;
import android.os.Parcelable;
import android.os.Process;
import android.os.RemoteException;
import android.util.Log;
import android.util.Pair;

import com.android.bluetooth.flags.Flags;

import java.io.IOException;
import java.lang.annotation.Retention;
import java.lang.annotation.RetentionPolicy;
import java.nio.charset.StandardCharsets;
import java.util.List;
import java.util.UUID;

/**
 * Represents a remote Bluetooth device. A {@link BluetoothDevice} lets you create a connection with
 * the respective device or query information about it, such as the name, address, class, and
 * bonding state.
 *
 * <p>This class is really just a thin wrapper for a Bluetooth hardware address. Objects of this
 * class are immutable. Operations on this class are performed on the remote Bluetooth hardware
 * address, using the {@link BluetoothAdapter} that was used to create this {@link BluetoothDevice}.
 *
 * <p>To get a {@link BluetoothDevice}, use {@link BluetoothAdapter#getRemoteDevice(String)
 * BluetoothAdapter.getRemoteDevice(String)} to create one representing a device of a known MAC
 * address (which you can get through device discovery with {@link BluetoothAdapter}) or get one
 * from the set of bonded devices returned by {@link BluetoothAdapter#getBondedDevices()
 * BluetoothAdapter.getBondedDevices()}. You can then open a {@link BluetoothSocket} for
 * communication with the remote device, using {@link #createRfcommSocketToServiceRecord(UUID)} over
 * Bluetooth BR/EDR or using {@link #createL2capChannel(int)} over Bluetooth LE.
 *
 * <p><div class="special reference">
 *
 * <h3>Developer Guides</h3>
 *
 * <p>For more information about using Bluetooth, read the <a href=
 * "{@docRoot}guide/topics/connectivity/bluetooth.html">Bluetooth</a> developer guide. </div>
 *
 * @see BluetoothAdapter
 * @see BluetoothSocket
 */
public final class BluetoothDevice implements Parcelable, Attributable {
    private static final String TAG = BluetoothDevice.class.getSimpleName();

    private static final boolean DBG = false;

    /**
     * Connection state bitmask disconnected bit as returned by getConnectionState.
     *
     * @hide
     */
    public static final int CONNECTION_STATE_DISCONNECTED = 0;

    /**
     * Connection state bitmask connected bit as returned by getConnectionState.
     *
     * @hide
     */
    public static final int CONNECTION_STATE_CONNECTED = 1;

    /**
     * Connection state bitmask encrypted BREDR bit as returned by getConnectionState.
     *
     * @hide
     */
    public static final int CONNECTION_STATE_ENCRYPTED_BREDR = 2;

    /**
     * Connection state bitmask encrypted LE bit as returned by getConnectionState.
     *
     * @hide
     */
    public static final int CONNECTION_STATE_ENCRYPTED_LE = 4;

    /**
     * Sentinel error value for this class. Guaranteed to not equal any other integer constant in
     * this class. Provided as a convenience for functions that require a sentinel error value, for
     * example:
     *
     * <p><code>Intent.getIntExtra(BluetoothDevice.EXTRA_BOND_STATE,
     * BluetoothDevice.ERROR)</code>
     */
    public static final int ERROR = Integer.MIN_VALUE;

    /**
     * Broadcast Action: Remote device discovered.
     *
     * <p>Sent when a remote device is found during discovery.
     *
     * <p>Always contains the extra fields {@link #EXTRA_DEVICE} and {@link #EXTRA_CLASS}. Can
     * contain the extra fields {@link #EXTRA_NAME} and/or {@link #EXTRA_RSSI} and/or {@link
     * #EXTRA_IS_COORDINATED_SET_MEMBER} if they are available.
     */
    // TODO: Change API to not broadcast RSSI if not available (incoming connection)
    @RequiresLegacyBluetoothPermission
    @RequiresBluetoothScanPermission
    @RequiresBluetoothLocationPermission
    @RequiresPermission(BLUETOOTH_SCAN)
    @SdkConstant(SdkConstantType.BROADCAST_INTENT_ACTION)
    public static final String ACTION_FOUND = "android.bluetooth.device.action.FOUND";

    /**
     * Broadcast Action: Bluetooth class of a remote device has changed.
     *
     * <p>Always contains the extra fields {@link #EXTRA_DEVICE} and {@link #EXTRA_CLASS}.
     *
     * @see BluetoothClass
     */
    @RequiresLegacyBluetoothPermission
    @RequiresBluetoothConnectPermission
    @RequiresPermission(BLUETOOTH_CONNECT)
    @SdkConstant(SdkConstantType.BROADCAST_INTENT_ACTION)
    public static final String ACTION_CLASS_CHANGED =
            "android.bluetooth.device.action.CLASS_CHANGED";

    /**
     * Broadcast Action: Indicates a low level (ACL) connection has been established with a remote
     * device.
     *
     * <p>Always contains the extra fields {@link #EXTRA_DEVICE} and {@link #EXTRA_TRANSPORT}.
     *
     * <p>ACL connections are managed automatically by the Android Bluetooth stack.
     */
    @RequiresLegacyBluetoothPermission
    @RequiresBluetoothConnectPermission
    @RequiresPermission(BLUETOOTH_CONNECT)
    @SdkConstant(SdkConstantType.BROADCAST_INTENT_ACTION)
    public static final String ACTION_ACL_CONNECTED =
            "android.bluetooth.device.action.ACL_CONNECTED";

    /**
     * Broadcast Action: Indicates that a low level (ACL) disconnection has been requested for a
     * remote device, and it will soon be disconnected.
     *
     * <p>This is useful for graceful disconnection. Applications should use this intent as a hint
     * to immediately terminate higher level connections (RFCOMM, L2CAP, or profile connections) to
     * the remote device.
     *
     * <p>Always contains the extra field {@link #EXTRA_DEVICE}.
     */
    @RequiresLegacyBluetoothPermission
    @RequiresBluetoothConnectPermission
    @RequiresPermission(BLUETOOTH_CONNECT)
    @SdkConstant(SdkConstantType.BROADCAST_INTENT_ACTION)
    public static final String ACTION_ACL_DISCONNECT_REQUESTED =
            "android.bluetooth.device.action.ACL_DISCONNECT_REQUESTED";

    /**
     * Broadcast Action: Indicates a low level (ACL) disconnection from a remote device.
     *
     * <p>Always contains the extra fields {@link #EXTRA_DEVICE} and {@link #EXTRA_TRANSPORT}.
     *
     * <p>ACL connections are managed automatically by the Android Bluetooth stack.
     */
    @RequiresLegacyBluetoothPermission
    @RequiresBluetoothConnectPermission
    @RequiresPermission(BLUETOOTH_CONNECT)
    @SdkConstant(SdkConstantType.BROADCAST_INTENT_ACTION)
    public static final String ACTION_ACL_DISCONNECTED =
            "android.bluetooth.device.action.ACL_DISCONNECTED";

    /**
     * Broadcast Action: Indicates the friendly name of a remote device has been retrieved for the
     * first time, or changed since the last retrieval.
     *
     * <p>Always contains the extra fields {@link #EXTRA_DEVICE} and {@link #EXTRA_NAME}.
     */
    @RequiresLegacyBluetoothPermission
    @RequiresBluetoothConnectPermission
    @RequiresPermission(BLUETOOTH_CONNECT)
    @SdkConstant(SdkConstantType.BROADCAST_INTENT_ACTION)
    public static final String ACTION_NAME_CHANGED = "android.bluetooth.device.action.NAME_CHANGED";

    /**
     * Broadcast Action: Indicates the alias of a remote device has been changed.
     *
     * <p>Always contains the extra field {@link #EXTRA_DEVICE}.
     */
    @SuppressLint("ActionValue")
    @RequiresLegacyBluetoothPermission
    @RequiresBluetoothConnectPermission
    @RequiresPermission(BLUETOOTH_CONNECT)
    @SdkConstant(SdkConstantType.BROADCAST_INTENT_ACTION)
    public static final String ACTION_ALIAS_CHANGED =
            "android.bluetooth.device.action.ALIAS_CHANGED";

    /**
     * Broadcast Action: Indicates a change in the bond state of a remote device. For example, if a
     * device is bonded (paired).
     *
     * <p>Always contains the extra fields {@link #EXTRA_DEVICE}, {@link #EXTRA_BOND_STATE} and
     * {@link #EXTRA_PREVIOUS_BOND_STATE}.
     */
    // Note: When EXTRA_BOND_STATE is BOND_NONE then this will also
    // contain a hidden extra field EXTRA_UNBOND_REASON with the result code.
    @RequiresLegacyBluetoothPermission
    @RequiresBluetoothConnectPermission
    @RequiresPermission(BLUETOOTH_CONNECT)
    @SdkConstant(SdkConstantType.BROADCAST_INTENT_ACTION)
    public static final String ACTION_BOND_STATE_CHANGED =
            "android.bluetooth.device.action.BOND_STATE_CHANGED";

     /**
     * Broadcast Action: Broadcast details of IOT device when an IOT
     * related issue is observed.
     * <p>Always contains the extra fields {@link #EXTRA_NAME}.
     * <p>Requires {@link android.Manifest.permission#BLUETOOTH} to receive.
     * @hide
     **/

    @SdkConstant(SdkConstantType.BROADCAST_INTENT_ACTION)
    public static final String ACTION_REMOTE_ISSUE_OCCURRED  =
            "org.codeaurora.intent.bluetooth.action.REMOTE_ISSUE_OCCURRED";

    /**
     * Broadcast Action: Indicates the battery level of a remote device has been retrieved for the
     * first time, or changed since the last retrieval
     *
     * <p>Always contains the extra fields {@link #EXTRA_DEVICE} and {@link #EXTRA_BATTERY_LEVEL}.
     *
     * @hide
     */
    @SystemApi
    @RequiresLegacyBluetoothPermission
    @RequiresBluetoothConnectPermission
    @RequiresPermission(BLUETOOTH_CONNECT)
    @SdkConstant(SdkConstantType.BROADCAST_INTENT_ACTION)
    @SuppressLint("ActionValue")
    public static final String ACTION_BATTERY_LEVEL_CHANGED =
            "android.bluetooth.device.action.BATTERY_LEVEL_CHANGED";

    /**
     * Broadcast Action: Indicates the audio buffer size should be switched between a low latency
     * buffer size and a higher and larger latency buffer size. Only registered receivers will
     * receive this intent.
     *
     * <p>Always contains the extra fields {@link #EXTRA_DEVICE} and {@link
     * #EXTRA_LOW_LATENCY_BUFFER_SIZE}.
     *
     * @hide
     */
    @SuppressLint("ActionValue")
    @RequiresBluetoothConnectPermission
    @RequiresPermission(allOf = {BLUETOOTH_CONNECT, BLUETOOTH_PRIVILEGED})
    @SdkConstant(SdkConstantType.BROADCAST_INTENT_ACTION)
    @SystemApi
    public static final String ACTION_SWITCH_BUFFER_SIZE =
            "android.bluetooth.device.action.SWITCH_BUFFER_SIZE";

    /**
     * Broadcast Action: Indicates that previously bonded device couldn't provide keys to establish
     * encryption. This can have numerous reasons, i.e.:
     *
     * <ul>
     *   <li>remote was factory reset, or removed bond
     *   <li>spoofing attack, someone is impersonating remote device
     *   <li>in case of LE devices, very unlikely address collision
     * </ul>
     *
     * <p>Always contains the extra field {@link #EXTRA_DEVICE}
     *
     * <p>This method requires the calling app to have the {@link
     * android.Manifest.permission#BLUETOOTH_CONNECT} permission. Before {@link
     * android.os.Build.VERSION_CODES#BAKLAVA} this method also required {@link
     * android.Manifest.permission#BLUETOOTH_PRIVILEGED}
     */
    @SuppressLint("ActionValue")
    @RequiresPermission(
            allOf = {BLUETOOTH_CONNECT, BLUETOOTH_PRIVILEGED},
            conditional = true)
    @SdkConstant(SdkConstantType.BROADCAST_INTENT_ACTION)
    @BroadcastBehavior(protectedBroadcast = true)
    @FlaggedApi(Flags.FLAG_KEY_MISSING_PUBLIC)
    public static final String ACTION_KEY_MISSING = "android.bluetooth.device.action.KEY_MISSING";

    /**
     * Broadcast Action: Indicates that encryption state changed
     *
     * <p>Always contains the extra field {@link #EXTRA_DEVICE}
     *
     * <p>Always contains the extra field {@link #EXTRA_TRANSPORT}
     *
     * <p>Always contains the extra field {@link #EXTRA_ENCRYPTION_STATUS}
     *
     * <p>Always contains the extra field {@link #EXTRA_ENCRYPTION_ENABLED}
     *
     * <p>Always contains the extra field {@link #EXTRA_KEY_SIZE}
     *
     * <p>Always contains the extra field {@link #EXTRA_ENCRYPTION_ALGORITHM}
     */
    @FlaggedApi(Flags.FLAG_ENCRYPTION_CHANGE_BROADCAST)
    @SuppressLint("ActionValue")
    @RequiresPermission(BLUETOOTH_CONNECT)
    @SdkConstant(SdkConstantType.BROADCAST_INTENT_ACTION)
    @BroadcastBehavior(protectedBroadcast = true)
    public static final String ACTION_ENCRYPTION_CHANGE =
            "android.bluetooth.device.action.ENCRYPTION_CHANGE";

    /**
     * Used as an Integer extra field in {@link #ACTION_BATTERY_LEVEL_CHANGED} intent. It contains
     * the most recently retrieved battery level information ranging from 0% to 100% for a remote
     * device, {@link #BATTERY_LEVEL_UNKNOWN} when the valid is unknown or there is an error, {@link
     * #BATTERY_LEVEL_BLUETOOTH_OFF} when the bluetooth is off
     *
     * @hide
     */
    @SuppressLint("ActionValue")
    @SystemApi
    public static final String EXTRA_BATTERY_LEVEL = "android.bluetooth.device.extra.BATTERY_LEVEL";

    /**
     * Used as the unknown value for {@link #EXTRA_BATTERY_LEVEL} and {@link #getBatteryLevel()}
     *
     * @hide
     */
    @SystemApi public static final int BATTERY_LEVEL_UNKNOWN = -1;

    /**
     * Used as an error value for {@link #getBatteryLevel()} to represent bluetooth is off
     *
     * @hide
     */
    @SystemApi public static final int BATTERY_LEVEL_BLUETOOTH_OFF = -100;

    /**
     * Broadcast Action: Indicates the remote devices are TWS plus earbuds pair.
     * <p>Always contains the extra fields {@link #EXTRA_TWS_PLUS_DEVICE1},
     * {@link #EXTRA_TWS_PLUS_DEVICE2}.
     * <p>Requires {@link android.Manifest.permission#BLUETOOTH} to receive.
     * @hide
     */
    @SdkConstant(SdkConstantType.BROADCAST_INTENT_ACTION)
    public static final String ACTION_TWS_PLUS_DEVICE_PAIR =
            "android.bluetooth.device.action.TWS_PLUS_DEVICE_PAIR";

    /**
     * Used as a Parcelable {@link BluetoothDevice} extra field in every intent broadcast by this
     * class. It contains the {@link BluetoothDevice} that the intent applies to.
     */
    public static final String EXTRA_DEVICE = "android.bluetooth.device.extra.DEVICE";

    /**
     * Used as a String extra field in {@link #ACTION_NAME_CHANGED} and {@link #ACTION_FOUND}
     * intents. It contains the friendly Bluetooth name.
     */
    public static final String EXTRA_NAME = "android.bluetooth.device.extra.NAME";

    /**
    /**
     * Used as a String extra field in {@link #ACTION_REMOTE_ISSUE_OCCURRED}
     * intents. It contains the type of IOT issue that occurred.
     * @hide
     */
    public static final String EXTRA_ISSUE_TYPE = "android.bluetooth.qti.extra.ERROR_TYPE";

    /**
     * Used as a String extra field in {@link #ACTION_REMOTE_ISSUE_OCCURRED} intents.
     * It contains the details of details of the issue.
     * @hide
     */
    public static final String EXTRA_ERROR_CODE = "android.bluetooth.qti.extra.ERROR_CODE";

    /**
     * Used as a String extra field in {@link #ACTION_REMOTE_ISSUE_OCCURRED} intents.
     * It contains the SoC event mask when issue occurred.
     * @hide
     */
    public static final String EXTRA_ERROR_EVENT_MASK = "android.bluetooth.qti.extra.ERROR_EVENT_MASK";

    /**
     * Used as a String extra field in {@link #ACTION_REMOTE_ISSUE_OCCURRED} intents.
     * It contains the LMP Version of IOT device.
     * @hide
     */
    public static final String EXTRA_LMP_VERSION = "android.bluetooth.qti.extra.EXTRA_LMP_VERSION";

    /**
     * Used as a String extra field in {@link #ACTION_REMOTE_ISSUE_OCCURRED} intents.
     * It contains the LMP Sub Version of IOT device.
     * @hide
     */
    public static final String EXTRA_LMP_SUBVER = "android.bluetooth.qti.extra.EXTRA_LMP_SUBVER";

    /**
     * Used as a String extra field in {@link #ACTION_REMOTE_ISSUE_OCCURRED} intents.
     * It contains the Manufacturer ID of IOT device.
     * @hide
     */
    public static final String EXTRA_MANUFACTURER = "android.bluetooth.qti.extra.EXTRA_MANUFACTURER";

    /**
     * Used as a String extra field in {@link #ACTION_REMOTE_ISSUE_OCCURRED} intents.
     * It contains the Power level.
     * @hide
     */
    public static final String EXTRA_POWER_LEVEL = "android.bluetooth.qti.extra.EXTRA_POWER_LEVEL";

    /**
     * Used as a String extra field in {@link #ACTION_REMOTE_ISSUE_OCCURRED} intents.
     * It contains the Link Quality of the connection.
     * @hide
     */
    public static final String EXTRA_LINK_QUALITY = "android.bluetooth.qti.extra.EXTRA_LINK_QUALITY";

    /**
     * Used as a String extra field in {@link #ACTION_REMOTE_ISSUE_OCCURRED} intents.
     * It contains the coutnt of glitches occured since last broadcast.
     * @hide
     */
    public static final String EXTRA_GLITCH_COUNT = "android.bluetooth.qti.extra.EXTRA_GLITCH_COUNT";

    /**
     * Used as an optional short extra field in {@link #ACTION_FOUND} intents. Contains the RSSI
     * value of the remote device as reported by the Bluetooth hardware.
     */
    public static final String EXTRA_RSSI = "android.bluetooth.device.extra.RSSI";

    /**
     * Used as a boolean extra field in {@link #ACTION_FOUND} intents. It contains the information
     * if device is discovered as member of a coordinated set or not. Pairing with device that
     * belongs to a set would trigger pairing with the rest of set members. See Bluetooth CSIP
     * specification for more details.
     */
    public static final String EXTRA_IS_COORDINATED_SET_MEMBER =
            "android.bluetooth.extra.IS_COORDINATED_SET_MEMBER";

    /**
     * Used as a Parcelable {@link BluetoothClass} extra field in {@link #ACTION_FOUND} and {@link
     * #ACTION_CLASS_CHANGED} intents.
     */
    public static final String EXTRA_CLASS = "android.bluetooth.device.extra.CLASS";

    /**
     * Used as an int extra field in {@link #ACTION_BOND_STATE_CHANGED} intents. Contains the bond
     * state of the remote device.
     *
     * <p>Possible values are: {@link #BOND_NONE}, {@link #BOND_BONDING}, {@link #BOND_BONDED}.
     */
    public static final String EXTRA_BOND_STATE = "android.bluetooth.device.extra.BOND_STATE";

    /**
     * Used as an int extra field in {@link #ACTION_BOND_STATE_CHANGED} intents. Contains the
     * previous bond state of the remote device.
     *
     * <p>Possible values are: {@link #BOND_NONE}, {@link #BOND_BONDING}, {@link #BOND_BONDED}.
     */
    public static final String EXTRA_PREVIOUS_BOND_STATE =
            "android.bluetooth.device.extra.PREVIOUS_BOND_STATE";

    /**
     * Used as a boolean extra field to indicate if audio buffer size is low latency or not
     *
     * @hide
     */
    @SuppressLint("ActionValue")
    @SystemApi
    public static final String EXTRA_LOW_LATENCY_BUFFER_SIZE =
            "android.bluetooth.device.extra.LOW_LATENCY_BUFFER_SIZE";

    /**
     * Used as a String extra field in {@link #ACTION_TWS+_DEVICE_PAIR}
     * intents. It contains the first TWS+ earbud address of pair.
     * @hide
     */
    @SuppressLint("UnrecognisedJavadocTag")
    public static final String EXTRA_TWS_PLUS_DEVICE1 =
            "android.bluetooth.device.extra.EXTRA_TWS_PLUS_DEVICE1";

    /**
     * Used as a String extra field in {@link #ACTION_TWS+_DEVICE_PAIR}
     * intents. It contains the second TWS+ earbud address of pair.
     * @hide
     */
    @SuppressLint("UnrecognisedJavadocTag")
    public static final String EXTRA_TWS_PLUS_DEVICE2 =
            "android.bluetooth.device.extra.EXTRA_TWS_PLUS_DEVICE2";

    /**
     * Indicates the remote device is not bonded (paired).
     *
     * <p>There is no shared link key with the remote device, so communication (if it is allowed at
     * all) will be unauthenticated and unencrypted.
     */
    public static final int BOND_NONE = 10;

    /** Indicates bonding (pairing) is in progress with the remote device. */
    public static final int BOND_BONDING = 11;

    /**
     * Indicates the remote device is bonded (paired).
     *
     * <p>A shared link keys exists locally for the remote device, so communication can be
     * authenticated and encrypted.
     *
     * <p><i>Being bonded (paired) with a remote device does not necessarily mean the device is
     * currently connected. It just means that the pending procedure was completed at some earlier
     * time, and the link key is still stored locally, ready to use on the next connection. </i>
     */
    public static final int BOND_BONDED = 12;

    /**
     * Used as an int extra field in {@link #ACTION_PAIRING_REQUEST} intents for unbond reason.
     * Possible value are : - {@link #UNBOND_REASON_AUTH_FAILED} - {@link
     * #UNBOND_REASON_AUTH_REJECTED} - {@link #UNBOND_REASON_AUTH_CANCELED} - {@link
     * #UNBOND_REASON_REMOTE_DEVICE_DOWN} - {@link #UNBOND_REASON_DISCOVERY_IN_PROGRESS} - {@link
     * #UNBOND_REASON_AUTH_TIMEOUT} - {@link #UNBOND_REASON_REPEATED_ATTEMPTS} - {@link
     * #UNBOND_REASON_REMOTE_AUTH_CANCELED} - {@link #UNBOND_REASON_REMOVED}
     *
     * <p>Note: Can be added as a hidden extra field for {@link #ACTION_BOND_STATE_CHANGED} when the
     * {@link #EXTRA_BOND_STATE} is {@link #BOND_NONE}
     *
     * @hide
     */
    @SystemApi
    @SuppressLint("ActionValue")
    public static final String EXTRA_UNBOND_REASON = "android.bluetooth.device.extra.REASON";

    /**
     * Use {@link EXTRA_UNBOND_REASON} instead
     *
     * @hide
     */
    @UnsupportedAppUsage public static final String EXTRA_REASON = EXTRA_UNBOND_REASON;

    /**
     * Used as an int extra field in {@link #ACTION_PAIRING_REQUEST} intents to indicate pairing
     * method used. Possible values are: {@link #PAIRING_VARIANT_PIN}, {@link
     * #PAIRING_VARIANT_PASSKEY_CONFIRMATION},
     */
    public static final String EXTRA_PAIRING_VARIANT =
            "android.bluetooth.device.extra.PAIRING_VARIANT";

    /**
     * Used as an int extra field in {@link #ACTION_PAIRING_REQUEST} intents as the value of
     * passkey. The Bluetooth Passkey is a 6-digit numerical value represented as integer value in
     * the range 0x00000000 – 0x000F423F (000000 to 999999).
     */
    public static final String EXTRA_PAIRING_KEY = "android.bluetooth.device.extra.PAIRING_KEY";

    /**
     * Used as an int extra field in {@link #ACTION_PAIRING_REQUEST} intents as the location of
     * initiator. Possible value are: {@link #EXTRA_PAIRING_INITIATOR_FOREGROUND}, {@link
     * #EXTRA_PAIRING_INITIATOR_BACKGROUND},
     *
     * @hide
     */
    @SystemApi
    @SuppressLint("ActionValue")
    public static final String EXTRA_PAIRING_INITIATOR =
            "android.bluetooth.device.extra.PAIRING_INITIATOR";

    /**
     * Used as an int extra field in {@link #ACTION_ENCRYPTION_CHANGE} intents as the size of the
     * encryption key, in number of bytes. i.e. value of 16 means 16-byte, or 128 bit key size.
     */
    @FlaggedApi(Flags.FLAG_ENCRYPTION_CHANGE_BROADCAST)
    @SuppressLint("ActionValue")
    public static final String EXTRA_KEY_SIZE = "android.bluetooth.device.extra.KEY_SIZE";

    /**
     * Used as an int extra field in {@link #ACTION_ENCRYPTION_CHANGE} intents as the algorithm used
     * for encryption.
     *
     * <p>Possible values are: {@link #ENCRYPTION_ALGORITHM_NONE}, {@link #ENCRYPTION_ALGORITHM_E0},
     * {@link #ENCRYPTION_ALGORITHM_AES}.
     */
    @FlaggedApi(Flags.FLAG_ENCRYPTION_CHANGE_BROADCAST)
    @SuppressLint("ActionValue")
    public static final String EXTRA_ENCRYPTION_ALGORITHM =
            "android.bluetooth.device.extra.EXTRA_ENCRYPTION_ALGORITHM";

    /** Indicates that link was not encrypted using any algorithm */
    @FlaggedApi(Flags.FLAG_ENCRYPTION_CHANGE_BROADCAST)
    public static final int ENCRYPTION_ALGORITHM_NONE = 0;

    /** Indicates link was encrypted using E0 algorithm */
    @FlaggedApi(Flags.FLAG_ENCRYPTION_CHANGE_BROADCAST)
    public static final int ENCRYPTION_ALGORITHM_E0 = 1;

    /** Indicates link was encrypted using AES algorithm */
    @FlaggedApi(Flags.FLAG_ENCRYPTION_CHANGE_BROADCAST)
    public static final int ENCRYPTION_ALGORITHM_AES = 2;

    /**
     * Used as an int extra field in {@link #ACTION_ENCRYPTION_CHANGE} intent. This is the status
     * value as returned from controller in "HCI Encryption Change event" i.e. value of 0 means
     * success.
     */
    @FlaggedApi(Flags.FLAG_ENCRYPTION_CHANGE_BROADCAST)
    @SuppressLint("ActionValue")
    public static final String EXTRA_ENCRYPTION_STATUS =
            "android.bluetooth.device.extra.ENCRYPTION_STATUS";

    /**
     * Used as a boolean extra field in {@link #ACTION_ENCRYPTION_CHANGE} intent. false mean
     * encryption is OFF, true means encryption is ON
     */
    @FlaggedApi(Flags.FLAG_ENCRYPTION_CHANGE_BROADCAST)
    @SuppressLint("ActionValue")
    public static final String EXTRA_ENCRYPTION_ENABLED =
            "android.bluetooth.device.extra.ENCRYPTION_ENABLED";

    /**
     * Bluetooth pairing initiator, Foreground App
     *
     * @hide
     */
    @SystemApi public static final int EXTRA_PAIRING_INITIATOR_FOREGROUND = 1;

    /**
     * Bluetooth pairing initiator, Background
     *
     * @hide
     */
    @SystemApi public static final int EXTRA_PAIRING_INITIATOR_BACKGROUND = 2;

    /** Bluetooth device type, Unknown */
    public static final int DEVICE_TYPE_UNKNOWN = 0;

    /** Bluetooth device type, Classic - BR/EDR devices */
    public static final int DEVICE_TYPE_CLASSIC = 1;

    /** Bluetooth device type, Low Energy - LE-only */
    public static final int DEVICE_TYPE_LE = 2;

    /** Bluetooth device type, Dual Mode - BR/EDR/LE */
    public static final int DEVICE_TYPE_DUAL = 3;

    /** @hide */
    @RequiresBluetoothConnectPermission
    @RequiresPermission(BLUETOOTH_CONNECT)
    @SdkConstant(SdkConstantType.BROADCAST_INTENT_ACTION)
    @UnsupportedAppUsage(maxTargetSdk = Build.VERSION_CODES.R, trackingBug = 170729553)
    public static final String ACTION_SDP_RECORD = "android.bluetooth.device.action.SDP_RECORD";

    /** @hide */
    @IntDef(
            prefix = "METADATA_",
            value = {
                METADATA_MANUFACTURER_NAME,
                METADATA_MODEL_NAME,
                METADATA_MODEL_YEAR,
                METADATA_SOFTWARE_VERSION,
                METADATA_HARDWARE_VERSION,
                METADATA_COMPANION_APP,
                METADATA_MAIN_ICON,
                METADATA_IS_UNTETHERED_HEADSET,
                METADATA_UNTETHERED_LEFT_ICON,
                METADATA_UNTETHERED_RIGHT_ICON,
                METADATA_UNTETHERED_CASE_ICON,
                METADATA_UNTETHERED_LEFT_BATTERY,
                METADATA_UNTETHERED_RIGHT_BATTERY,
                METADATA_UNTETHERED_CASE_BATTERY,
                METADATA_UNTETHERED_LEFT_CHARGING,
                METADATA_UNTETHERED_RIGHT_CHARGING,
                METADATA_UNTETHERED_CASE_CHARGING,
                METADATA_ENHANCED_SETTINGS_UI_URI,
                METADATA_DEVICE_TYPE,
                METADATA_MAIN_BATTERY,
                METADATA_MAIN_CHARGING,
                METADATA_MAIN_LOW_BATTERY_THRESHOLD,
                METADATA_UNTETHERED_LEFT_LOW_BATTERY_THRESHOLD,
                METADATA_UNTETHERED_RIGHT_LOW_BATTERY_THRESHOLD,
                METADATA_UNTETHERED_CASE_LOW_BATTERY_THRESHOLD,
                METADATA_SPATIAL_AUDIO,
                METADATA_FAST_PAIR_CUSTOMIZED_FIELDS,
                METADATA_LE_AUDIO,
                METADATA_GMCS_CCCD,
                METADATA_GTBS_CCCD,
                METADATA_EXCLUSIVE_MANAGER,
                METADATA_HEAD_UNIT_MANUFACTURER_NAME,
                METADATA_HEAD_UNIT_MODEL_NAME,
                METADATA_HEAD_UNIT_BUILD,
                METADATA_HEAD_UNIT_SOFTWARE_VERSION
            })
    @Retention(RetentionPolicy.SOURCE)
    public @interface MetadataKey {}

    /**
     * Maximum length of a metadata entry, this is to avoid exploding Bluetooth disk usage
     *
     * @hide
     */
    @SystemApi public static final int METADATA_MAX_LENGTH = 2048;

    /**
     * Manufacturer name of this Bluetooth device Data type should be {@link String} as {@link Byte}
     * array.
     *
     * @hide
     */
    @SystemApi public static final int METADATA_MANUFACTURER_NAME = 0;

    /**
     * Model name of this Bluetooth device Data type should be {@link String} as {@link Byte} array.
     *
     * @hide
     */
    @SystemApi public static final int METADATA_MODEL_NAME = 1;

    /**
     * Model year of the Bluetooth device. Data type should be {@link String} as {@link Byte} array.
     *
     * @hide
     */
    @FlaggedApi(Flags.FLAG_SUPPORT_REMOTE_DEVICE_METADATA)
    @SystemApi
    public static final int METADATA_MODEL_YEAR = 30;

    /**
     * Software version of this Bluetooth device Data type should be {@link String} as {@link Byte}
     * array.
     *
     * @hide
     */
    @SystemApi public static final int METADATA_SOFTWARE_VERSION = 2;

    /**
     * Hardware version of this Bluetooth device Data type should be {@link String} as {@link Byte}
     * array.
     *
     * @hide
     */
    @SystemApi public static final int METADATA_HARDWARE_VERSION = 3;

    /**
     * Package name of the companion app, if any Data type should be {@link String} as {@link Byte}
     * array.
     *
     * @hide
     */
    @SystemApi public static final int METADATA_COMPANION_APP = 4;

    /**
     * URI to the main icon shown on the settings UI Data type should be {@link Byte} array.
     *
     * @hide
     */
    @SystemApi public static final int METADATA_MAIN_ICON = 5;

    /**
     * Whether this device is an untethered headset with left, right and case Data type should be
     * {@link String} as {@link Byte} array.
     *
     * @hide
     */
    @SystemApi public static final int METADATA_IS_UNTETHERED_HEADSET = 6;

    /**
     * URI to icon of the left headset Data type should be {@link Byte} array.
     *
     * @hide
     */
    @SystemApi public static final int METADATA_UNTETHERED_LEFT_ICON = 7;

    /**
     * URI to icon of the right headset Data type should be {@link Byte} array.
     *
     * @hide
     */
    @SystemApi public static final int METADATA_UNTETHERED_RIGHT_ICON = 8;

    /**
     * URI to icon of the headset charging case Data type should be {@link Byte} array.
     *
     * @hide
     */
    @SystemApi public static final int METADATA_UNTETHERED_CASE_ICON = 9;

    /**
     * Battery level of left headset Data type should be {@link String} 0-100 as {@link Byte} array,
     * otherwise as invalid.
     *
     * @hide
     */
    @SystemApi public static final int METADATA_UNTETHERED_LEFT_BATTERY = 10;

    /**
     * Battery level of right headset Data type should be {@link String} 0-100 as {@link Byte}
     * array, otherwise as invalid.
     *
     * @hide
     */
    @SystemApi public static final int METADATA_UNTETHERED_RIGHT_BATTERY = 11;

    /**
     * Battery level of the headset charging case Data type should be {@link String} 0-100 as {@link
     * Byte} array, otherwise as invalid.
     *
     * @hide
     */
    @SystemApi public static final int METADATA_UNTETHERED_CASE_BATTERY = 12;

    /**
     * Whether the left headset is charging Data type should be {@link String} as {@link Byte}
     * array.
     *
     * @hide
     */
    @SystemApi public static final int METADATA_UNTETHERED_LEFT_CHARGING = 13;

    /**
     * Whether the right headset is charging Data type should be {@link String} as {@link Byte}
     * array.
     *
     * @hide
     */
    @SystemApi public static final int METADATA_UNTETHERED_RIGHT_CHARGING = 14;

    /**
     * Whether the headset charging case is charging Data type should be {@link String} as {@link
     * Byte} array.
     *
     * @hide
     */
    @SystemApi public static final int METADATA_UNTETHERED_CASE_CHARGING = 15;

    /**
     * URI to the enhanced settings UI slice Data type should be {@link String} as {@link Byte}
     * array, null means the UI does not exist.
     *
     * @hide
     */
    @SystemApi public static final int METADATA_ENHANCED_SETTINGS_UI_URI = 16;

    /** @hide */
    public static final String COMPANION_TYPE_PRIMARY = "COMPANION_PRIMARY";

    /** @hide */
    public static final String COMPANION_TYPE_SECONDARY = "COMPANION_SECONDARY";

    /** @hide */
    public static final String COMPANION_TYPE_NONE = "COMPANION_NONE";

    /**
     * Type of the Bluetooth device, must be within the list of BluetoothDevice.DEVICE_TYPE_* Data
     * type should be {@link String} as {@link Byte} array.
     *
     * @hide
     */
    @SystemApi public static final int METADATA_DEVICE_TYPE = 17;

    /**
     * Battery level of the Bluetooth device, use when the Bluetooth device does not support HFP
     * battery indicator. Data type should be {@link String} as {@link Byte} array.
     *
     * @hide
     */
    @SystemApi public static final int METADATA_MAIN_BATTERY = 18;

    /**
     * Whether the device is charging. Data type should be {@link String} as {@link Byte} array.
     *
     * @hide
     */
    @SystemApi public static final int METADATA_MAIN_CHARGING = 19;

    /**
     * The battery threshold of the Bluetooth device to show low battery icon. Data type should be
     * {@link String} as {@link Byte} array.
     *
     * @hide
     */
    @SystemApi public static final int METADATA_MAIN_LOW_BATTERY_THRESHOLD = 20;

    /**
     * The battery threshold of the left headset to show low battery icon. Data type should be
     * {@link String} as {@link Byte} array.
     *
     * @hide
     */
    @SystemApi public static final int METADATA_UNTETHERED_LEFT_LOW_BATTERY_THRESHOLD = 21;

    /**
     * The battery threshold of the right headset to show low battery icon. Data type should be
     * {@link String} as {@link Byte} array.
     *
     * @hide
     */
    @SystemApi public static final int METADATA_UNTETHERED_RIGHT_LOW_BATTERY_THRESHOLD = 22;

    /**
     * The battery threshold of the case to show low battery icon. Data type should be {@link
     * String} as {@link Byte} array.
     *
     * @hide
     */
    @SystemApi public static final int METADATA_UNTETHERED_CASE_LOW_BATTERY_THRESHOLD = 23;

    /**
     * The metadata of the audio spatial data. Data type should be {@link Byte} array.
     *
     * @hide
     */
    public static final int METADATA_SPATIAL_AUDIO = 24;

    /**
     * The metadata of the Fast Pair for any customized feature. Data type should be {@link Byte}
     * array.
     *
     * @hide
     */
    public static final int METADATA_FAST_PAIR_CUSTOMIZED_FIELDS = 25;

    /**
     * The metadata of the Fast Pair for LE Audio capable devices. Data type should be {@link Byte}
     * array.
     *
     * @hide
     */
    @SystemApi public static final int METADATA_LE_AUDIO = 26;

    /**
     * The UUIDs (16-bit) of registered to CCC characteristics from Media Control services. Data
     * type should be {@link Byte} array.
     *
     * @hide
     */
    public static final int METADATA_GMCS_CCCD = 27;

    /**
     * The UUIDs (16-bit) of registered to CCC characteristics from Telephony Bearer service. Data
     * type should be {@link Byte} array.
     *
     * @hide
     */
    public static final int METADATA_GTBS_CCCD = 28;

    /**
     * Specify the exclusive manager app for this BluetoothDevice.
     *
     * <p>If there's a manager app specified for this BluetoothDevice, and the app is currently
     * installed and enabled on the device, that manager app shall be responsible for providing the
     * BluetoothDevice management functionality (e.g. connect, disconnect, forget, etc.). Android
     * Settings app or Quick Settings System UI shall not provide any management functionality for
     * such BluetoothDevice.
     *
     * <p>Data type should be a {@link String} representation of the {@link ComponentName} (e.g.
     * "com.android.settings/.SettingsActivity") or the package name (e.g. "com.android.settings")
     * of the exclusive manager, provided as a {@link Byte} array.
     *
     * @hide
     */
    @SystemApi public static final int METADATA_EXCLUSIVE_MANAGER = 29;

    private static final int METADATA_MAX_KEY = METADATA_EXCLUSIVE_MANAGER;

    /**
     * Head unit manufacturer name of the Bluetooth device. Data type should be {@link String} as
     * {@link Byte} array. Should only be set/available for a car device.
     *
     * @hide
     */
    @FlaggedApi(Flags.FLAG_SUPPORT_REMOTE_DEVICE_METADATA)
    @SystemApi
    public static final int METADATA_HEAD_UNIT_MANUFACTURER_NAME = 31;

    /**
     * Head unit model name of the Bluetooth device. Data type should be {@link String} as {@link
     * Byte} array. Should only be set/available for a car device.
     *
     * @hide
     */
    @FlaggedApi(Flags.FLAG_SUPPORT_REMOTE_DEVICE_METADATA)
    @SystemApi
    public static final int METADATA_HEAD_UNIT_MODEL_NAME = 32;

    /**
     * Build of the overall head unit device. Not specific to hardware or software. Example can be
     * 'manufacturer_country'. Data type should be {@link String} as {@link Byte} array. Should only
     * be set/available for a car device.
     *
     * @hide
     */
    @FlaggedApi(Flags.FLAG_SUPPORT_REMOTE_DEVICE_METADATA)
    @SystemApi
    public static final int METADATA_HEAD_UNIT_BUILD = 33;

    /**
     * Head unit software version of the Bluetooth device. Data type should be {@link String} as
     * {@link Byte} array. Should only be set/available for a car device.
     *
     * @hide
     */
    @FlaggedApi(Flags.FLAG_SUPPORT_REMOTE_DEVICE_METADATA)
    @SystemApi
    public static final int METADATA_HEAD_UNIT_SOFTWARE_VERSION = 34;

    /**
     * Device type which is used in METADATA_DEVICE_TYPE Indicates this Bluetooth device is a
     * standard Bluetooth accessory or not listed in METADATA_DEVICE_TYPE_*.
     *
     * @hide
     */
    @SystemApi public static final String DEVICE_TYPE_DEFAULT = "Default";

    /**
     * Device type which is used in METADATA_DEVICE_TYPE Indicates this Bluetooth device is a watch.
     *
     * @hide
     */
    @SystemApi public static final String DEVICE_TYPE_WATCH = "Watch";

    /**
     * Device type which is used in METADATA_DEVICE_TYPE Indicates this Bluetooth device is an
     * untethered headset.
     *
     * @hide
     */
    @SystemApi public static final String DEVICE_TYPE_UNTETHERED_HEADSET = "Untethered Headset";

    /**
     * Device type which is used in METADATA_DEVICE_TYPE Indicates this Bluetooth device is a
     * stylus.
     *
     * @hide
     */
    @SystemApi public static final String DEVICE_TYPE_STYLUS = "Stylus";

    /**
     * Device type which is used in METADATA_DEVICE_TYPE Indicates this Bluetooth device is a
     * speaker.
     *
     * @hide
     */
    @FlaggedApi(Flags.FLAG_SUPPORT_METADATA_DEVICE_TYPES_APIS)
    @SystemApi
    public static final String DEVICE_TYPE_SPEAKER = "Speaker";

    /**
     * Device type which is used in METADATA_DEVICE_TYPE Indicates this Bluetooth device is a
     * tethered headset.
     *
     * @hide
     */
    @FlaggedApi(Flags.FLAG_SUPPORT_METADATA_DEVICE_TYPES_APIS)
    @SystemApi
    public static final String DEVICE_TYPE_HEADSET = "Headset";

    /**
     * Device type which is used in METADATA_DEVICE_TYPE Indicates this Bluetooth device is a
     * Carkit.
     *
     * @hide
     */
    @FlaggedApi(Flags.FLAG_SUPPORT_METADATA_DEVICE_TYPES_APIS)
    @SystemApi
    public static final String DEVICE_TYPE_CARKIT = "Carkit";

    /**
     * Device type which is used in METADATA_DEVICE_TYPE Indicates this Bluetooth device is a
     * HearingAid.
     *
     * @hide
     */
    @FlaggedApi(Flags.FLAG_SUPPORT_METADATA_DEVICE_TYPES_APIS)
    @SystemApi
    public static final String DEVICE_TYPE_HEARING_AID = "HearingAid";

    /**
     * Broadcast Action: This intent is used to broadcast the {@link UUID} wrapped as a {@link
     * android.os.ParcelUuid} of the remote device after it has been fetched. This intent is sent
     * only when the UUIDs of the remote device are requested to be fetched using Service Discovery
     * Protocol
     *
     * <p>Always contains the extra field {@link #EXTRA_DEVICE}
     *
     * <p>Always contains the extra field {@link #EXTRA_UUID}
     */
    @RequiresLegacyBluetoothAdminPermission
    @RequiresBluetoothConnectPermission
    @RequiresPermission(BLUETOOTH_CONNECT)
    @SdkConstant(SdkConstantType.BROADCAST_INTENT_ACTION)
    public static final String ACTION_UUID = "android.bluetooth.device.action.UUID";

    /** @hide */
    @RequiresBluetoothConnectPermission
    @RequiresPermission(BLUETOOTH_CONNECT)
    @SdkConstant(SdkConstantType.BROADCAST_INTENT_ACTION)
    public static final String ACTION_MAS_INSTANCE = "android.bluetooth.device.action.MAS_INSTANCE";

    /**
     * Broadcast Action: Indicates a failure to retrieve the name of a remote device.
     *
     * <p>Always contains the extra field {@link #EXTRA_DEVICE}.
     *
     * @hide
     */
    // TODO: is this actually useful?
    @RequiresLegacyBluetoothPermission
    @RequiresBluetoothConnectPermission
    @RequiresPermission(BLUETOOTH_CONNECT)
    @SdkConstant(SdkConstantType.BROADCAST_INTENT_ACTION)
    public static final String ACTION_NAME_FAILED = "android.bluetooth.device.action.NAME_FAILED";

    /** Broadcast Action: This intent is used to broadcast PAIRING REQUEST */
    @RequiresLegacyBluetoothAdminPermission
    @RequiresBluetoothConnectPermission
    @RequiresPermission(BLUETOOTH_CONNECT)
    @SdkConstant(SdkConstantType.BROADCAST_INTENT_ACTION)
    public static final String ACTION_PAIRING_REQUEST =
            "android.bluetooth.device.action.PAIRING_REQUEST";

    /**
     * Starting from {@link android.os.Build.VERSION_CODES#UPSIDE_DOWN_CAKE}, the return value of
     * {@link BluetoothDevice#toString()} has changed to improve privacy.
     */
    @ChangeId
    @EnabledSince(targetSdkVersion = android.os.Build.VERSION_CODES.UPSIDE_DOWN_CAKE)
    private static final long CHANGE_TO_STRING_REDACTED = 265103382L;

    /**
     * Broadcast Action: This intent is used to broadcast PAIRING CANCEL
     *
     * @hide
     */
    @SystemApi
    @RequiresBluetoothConnectPermission
    @RequiresPermission(BLUETOOTH_CONNECT)
    @SdkConstant(SdkConstantType.BROADCAST_INTENT_ACTION)
    @SuppressLint("ActionValue")
    public static final String ACTION_PAIRING_CANCEL =
            "android.bluetooth.device.action.PAIRING_CANCEL";

    /**
     * Broadcast Action: This intent is used to broadcast CONNECTION ACCESS REQUEST
     *
     * <p>This action will trigger a prompt for the user to accept or deny giving the permission for
     * this device. Permissions can be specified with {@link #EXTRA_ACCESS_REQUEST_TYPE}.
     *
     * <p>The reply will be an {@link #ACTION_CONNECTION_ACCESS_REPLY} sent to the specified {@link
     * #EXTRA_PACKAGE_NAME} and {@link #EXTRA_CLASS_NAME}.
     *
     * <p>This action can be cancelled with {@link #ACTION_CONNECTION_ACCESS_CANCEL}.
     *
     * @hide
     */
    @SystemApi
    @RequiresBluetoothConnectPermission
    @RequiresPermission(BLUETOOTH_CONNECT)
    @SdkConstant(SdkConstantType.BROADCAST_INTENT_ACTION)
    @SuppressLint("ActionValue")
    public static final String ACTION_CONNECTION_ACCESS_REQUEST =
            "android.bluetooth.device.action.CONNECTION_ACCESS_REQUEST";

    /**
     * Broadcast Action: This intent is used to broadcast CONNECTION ACCESS REPLY
     *
     * <p>This action is the reply from {@link #ACTION_CONNECTION_ACCESS_REQUEST} that is sent to
     * the specified {@link #EXTRA_PACKAGE_NAME} and {@link #EXTRA_CLASS_NAME}.
     *
     * <p>See the extra fields {@link #EXTRA_CONNECTION_ACCESS_RESULT} and {@link
     * #EXTRA_ALWAYS_ALLOWED} for possible results.
     *
     * @hide
     */
    @SystemApi
    @RequiresBluetoothConnectPermission
    @RequiresPermission(BLUETOOTH_CONNECT)
    @SdkConstant(SdkConstantType.BROADCAST_INTENT_ACTION)
    @SuppressLint("ActionValue")
    public static final String ACTION_CONNECTION_ACCESS_REPLY =
            "android.bluetooth.device.action.CONNECTION_ACCESS_REPLY";

    /**
     * Broadcast Action: This intent is used to broadcast CONNECTION ACCESS CANCEL
     *
     * @hide
     */
    @SystemApi
    @RequiresBluetoothConnectPermission
    @RequiresPermission(BLUETOOTH_CONNECT)
    @SdkConstant(SdkConstantType.BROADCAST_INTENT_ACTION)
    @SuppressLint("ActionValue")
    public static final String ACTION_CONNECTION_ACCESS_CANCEL =
            "android.bluetooth.device.action.CONNECTION_ACCESS_CANCEL";

    /**
     * Intent to broadcast silence mode changed. Always contains the extra field {@link
     * #EXTRA_DEVICE}
     *
     * @hide
     */
    @RequiresBluetoothConnectPermission
    @RequiresPermission(BLUETOOTH_CONNECT)
    @SdkConstant(SdkConstantType.BROADCAST_INTENT_ACTION)
    @SystemApi
    public static final String ACTION_SILENCE_MODE_CHANGED =
            "android.bluetooth.device.action.SILENCE_MODE_CHANGED";

    /**
     * Used as an extra field in {@link #ACTION_CONNECTION_ACCESS_REQUEST}.
     *
     * <p>Possible values are {@link #REQUEST_TYPE_PROFILE_CONNECTION}, {@link
     * #REQUEST_TYPE_PHONEBOOK_ACCESS}, {@link #REQUEST_TYPE_MESSAGE_ACCESS} and {@link
     * #REQUEST_TYPE_SIM_ACCESS}
     *
     * @hide
     */
    @SystemApi
    @SuppressLint("ActionValue")
    public static final String EXTRA_ACCESS_REQUEST_TYPE =
            "android.bluetooth.device.extra.ACCESS_REQUEST_TYPE";

    /** @hide */
    @SystemApi public static final int REQUEST_TYPE_PROFILE_CONNECTION = 1;

    /** @hide */
    @SystemApi public static final int REQUEST_TYPE_PHONEBOOK_ACCESS = 2;

    /** @hide */
    @SystemApi public static final int REQUEST_TYPE_MESSAGE_ACCESS = 3;

    /** @hide */
    @SystemApi public static final int REQUEST_TYPE_SIM_ACCESS = 4;

    /**
     * Used as an extra field in {@link #ACTION_CONNECTION_ACCESS_REQUEST} intents, Contains package
     * name to return reply intent to.
     *
     * @hide
     */
    public static final String EXTRA_PACKAGE_NAME = "android.bluetooth.device.extra.PACKAGE_NAME";

    /**
     * Used as an extra field in {@link #ACTION_CONNECTION_ACCESS_REQUEST} intents, Contains class
     * name to return reply intent to.
     *
     * @hide
     */
    public static final String EXTRA_CLASS_NAME = "android.bluetooth.device.extra.CLASS_NAME";

    /**
     * Used as an extra field in {@link #ACTION_CONNECTION_ACCESS_REPLY} intent.
     *
     * <p>Possible values are {@link #CONNECTION_ACCESS_YES} and {@link #CONNECTION_ACCESS_NO}.
     *
     * @hide
     */
    @SystemApi
    @SuppressLint("ActionValue")
    public static final String EXTRA_CONNECTION_ACCESS_RESULT =
            "android.bluetooth.device.extra.CONNECTION_ACCESS_RESULT";

    /** @hide */
    @SystemApi public static final int CONNECTION_ACCESS_YES = 1;

    /** @hide */
    @SystemApi public static final int CONNECTION_ACCESS_NO = 2;

    /**
     * Used as an extra field in {@link #ACTION_CONNECTION_ACCESS_REPLY} intents, Contains boolean
     * to indicate if the allowed response is once-for-all so that next request will be granted
     * without asking user again.
     *
     * @hide
     */
    @SystemApi
    @SuppressLint("ActionValue")
    public static final String EXTRA_ALWAYS_ALLOWED =
            "android.bluetooth.device.extra.ALWAYS_ALLOWED";

    /**
     * A bond attempt succeeded
     *
     * @hide
     */
    public static final int BOND_SUCCESS = 0;

    /**
     * A bond attempt failed because pins did not match, or remote device did not respond to pin
     * request in time
     *
     * @hide
     */
    @SystemApi public static final int UNBOND_REASON_AUTH_FAILED = 1;

    /**
     * A bond attempt failed because the other side explicitly rejected bonding
     *
     * @hide
     */
    @SystemApi public static final int UNBOND_REASON_AUTH_REJECTED = 2;

    /**
     * A bond attempt failed because we canceled the bonding process
     *
     * @hide
     */
    @SystemApi public static final int UNBOND_REASON_AUTH_CANCELED = 3;

    /**
     * A bond attempt failed because we could not contact the remote device
     *
     * @hide
     */
    @SystemApi public static final int UNBOND_REASON_REMOTE_DEVICE_DOWN = 4;

    /**
     * A bond attempt failed because a discovery is in progress
     *
     * @hide
     */
    @SystemApi public static final int UNBOND_REASON_DISCOVERY_IN_PROGRESS = 5;

    /**
     * A bond attempt failed because of authentication timeout
     *
     * @hide
     */
    @SystemApi public static final int UNBOND_REASON_AUTH_TIMEOUT = 6;

    /**
     * A bond attempt failed because of repeated attempts
     *
     * @hide
     */
    @SystemApi public static final int UNBOND_REASON_REPEATED_ATTEMPTS = 7;

    /**
     * A bond attempt failed because we received an Authentication Cancel by remote end
     *
     * @hide
     */
    @SystemApi public static final int UNBOND_REASON_REMOTE_AUTH_CANCELED = 8;

    /**
     * An existing bond was explicitly revoked
     *
     * @hide
     */
    @SystemApi public static final int UNBOND_REASON_REMOVED = 9;

    /** The user will be prompted to enter a pin or an app will enter a pin for user. */
    public static final int PAIRING_VARIANT_PIN = 0;

    /**
     * The user will be prompted to enter a passkey
     *
     * @hide
     */
    @SystemApi public static final int PAIRING_VARIANT_PASSKEY = 1;

    /**
     * The user will be prompted to confirm the passkey displayed on the screen or an app will
     * confirm the passkey for the user.
     */
    public static final int PAIRING_VARIANT_PASSKEY_CONFIRMATION = 2;

    /**
     * The user will be prompted to accept or deny the incoming pairing request
     *
     * @hide
     */
    @SystemApi public static final int PAIRING_VARIANT_CONSENT = 3;

    /**
     * The user will be prompted to enter the passkey displayed on remote device This is used for
     * Bluetooth 2.1 pairing.
     *
     * @hide
     */
    @SystemApi public static final int PAIRING_VARIANT_DISPLAY_PASSKEY = 4;

    /**
     * The user will be prompted to enter the PIN displayed on remote device. This is used for
     * Bluetooth 2.0 pairing.
     *
     * @hide
     */
    @SystemApi public static final int PAIRING_VARIANT_DISPLAY_PIN = 5;

    /**
     * The user will be prompted to accept or deny the OOB pairing request. This is used for
     * Bluetooth 2.1 secure simple pairing.
     *
     * @hide
     */
    @SystemApi public static final int PAIRING_VARIANT_OOB_CONSENT = 6;

    /**
     * The user will be prompted to enter a 16 digit pin or an app will enter a 16 digit pin for
     * user.
     *
     * @hide
     */
    @SystemApi public static final int PAIRING_VARIANT_PIN_16_DIGITS = 7;

    /**
     * Used as an extra field in {@link #ACTION_UUID} intents, Contains the {@link
     * android.os.ParcelUuid}s of the remote device which is a parcelable version of {@link UUID}. A
     * {@code null} EXTRA_UUID indicates a timeout.
     */
    public static final String EXTRA_UUID = "android.bluetooth.device.extra.UUID";

    /** @hide */
    public static final String EXTRA_SDP_RECORD = "android.bluetooth.device.extra.SDP_RECORD";

    /** @hide */
    @UnsupportedAppUsage(maxTargetSdk = Build.VERSION_CODES.R, trackingBug = 170729553)
    public static final String EXTRA_SDP_SEARCH_STATUS =
            "android.bluetooth.device.extra.SDP_SEARCH_STATUS";

    /** @hide */
    @IntDef(
            prefix = "ACCESS_",
            value = {ACCESS_UNKNOWN, ACCESS_ALLOWED, ACCESS_REJECTED})
    @Retention(RetentionPolicy.SOURCE)
    public @interface AccessPermission {}

    /**
     * For {@link #getPhonebookAccessPermission}, {@link #setPhonebookAccessPermission}, {@link
     * #getMessageAccessPermission} and {@link #setMessageAccessPermission}.
     *
     * @hide
     */
    @SystemApi public static final int ACCESS_UNKNOWN = 0;

    /**
     * For {@link #getPhonebookAccessPermission}, {@link #setPhonebookAccessPermission}, {@link
     * #getMessageAccessPermission} and {@link #setMessageAccessPermission}.
     *
     * @hide
     */
    @SystemApi public static final int ACCESS_ALLOWED = 1;

    /**
     * For {@link #getPhonebookAccessPermission}, {@link #setPhonebookAccessPermission}, {@link
     * #getMessageAccessPermission} and {@link #setMessageAccessPermission}.
     *
     * @hide
     */
    @SystemApi public static final int ACCESS_REJECTED = 2;

    /** @hide */
    @Retention(RetentionPolicy.SOURCE)
    @IntDef(
            prefix = {"TRANSPORT_"},
            value = {
                TRANSPORT_AUTO,
                TRANSPORT_BREDR,
                TRANSPORT_LE,
            })
    public @interface Transport {}

    /** No preference of physical transport for GATT connections to remote dual-mode devices */
    public static final int TRANSPORT_AUTO = 0;

    /** Constant representing the BR/EDR transport. */
    public static final int TRANSPORT_BREDR = 1;

    /** Constant representing the Bluetooth Low Energy (BLE) Transport. */
    public static final int TRANSPORT_LE = 2;

    /**
     * Bluetooth LE 1M PHY. Used to refer to LE 1M Physical Channel for advertising, scanning or
     * connection.
     */
    public static final int PHY_LE_1M = 1;

    /**
     * Bluetooth LE 2M PHY. Used to refer to LE 2M Physical Channel for advertising, scanning or
     * connection.
     */
    public static final int PHY_LE_2M = 2;

    /**
     * Bluetooth LE Coded PHY. Used to refer to LE Coded Physical Channel for advertising, scanning
     * or connection.
     */
    public static final int PHY_LE_CODED = 3;

    /**
     * Bluetooth LE 1M PHY mask. Used to specify LE 1M Physical Channel as one of many available
     * options in a bitmask.
     */
    public static final int PHY_LE_1M_MASK = 1;

    /**
     * Bluetooth LE 2M PHY mask. Used to specify LE 2M Physical Channel as one of many available
     * options in a bitmask.
     */
    public static final int PHY_LE_2M_MASK = 2;

    /**
     * Bluetooth LE Coded PHY mask. Used to specify LE Coded Physical Channel as one of many
     * available options in a bitmask.
     */
    public static final int PHY_LE_CODED_MASK = 4;

    /** No preferred coding when transmitting on the LE Coded PHY. */
    public static final int PHY_OPTION_NO_PREFERRED = 0;

    /** Prefer the S=2 coding to be used when transmitting on the LE Coded PHY. */
    public static final int PHY_OPTION_S2 = 1;

    /** Prefer the S=8 coding to be used when transmitting on the LE Coded PHY. */
    public static final int PHY_OPTION_S8 = 2;

    /** @hide */
    public static final String EXTRA_MAS_INSTANCE = "android.bluetooth.device.extra.MAS_INSTANCE";

    /**
     * Used as an int extra field in {@link #ACTION_ACL_CONNECTED}, {@link #ACTION_ACL_DISCONNECTED}
     * and {@link #ACTION_ENCRYPTION_CHANGE} intents to indicate which transport is connected.
     * Possible values are: {@link #TRANSPORT_BREDR} and {@link #TRANSPORT_LE}.
     */
    @SuppressLint("ActionValue")
    public static final String EXTRA_TRANSPORT = "android.bluetooth.device.extra.TRANSPORT";

    /** @hide */
    @Retention(RetentionPolicy.SOURCE)
    @IntDef(
            prefix = {"ADDRESS_TYPE_"},
            value = {
                ADDRESS_TYPE_PUBLIC,
                ADDRESS_TYPE_RANDOM,
                ADDRESS_TYPE_ANONYMOUS,
                ADDRESS_TYPE_UNKNOWN,
            })
    public @interface AddressType {}

    /** Hardware MAC Address of the device */
    public static final int ADDRESS_TYPE_PUBLIC = 0;

    /** Address is either resolvable, non-resolvable or static. */
    public static final int ADDRESS_TYPE_RANDOM = 1;

    /** Address type is unknown or unavailable */
    public static final int ADDRESS_TYPE_UNKNOWN = 0xFFFF;

    /** Address type used to indicate an anonymous advertisement. */
    public static final int ADDRESS_TYPE_ANONYMOUS = 0xFF;

    /**
     * Indicates default active audio device policy is applied to this device
     *
     * @hide
     */
    @SystemApi public static final int ACTIVE_AUDIO_DEVICE_POLICY_DEFAULT = 0;

    /**
     * Indicates all profiles active audio device policy is applied to this device
     *
     * <p>all profiles are active upon device connection
     *
     * @hide
     */
    @SystemApi
    public static final int ACTIVE_AUDIO_DEVICE_POLICY_ALL_PROFILES_ACTIVE_UPON_CONNECTION = 1;

    /**
     * Indicates all profiles inactive audio device policy is applied to this device
     *
     * <p>all profiles are inactive upon device connection
     *
     * @hide
     */
    @SystemApi
    public static final int ACTIVE_AUDIO_DEVICE_POLICY_ALL_PROFILES_INACTIVE_UPON_CONNECTION = 2;

    private static final String NULL_MAC_ADDRESS = "00:00:00:00:00:00";

    private final String mAddress;
    @AddressType private final int mAddressType;

    private AttributionSource mAttributionSource;

    static IBluetooth getService() {
        return BluetoothAdapter.getDefaultAdapter().getBluetoothService();
    }

    /**
     * Create a new BluetoothDevice. Bluetooth MAC address must be upper case, such as
     * "00:11:22:33:AA:BB", and is validated in this constructor.
     *
     * @param address valid Bluetooth MAC address
     * @param addressType valid address type
     * @throws RuntimeException Bluetooth is not available on this platform
     * @throws IllegalArgumentException address or addressType is invalid
     * @hide
     */
    /*package*/ BluetoothDevice(String address, int addressType) {
        if (!BluetoothAdapter.checkBluetoothAddress(address)) {
            throw new IllegalArgumentException(address + " is not a valid Bluetooth address");
        }

        if (addressType != ADDRESS_TYPE_PUBLIC
                && addressType != ADDRESS_TYPE_RANDOM
                && addressType != ADDRESS_TYPE_ANONYMOUS) {
            throw new IllegalArgumentException(addressType + " is not a Bluetooth address type");
        }

        if (addressType == ADDRESS_TYPE_ANONYMOUS && !NULL_MAC_ADDRESS.equals(address)) {
            throw new IllegalArgumentException(
                    "Invalid address for anonymous address type: "
                            + BluetoothUtils.toAnonymizedAddress(address));
        }

        mAddress = address;
        mAddressType = addressType;
        mAttributionSource = AttributionSource.myAttributionSource();
    }

    /**
     * Create a new BluetoothDevice. Bluetooth MAC address must be upper case, such as
     * "00:11:22:33:AA:BB", and is validated in this constructor.
     *
     * @param address valid Bluetooth MAC address
     * @throws RuntimeException Bluetooth is not available on this platform
     * @throws IllegalArgumentException address is invalid
     * @hide
     */
    @UnsupportedAppUsage
    /*package*/ BluetoothDevice(String address) {
        this(address, ADDRESS_TYPE_PUBLIC);
    }

    /**
     * Create a new BluetoothDevice.
     *
     * @param in valid parcel
     * @throws RuntimeException Bluetooth is not available on this platform
     * @throws IllegalArgumentException address is invalid
     * @hide
     */
    @UnsupportedAppUsage
    /*package*/ BluetoothDevice(Parcel in) {
        this(in.readString(), in.readInt());
    }

    /** @hide */
    public void setAttributionSource(@NonNull AttributionSource attributionSource) {
        mAttributionSource = attributionSource;
    }

    /**
     * Method should never be used anywhere. Only exception is from {@link Intent} Used to set the
     * device current attribution source
     *
     * @param attributionSource The associated {@link AttributionSource} for this device in this
     *     process
     * @hide
     */
    @SystemApi
    public void prepareToEnterProcess(@NonNull AttributionSource attributionSource) {
        setAttributionSource(attributionSource);
    }

    @Override
    public boolean equals(@Nullable Object o) {
        if (o instanceof BluetoothDevice) {
            return mAddress.equals(((BluetoothDevice) o).getAddress());
        }
        return false;
    }

    @Override
    public int hashCode() {
        return mAddress.hashCode();
    }

    /**
     * Returns a string representation of this BluetoothDevice.
     *
     * <p>For apps targeting {@link android.os.Build.VERSION_CODES#UPSIDE_DOWN_CAKE} (API level 34)
     * or higher, this returns the MAC address of the device redacted by replacing the hexadecimal
     * digits of leftmost 4 bytes (in big endian order) with "XX", e.g., "XX:XX:XX:XX:12:34". For
     * apps targeting earlier versions, the MAC address is returned without redaction.
     *
     * <p>Warning: The return value of {@link #toString()} may change in the future. It is intended
     * to be used in logging statements. Thus apps should never rely on the return value of {@link
     * #toString()} in their logic. Always use other appropriate APIs instead (e.g., use {@link
     * #getAddress()} to get the MAC address).
     *
     * @return string representation of this BluetoothDevice
     */
    @Override
    public String toString() {
        if (!CompatChanges.isChangeEnabled(CHANGE_TO_STRING_REDACTED)) {
            return mAddress;
        }
        return getAnonymizedAddress();
    }

    @Override
    public int describeContents() {
        return 0;
    }

    public static final @NonNull Creator<BluetoothDevice> CREATOR =
            new Creator<>() {
                public BluetoothDevice createFromParcel(Parcel in) {
                    return new BluetoothDevice(in);
                }

                public BluetoothDevice[] newArray(int size) {
                    return new BluetoothDevice[size];
                }
            };

    @Override
    public void writeToParcel(Parcel out, int flags) {
        BluetoothUtils.writeStringToParcel(out, mAddress);
        out.writeInt(mAddressType);
    }

    /**
     * Returns the hardware address of this BluetoothDevice.
     *
     * <p>For example, "00:11:22:AA:BB:CC".
     *
     * @return Bluetooth hardware address as string
     */
    public String getAddress() {
        if (DBG) Log.d(TAG, "getAddress: mAddress=" + this);
        return mAddress;
    }

    /**
     * Returns the address type of this BluetoothDevice, one of {@link #ADDRESS_TYPE_PUBLIC}, {@link
     * #ADDRESS_TYPE_RANDOM}, {@link #ADDRESS_TYPE_ANONYMOUS}, or {@link #ADDRESS_TYPE_UNKNOWN}.
     *
     * @return Bluetooth address type
     */
    public @AddressType int getAddressType() {
        if (DBG) Log.d(TAG, "mAddressType: " + mAddressType);
        return mAddressType;
    }

    /**
     * Returns the anonymized hardware address of this BluetoothDevice. The first three octets will
     * be suppressed for anonymization.
     *
     * <p>For example, "XX:XX:XX:AA:BB:CC".
     *
     * @return Anonymized bluetooth hardware address as string
     * @hide
     */
    @SystemApi
    @NonNull
    public String getAnonymizedAddress() {
        return BluetoothUtils.toAnonymizedAddress(mAddress);
    }

    /**
     * Returns the identity address of this BluetoothDevice.
     *
     * <p>For example, "00:11:22:AA:BB:CC".
     *
     * @return Bluetooth identity address as a string
     * @hide
     */
    @SystemApi
    @RequiresBluetoothConnectPermission
    @RequiresPermission(allOf = {BLUETOOTH_CONNECT, BLUETOOTH_PRIVILEGED})
    public @Nullable String getIdentityAddress() {
        if (DBG) log("getIdentityAddress()");
        final IBluetooth service = getService();
        if (service == null || !isBluetoothEnabled()) {
            Log.e(TAG, "BT not enabled. Cannot get identity address");
        } else {
            try {
                return service.getIdentityAddress(mAddress);
            } catch (RemoteException e) {
                Log.e(TAG, e.toString() + "\n" + Log.getStackTraceString(new Throwable()));
            }
        }
        return null;
    }

    /**
     * Returns the identity address and identity address type of this BluetoothDevice. An identity
     * address is a public or static random Bluetooth LE device address that serves as a unique
     * identifier.
     *
     * @return a {@link BluetoothAddress} containing identity address and identity address type. If
     *     Bluetooth is not enabled or identity address type is not available, it will return a
     *     {@link BluetoothAddress} containing {@link #ADDRESS_TYPE_UNKNOWN} device for the identity
     *     address type.
     */
    @FlaggedApi(Flags.FLAG_IDENTITY_ADDRESS_TYPE_API)
    @RequiresBluetoothConnectPermission
    @RequiresPermission(allOf = {BLUETOOTH_CONNECT, BLUETOOTH_PRIVILEGED})
    @NonNull
    public BluetoothAddress getIdentityAddressWithType() {
        if (DBG) log("getIdentityAddressWithType()");
        final IBluetooth service = getService();
        if (service == null || !isBluetoothEnabled()) {
            Log.e(TAG, "BT not enabled. Cannot get identity address with type");
        } else {
            try {
                return service.getIdentityAddressWithType(mAddress);
            } catch (RemoteException e) {
                Log.e(TAG, e.toString() + "\n" + Log.getStackTraceString(new Throwable()));
            }
        }
        return new BluetoothAddress(null, BluetoothDevice.ADDRESS_TYPE_UNKNOWN);
    }

    /**
     * Get the friendly Bluetooth name of the remote device.
     *
     * <p>The local adapter will automatically retrieve remote names when performing a device scan,
     * and will cache them. This method just returns the name for this device from the cache.
     *
     * @return the Bluetooth name, or null if there was a problem.
     */
    @RequiresLegacyBluetoothPermission
    @RequiresBluetoothConnectPermission
    @RequiresPermission(BLUETOOTH_CONNECT)
    public String getName() {
        if (DBG) log("getName()");
        final IBluetooth service = getService();
        if (service == null || !isBluetoothEnabled()) {
            Log.e(TAG, "BT not enabled. Cannot get Remote Device name");
            if (DBG) log(Log.getStackTraceString(new Throwable()));
        } else {
            try {
                String name = service.getRemoteName(this, mAttributionSource);
                if (name != null) {
                    // remove whitespace characters from the name
                    return name.replace('\t', ' ').replace('\n', ' ').replace('\r', ' ');
                }
            } catch (RemoteException e) {
                Log.e(TAG, e.toString() + "\n" + Log.getStackTraceString(new Throwable()));
            }
        }
        return null;
    }

    /**
     * Get the Bluetooth device type of the remote device.
     *
     * @return the device type {@link #DEVICE_TYPE_CLASSIC}, {@link #DEVICE_TYPE_LE} {@link
     *     #DEVICE_TYPE_DUAL}. {@link #DEVICE_TYPE_UNKNOWN} if it's not available
     */
    @RequiresLegacyBluetoothPermission
    @RequiresBluetoothConnectPermission
    @RequiresPermission(BLUETOOTH_CONNECT)
    public int getType() {
        if (DBG) log("getType()");
        final IBluetooth service = getService();
        if (service == null || !isBluetoothEnabled()) {
            Log.e(TAG, "BT not enabled. Cannot get Remote Device type");
            if (DBG) log(Log.getStackTraceString(new Throwable()));
        } else {
            try {
                return service.getRemoteType(this, mAttributionSource);
            } catch (RemoteException e) {
                Log.e(TAG, e.toString() + "\n" + Log.getStackTraceString(new Throwable()));
            }
        }
        return DEVICE_TYPE_UNKNOWN;
    }

    /**
     * Get the locally modifiable name (alias) of the remote Bluetooth device.
     *
     * @return the Bluetooth alias, the friendly device name if no alias, or null if there was a
     *     problem
     */
    @Nullable
    @RequiresLegacyBluetoothPermission
    @RequiresBluetoothConnectPermission
    @RequiresPermission(BLUETOOTH_CONNECT)
    public String getAlias() {
        if (DBG) log("getAlias()");
        final IBluetooth service = getService();
        if (service == null || !isBluetoothEnabled()) {
            Log.e(TAG, "BT not enabled. Cannot get Remote Device Alias");
            if (DBG) log(Log.getStackTraceString(new Throwable()));
        } else {
            try {
                String alias = service.getRemoteAlias(this, mAttributionSource);
                if (alias == null) {
                    return getName();
                }
                return alias.replace('\t', ' ').replace('\n', ' ').replace('\r', ' ');
            } catch (RemoteException e) {
                Log.e(TAG, e.toString() + "\n" + Log.getStackTraceString(new Throwable()));
            }
        }
        return null;
    }

    /** @hide */
    @Retention(RetentionPolicy.SOURCE)
    @IntDef(
            value = {
                BluetoothStatusCodes.SUCCESS,
                BluetoothStatusCodes.ERROR_BLUETOOTH_NOT_ENABLED,
                BluetoothStatusCodes.ERROR_BLUETOOTH_NOT_ALLOWED,
                BluetoothStatusCodes.ERROR_MISSING_BLUETOOTH_CONNECT_PERMISSION,
                BluetoothStatusCodes.ERROR_DEVICE_NOT_BONDED
            })
    public @interface SetAliasReturnValues {}

    /**
     * Sets the locally modifiable name (alias) of the remote Bluetooth device. This method
     * overwrites the previously stored alias. The new alias is saved in local storage so that the
     * change is preserved over power cycles.
     *
     * <p>This method requires the calling app to have the {@link
     * android.Manifest.permission#BLUETOOTH_CONNECT} permission. Additionally, an app must either
     * have the {@link android.Manifest.permission#BLUETOOTH_PRIVILEGED} or be associated with the
     * Companion Device manager (see {@link android.companion.CompanionDeviceManager#associate(
     * AssociationRequest, android.companion.CompanionDeviceManager.Callback, Handler)})
     *
     * @param alias is the new locally modifiable name for the remote Bluetooth device which must be
     *     the empty string. If null, we clear the alias.
     * @return whether the alias was successfully changed
     * @throws IllegalArgumentException if the alias is the empty string
     */
    @RequiresLegacyBluetoothPermission
    @RequiresBluetoothConnectPermission
    @RequiresPermission(
            allOf = {BLUETOOTH_CONNECT, BLUETOOTH_PRIVILEGED},
            conditional = true)
    public @SetAliasReturnValues int setAlias(@Nullable String alias) {
        if (alias != null && alias.isEmpty()) {
            throw new IllegalArgumentException("alias cannot be the empty string");
        }
        if (DBG) log("setAlias(" + alias + ")");
        final IBluetooth service = getService();
        if (service == null || !isBluetoothEnabled()) {
            Log.e(TAG, "BT not enabled. Cannot set Remote Device name");
            if (DBG) log(Log.getStackTraceString(new Throwable()));
        } else {
            try {
                return service.setRemoteAlias(this, alias, mAttributionSource);
            } catch (RemoteException e) {
                Log.e(TAG, "", e);
            }
        }
        return BluetoothStatusCodes.ERROR_BLUETOOTH_NOT_ENABLED;
    }

    /**
     * Get the most recent identified battery level of this Bluetooth device
     *
     * @return Battery level in percents from 0 to 100, {@link #BATTERY_LEVEL_BLUETOOTH_OFF} if
     *     Bluetooth is disabled or {@link #BATTERY_LEVEL_UNKNOWN} if device is disconnected, or
     *     does not have any battery reporting service, or return value is invalid
     * @hide
     */
    @SystemApi
    @RequiresLegacyBluetoothPermission
    @RequiresBluetoothConnectPermission
    @RequiresPermission(BLUETOOTH_CONNECT)
    public @IntRange(from = -100, to = 100) int getBatteryLevel() {
        if (DBG) log("getBatteryLevel()");
        final IBluetooth service = getService();
        if (service == null || !isBluetoothEnabled()) {
            Log.e(TAG, "Bluetooth disabled. Cannot get remote device battery level");
            if (DBG) log(Log.getStackTraceString(new Throwable()));
        } else {
            try {
                return service.getBatteryLevel(this, mAttributionSource);
            } catch (RemoteException e) {
                Log.e(TAG, e.toString() + "\n" + Log.getStackTraceString(new Throwable()));
            }
        }
        return BATTERY_LEVEL_BLUETOOTH_OFF;
    }

    /**
     * Start the bonding (pairing) process with the remote device.
     *
     * <p>This is an asynchronous call, it will return immediately. Register for {@link
     * #ACTION_BOND_STATE_CHANGED} intents to be notified when the bonding process completes, and
     * its result.
     *
     * <p>Android system services will handle the necessary user interactions to confirm and
     * complete the bonding process.
     *
     * @return false on immediate error, true if bonding will begin
     */
    @RequiresLegacyBluetoothAdminPermission
    @RequiresBluetoothConnectPermission
    @RequiresPermission(BLUETOOTH_CONNECT)
    public boolean createBond() {
        return createBond(TRANSPORT_AUTO);
    }

    /**
     * Start the bonding (pairing) process with the remote device using the specified transport.
     *
     * <p>This is an asynchronous call, it will return immediately. Register for {@link
     * #ACTION_BOND_STATE_CHANGED} intents to be notified when the bonding process completes, and
     * its result.
     *
     * <p>Android system services will handle the necessary user interactions to confirm and
     * complete the bonding process.
     *
     * @param transport The transport to use for the pairing procedure.
     * @return false on immediate error, true if bonding will begin
     * @throws IllegalArgumentException if an invalid transport was specified
     * @hide
     */
    @SystemApi
    @RequiresLegacyBluetoothAdminPermission
    @RequiresBluetoothConnectPermission
    @RequiresPermission(BLUETOOTH_CONNECT)
    public boolean createBond(int transport) {
        if (DBG) log("createBond()");
        final IBluetooth service = getService();
        if (service == null || !isBluetoothEnabled()) {
            Log.w(TAG, "BT not enabled, createBond failed");
            if (DBG) log(Log.getStackTraceString(new Throwable()));
        } else if (NULL_MAC_ADDRESS.equals(mAddress)) {
            Log.e(TAG, "Unable to create bond, invalid address " + mAddress);
        } else {
            try {
                return service.createBond(this, transport, mAttributionSource);
            } catch (RemoteException e) {
                Log.e(TAG, e.toString() + "\n" + Log.getStackTraceString(new Throwable()));
            }
        }
        return false;
    }

    /**
     * Start the bonding (pairing) process with the remote device using the Out Of Band mechanism.
     *
     * <p>This is an asynchronous call, it will return immediately. Register for {@link
     * #ACTION_BOND_STATE_CHANGED} intents to be notified when the bonding process completes, and
     * its result.
     *
     * <p>Android system services will handle the necessary user interactions to confirm and
     * complete the bonding process.
     *
     * <p>There are two possible versions of OOB Data. This data can come in as P192 or P256. This
     * is a reference to the cryptography used to generate the key. The caller may pass one or both.
     * If both types of data are passed, then the P256 data will be preferred, and thus used.
     *
     * @param transport - Transport to use
     * @param remoteP192Data - Out Of Band data (P192) or null
     * @param remoteP256Data - Out Of Band data (P256) or null
     * @return false on immediate error, true if bonding will begin
     * @hide
     */
    @SystemApi
    @RequiresPermission(allOf = {BLUETOOTH_CONNECT, BLUETOOTH_PRIVILEGED})
    public boolean createBondOutOfBand(
            int transport, @Nullable OobData remoteP192Data, @Nullable OobData remoteP256Data) {
        if (DBG) log("createBondOutOfBand()");
        final IBluetooth service = getService();

        if (remoteP192Data == null && remoteP256Data == null) {
            throw new IllegalArgumentException(
                    "One or both arguments for the OOB data types are required to not be null. "
                        + " Please use createBond() instead if you do not have OOB data to pass.");
        }
        if (service == null || !isBluetoothEnabled()) {
<<<<<<< HEAD
            Log.w(TAG, "BT not enabled, createBondInternal failed");
            return false;
        }
        BluetoothAdapter adapter = BluetoothAdapter.getDefaultAdapter();
        if (adapter != null &&
                (((transport == TRANSPORT_LE || transport == TRANSPORT_AUTO)
                    && !adapter.isLeEnabled())
                || ((transport == TRANSPORT_BREDR || transport == TRANSPORT_AUTO)
                    && !isBluetoothEnabled()))) {
            Log.w(TAG, "creatBond() initiated in improper adapter state : " + adapter.getState()
                    + " transport = " + transport);
=======
            Log.w(TAG, "BT not enabled, createBondOutOfBand failed");
>>>>>>> f3d3aaea
            if (DBG) log(Log.getStackTraceString(new Throwable()));
        } else if (NULL_MAC_ADDRESS.equals(mAddress)) {
            Log.e(TAG, "Unable to create bond Out of Band, invalid address " + mAddress);
        } else {
            try {
                return service.createBondOutOfBand(
                        this, transport, remoteP192Data, remoteP256Data, mAttributionSource);
            } catch (RemoteException e) {
                Log.e(TAG, e.toString() + "\n" + Log.getStackTraceString(new Throwable()));
            }
        }
        return false;
    }

    /**
     * Gets whether bonding was initiated locally
     *
     * @return true if bonding is initiated locally, false otherwise
     * @hide
     */
    @SystemApi
    @RequiresLegacyBluetoothPermission
    @RequiresBluetoothConnectPermission
    @RequiresPermission(BLUETOOTH_CONNECT)
    public boolean isBondingInitiatedLocally() {
        if (DBG) log("isBondingInitiatedLocally()");
        final IBluetooth service = getService();
        if (service == null || !isBluetoothEnabled()) {
            Log.w(TAG, "BT not enabled, isBondingInitiatedLocally failed");
            if (DBG) log(Log.getStackTraceString(new Throwable()));
        } else {
            try {
                return service.isBondingInitiatedLocally(this, mAttributionSource);
            } catch (RemoteException e) {
                Log.e(TAG, e.toString() + "\n" + Log.getStackTraceString(new Throwable()));
            }
        }
        return false;
    }

    /** @hide */
    @UnsupportedAppUsage
    @RequiresLegacyBluetoothPermission
    @RequiresBluetoothConnectPermission
    @RequiresPermission(android.Manifest.permission.BLUETOOTH_CONNECT)
    public void setBondingInitiatedLocally(boolean localInitiated) {
        final IBluetooth service = getService();
        if (service == null) {
            Log.w(TAG, "BT not enabled, setBondingInitiatedLocally failed");
            return;
        }
        try {
            service.setBondingInitiatedLocally(this, localInitiated, mAttributionSource);
        } catch (RemoteException e) {
            Log.e(TAG, "", e);
        }
    }

    /**
     * Cancel an in-progress bonding request started with {@link #createBond}.
     *
     * @return true on success, false on error
     * @hide
     */
    @SystemApi
    @RequiresPermission(allOf = {BLUETOOTH_CONNECT, BLUETOOTH_PRIVILEGED})
    public boolean cancelBondProcess() {
        if (DBG) log("cancelBondProcess()");
        final IBluetooth service = getService();
        if (service == null || !isBluetoothEnabled()) {
            Log.e(TAG, "BT not enabled. Cannot cancel Remote Device bond");
            if (DBG) log(Log.getStackTraceString(new Throwable()));
        } else {
            Log.i(
                    TAG,
                    "cancelBondProcess() for"
                            + (" device " + this)
                            + (" called by pid: " + Process.myPid())
                            + (" tid: " + Process.myTid()));
            try {
                return service.cancelBondProcess(this, mAttributionSource);
            } catch (RemoteException e) {
                Log.e(TAG, e.toString() + "\n" + Log.getStackTraceString(new Throwable()));
            }
        }
        return false;
    }

    /**
     * Remove bond (pairing) with the remote device.
     *
     * <p>Delete the link key associated with the remote device, and immediately terminate
     * connections to that device that require authentication and encryption.
     *
     * @return true on success, false on error
     * @hide
     */
    @SystemApi
    @RequiresPermission(BLUETOOTH_CONNECT)
    public boolean removeBond() {
        if (DBG) log("removeBond()");
        final IBluetooth service = getService();
        if (service == null || !isBluetoothEnabled()) {
            Log.e(TAG, "BT not enabled. Cannot remove Remote Device bond");
            return false;
        }
        BluetoothAdapter adapter = BluetoothAdapter.getDefaultAdapter();
        if (adapter != null && !adapter.isLeEnabled()) {
            Log.w(TAG, "removeBond() initiated in improper adapter state : "
                    + adapter.getState());
            if (DBG) log(Log.getStackTraceString(new Throwable()));
        } else {
            Log.i(
                    TAG,
                    "removeBond() for"
                            + (" device " + this)
                            + (" called by pid: " + Process.myPid())
                            + (" tid: " + Process.myTid()));
            try {
                return service.removeBond(this, mAttributionSource);
            } catch (RemoteException e) {
                Log.e(TAG, e.toString() + "\n" + Log.getStackTraceString(new Throwable()));
            }
        }
        return false;
    }

    /**
     * There are several instances of IpcDataCache used in this class. BluetoothCache wraps up the
     * common code. All caches are created with a maximum of eight entries, and the key is in the
     * bluetooth module. The name is set to the api.
     */
    private static class BluetoothCache<Q, R> extends IpcDataCache<Q, R> {
        BluetoothCache(String api, IpcDataCache.QueryHandler query) {
            super(8, IpcDataCache.MODULE_BLUETOOTH, api, api, query);
        }
    }
    ;

    /**
     * Invalidate a bluetooth cache. This method is just a short-hand wrapper that enforces the
     * bluetooth module.
     */
    private static void invalidateCache(@NonNull String api) {
        IpcDataCache.invalidateCache(IpcDataCache.MODULE_BLUETOOTH, api);
    }

    private static final IpcDataCache.QueryHandler<
                    Pair<IBluetooth, Pair<AttributionSource, BluetoothDevice>>, Integer>
            sBluetoothBondQuery =
                    new IpcDataCache.QueryHandler<>() {
                        @RequiresLegacyBluetoothPermission
                        @RequiresBluetoothConnectPermission
                        @RequiresPermission(BLUETOOTH_CONNECT)
                        @Override
                        public Integer apply(
                                Pair<IBluetooth, Pair<AttributionSource, BluetoothDevice>>
                                        pairQuery) {
                            IBluetooth service = pairQuery.first;
                            AttributionSource source = pairQuery.second.first;
                            BluetoothDevice device = pairQuery.second.second;
                            if (DBG) {
                                log("getBondState(" + device + ") uncached");
                            }
                            try {
                                return service.getBondState(device, source);
                            } catch (RemoteException e) {
                                throw e.rethrowAsRuntimeException();
                            }
                        }
                    };

    private static final String GET_BOND_STATE_API = "BluetoothDevice_getBondState";

    private static final BluetoothCache<
                    Pair<IBluetooth, Pair<AttributionSource, BluetoothDevice>>, Integer>
            sBluetoothBondCache = new BluetoothCache<>(GET_BOND_STATE_API, sBluetoothBondQuery);

    /** @hide */
    public void disableBluetoothGetBondStateCache() {
        sBluetoothBondCache.disableForCurrentProcess();
    }

    /** @hide */
    public static void invalidateBluetoothGetBondStateCache() {
        invalidateCache(GET_BOND_STATE_API);
    }

    /**
     * Get the bond state of the remote device.
     *
     * <p>Possible values for the bond state are: {@link #BOND_NONE}, {@link #BOND_BONDING}, {@link
     * #BOND_BONDED}.
     *
     * @return the bond state
     */
    @RequiresLegacyBluetoothPermission
    @RequiresBluetoothConnectPermission
    @RequiresPermission(BLUETOOTH_CONNECT)
    @SuppressLint("AndroidFrameworkRequiresPermission") // IpcDataCache prevent lint enforcement
    public int getBondState() {
        if (DBG) log("getBondState(" + this + ")");
        final IBluetooth service = getService();
        if (service == null) {
            Log.e(TAG, "BT not enabled. Cannot get bond state");
            if (DBG) log(Log.getStackTraceString(new Throwable()));
        } else {
            try {
                return sBluetoothBondCache.query(
                        new Pair<>(service, new Pair<>(mAttributionSource, BluetoothDevice.this)));
            } catch (RuntimeException e) {
                if (!(e.getCause() instanceof RemoteException)) {
                    throw e;
                }
                Log.e(TAG, e.toString() + "\n" + Log.getStackTraceString(new Throwable()));
            }
        }
        return BOND_NONE;
    }

    /**
     * Checks whether this bluetooth device is associated with CDM and meets the criteria to skip
     * the bluetooth pairing dialog because it has been already consented by the CDM prompt.
     *
     * @return true if we can bond without the dialog, false otherwise
     * @hide
     */
    @SystemApi
    @RequiresPermission(allOf = {BLUETOOTH_CONNECT, BLUETOOTH_PRIVILEGED})
    public boolean canBondWithoutDialog() {
        if (DBG) log("canBondWithoutDialog, device: " + this);
        final IBluetooth service = getService();
        if (service == null || !isBluetoothEnabled()) {
            Log.e(TAG, "BT not enabled. Cannot check if we can skip pairing dialog");
            if (DBG) log(Log.getStackTraceString(new Throwable()));
        } else {
            try {
                return service.canBondWithoutDialog(this, mAttributionSource);
            } catch (RemoteException e) {
                Log.e(TAG, e.toString() + "\n" + Log.getStackTraceString(new Throwable()));
            }
        }
        return false;
    }

    /**
     * Gets the package name of the application that initiate bonding with this device
     *
     * @return package name of the application, or null of no application initiate bonding with this
     *     device
     * @hide
     */
    @SystemApi
    @RequiresPermission(allOf = {BLUETOOTH_CONNECT, BLUETOOTH_PRIVILEGED})
    public @Nullable String getPackageNameOfBondingApplication() {
        if (DBG) log("getPackageNameOfBondingApplication()");
        final IBluetooth service = getService();
        if (service == null || !isBluetoothEnabled()) {
            Log.w(TAG, "BT not enabled, getPackageNameOfBondingApplication failed");
            if (DBG) log(Log.getStackTraceString(new Throwable()));
        } else {
            try {
                return service.getPackageNameOfBondingApplication(this, mAttributionSource);
            } catch (RemoteException e) {
                Log.e(TAG, e.toString() + "\n" + Log.getStackTraceString(new Throwable()));
            }
        }
        return null;
    }

    /** @hide */
    @Retention(RetentionPolicy.SOURCE)
    @IntDef(
            value = {
                BluetoothStatusCodes.SUCCESS,
                BluetoothStatusCodes.ERROR_BLUETOOTH_NOT_ENABLED,
                BluetoothStatusCodes.ERROR_BLUETOOTH_NOT_ALLOWED,
                BluetoothStatusCodes.ERROR_MISSING_BLUETOOTH_CONNECT_PERMISSION,
                BluetoothStatusCodes.ERROR_DEVICE_NOT_BONDED
            })
    public @interface ConnectionReturnValues {}

    /**
     * Connects all user enabled and supported bluetooth profiles between the local and remote
     * device. If no profiles are user enabled (e.g. first connection), we connect all supported
     * profiles. If the device is not already connected, this will page the device before initiating
     * profile connections. Connection is asynchronous and you should listen to each profile's
     * broadcast intent ACTION_CONNECTION_STATE_CHANGED to verify whether connection was successful.
     * For example, to verify a2dp is connected, you would listen for {@link
     * BluetoothA2dp#ACTION_CONNECTION_STATE_CHANGED}
     *
     * @return whether the messages were successfully sent to try to connect all profiles
     * @throws IllegalArgumentException if the device address is invalid
     * @hide
     */
    @SystemApi
    @RequiresBluetoothConnectPermission
    @RequiresPermission(allOf = {BLUETOOTH_CONNECT, BLUETOOTH_PRIVILEGED, MODIFY_PHONE_STATE})
    public @ConnectionReturnValues int connect() {
        if (DBG) log("connect()");
        if (!BluetoothAdapter.checkBluetoothAddress(getAddress())) {
            throw new IllegalArgumentException("device cannot have an invalid address");
        }
        final IBluetooth service = getService();
        if (service == null || !isBluetoothEnabled()) {
            Log.e(TAG, "BT not enabled. Cannot connect to remote device.");
            if (DBG) log(Log.getStackTraceString(new Throwable()));
        } else {
            try {
                return service.connectAllEnabledProfiles(this, mAttributionSource);
            } catch (RemoteException e) {
                Log.e(TAG, "", e);
            }
        }
        return BluetoothStatusCodes.ERROR_BLUETOOTH_NOT_ENABLED;
    }

    /**
     * Disconnects all connected bluetooth profiles between the local and remote device.
     * Disconnection is asynchronous, so you should listen to each profile's broadcast intent
     * ACTION_CONNECTION_STATE_CHANGED to verify whether disconnection was successful. For example,
     * to verify a2dp is disconnected, you would listen for {@link
     * BluetoothA2dp#ACTION_CONNECTION_STATE_CHANGED}. Once all profiles have disconnected, the ACL
     * link should come down and {@link #ACTION_ACL_DISCONNECTED} should be broadcast.
     *
     * <p>In the rare event that one or more profiles fail to disconnect, call this method again to
     * send another request to disconnect each connected profile.
     *
     * @return whether the messages were successfully sent to try to disconnect all profiles
     * @throws IllegalArgumentException if the device address is invalid
     * @hide
     */
    @SystemApi
    @RequiresBluetoothConnectPermission
    @RequiresPermission(allOf = {BLUETOOTH_CONNECT, BLUETOOTH_PRIVILEGED})
    public @ConnectionReturnValues int disconnect() {
        if (DBG) log("disconnect()");
        if (!BluetoothAdapter.checkBluetoothAddress(getAddress())) {
            throw new IllegalArgumentException("device cannot have an invalid address");
        }
        final IBluetooth service = getService();
        if (service == null || !isBluetoothEnabled()) {
            Log.e(TAG, "BT not enabled. Cannot disconnect to remote device.");
            if (DBG) log(Log.getStackTraceString(new Throwable()));
        } else {
            try {
                return service.disconnectAllEnabledProfiles(this, mAttributionSource);
            } catch (RemoteException e) {
                Log.e(TAG, "", e);
            }
        }
        return BluetoothStatusCodes.ERROR_BLUETOOTH_NOT_ENABLED;
    }

    /**
     * Returns whether there is an open connection to this device.
     *
     * @return True if there is at least one open connection to this device.
     * @hide
     */
    @SystemApi
    @RequiresLegacyBluetoothPermission
    @RequiresBluetoothConnectPermission
    @RequiresPermission(BLUETOOTH_CONNECT)
    public boolean isConnected() {
        if (DBG) log("isConnected()");
        final IBluetooth service = getService();
        if (service == null || !isBluetoothEnabled()) {
            Log.w(TAG, "Proxy not attached to service");
            if (DBG) log(Log.getStackTraceString(new Throwable()));
        } else {
            try {
                return service.getConnectionState(this, mAttributionSource)
                        != CONNECTION_STATE_DISCONNECTED;
            } catch (RemoteException e) {
                Log.e(TAG, e.toString() + "\n" + Log.getStackTraceString(new Throwable()));
            }
        }
        // BT is not enabled, we cannot be connected.
        return false;
    }

    /**
     * Returns the ACL connection handle associated with an open connection to this device on the
     * given transport.
     *
     * <p>This handle is a unique identifier for the connection while it remains active. Refer to
     * the Bluetooth Core Specification Version 5.4 Vol 4 Part E Section 5.3.1 Controller Handles
     * for details.
     *
     * @return the ACL handle, or {@link BluetoothDevice#ERROR} if no connection currently exists on
     *     the given transport.
     * @hide
     */
    @SystemApi
    @RequiresPermission(allOf = {BLUETOOTH_CONNECT, BLUETOOTH_PRIVILEGED})
    public int getConnectionHandle(@Transport int transport) {
        if (DBG) {
            log("getConnectionHandle()");
        }
        final IBluetooth service = getService();
        if (service == null || !isBluetoothEnabled()) {
            Log.w(TAG, "Proxy not attached to service");
            if (DBG) {
                log(Log.getStackTraceString(new Throwable()));
            }
        } else {
            try {
                return service.getConnectionHandle(this, transport, mAttributionSource);
            } catch (RemoteException e) {
                Log.e(TAG, e.toString() + "\n" + Log.getStackTraceString(new Throwable()));
            }
        }
        // BT is not enabled, we cannot be connected.
        return BluetoothDevice.ERROR;
    }

    /**
     * Returns whether there is an open connection to this device that has been encrypted.
     *
     * @return True if there is at least one encrypted connection to this device.
     * @hide
     */
    @SystemApi
    @RequiresLegacyBluetoothPermission
    @RequiresBluetoothConnectPermission
    @RequiresPermission(BLUETOOTH_CONNECT)
    public boolean isEncrypted() {
        if (DBG) log("isEncrypted()");
        final IBluetooth service = getService();
        if (service == null || !isBluetoothEnabled()) {
            Log.w(TAG, "Proxy not attached to service");
            if (DBG) log(Log.getStackTraceString(new Throwable()));
        } else {
            try {
                return service.getConnectionState(this, mAttributionSource)
                        > CONNECTION_STATE_CONNECTED;
            } catch (RemoteException e) {
                Log.e(TAG, e.toString() + "\n" + Log.getStackTraceString(new Throwable()));
            }
        }
        // BT is not enabled, we cannot be encrypted.
        return false;
    }

    /**
     * Get the Bluetooth class of the remote device.
     *
     * @return Bluetooth class object, or null on error
     */
    @RequiresLegacyBluetoothPermission
    @RequiresBluetoothConnectPermission
    @RequiresPermission(BLUETOOTH_CONNECT)
    public BluetoothClass getBluetoothClass() {
        if (DBG) log("getBluetoothClass()");
        final IBluetooth service = getService();
        if (service == null || !isBluetoothEnabled()) {
            Log.e(TAG, "BT not enabled. Cannot get Bluetooth Class");
            if (DBG) log(Log.getStackTraceString(new Throwable()));
        } else {
            try {
                int classInt = service.getRemoteClass(this, mAttributionSource);
                if (classInt == BluetoothClass.ERROR) return null;
                return new BluetoothClass(classInt);
            } catch (RemoteException e) {
                Log.e(TAG, e.toString() + "\n" + Log.getStackTraceString(new Throwable()));
            }
        }
        return null;
    }

    /**
     * Returns the supported features (UUIDs) of the remote device.
     *
     * <p>This method does not start a service discovery procedure to retrieve the UUIDs from the
     * remote device. Instead, the local cached copy of the service UUIDs are returned.
     *
     * <p>Use {@link #fetchUuidsWithSdp} if fresh UUIDs are desired.
     *
     * @return the supported features (UUIDs) of the remote device, or null on error
     */
    @RequiresLegacyBluetoothPermission
    @RequiresBluetoothConnectPermission
    @RequiresPermission(BLUETOOTH_CONNECT)
    public ParcelUuid[] getUuids() {
        if (DBG) log("getUuids()");
        final IBluetooth service = getService();
        if (service == null || !isBluetoothEnabled()) {
            Log.e(TAG, "BT not enabled. Cannot get remote device Uuids");
            if (DBG) log(Log.getStackTraceString(new Throwable()));
        } else {
            try {
                List<ParcelUuid> parcels = service.getRemoteUuids(this, mAttributionSource);
                return parcels != null ? parcels.toArray(new ParcelUuid[parcels.size()]) : null;
            } catch (RemoteException e) {
                Log.e(TAG, e.toString() + "\n" + Log.getStackTraceString(new Throwable()));
            }
        }
        return null;
    }

    /**
     * Perform a service discovery on the remote device to get the UUIDs supported.
     *
     * <p>This API is asynchronous and {@link #ACTION_UUID} intent is sent, with the UUIDs supported
     * by the remote end. If there is an error in getting the SDP records or if the process takes a
     * long time, or the device is bonding and we have its UUIDs cached, {@link #ACTION_UUID} intent
     * is sent with the UUIDs that is currently present in the cache. Clients should use the {@link
     * #getUuids} to get UUIDs if service discovery is not to be performed. If there is an ongoing
     * bonding process, service discovery or device inquiry, the request will be queued.
     *
     * @return False if the check fails, True if the process of initiating an ACL connection to the
     *     remote device was started or cached UUIDs will be broadcast.
     */
    @RequiresLegacyBluetoothPermission
    @RequiresBluetoothConnectPermission
    @RequiresPermission(BLUETOOTH_CONNECT)
    @SuppressLint("AndroidFrameworkRequiresPermission") // See fetchUuidsWithSdp(int) for reason
    public boolean fetchUuidsWithSdp() {
        return fetchUuidsWithSdp(TRANSPORT_AUTO);
    }

    /**
     * Perform a service discovery on the remote device to get the UUIDs supported with the specific
     * transport.
     *
     * <p>This API is asynchronous and {@link #ACTION_UUID} intent is sent, with the UUIDs supported
     * by the remote end. If there is an error in getting the SDP or GATT records or if the process
     * takes a long time, or the device is bonding and we have its UUIDs cached, {@link
     * #ACTION_UUID} intent is sent with the UUIDs that is currently present in the cache. Clients
     * should use the {@link #getUuids} to get UUIDs if service discovery is not to be performed. If
     * there is an ongoing bonding process, service discovery or device inquiry, the request will be
     * queued.
     *
     * <p>Requires the {@link android.Manifest.permission#BLUETOOTH_PRIVILEGED} permission only when
     * {@code transport} is not {@code #TRANSPORT_AUTO}.
     *
     * <p>The {@link android.Manifest.permission#BLUETOOTH_CONNECT} permission is always enforced.
     *
     * @param transport - provide type of transport (e.g. LE or Classic).
     * @return False if the check fails, True if the process of initiating an ACL connection to the
     *     remote device was started or cached UUIDs will be broadcast with the specific transport.
     * @hide
     */
    @SystemApi
    @RequiresPermission(
            allOf = {BLUETOOTH_CONNECT, BLUETOOTH_PRIVILEGED},
            conditional = true)
    public boolean fetchUuidsWithSdp(@Transport int transport) {
        if (DBG) log("fetchUuidsWithSdp()");
        final IBluetooth service = getService();
        if (service == null || !isBluetoothEnabled()) {
            Log.e(TAG, "BT not enabled. Cannot fetchUuidsWithSdp");
            if (DBG) log(Log.getStackTraceString(new Throwable()));
        } else {
            try {
                return service.fetchRemoteUuids(this, transport, mAttributionSource);
            } catch (RemoteException e) {
                Log.e(TAG, e.toString() + "\n" + Log.getStackTraceString(new Throwable()));
            }
        }
        return false;
    }

    /**
     * Perform a service discovery on the remote device to get the SDP records associated with the
     * specified UUID.
     *
     * <p>This API is asynchronous and {@link #ACTION_SDP_RECORD} intent is sent, with the SDP
     * records found on the remote end. If there is an error in getting the SDP records or if the
     * process takes a long time, {@link #ACTION_SDP_RECORD} intent is sent with an status value in
     * {@link #EXTRA_SDP_SEARCH_STATUS} different from 0. Detailed status error codes can be found
     * by members of the Bluetooth package in the AbstractionLayer class.
     *
     * <p>The SDP record data will be stored in the intent as {@link #EXTRA_SDP_RECORD}. The object
     * type will match one of the SdpXxxRecord types, depending on the UUID searched for.
     *
     * @return False if the check fails, True if the process of initiating an ACL connection to the
     *     remote device was started.
     */
    /** @hide */
    @RequiresLegacyBluetoothPermission
    @RequiresBluetoothConnectPermission
    @RequiresPermission(BLUETOOTH_CONNECT)
    public boolean sdpSearch(ParcelUuid uuid) {
        if (DBG) log("sdpSearch()");
        final IBluetooth service = getService();
        if (service == null || !isBluetoothEnabled()) {
            Log.e(TAG, "BT not enabled. Cannot query remote device sdp records");
            if (DBG) log(Log.getStackTraceString(new Throwable()));
        } else {
            try {
                return service.sdpSearch(this, uuid, mAttributionSource);
            } catch (RemoteException e) {
                Log.e(TAG, e.toString() + "\n" + Log.getStackTraceString(new Throwable()));
            }
        }
        return false;
    }

    /**
     * Returns whether if the device is TWS+ device.
     *
     * @return True if the devcie is TWS+ device.
     * @hide
     */
    @RequiresLegacyBluetoothPermission
    @RequiresBluetoothConnectPermission
    @RequiresPermission(android.Manifest.permission.BLUETOOTH_CONNECT)
    public boolean isTwsPlusDevice() {
         if (getService() == null) {
             Log.e(TAG, "BT not enabled. Cannot query remote device sdp records");
             return false;
         }
         try {
             return getService().isTwsPlusDevice(this, mAttributionSource);
         } catch (RemoteException e) {Log.e(TAG, "", e);}
         return false;
    }

    /**
     * Get the TWS+ peer address of the remote device.
     *
     * @return the TWS+ peer address of the remote device if available, otherwise
     * null.
     * @hide
     */
    @RequiresLegacyBluetoothPermission
    @RequiresBluetoothConnectPermission
    @RequiresPermission(android.Manifest.permission.BLUETOOTH_CONNECT)
    public String getTwsPlusPeerAddress() {
        if (getService() == null) {
            Log.e(TAG, "BT not enabled. Cannot get Remote Device name");
            return null;
        }
        try {
            return getService().getTwsPlusPeerAddress(this, mAttributionSource);
        } catch (RemoteException e) {Log.e(TAG, "", e);}
        return null;
    }

    /**
     * Set the pin during pairing when the pairing method is {@link #PAIRING_VARIANT_PIN}
     *
     * @return true pin has been set false for error
     */
    @RequiresLegacyBluetoothAdminPermission
    @RequiresBluetoothConnectPermission
    @RequiresPermission(BLUETOOTH_CONNECT)
    public boolean setPin(byte[] pin) {
        if (DBG) log("setPin()");
        final IBluetooth service = getService();
        if (service == null || !isBluetoothEnabled()) {
            Log.e(TAG, "BT not enabled. Cannot set Remote Device pin");
            if (DBG) log(Log.getStackTraceString(new Throwable()));
        } else {
            try {
                return service.setPin(this, true, pin.length, pin, mAttributionSource);
            } catch (RemoteException e) {
                Log.e(TAG, e.toString() + "\n" + Log.getStackTraceString(new Throwable()));
            }
        }
        return false;
    }

    /**
     * Set the pin during pairing when the pairing method is {@link #PAIRING_VARIANT_PIN}
     *
     * @return true pin has been set false for error
     * @hide
     */
    @SystemApi
    @RequiresLegacyBluetoothAdminPermission
    @RequiresBluetoothConnectPermission
    @RequiresPermission(BLUETOOTH_CONNECT)
    public boolean setPin(@NonNull String pin) {
        byte[] pinBytes = convertPinToBytes(pin);
        if (pinBytes == null) {
            return false;
        }
        return setPin(pinBytes);
    }

    /**
     * Confirm passkey for {@link #PAIRING_VARIANT_PASSKEY_CONFIRMATION} pairing.
     *
     * @return true confirmation has been sent out false for error
     */
    @RequiresPermission(allOf = {BLUETOOTH_CONNECT, BLUETOOTH_PRIVILEGED})
    public boolean setPairingConfirmation(boolean confirm) {
        if (DBG) log("setPairingConfirmation()");
        final IBluetooth service = getService();
        if (service == null || !isBluetoothEnabled()) {
            Log.e(TAG, "BT not enabled. Cannot set pairing confirmation");
            if (DBG) log(Log.getStackTraceString(new Throwable()));
        } else {
            try {
                return service.setPairingConfirmation(this, confirm, mAttributionSource);
            } catch (RemoteException e) {
                Log.e(TAG, e.toString() + "\n" + Log.getStackTraceString(new Throwable()));
            }
        }
        return false;
    }

    boolean isBluetoothEnabled() {
        boolean ret = false;
        BluetoothAdapter adapter = BluetoothAdapter.getDefaultAdapter();
        if (adapter != null && adapter.isEnabled()) {
            ret = true;
        }
        return ret;
    }

    /**
     * Gets whether the phonebook access is allowed for this bluetooth device
     *
     * @return Whether the phonebook access is allowed to this device. Can be {@link
     *     #ACCESS_UNKNOWN}, {@link #ACCESS_ALLOWED} or {@link #ACCESS_REJECTED}.
     * @hide
     */
    @SystemApi
    @RequiresLegacyBluetoothPermission
    @RequiresBluetoothConnectPermission
    @RequiresPermission(BLUETOOTH_CONNECT)
    public @AccessPermission int getPhonebookAccessPermission() {
        if (DBG) log("getPhonebookAccessPermission()");
        final IBluetooth service = getService();
        if (service == null || !isBluetoothEnabled()) {
            Log.w(TAG, "Proxy not attached to service");
            if (DBG) log(Log.getStackTraceString(new Throwable()));
        } else {
            try {
                return service.getPhonebookAccessPermission(this, mAttributionSource);
            } catch (RemoteException e) {
                Log.e(TAG, e.toString() + "\n" + Log.getStackTraceString(new Throwable()));
            }
        }
        return ACCESS_UNKNOWN;
    }

    /**
     * Sets whether the {@link BluetoothDevice} enters silence mode. Audio will not be routed to the
     * {@link BluetoothDevice} if set to {@code true}.
     *
     * <p>When the {@link BluetoothDevice} enters silence mode, and the {@link BluetoothDevice} is
     * an active device (for A2DP or HFP), the active device for that profile will be set to null.
     * If the {@link BluetoothDevice} exits silence mode while the A2DP or HFP active device is
     * null, the {@link BluetoothDevice} will be set as the active device for that profile. If the
     * {@link BluetoothDevice} is disconnected, it exits silence mode. If the {@link
     * BluetoothDevice} is set as the active device for A2DP or HFP, while silence mode is enabled,
     * then the device will exit silence mode. If the {@link BluetoothDevice} is in silence mode,
     * AVRCP position change event and HFP AG indicators will be disabled. If the {@link
     * BluetoothDevice} is not connected with A2DP or HFP, it cannot enter silence mode.
     *
     * @param silence true to enter silence mode, false to exit
     * @return true on success, false on error.
     * @throws IllegalStateException if Bluetooth is not turned ON.
     * @hide
     */
    @SystemApi
    @RequiresPermission(allOf = {BLUETOOTH_CONNECT, BLUETOOTH_PRIVILEGED})
    public boolean setSilenceMode(boolean silence) {
        if (DBG) log("setSilenceMode()");
        final IBluetooth service = getService();
        if (service == null || !isBluetoothEnabled()) {
            throw new IllegalStateException("Bluetooth is not turned ON");
        } else {
            try {
                return service.setSilenceMode(this, silence, mAttributionSource);
            } catch (RemoteException e) {
                Log.e(TAG, e.toString() + "\n" + Log.getStackTraceString(new Throwable()));
            }
        }
        return false;
    }

    /**
     * Check whether the {@link BluetoothDevice} is in silence mode
     *
     * @return true on device in silence mode, otherwise false.
     * @throws IllegalStateException if Bluetooth is not turned ON.
     * @hide
     */
    @SystemApi
    @RequiresPermission(allOf = {BLUETOOTH_CONNECT, BLUETOOTH_PRIVILEGED})
    public boolean isInSilenceMode() {
        if (DBG) log("isInSilenceMode()");
        final IBluetooth service = getService();
        if (service == null || !isBluetoothEnabled()) {
            throw new IllegalStateException("Bluetooth is not turned ON");
        } else {
            try {
                return service.getSilenceMode(this, mAttributionSource);
            } catch (RemoteException e) {
                Log.e(TAG, e.toString() + "\n" + Log.getStackTraceString(new Throwable()));
            }
        }
        return false;
    }

    /**
     * Sets whether the phonebook access is allowed to this device.
     *
     * @param value Can be {@link #ACCESS_UNKNOWN}, {@link #ACCESS_ALLOWED} or {@link
     *     #ACCESS_REJECTED}.
     * @return Whether the value has been successfully set.
     * @hide
     */
    @SystemApi
    @RequiresPermission(allOf = {BLUETOOTH_CONNECT, BLUETOOTH_PRIVILEGED})
    public boolean setPhonebookAccessPermission(@AccessPermission int value) {
        if (DBG) log("setPhonebookAccessPermission()");
        final IBluetooth service = getService();
        if (service == null || !isBluetoothEnabled()) {
            Log.w(TAG, "Proxy not attached to service");
            if (DBG) log(Log.getStackTraceString(new Throwable()));
        } else {
            try {
                return service.setPhonebookAccessPermission(this, value, mAttributionSource);
            } catch (RemoteException e) {
                Log.e(TAG, e.toString() + "\n" + Log.getStackTraceString(new Throwable()));
            }
        }
        return false;
    }

    /**
     * Gets whether message access is allowed to this bluetooth device
     *
     * @return Whether the message access is allowed to this device.
     * @hide
     */
    @SystemApi
    @RequiresLegacyBluetoothPermission
    @RequiresBluetoothConnectPermission
    @RequiresPermission(BLUETOOTH_CONNECT)
    public @AccessPermission int getMessageAccessPermission() {
        if (DBG) log("getMessageAccessPermission()");
        final IBluetooth service = getService();
        if (service == null || !isBluetoothEnabled()) {
            Log.w(TAG, "Proxy not attached to service");
            if (DBG) log(Log.getStackTraceString(new Throwable()));
        } else {
            try {
                return service.getMessageAccessPermission(this, mAttributionSource);
            } catch (RemoteException e) {
                Log.e(TAG, e.toString() + "\n" + Log.getStackTraceString(new Throwable()));
            }
        }
        return ACCESS_UNKNOWN;
    }

    /**
     * Sets whether the message access is allowed to this device.
     *
     * @param value Can be {@link #ACCESS_UNKNOWN} if the device is unbonded, {@link
     *     #ACCESS_ALLOWED} if the permission is being granted, or {@link #ACCESS_REJECTED} if the
     *     permission is not being granted.
     * @return Whether the value has been successfully set.
     * @hide
     */
    @SystemApi
    @RequiresPermission(allOf = {BLUETOOTH_CONNECT, BLUETOOTH_PRIVILEGED})
    public boolean setMessageAccessPermission(@AccessPermission int value) {
        // Validates param value is one of the accepted constants
        if (value != ACCESS_ALLOWED && value != ACCESS_REJECTED && value != ACCESS_UNKNOWN) {
            throw new IllegalArgumentException(value + "is not a valid AccessPermission value");
        }
        if (DBG) log("setMessageAccessPermission()");
        final IBluetooth service = getService();
        if (service == null || !isBluetoothEnabled()) {
            Log.w(TAG, "Proxy not attached to service");
            if (DBG) log(Log.getStackTraceString(new Throwable()));
        } else {
            try {
                return service.setMessageAccessPermission(this, value, mAttributionSource);
            } catch (RemoteException e) {
                Log.e(TAG, e.toString() + "\n" + Log.getStackTraceString(new Throwable()));
            }
        }
        return false;
    }

    /**
     * Gets whether sim access is allowed for this bluetooth device
     *
     * @return Whether the Sim access is allowed to this device.
     * @hide
     */
    @SystemApi
    @RequiresLegacyBluetoothPermission
    @RequiresBluetoothConnectPermission
    @RequiresPermission(BLUETOOTH_CONNECT)
    public @AccessPermission int getSimAccessPermission() {
        if (DBG) log("getSimAccessPermission()");
        final IBluetooth service = getService();
        if (service == null || !isBluetoothEnabled()) {
            Log.w(TAG, "Proxy not attached to service");
            if (DBG) log(Log.getStackTraceString(new Throwable()));
        } else {
            try {
                return service.getSimAccessPermission(this, mAttributionSource);
            } catch (RemoteException e) {
                Log.e(TAG, e.toString() + "\n" + Log.getStackTraceString(new Throwable()));
            }
        }
        return ACCESS_UNKNOWN;
    }

    /**
     * Sets whether the Sim access is allowed to this device.
     *
     * @param value Can be {@link #ACCESS_UNKNOWN} if the device is unbonded, {@link
     *     #ACCESS_ALLOWED} if the permission is being granted, or {@link #ACCESS_REJECTED} if the
     *     permission is not being granted.
     * @return Whether the value has been successfully set.
     * @hide
     */
    @SystemApi
    @RequiresPermission(allOf = {BLUETOOTH_CONNECT, BLUETOOTH_PRIVILEGED})
    public boolean setSimAccessPermission(int value) {
        if (DBG) log("setSimAccessPermission()");
        final IBluetooth service = getService();
        if (service == null || !isBluetoothEnabled()) {
            Log.w(TAG, "Proxy not attached to service");
            if (DBG) log(Log.getStackTraceString(new Throwable()));
        } else {
            try {
                return service.setSimAccessPermission(this, value, mAttributionSource);
            } catch (RemoteException e) {
                Log.e(TAG, e.toString() + "\n" + Log.getStackTraceString(new Throwable()));
            }
        }
        return false;
    }

    /**
     * Create an RFCOMM {@link BluetoothSocket} ready to start a secure outgoing connection to this
     * remote device on given channel.
     *
     * <p>The remote device will be authenticated and communication on this socket will be
     * encrypted.
     *
     * <p>Use this socket only if an authenticated socket link is possible. Authentication refers to
     * the authentication of the link key to prevent person-in-the-middle type of attacks. For
     * example, for Bluetooth 2.1 devices, if any of the devices does not have an input and output
     * capability or just has the ability to display a numeric key, a secure socket connection is
     * not possible. In such a case, use {@link createInsecureRfcommSocket}. For more details, refer
     * to the Security Model section 5.2 (vol 3) of Bluetooth Core Specification version 2.1 + EDR.
     *
     * <p>Use {@link BluetoothSocket#connect} to initiate the outgoing connection.
     *
     * <p>Valid RFCOMM channels are in range 1 to 30.
     *
     * @param channel RFCOMM channel to connect to
     * @return a RFCOMM BluetoothServerSocket ready for an outgoing connection
     * @throws IOException on error, for example Bluetooth not available, or insufficient
     *     permissions
     * @hide
     */
    @UnsupportedAppUsage
    @RequiresLegacyBluetoothPermission
    public BluetoothSocket createRfcommSocket(int channel) throws IOException {
        if (!isBluetoothEnabled()) {
            Log.e(TAG, "Bluetooth is not enabled");
            throw new IOException();
        }
        return new BluetoothSocket(this, BluetoothSocket.TYPE_RFCOMM, true, true, channel, null);
    }

    /**
     * Create an L2cap {@link BluetoothSocket} ready to start a secure outgoing connection to this
     * remote device on given channel.
     *
     * <p>The remote device will be authenticated and communication on this socket will be
     * encrypted.
     *
     * <p>Use this socket only if an authenticated socket link is possible. Authentication refers to
     * the authentication of the link key to prevent person-in-the-middle type of attacks. For
     * example, for Bluetooth 2.1 devices, if any of the devices does not have an input and output
     * capability or just has the ability to display a numeric key, a secure socket connection is
     * not possible. In such a case, use {@link createInsecureRfcommSocket}. For more details, refer
     * to the Security Model section 5.2 (vol 3) of Bluetooth Core Specification version 2.1 + EDR.
     *
     * <p>Use {@link BluetoothSocket#connect} to initiate the outgoing connection.
     *
     * <p>Valid L2CAP PSM channels are in range 1 to 2^16.
     *
     * @param channel L2cap PSM/channel to connect to
     * @return a RFCOMM BluetoothServerSocket ready for an outgoing connection
     * @throws IOException on error, for example Bluetooth not available, or insufficient
     *     permissions
     * @hide
     */
    @RequiresLegacyBluetoothPermission
    public BluetoothSocket createL2capSocket(int channel) throws IOException {
        return new BluetoothSocket(this, BluetoothSocket.TYPE_L2CAP, true, true, channel, null);
    }

    /**
     * Create an L2cap {@link BluetoothSocket} ready to start an insecure outgoing connection to
     * this remote device on given channel.
     *
     * <p>The remote device will be not authenticated and communication on this socket will not be
     * encrypted.
     *
     * <p>Use {@link BluetoothSocket#connect} to initiate the outgoing connection.
     *
     * <p>Valid L2CAP PSM channels are in range 1 to 2^16.
     *
     * @param channel L2cap PSM/channel to connect to
     * @return a RFCOMM BluetoothServerSocket ready for an outgoing connection
     * @throws IOException on error, for example Bluetooth not available, or insufficient
     *     permissions
     * @hide
     */
    @RequiresLegacyBluetoothPermission
    public BluetoothSocket createInsecureL2capSocket(int channel) throws IOException {
        return new BluetoothSocket(this, BluetoothSocket.TYPE_L2CAP, false, false, channel, null);
    }

    /**
     * Create an RFCOMM {@link BluetoothSocket} ready to start a secure outgoing connection to this
     * remote device using SDP lookup of uuid.
     *
     * <p>This is designed to be used with {@link
     * BluetoothAdapter#listenUsingRfcommWithServiceRecord} for peer-peer Bluetooth applications.
     *
     * <p>Use {@link BluetoothSocket#connect} to initiate the outgoing connection. This will also
     * perform an SDP lookup of the given uuid to determine which channel to connect to.
     *
     * <p>The remote device will be authenticated and communication on this socket will be
     * encrypted.
     *
     * <p>Use this socket only if an authenticated socket link is possible. Authentication refers to
     * the authentication of the link key to prevent person-in-the-middle type of attacks. For
     * example, for Bluetooth 2.1 devices, if any of the devices does not have an input and output
     * capability or just has the ability to display a numeric key, a secure socket connection is
     * not possible. In such a case, use {@link #createInsecureRfcommSocketToServiceRecord}. For
     * more details, refer to the Security Model section 5.2 (vol 3) of Bluetooth Core Specification
     * version 2.1 + EDR.
     *
     * <p>Hint: If you are connecting to a Bluetooth serial board then try using the well-known SPP
     * UUID 00001101-0000-1000-8000-00805F9B34FB. However if you are connecting to an Android peer
     * then please generate your own unique UUID.
     *
     * @param uuid service record uuid to lookup RFCOMM channel
     * @return a RFCOMM BluetoothServerSocket ready for an outgoing connection
     * @throws IOException on error, for example Bluetooth not available, or insufficient
     *     permissions
     */
    @RequiresLegacyBluetoothPermission
    public BluetoothSocket createRfcommSocketToServiceRecord(UUID uuid) throws IOException {
        if (!isBluetoothEnabled()) {
            Log.e(TAG, "Bluetooth is not enabled");
            throw new IOException();
        }

        return new BluetoothSocket(
                this, BluetoothSocket.TYPE_RFCOMM, true, true, -1, new ParcelUuid(uuid));
    }

    /**
     * Create an RFCOMM {@link BluetoothSocket} socket ready to start an insecure outgoing
     * connection to this remote device using SDP lookup of uuid.
     *
     * <p>The communication channel will not have an authenticated link key i.e. it will be subject
     * to person-in-the-middle attacks. For Bluetooth 2.1 devices, the link key will be encrypted,
     * as encryption is mandatory. For legacy devices (pre Bluetooth 2.1 devices) the link key will
     * be not be encrypted. Use {@link #createRfcommSocketToServiceRecord} if an encrypted and
     * authenticated communication channel is desired.
     *
     * <p>This is designed to be used with {@link
     * BluetoothAdapter#listenUsingInsecureRfcommWithServiceRecord} for peer-peer Bluetooth
     * applications.
     *
     * <p>Use {@link BluetoothSocket#connect} to initiate the outgoing connection. This will also
     * perform an SDP lookup of the given uuid to determine which channel to connect to.
     *
     * <p>The remote device will be authenticated and communication on this socket will be
     * encrypted.
     *
     * <p>Hint: If you are connecting to a Bluetooth serial board then try using the well-known SPP
     * UUID 00001101-0000-1000-8000-00805F9B34FB. However if you are connecting to an Android peer
     * then please generate your own unique UUID.
     *
     * @param uuid service record uuid to lookup RFCOMM channel
     * @return a RFCOMM BluetoothServerSocket ready for an outgoing connection
     * @throws IOException on error, for example Bluetooth not available, or insufficient
     *     permissions
     */
    @RequiresLegacyBluetoothPermission
    public BluetoothSocket createInsecureRfcommSocketToServiceRecord(UUID uuid) throws IOException {
        if (!isBluetoothEnabled()) {
            Log.e(TAG, "Bluetooth is not enabled");
            throw new IOException();
        }
        return new BluetoothSocket(
                this, BluetoothSocket.TYPE_RFCOMM, false, false, -1, new ParcelUuid(uuid));
    }

    /**
     * Construct an insecure RFCOMM socket ready to start an outgoing connection. Call #connect on
     * the returned #BluetoothSocket to begin the connection. The remote device will not be
     * authenticated and communication on this socket will not be encrypted.
     *
     * @param port remote port
     * @return An RFCOMM BluetoothSocket
     * @throws IOException On error, for example Bluetooth not available, or insufficient
     *     permissions.
     * @hide
     */
    @UnsupportedAppUsage(
            publicAlternatives =
                    "Use " + "{@link #createInsecureRfcommSocketToServiceRecord} instead.")
    @RequiresLegacyBluetoothAdminPermission
    public BluetoothSocket createInsecureRfcommSocket(int port) throws IOException {
        if (!isBluetoothEnabled()) {
            Log.e(TAG, "Bluetooth is not enabled");
            throw new IOException();
        }
        return new BluetoothSocket(this, BluetoothSocket.TYPE_RFCOMM, false, false, port, null);
    }

    /**
     * Construct a SCO socket ready to start an outgoing connection. Call #connect on the returned
     * #BluetoothSocket to begin the connection.
     *
     * @return a SCO BluetoothSocket
     * @throws IOException on error, for example Bluetooth not available, or insufficient
     *     permissions.
     * @hide
     */
    @UnsupportedAppUsage
    @RequiresLegacyBluetoothAdminPermission
    public BluetoothSocket createScoSocket() throws IOException {
        if (!isBluetoothEnabled()) {
            Log.e(TAG, "Bluetooth is not enabled");
            throw new IOException();
        }
        return new BluetoothSocket(this, BluetoothSocket.TYPE_SCO, true, true, -1, null);
    }

    /**
     * Check that a pin is valid and convert to byte array.
     *
     * <p>Bluetooth pin's are 1 to 16 bytes of UTF-8 characters.
     *
     * @param pin pin as java String
     * @return the pin code as a UTF-8 byte array, or null if it is an invalid Bluetooth pin.
     * @hide
     */
    @UnsupportedAppUsage
    public static byte[] convertPinToBytes(String pin) {
        if (pin == null) {
            return null;
        }
        byte[] pinBytes = pin.getBytes(StandardCharsets.UTF_8);
        if (pinBytes.length <= 0 || pinBytes.length > 16) {
            return null;
        }
        return pinBytes;
    }

    /**
     * Connect to GATT Server hosted by this device. Caller acts as GATT client. The callback is
     * used to deliver results to Caller, such as connection status as well as any further GATT
     * client operations. The method returns a BluetoothGatt instance. You can use BluetoothGatt to
     * conduct GATT client operations.
     *
     * @param callback GATT callback handler that will receive asynchronous callbacks.
     * @param autoConnect Whether to directly connect to the remote device (false) or to
     *     automatically connect as soon as the remote device becomes available (true).
     * @throws IllegalArgumentException if callback is null
     */
    @RequiresBluetoothConnectPermission
    @RequiresPermission(BLUETOOTH_CONNECT)
    public BluetoothGatt connectGatt(
            Context context, boolean autoConnect, BluetoothGattCallback callback) {
        return (connectGatt(context, autoConnect, callback, TRANSPORT_AUTO));
    }

    /**
     * Connect to GATT Server hosted by this device. Caller acts as GATT client. The callback is
     * used to deliver results to Caller, such as connection status as well as any further GATT
     * client operations. The method returns a BluetoothGatt instance. You can use BluetoothGatt to
     * conduct GATT client operations.
     *
     * @param callback GATT callback handler that will receive asynchronous callbacks.
     * @param autoConnect Whether to directly connect to the remote device (false) or to
     *     automatically connect as soon as the remote device becomes available (true).
     * @param transport preferred transport for GATT connections to remote dual-mode devices {@link
     *     BluetoothDevice#TRANSPORT_AUTO} or {@link BluetoothDevice#TRANSPORT_BREDR} or {@link
     *     BluetoothDevice#TRANSPORT_LE}
     * @throws IllegalArgumentException if callback is null
     */
    @RequiresBluetoothConnectPermission
    @RequiresPermission(BLUETOOTH_CONNECT)
    public BluetoothGatt connectGatt(
            Context context, boolean autoConnect, BluetoothGattCallback callback, int transport) {
        return (connectGatt(context, autoConnect, callback, transport, PHY_LE_1M_MASK));
    }

    /**
     * Connect to GATT Server hosted by this device. Caller acts as GATT client. The callback is
     * used to deliver results to Caller, such as connection status as well as any further GATT
     * client operations. The method returns a BluetoothGatt instance. You can use BluetoothGatt to
     * conduct GATT client operations.
     *
     * @param callback GATT callback handler that will receive asynchronous callbacks.
     * @param autoConnect Whether to directly connect to the remote device (false) or to
     *     automatically connect as soon as the remote device becomes available (true).
     * @param transport preferred transport for GATT connections to remote dual-mode devices {@link
     *     BluetoothDevice#TRANSPORT_AUTO} or {@link BluetoothDevice#TRANSPORT_BREDR} or {@link
     *     BluetoothDevice#TRANSPORT_LE}
     * @param phy preferred PHY for connections to remote LE device. Bitwise OR of any of {@link
     *     BluetoothDevice#PHY_LE_1M_MASK}, {@link BluetoothDevice#PHY_LE_2M_MASK}, and {@link
     *     BluetoothDevice#PHY_LE_CODED_MASK}. This option does not take effect if {@code
     *     autoConnect} is set to true.
     * @throws NullPointerException if callback is null
     */
    @RequiresBluetoothConnectPermission
    @RequiresPermission(BLUETOOTH_CONNECT)
    public BluetoothGatt connectGatt(
            Context context,
            boolean autoConnect,
            BluetoothGattCallback callback,
            int transport,
            int phy) {
        return connectGatt(context, autoConnect, callback, transport, phy, null);
    }

    /**
     * Connect to GATT Server hosted by this device. Caller acts as GATT client. The callback is
     * used to deliver results to Caller, such as connection status as well as any further GATT
     * client operations. The method returns a BluetoothGatt instance. You can use BluetoothGatt to
     * conduct GATT client operations.
     *
     * @param callback GATT callback handler that will receive asynchronous callbacks.
     * @param autoConnect Whether to directly connect to the remote device (false) or to
     *     automatically connect as soon as the remote device becomes available (true).
     * @param transport preferred transport for GATT connections to remote dual-mode devices {@link
     *     BluetoothDevice#TRANSPORT_AUTO} or {@link BluetoothDevice#TRANSPORT_BREDR} or {@link
     *     BluetoothDevice#TRANSPORT_LE}
     * @param phy preferred PHY for connections to remote LE device. Bitwise OR of any of {@link
     *     BluetoothDevice#PHY_LE_1M_MASK}, {@link BluetoothDevice#PHY_LE_2M_MASK}, an d{@link
     *     BluetoothDevice#PHY_LE_CODED_MASK}. This option does not take effect if {@code
     *     autoConnect} is set to true.
     * @param handler The handler to use for the callback. If {@code null}, callbacks will happen on
     *     an un-specified background thread.
     * @throws NullPointerException if callback is null
     */
    @RequiresBluetoothConnectPermission
    @RequiresPermission(BLUETOOTH_CONNECT)
    public BluetoothGatt connectGatt(
            Context context,
            boolean autoConnect,
            BluetoothGattCallback callback,
            int transport,
            int phy,
            Handler handler) {
        return connectGatt(context, autoConnect, callback, transport, false, phy, handler);
    }

    /**
     * Connect to GATT Server hosted by this device. Caller acts as GATT client. The callback is
     * used to deliver results to Caller, such as connection status as well as any further GATT
     * client operations. The method returns a BluetoothGatt instance. You can use BluetoothGatt to
     * conduct GATT client operations.
     *
     * @param callback GATT callback handler that will receive asynchronous callbacks.
     * @param autoConnect Whether to directly connect to the remote device (false) or to
     *     automatically connect as soon as the remote device becomes available (true).
     * @param transport preferred transport for GATT connections to remote dual-mode devices {@link
     *     BluetoothDevice#TRANSPORT_AUTO} or {@link BluetoothDevice#TRANSPORT_BREDR} or {@link
     *     BluetoothDevice#TRANSPORT_LE}
     * @param opportunistic Whether this GATT client is opportunistic. An opportunistic GATT client
     *     does not hold a GATT connection. It automatically disconnects when no other GATT
     *     connections are active for the remote device.
     * @param phy preferred PHY for connections to remote LE device. Bitwise OR of any of {@link
     *     BluetoothDevice#PHY_LE_1M_MASK}, {@link BluetoothDevice#PHY_LE_2M_MASK}, an d{@link
     *     BluetoothDevice#PHY_LE_CODED_MASK}. This option does not take effect if {@code
     *     autoConnect} is set to true.
     * @param handler The handler to use for the callback. If {@code null}, callbacks will happen on
     *     an un-specified background thread.
     * @return A BluetoothGatt instance. You can use BluetoothGatt to conduct GATT client
     *     operations.
     * @hide
     */
    @RequiresBluetoothConnectPermission
    @RequiresPermission(BLUETOOTH_CONNECT)
    public BluetoothGatt connectGatt(
            Context context,
            boolean autoConnect,
            BluetoothGattCallback callback,
            int transport,
            boolean opportunistic,
            int phy,
            Handler handler) {
        return connectGatt(context, autoConnect, callback, transport, opportunistic,
                phy, handler, false);
    }

    /**
     * Connect to GATT Server hosted by this device. Caller acts as GATT client.
     * The callback is used to deliver results to Caller, such as connection status as well
     * as any further GATT client operations.
     * The method returns a BluetoothGatt instance. You can use BluetoothGatt to conduct
     * GATT client operations.
     *
     * @param callback GATT callback handler that will receive asynchronous callbacks.
     * @param autoConnect Whether to directly connect to the remote device (false) or to
     * automatically connect as soon as the remote device becomes available (true).
     * @param transport preferred transport for GATT connections to remote dual-mode devices {@link
     * BluetoothDevice#TRANSPORT_AUTO} or {@link BluetoothDevice#TRANSPORT_BREDR} or {@link
     * BluetoothDevice#TRANSPORT_LE}
     * @param opportunistic Whether this GATT client is opportunistic. An opportunistic GATT client
     * does not hold a GATT connection. It automatically disconnects when no other GATT connections
     * are active for the remote device.
     * @param phy preferred PHY for connections to remote LE device. Bitwise OR of any of {@link
     * BluetoothDevice#PHY_LE_1M_MASK}, {@link BluetoothDevice#PHY_LE_2M_MASK}, an d{@link
     * BluetoothDevice#PHY_LE_CODED_MASK}. This option does not take effect if {@code autoConnect}
     * is set to true.
     * @param handler The handler to use for the callback. If {@code null}, callbacks will happen on
     * an un-specified background thread.
     * @param eattSupport specifies whether client app needs EATT channel for client operations.
     * If both local and remote devices support EATT and local app asks for EATT, GATT client
     * operations will be performed using EATT channel.
     * If either local or remote device doesn't support EATT but local App asks for EATT, GATT
     * client operations will be performed using unenhanced ATT channel.
     *
     * @return A BluetoothGatt instance. You can use BluetoothGatt to conduct GATT client
     * operations.
     *
     * @throws NullPointerException if callback is null
     *
     * @hide
     */
    @RequiresBluetoothConnectPermission
    @RequiresPermission(BLUETOOTH_CONNECT)
    public BluetoothGatt connectGatt(Context context, boolean autoConnect,
            BluetoothGattCallback callback, int transport, boolean opportunistic,
            int phy, Handler handler, boolean eattSupport) {
        if (callback == null) {
            throw new NullPointerException("callback is null");
        }

        // TODO(Bluetooth) check whether platform support BLE
        //     Do the check here or in GattServer?
        IBluetoothGatt iGatt = BluetoothAdapter.getDefaultAdapter().getBluetoothGatt();
        if (iGatt == null) {
            // BLE is not supported
            return null;
        } else if (NULL_MAC_ADDRESS.equals(mAddress)) {
            Log.e(TAG, "Unable to connect gatt, invalid address " + mAddress);
            return null;
        }
        BluetoothGatt gatt =
                new BluetoothGatt(iGatt, this, transport, opportunistic, phy, mAttributionSource);
        gatt.connect(autoConnect, callback, handler);
        return gatt;
    }

    /**
     * Create a Bluetooth L2CAP Connection-oriented Channel (CoC) {@link BluetoothSocket} that can
     * be used to start a secure outgoing connection to the remote device with the same dynamic
     * protocol/service multiplexer (PSM) value. The supported Bluetooth transport is LE only.
     *
     * <p>This is designed to be used with {@link BluetoothAdapter#listenUsingL2capChannel()} for
     * peer-peer Bluetooth applications.
     *
     * <p>Use {@link BluetoothSocket#connect} to initiate the outgoing connection.
     *
     * <p>Application using this API is responsible for obtaining PSM value from remote device.
     *
     * <p>The remote device will be authenticated and communication on this socket will be
     * encrypted.
     *
     * <p>Use this socket if an authenticated socket link is possible. Authentication refers to the
     * authentication of the link key to prevent person-in-the-middle type of attacks.
     *
     * @param psm dynamic PSM value from remote device
     * @return a CoC #BluetoothSocket ready for an outgoing connection
     * @throws IOException on error, for example Bluetooth not available, or insufficient
     *     permissions
     */
    @RequiresLegacyBluetoothPermission
    public @NonNull BluetoothSocket createL2capChannel(int psm) throws IOException {
        if (!isBluetoothEnabled()) {
            Log.e(TAG, "createL2capChannel: Bluetooth is not enabled");
            throw new IOException();
        }
        if (DBG) Log.d(TAG, "createL2capChannel: psm=" + psm);
        return new BluetoothSocket(this, BluetoothSocket.TYPE_L2CAP_LE, true, true, psm, null);
    }

    /**
     * Create a Bluetooth L2CAP Connection-oriented Channel (CoC) {@link BluetoothSocket} that can
     * be used to start a secure outgoing connection to the remote device with the same dynamic
     * protocol/service multiplexer (PSM) value. The supported Bluetooth transport is LE only.
     *
     * <p>This is designed to be used with {@link
     * BluetoothAdapter#listenUsingInsecureL2capChannel()} for peer-peer Bluetooth applications.
     *
     * <p>Use {@link BluetoothSocket#connect} to initiate the outgoing connection.
     *
     * <p>Application using this API is responsible for obtaining PSM value from remote device.
     *
     * <p>The communication channel may not have an authenticated link key, i.e. it may be subject
     * to person-in-the-middle attacks. Use {@link #createL2capChannel(int)} if an encrypted and
     * authenticated communication channel is possible.
     *
     * @param psm dynamic PSM value from remote device
     * @return a CoC #BluetoothSocket ready for an outgoing connection
     * @throws IOException on error, for example Bluetooth not available, or insufficient
     *     permissions
     */
    @RequiresLegacyBluetoothPermission
    public @NonNull BluetoothSocket createInsecureL2capChannel(int psm) throws IOException {
        if (!isBluetoothEnabled()) {
            Log.e(TAG, "createInsecureL2capChannel: Bluetooth is not enabled");
            throw new IOException();
        }
        if (DBG) {
            Log.d(TAG, "createInsecureL2capChannel: psm=" + psm);
        }
        return new BluetoothSocket(this, BluetoothSocket.TYPE_L2CAP_LE, false, false, psm, null);
    }

    /**
     * Creates a client socket to connect to a remote Bluetooth server with the specified socket
     * settings {@link BluetoothSocketSettings} This API is used to connect to a remote server
     * hosted using {@link BluetoothAdapter#listenUsingSocketSettings}.
     *
     * <ul>
     *   <li>For `BluetoothSocket.TYPE_RFCOMM`: The RFCOMM UUID must be provided using {@link
     *       BluetoothSocketSettings#setRfcommUuid()}.
     *   <li>For `BluetoothSocket.TYPE_LE`: The L2cap protocol/service multiplexer (PSM) value must
     *       be provided using {@link BluetoothSocketSettings#setL2capPsm()}.
     * </ul>
     *
     * <p>Application using this API is responsible for obtaining protocol/service multiplexer (psm)
     * value from remote device.
     *
     * <p>Use {@link BluetoothSocket#connect} to initiate the outgoing connection.
     *
     * @param settings Bluetooth socket settings {@link BluetoothSocketSettings}.
     * @return a {@link BluetoothSocket} ready for an outgoing connection.
     * @throws IllegalArgumentException if BluetoothSocket#TYPE_RFCOMM socket with no UUID is passed
     *     as input or if BluetoothSocket#TYPE_LE with invalid PSM is passed.
     * @throws IOException on error, for example Bluetooth not available.
     */
    @FlaggedApi(Flags.FLAG_SOCKET_SETTINGS_API)
    public @NonNull BluetoothSocket createUsingSocketSettings(
            @NonNull BluetoothSocketSettings settings) throws IOException {
        if (!isBluetoothEnabled()) {
            Log.e(TAG, "createUsingSocketSettings: Bluetooth is not enabled");
            throw new IOException();
        }
        if (DBG) {
            Log.d(TAG, "createUsingSocketSettings: =" + settings.getL2capPsm());
        }
        ParcelUuid uuid = null;
        int psm = settings.getL2capPsm();
        if (settings.getSocketType() == BluetoothSocket.TYPE_RFCOMM) {
            if (settings.getRfcommUuid() == null) {
                throw new IllegalArgumentException("null uuid");
            }
            uuid = new ParcelUuid(settings.getRfcommUuid());
        } else if (settings.getSocketType() == BluetoothSocket.TYPE_LE) {
            if (psm < 128 || psm > 255) {
                throw new IllegalArgumentException("Invalid PSM/Channel value: " + psm);
            }
        }
        if (settings.getDataPath() == BluetoothSocketSettings.DATA_PATH_NO_OFFLOAD) {
            return new BluetoothSocket(
                    this,
                    settings.getSocketType(),
                    settings.isAuthenticationRequired(),
                    settings.isEncryptionRequired(),
                    psm,
                    uuid);
        } else {
            return new BluetoothSocket(
                    this,
                    settings.getSocketType(),
                    settings.isAuthenticationRequired(),
                    settings.isEncryptionRequired(),
                    psm,
                    uuid,
                    false,
                    false,
                    settings.getDataPath(),
                    settings.getSocketName(),
                    settings.getHubId(),
                    settings.getEndpointId(),
                    settings.getRequestedMaximumPacketSize());
        }
    }

    /**
     * Set a keyed metadata of this {@link BluetoothDevice} to a {@link String} value. Only bonded
     * devices's metadata will be persisted across Bluetooth restart. Metadata will be removed when
     * the device's bond state is moved to {@link #BOND_NONE}.
     *
     * @param key must be within the list of BluetoothDevice.METADATA_*
     * @param value a byte array data to set for key. Must be less than {@link
     *     BluetoothAdapter#METADATA_MAX_LENGTH} characters in length
     * @return true on success, false on error
     * @hide
     */
    @SystemApi
    @RequiresPermission(allOf = {BLUETOOTH_CONNECT, BLUETOOTH_PRIVILEGED})
    public boolean setMetadata(@MetadataKey int key, @NonNull byte[] value) {
        if (DBG) log("setMetadata()");
        final IBluetooth service = getService();
        if (service == null || !isBluetoothEnabled()) {
            Log.e(TAG, "Bluetooth is not enabled. Cannot set metadata");
            if (DBG) log(Log.getStackTraceString(new Throwable()));
        } else if (value.length > METADATA_MAX_LENGTH) {
            throw new IllegalArgumentException(
                    "value length is " + value.length + ", should not over " + METADATA_MAX_LENGTH);
        } else {
            try {
                return service.setMetadata(this, key, value, mAttributionSource);
            } catch (RemoteException e) {
                Log.e(TAG, e.toString() + "\n" + Log.getStackTraceString(new Throwable()));
            }
        }
        return false;
    }

    /**
     * Get a keyed metadata for this {@link BluetoothDevice} as {@link String}
     *
     * @param key must be within the list of BluetoothDevice.METADATA_*
     * @return Metadata of the key as byte array, null on error or not found
     * @hide
     */
    @SystemApi
    @RequiresPermission(allOf = {BLUETOOTH_CONNECT, BLUETOOTH_PRIVILEGED})
    public @Nullable byte[] getMetadata(@MetadataKey int key) {
        if (DBG) log("getMetadata()");
        final IBluetooth service = getService();
        if (service == null || !isBluetoothEnabled()) {
            Log.e(TAG, "Bluetooth is not enabled. Cannot get metadata");
            if (DBG) log(Log.getStackTraceString(new Throwable()));
        } else {
            try {
                return service.getMetadata(this, key, mAttributionSource);
            } catch (RemoteException e) {
                Log.e(TAG, e.toString() + "\n" + Log.getStackTraceString(new Throwable()));
            }
        }
        return null;
    }

    /**
     * Get the maximum metadata key ID.
     *
     * @return the last supported metadata key
     * @hide
     */
    public static @MetadataKey int getMaxMetadataKey() {
        return METADATA_MAX_KEY;
    }

    /** @hide */
    @Retention(RetentionPolicy.SOURCE)
    @IntDef(
            prefix = {"FEATURE_"},
            value = {
                BluetoothStatusCodes.FEATURE_NOT_CONFIGURED,
                BluetoothStatusCodes.FEATURE_SUPPORTED,
                BluetoothStatusCodes.FEATURE_NOT_SUPPORTED,
            })
    public @interface AudioPolicyRemoteSupport {}

    /** @hide */
    @Retention(RetentionPolicy.SOURCE)
    @IntDef(
            value = {
                BluetoothStatusCodes.SUCCESS,
                BluetoothStatusCodes.ERROR_BLUETOOTH_NOT_ENABLED,
                BluetoothStatusCodes.ERROR_BLUETOOTH_NOT_ALLOWED,
                BluetoothStatusCodes.ERROR_DEVICE_NOT_BONDED,
                BluetoothStatusCodes.ERROR_MISSING_BLUETOOTH_CONNECT_PERMISSION,
                BluetoothStatusCodes.ERROR_PROFILE_NOT_CONNECTED,
            })
    public @interface AudioPolicyReturnValues {}

    /**
     * Returns whether the audio policy feature is supported by both the local and the remote
     * device. This is configured during initiating the connection between the devices through one
     * of the transport protocols (e.g. HFP Vendor specific protocol). So if the API is invoked
     * before this initial configuration is completed, it returns {@link
     * BluetoothStatusCodes#FEATURE_NOT_CONFIGURED} to indicate the remote device has not yet
     * relayed this information. After the internal configuration, the support status will be set to
     * either {@link BluetoothStatusCodes#FEATURE_NOT_SUPPORTED} or {@link
     * BluetoothStatusCodes#FEATURE_SUPPORTED}. The rest of the APIs related to this feature in both
     * {@link BluetoothDevice} and {@link BluetoothSinkAudioPolicy} should be invoked only after
     * getting a {@link BluetoothStatusCodes#FEATURE_SUPPORTED} response from this API.
     *
     * <p>Note that this API is intended to be used by a client device to send these requests to the
     * server represented by this BluetoothDevice object.
     *
     * @return if call audio policy feature is supported by both local and remote device or not
     * @hide
     */
    @SystemApi
    @RequiresBluetoothConnectPermission
    @RequiresPermission(allOf = {BLUETOOTH_CONNECT, BLUETOOTH_PRIVILEGED})
    public @AudioPolicyRemoteSupport int isRequestAudioPolicyAsSinkSupported() {
        if (DBG) log("isRequestAudioPolicyAsSinkSupported()");
        final IBluetooth service = getService();
        if (service == null || !isBluetoothEnabled()) {
            Log.e(TAG, "BT not enabled. Cannot retrieve audio policy support status.");
            if (DBG) log(Log.getStackTraceString(new Throwable()));
        } else {
            try {
                return service.isRequestAudioPolicyAsSinkSupported(this, mAttributionSource);
            } catch (RemoteException e) {
                Log.e(TAG, "", e);
            }
        }
        return BluetoothStatusCodes.FEATURE_NOT_CONFIGURED;
    }

    /**
     * Sets call audio preferences and sends them to the remote device.
     *
     * <p>Note that the caller should check if the feature is supported by invoking {@link
     * BluetoothDevice#isRequestAudioPolicyAsSinkSupported} first.
     *
     * <p>This API will throw an exception if the feature is not supported but still invoked.
     *
     * <p>Note that this API is intended to be used by a client device to send these requests to the
     * server represented by this BluetoothDevice object.
     *
     * @param policies call audio policy preferences
     * @return whether audio policy was requested successfully or not
     * @hide
     */
    @SystemApi
    @RequiresBluetoothConnectPermission
    @RequiresPermission(allOf = {BLUETOOTH_CONNECT, BLUETOOTH_PRIVILEGED})
    public @AudioPolicyReturnValues int requestAudioPolicyAsSink(
            @NonNull BluetoothSinkAudioPolicy policies) {
        if (DBG) log("requestAudioPolicyAsSink");
        final IBluetooth service = getService();
        if (service == null || !isBluetoothEnabled()) {
            Log.e(TAG, "Bluetooth is not enabled. Cannot set Audio Policy.");
            if (DBG) log(Log.getStackTraceString(new Throwable()));
        } else {
            try {
                return service.requestAudioPolicyAsSink(this, policies, mAttributionSource);
            } catch (RemoteException e) {
                Log.e(TAG, e.toString() + "\n" + Log.getStackTraceString(new Throwable()));
            }
        }
        return BluetoothStatusCodes.ERROR_BLUETOOTH_NOT_ENABLED;
    }

    /**
     * Gets the call audio preferences for the remote device.
     *
     * <p>Note that the caller should check if the feature is supported by invoking {@link
     * BluetoothDevice#isRequestAudioPolicyAsSinkSupported} first.
     *
     * <p>This API will throw an exception if the feature is not supported but still invoked.
     *
     * <p>This API will return null if 1. The bluetooth service is not started yet, 2. It is invoked
     * for a device which is not bonded, or 3. The used transport, for example, HFP Client profile
     * is not enabled or connected yet.
     *
     * <p>Note that this API is intended to be used by a client device to send these requests to the
     * server represented by this BluetoothDevice object.
     *
     * @return call audio policy as {@link BluetoothSinkAudioPolicy} object
     * @hide
     */
    @SystemApi
    @RequiresBluetoothConnectPermission
    @RequiresPermission(allOf = {BLUETOOTH_CONNECT, BLUETOOTH_PRIVILEGED})
    public @Nullable BluetoothSinkAudioPolicy getRequestedAudioPolicyAsSink() {
        if (DBG) log("getRequestedAudioPolicyAsSink");
        final IBluetooth service = getService();
        if (service == null || !isBluetoothEnabled()) {
            Log.e(TAG, "Bluetooth is not enabled. Cannot get Audio Policy.");
            if (DBG) log(Log.getStackTraceString(new Throwable()));
        } else {
            try {
                return service.getRequestedAudioPolicyAsSink(this, mAttributionSource);
            } catch (RemoteException e) {
                Log.e(TAG, e.toString() + "\n" + Log.getStackTraceString(new Throwable()));
            }
        }
        return null;
    }

    /**
     * Returns Device type.
     *
     * @return device type.
     * @hide
     */
    @RequiresPermission(allOf = {
            android.Manifest.permission.BLUETOOTH_CONNECT,
            android.Manifest.permission.BLUETOOTH_PRIVILEGED,
    })
    public int getDeviceType() {
        if (getService() == null) {
            Log.e(TAG, "getDeviceType query remote device info failed");
            return -1;
        }
        try {
            return getService().getDeviceType(this, mAttributionSource);
        } catch (RemoteException e) {
            Log.e(TAG, "getDeviceType fail ", e);
        }
        return -1;
    }

    /**
     * Used as a String extra field in {@link #ACTION_BOND_STATE_CHANGED} intents.
     * It contains the Group ID of IOT device.
     * @hide
     */
    public static final String EXTRA_GROUP_ID = "android.bluetooth.qti.extra.GROUP_ID";

    /**
     * Used as a String extra field in {@link #ACTION_BOND_STATE_CHANGED} intents.
     * It contains the IGNORE DEVICE flag of IOT device.
     * @hide
     */
    public static final String EXTRA_IS_PRIVATE_ADDRESS =
            "android.bluetooth.qti.extra.IS_PRIVATE_ADDRESS";

    /**
     * Enable or disable audio low latency for this {@link BluetoothDevice}.
     *
     * @param allowed true if low latency is allowed, false if low latency is disallowed.
     * @return true if the value is successfully set, false if there is a error when setting the
     *     value.
     * @hide
     */
    @SystemApi
    @RequiresBluetoothConnectPermission
    @RequiresPermission(allOf = {BLUETOOTH_CONNECT, BLUETOOTH_PRIVILEGED})
    public boolean setLowLatencyAudioAllowed(boolean allowed) {
        if (DBG) log("setLowLatencyAudioAllowed(" + allowed + ")");
        final IBluetooth service = getService();
        if (service == null || !isBluetoothEnabled()) {
            Log.e(TAG, "Bluetooth is not enabled. Cannot allow low latency");
            if (DBG) log(Log.getStackTraceString(new Throwable()));
        } else {
            try {
                return service.allowLowLatencyAudio(allowed, this);
            } catch (RemoteException e) {
                Log.e(TAG, e.toString() + "\n" + Log.getStackTraceString(new Throwable()));
            }
        }
        return false;
    }

    /** @hide */
    @IntDef(
            value = {
                BluetoothStatusCodes.SUCCESS,
                BluetoothStatusCodes.ERROR_BLUETOOTH_NOT_ENABLED,
                BluetoothStatusCodes.ERROR_BLUETOOTH_NOT_ALLOWED,
                BluetoothStatusCodes.ERROR_MISSING_BLUETOOTH_CONNECT_PERMISSION,
                BluetoothStatusCodes.ERROR_DEVICE_NOT_BONDED
            })
    @Retention(RetentionPolicy.SOURCE)
    public @interface SetActiveAudioDevicePolicyReturnValues {}

    /**
     * Active audio device policy for this device
     *
     * @hide
     */
    @IntDef(
            prefix = "ACTIVE_AUDIO_DEVICE_POLICY_",
            value = {
                ACTIVE_AUDIO_DEVICE_POLICY_DEFAULT,
                ACTIVE_AUDIO_DEVICE_POLICY_ALL_PROFILES_ACTIVE_UPON_CONNECTION,
                ACTIVE_AUDIO_DEVICE_POLICY_ALL_PROFILES_INACTIVE_UPON_CONNECTION
            })
    @Retention(RetentionPolicy.SOURCE)
    public @interface ActiveAudioDevicePolicy {}

    /**
     * Set the active audio device policy for this {@link BluetoothDevice} to indicate what {@link
     * ActiveAudioDevicePolicy} is applied upon device connection.
     *
     * <p>This API allows application to set the audio device profiles active policy upon
     * connection, only bonded device's policy will be persisted across Bluetooth restart. Policy
     * setting will be removed when the device's bond state is moved to {@link #BOND_NONE}.
     *
     * @param activeAudioDevicePolicy is the active audio device policy to set for this device
     * @return whether the policy was set properly
     * @throws IllegalArgumentException if this BluetoothDevice object has an invalid address
     * @hide
     */
    @SystemApi
    @RequiresBluetoothConnectPermission
    @RequiresPermission(allOf = {BLUETOOTH_CONNECT, BLUETOOTH_PRIVILEGED})
    public @SetActiveAudioDevicePolicyReturnValues int setActiveAudioDevicePolicy(
            @ActiveAudioDevicePolicy int activeAudioDevicePolicy) {
        if (DBG) log("setActiveAudioDevicePolicy(" + activeAudioDevicePolicy + ")");
        if (!BluetoothAdapter.checkBluetoothAddress(getAddress())) {
            throw new IllegalArgumentException("device cannot have an invalid address");
        }

        final IBluetooth service = getService();
        if (service == null || !isBluetoothEnabled()) {
            Log.e(TAG, "Bluetooth is not enabled. Cannot set active audio device policy.");
            if (DBG) log(Log.getStackTraceString(new Throwable()));
        } else {
            try {
                return service.setActiveAudioDevicePolicy(
                        this, activeAudioDevicePolicy, mAttributionSource);
            } catch (RemoteException e) {
                Log.e(TAG, "", e);
            }
        }
        return BluetoothStatusCodes.ERROR_BLUETOOTH_NOT_ENABLED;
    }

    /**
     * Get the active audio device policy for this {@link BluetoothDevice}.
     *
     * @return active audio device policy of the device
     * @hide
     */
    @SystemApi
    @RequiresBluetoothConnectPermission
    @RequiresPermission(allOf = {BLUETOOTH_CONNECT, BLUETOOTH_PRIVILEGED})
    public @ActiveAudioDevicePolicy int getActiveAudioDevicePolicy() {
        if (DBG) log("getActiveAudioDevicePolicy");
        final IBluetooth service = getService();
        if (service == null || !isBluetoothEnabled()) {
            Log.e(TAG, "Bluetooth is not enabled. Cannot get active audio device policy.");
            if (DBG) log(Log.getStackTraceString(new Throwable()));
        } else {
            try {
                return service.getActiveAudioDevicePolicy(this, mAttributionSource);
            } catch (RemoteException e) {
                Log.e(TAG, "", e);
            }
        }
        return ACTIVE_AUDIO_DEVICE_POLICY_DEFAULT;
    }

    /** @hide */
    @IntDef(
            value = {
                BluetoothStatusCodes.SUCCESS,
                BluetoothStatusCodes.ERROR_BLUETOOTH_NOT_ENABLED,
                BluetoothStatusCodes.ERROR_MISSING_BLUETOOTH_CONNECT_PERMISSION,
                BluetoothStatusCodes.ERROR_DEVICE_NOT_BONDED
            })
    @Retention(RetentionPolicy.SOURCE)
    public @interface SetMicrophonePreferredForCallsReturnValues {}

    /**
     * Sets whether this {@link BluetoothDevice} should be the preferred microphone for calls.
     *
     * <p>This API is for Bluetooth audio devices and only sets a preference. The caller is
     * responsible for changing the audio input routing to reflect the preference.
     *
     * @param enabled {@code true} to set the device as the preferred microphone for calls, {@code
     *     false} otherwise.
     * @return Whether the preferred microphone for calls was set properly.
     * @throws IllegalArgumentException if the {@link BluetoothDevice} object has an invalid
     *     address.
     * @hide
     */
    @FlaggedApi(Flags.FLAG_METADATA_API_MICROPHONE_FOR_CALL_ENABLED)
    @SystemApi
    @RequiresBluetoothConnectPermission
    @RequiresPermission(allOf = {BLUETOOTH_CONNECT, BLUETOOTH_PRIVILEGED})
    public @SetMicrophonePreferredForCallsReturnValues int setMicrophonePreferredForCalls(
            boolean enabled) {
        if (DBG) log("setMicrophonePreferredForCalls(" + enabled + ")");
        if (!BluetoothAdapter.checkBluetoothAddress(getAddress())) {
            throw new IllegalArgumentException("device cannot have an invalid address");
        }

        final IBluetooth service = getService();
        if (service == null || !isBluetoothEnabled()) {
            Log.e(TAG, "Bluetooth is not enabled. Cannot set microphone for call enabled state.");
            if (DBG) log(Log.getStackTraceString(new Throwable()));
        } else {
            try {
                return service.setMicrophonePreferredForCalls(this, enabled, mAttributionSource);
            } catch (RemoteException e) {
                Log.e(TAG, e.toString() + "\n" + Log.getStackTraceString(new Throwable()));
            }
        }
        return BluetoothStatusCodes.ERROR_BLUETOOTH_NOT_ENABLED;
    }

    /**
     * Gets whether this {@link BluetoothDevice} should be the preferred microphone for calls.
     *
     * <p>This API returns the configured preference for whether this device should be the preferred
     * microphone for calls and return {@code true} by default in case of error. It does not reflect
     * the current audio routing.
     *
     * @return {@code true} if the device is the preferred microphone for calls, {@code false}
     *     otherwise.
     * @hide
     */
    @FlaggedApi(Flags.FLAG_METADATA_API_MICROPHONE_FOR_CALL_ENABLED)
    @SystemApi
    @RequiresBluetoothConnectPermission
    @RequiresPermission(allOf = {BLUETOOTH_CONNECT, BLUETOOTH_PRIVILEGED})
    public boolean isMicrophonePreferredForCalls() {
        if (DBG) log("isMicrophoneForCallEnabled");
        final IBluetooth service = getService();
        if (service == null || !isBluetoothEnabled()) {
            Log.e(TAG, "Bluetooth is not enabled. Cannot get microphone for call enabled state.");
            if (DBG) log(Log.getStackTraceString(new Throwable()));
        } else {
            try {
                return service.isMicrophonePreferredForCalls(this, mAttributionSource);
            } catch (RemoteException e) {
                Log.e(TAG, e.toString() + "\n" + Log.getStackTraceString(new Throwable()));
            }
        }
        return true;
    }

    /**
     * Get the number of times {@link ACTION_KEY_MISSING} intent is thrown for this device since
     * last successful encrypted connection
     *
     * @return number of times {@link ACTION_KEY_MISSING} intent is thrown for this device since
     *     last successful encrypted connection
     *
     * @hide
     */
    @RequiresPermission(BLUETOOTH_CONNECT)
    public int getKeyMissingCount() {
        final IBluetooth service = getService();
        if (service == null || !isBluetoothEnabled()) {
            Log.e(TAG, "Bluetooth is not enabled. Cannot get key missing counter.");
            if (DBG) log(Log.getStackTraceString(new Throwable()));
        } else {
            try {
                return service.getKeyMissingCount(this, mAttributionSource);
            } catch (RemoteException e) {
                Log.e(TAG, e.toString() + "\n" + Log.getStackTraceString(new Throwable()));
            }
        }
        return -1;
    }

    private static void log(String msg) {
        Log.d(TAG, msg);
    }

    /** A data class for Bluetooth address and address type. */
    @FlaggedApi(Flags.FLAG_IDENTITY_ADDRESS_TYPE_API)
    public static final class BluetoothAddress implements Parcelable {
        private final @Nullable String mAddress;
        private final @AddressType int mAddressType;

        public BluetoothAddress(@Nullable String address, @AddressType int addressType) {
            mAddress = address;
            mAddressType = addressType;
        }

        /**
         * Returns the address of this {@link BluetoothAddress}.
         *
         * <p>For example, "00:11:22:AA:BB:CC".
         *
         * @return Bluetooth address as string
         */
        @Nullable
        public String getAddress() {
            return mAddress;
        }

        /**
         * Returns the address type of this {@link BluetoothAddress}, one of {@link
         * #ADDRESS_TYPE_PUBLIC}, {@link #ADDRESS_TYPE_RANDOM}, or {@link #ADDRESS_TYPE_UNKNOWN}.
         *
         * @return Bluetooth address type
         */
        @AddressType
        public int getAddressType() {
            return mAddressType;
        }

        @Override
        public int describeContents() {
            return 0;
        }

        @Override
        public void writeToParcel(@NonNull Parcel out, int flags) {
            BluetoothUtils.writeStringToParcel(out, mAddress);
            out.writeInt(mAddressType);
        }

        private BluetoothAddress(@NonNull Parcel in) {
            this(in.readString(), in.readInt());
        }

        /** {@link Parcelable.Creator} interface implementation. */
        public static final @NonNull Parcelable.Creator<BluetoothAddress> CREATOR =
                new Parcelable.Creator<BluetoothAddress>() {
                    public @NonNull BluetoothAddress createFromParcel(Parcel in) {
                        return new BluetoothAddress(in);
                    }

                    public @NonNull BluetoothAddress[] newArray(int size) {
                        return new BluetoothAddress[size];
                    }
                };
    }
}<|MERGE_RESOLUTION|>--- conflicted
+++ resolved
@@ -2140,8 +2140,7 @@
                         + " Please use createBond() instead if you do not have OOB data to pass.");
         }
         if (service == null || !isBluetoothEnabled()) {
-<<<<<<< HEAD
-            Log.w(TAG, "BT not enabled, createBondInternal failed");
+            Log.w(TAG, "BT not enabled, createBondOutOfBand failed");
             return false;
         }
         BluetoothAdapter adapter = BluetoothAdapter.getDefaultAdapter();
@@ -2152,9 +2151,6 @@
                     && !isBluetoothEnabled()))) {
             Log.w(TAG, "creatBond() initiated in improper adapter state : " + adapter.getState()
                     + " transport = " + transport);
-=======
-            Log.w(TAG, "BT not enabled, createBondOutOfBand failed");
->>>>>>> f3d3aaea
             if (DBG) log(Log.getStackTraceString(new Throwable()));
         } else if (NULL_MAC_ADDRESS.equals(mAddress)) {
             Log.e(TAG, "Unable to create bond Out of Band, invalid address " + mAddress);
