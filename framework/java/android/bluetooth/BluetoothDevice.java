/*
 * Copyright (C) 2017, The Linux Foundation. All rights reserved.
 * Not a Contribution.
 *
 * Redistribution and use in source and binary forms, with or without
 * modification, are permitted (subject to the limitations in the
 * disclaimer below) provided that the following conditions are met:
 *
 * * Redistributions of source code must retain the above copyright
 *     notice, this list of conditions and the following disclaimer.
 *
 * * Redistributions in binary form must reproduce the above
 *     copyright notice, this list of conditions and the following
 *     disclaimer in the documentation and/or other materials provided
 *     with the distribution.
 *
 * * Neither the name of The Linux Foundation nor the names of its
 *     contributors may be used to endorse or promote products derived
 *     from this software without specific prior written permission.
 *
 * NO EXPRESS OR IMPLIED LICENSES TO ANY PARTY'S PATENT RIGHTS ARE
 * GRANTED BY THIS LICENSE. THIS SOFTWARE IS PROVIDED BY THE COPYRIGHT
 * HOLDERS AND CONTRIBUTORS "AS IS" AND ANY EXPRESS OR IMPLIED
 * WARRANTIES, INCLUDING, BUT NOT LIMITED TO, THE IMPLIED WARRANTIES OF
 * MERCHANTABILITY AND FITNESS FOR A PARTICULAR PURPOSE ARE DISCLAIMED.
 * IN NO EVENT SHALL THE COPYRIGHT HOLDER OR CONTRIBUTORS BE LIABLE FOR
 * ANY DIRECT, INDIRECT, INCIDENTAL, SPECIAL, EXEMPLARY, OR CONSEQUENTIAL
 * DAMAGES (INCLUDING, BUT NOT LIMITED TO, PROCUREMENT OF SUBSTITUTE
 * GOODS OR SERVICES; LOSS OF USE, DATA, OR PROFITS; OR BUSINESS
 * INTERRUPTION) HOWEVER CAUSED AND ON ANY THEORY OF LIABILITY, WHETHER
 * IN CONTRACT, STRICT LIABILITY, OR TORT (INCLUDING NEGLIGENCE OR
 * OTHERWISE) ARISING IN ANY WAY OUT OF THE USE OF THIS SOFTWARE, EVEN
 * IF ADVISED OF THE POSSIBILITY OF SUCH DAMAGE.
 */

/*
 * Copyright (C) 2009 The Android Open Source Project
 *
 * Licensed under the Apache License, Version 2.0 (the "License");
 * you may not use this file except in compliance with the License.
 * You may obtain a copy of the License at
 *
 *      http://www.apache.org/licenses/LICENSE-2.0
 *
 * Unless required by applicable law or agreed to in writing, software
 * distributed under the License is distributed on an "AS IS" BASIS,
 * WITHOUT WARRANTIES OR CONDITIONS OF ANY KIND, either express or implied.
 * See the License for the specific language governing permissions and
 * limitations under the License.
 */

package android.bluetooth;

import static android.bluetooth.BluetoothUtils.getSyncTimeout;

import android.annotation.BroadcastBehavior;
import android.annotation.FlaggedApi;
import android.annotation.IntDef;
import android.annotation.IntRange;
import android.annotation.NonNull;
import android.annotation.Nullable;
import android.annotation.RequiresPermission;
import android.annotation.SdkConstant;
import android.annotation.SdkConstant.SdkConstantType;
import android.annotation.SuppressLint;
import android.annotation.SystemApi;
import android.app.compat.CompatChanges;
import android.bluetooth.annotations.RequiresBluetoothConnectPermission;
import android.bluetooth.annotations.RequiresBluetoothLocationPermission;
import android.bluetooth.annotations.RequiresBluetoothScanPermission;
import android.bluetooth.annotations.RequiresLegacyBluetoothAdminPermission;
import android.bluetooth.annotations.RequiresLegacyBluetoothPermission;
import android.companion.AssociationRequest;
import android.compat.annotation.ChangeId;
import android.compat.annotation.EnabledSince;
import android.compat.annotation.UnsupportedAppUsage;
import android.content.AttributionSource;
import android.content.Context;
import android.os.Build;
import android.os.Handler;
import android.os.IpcDataCache;
import android.os.Parcel;
import android.os.ParcelUuid;
import android.os.Parcelable;
import android.os.Process;
import android.os.RemoteException;
import android.util.Log;
import android.util.Pair;

import com.android.modules.utils.SynchronousResultReceiver;

import java.io.IOException;
import java.io.UnsupportedEncodingException;
import java.lang.annotation.Retention;
import java.lang.annotation.RetentionPolicy;
import java.util.List;
import java.util.UUID;
import java.util.concurrent.TimeoutException;

/**
 * Represents a remote Bluetooth device. A {@link BluetoothDevice} lets you create a connection with
 * the respective device or query information about it, such as the name, address, class, and
 * bonding state.
 *
 * <p>This class is really just a thin wrapper for a Bluetooth hardware address. Objects of this
 * class are immutable. Operations on this class are performed on the remote Bluetooth hardware
 * address, using the {@link BluetoothAdapter} that was used to create this {@link BluetoothDevice}.
 *
 * <p>To get a {@link BluetoothDevice}, use {@link BluetoothAdapter#getRemoteDevice(String)
 * BluetoothAdapter.getRemoteDevice(String)} to create one representing a device of a known MAC
 * address (which you can get through device discovery with {@link BluetoothAdapter}) or get one
 * from the set of bonded devices returned by {@link BluetoothAdapter#getBondedDevices()
 * BluetoothAdapter.getBondedDevices()}. You can then open a {@link BluetoothSocket} for
 * communication with the remote device, using {@link #createRfcommSocketToServiceRecord(UUID)} over
 * Bluetooth BR/EDR or using {@link #createL2capChannel(int)} over Bluetooth LE.
 *
 * <p><div class="special reference">
 *
 * <h3>Developer Guides</h3>
 *
 * <p>For more information about using Bluetooth, read the <a href=
 * "{@docRoot}guide/topics/connectivity/bluetooth.html">Bluetooth</a> developer guide. </div>
 *
 * <p>{@see BluetoothAdapter} {@see BluetoothSocket}
 */
public final class BluetoothDevice implements Parcelable, Attributable {
    private static final String TAG = "BluetoothDevice";
    private static final boolean DBG = false;

    /**
     * Connection state bitmask disconnected bit as returned by getConnectionState.
     *
     * @hide
     */
    public static final int CONNECTION_STATE_DISCONNECTED = 0;

    /**
     * Connection state bitmask connected bit as returned by getConnectionState.
     *
     * @hide
     */
    public static final int CONNECTION_STATE_CONNECTED = 1;

    /**
     * Connection state bitmask encrypted BREDR bit as returned by getConnectionState.
     *
     * @hide
     */
    public static final int CONNECTION_STATE_ENCRYPTED_BREDR = 2;

    /**
     * Connection state bitmask encrypted LE bit as returned by getConnectionState.
     *
     * @hide
     */
    public static final int CONNECTION_STATE_ENCRYPTED_LE = 4;

    /**
     * Sentinel error value for this class. Guaranteed to not equal any other integer constant in
     * this class. Provided as a convenience for functions that require a sentinel error value, for
     * example:
     *
     * <p><code>Intent.getIntExtra(BluetoothDevice.EXTRA_BOND_STATE,
     * BluetoothDevice.ERROR)</code>
     */
    public static final int ERROR = Integer.MIN_VALUE;

    /**
     * Broadcast Action: Remote device discovered.
     *
     * <p>Sent when a remote device is found during discovery.
     *
     * <p>Always contains the extra fields {@link #EXTRA_DEVICE} and {@link #EXTRA_CLASS}. Can
     * contain the extra fields {@link #EXTRA_NAME} and/or {@link #EXTRA_RSSI} and/or {@link
     * #EXTRA_IS_COORDINATED_SET_MEMBER} if they are available.
     */
    // TODO: Change API to not broadcast RSSI if not available (incoming connection)
    @RequiresLegacyBluetoothPermission
    @RequiresBluetoothScanPermission
    @RequiresBluetoothLocationPermission
    @RequiresPermission(android.Manifest.permission.BLUETOOTH_SCAN)
    @SdkConstant(SdkConstantType.BROADCAST_INTENT_ACTION)
    public static final String ACTION_FOUND = "android.bluetooth.device.action.FOUND";

    /**
     * Broadcast Action: Bluetooth class of a remote device has changed.
     *
     * <p>Always contains the extra fields {@link #EXTRA_DEVICE} and {@link #EXTRA_CLASS}. {@see
     * BluetoothClass}
     */
    @RequiresLegacyBluetoothPermission
    @RequiresBluetoothConnectPermission
    @RequiresPermission(android.Manifest.permission.BLUETOOTH_CONNECT)
    @SdkConstant(SdkConstantType.BROADCAST_INTENT_ACTION)
    public static final String ACTION_CLASS_CHANGED =
            "android.bluetooth.device.action.CLASS_CHANGED";

    /**
     * Broadcast Action: Indicates a low level (ACL) connection has been established with a remote
     * device.
     *
     * <p>Always contains the extra fields {@link #EXTRA_DEVICE} and {@link #EXTRA_TRANSPORT}.
     *
     * <p>ACL connections are managed automatically by the Android Bluetooth stack.
     */
    @RequiresLegacyBluetoothPermission
    @RequiresBluetoothConnectPermission
    @RequiresPermission(android.Manifest.permission.BLUETOOTH_CONNECT)
    @SdkConstant(SdkConstantType.BROADCAST_INTENT_ACTION)
    public static final String ACTION_ACL_CONNECTED =
            "android.bluetooth.device.action.ACL_CONNECTED";

    /**
     * Broadcast Action: Indicates that a low level (ACL) disconnection has been requested for a
     * remote device, and it will soon be disconnected.
     *
     * <p>This is useful for graceful disconnection. Applications should use this intent as a hint
     * to immediately terminate higher level connections (RFCOMM, L2CAP, or profile connections) to
     * the remote device.
     *
     * <p>Always contains the extra field {@link #EXTRA_DEVICE}.
     */
    @RequiresLegacyBluetoothPermission
    @RequiresBluetoothConnectPermission
    @RequiresPermission(android.Manifest.permission.BLUETOOTH_CONNECT)
    @SdkConstant(SdkConstantType.BROADCAST_INTENT_ACTION)
    public static final String ACTION_ACL_DISCONNECT_REQUESTED =
            "android.bluetooth.device.action.ACL_DISCONNECT_REQUESTED";

    /**
     * Broadcast Action: Indicates a low level (ACL) disconnection from a remote device.
     *
     * <p>Always contains the extra fields {@link #EXTRA_DEVICE} and {@link #EXTRA_TRANSPORT}.
     *
     * <p>ACL connections are managed automatically by the Android Bluetooth stack.
     */
    @RequiresLegacyBluetoothPermission
    @RequiresBluetoothConnectPermission
    @RequiresPermission(android.Manifest.permission.BLUETOOTH_CONNECT)
    @SdkConstant(SdkConstantType.BROADCAST_INTENT_ACTION)
    public static final String ACTION_ACL_DISCONNECTED =
            "android.bluetooth.device.action.ACL_DISCONNECTED";

    /**
     * Broadcast Action: Indicates the friendly name of a remote device has been retrieved for the
     * first time, or changed since the last retrieval.
     *
     * <p>Always contains the extra fields {@link #EXTRA_DEVICE} and {@link #EXTRA_NAME}.
     */
    @RequiresLegacyBluetoothPermission
    @RequiresBluetoothConnectPermission
    @RequiresPermission(android.Manifest.permission.BLUETOOTH_CONNECT)
    @SdkConstant(SdkConstantType.BROADCAST_INTENT_ACTION)
    public static final String ACTION_NAME_CHANGED = "android.bluetooth.device.action.NAME_CHANGED";

    /**
     * Broadcast Action: Indicates the alias of a remote device has been changed.
     *
     * <p>Always contains the extra field {@link #EXTRA_DEVICE}.
     */
    @SuppressLint("ActionValue")
    @RequiresLegacyBluetoothPermission
    @RequiresBluetoothConnectPermission
    @RequiresPermission(android.Manifest.permission.BLUETOOTH_CONNECT)
    @SdkConstant(SdkConstantType.BROADCAST_INTENT_ACTION)
    public static final String ACTION_ALIAS_CHANGED =
            "android.bluetooth.device.action.ALIAS_CHANGED";

    /**
     * Broadcast Action: Indicates a change in the bond state of a remote device. For example, if a
     * device is bonded (paired).
     *
     * <p>Always contains the extra fields {@link #EXTRA_DEVICE}, {@link #EXTRA_BOND_STATE} and
     * {@link #EXTRA_PREVIOUS_BOND_STATE}.
     */
    // Note: When EXTRA_BOND_STATE is BOND_NONE then this will also
    // contain a hidden extra field EXTRA_UNBOND_REASON with the result code.
    @RequiresLegacyBluetoothPermission
    @RequiresBluetoothConnectPermission
    @RequiresPermission(android.Manifest.permission.BLUETOOTH_CONNECT)
    @SdkConstant(SdkConstantType.BROADCAST_INTENT_ACTION)
    public static final String ACTION_BOND_STATE_CHANGED =
            "android.bluetooth.device.action.BOND_STATE_CHANGED";

     /**
     * Broadcast Action: Broadcast details of IOT device when an IOT
     * related issue is observed.
     * <p>Always contains the extra fields {@link #EXTRA_NAME}.
     * <p>Requires {@link android.Manifest.permission#BLUETOOTH} to receive.
     * @hide
     **/

    @SdkConstant(SdkConstantType.BROADCAST_INTENT_ACTION)
    public static final String ACTION_REMOTE_ISSUE_OCCURRED  =
            "org.codeaurora.intent.bluetooth.action.REMOTE_ISSUE_OCCURRED";

    /**
     * Broadcast Action: Indicates the battery level of a remote device has been retrieved for the
     * first time, or changed since the last retrieval
     *
     * <p>Always contains the extra fields {@link #EXTRA_DEVICE} and {@link #EXTRA_BATTERY_LEVEL}.
     *
     * @hide
     */
    @SystemApi
    @RequiresLegacyBluetoothPermission
    @RequiresBluetoothConnectPermission
    @RequiresPermission(android.Manifest.permission.BLUETOOTH_CONNECT)
    @SdkConstant(SdkConstantType.BROADCAST_INTENT_ACTION)
    @SuppressLint("ActionValue")
    public static final String ACTION_BATTERY_LEVEL_CHANGED =
            "android.bluetooth.device.action.BATTERY_LEVEL_CHANGED";

    /**
     * Broadcast Action: Indicates the audio buffer size should be switched between a low latency
     * buffer size and a higher and larger latency buffer size. Only registered receivers will
     * receive this intent.
     *
     * <p>Always contains the extra fields {@link #EXTRA_DEVICE} and {@link
     * #EXTRA_LOW_LATENCY_BUFFER_SIZE}.
     *
     * @hide
     */
    @SuppressLint("ActionValue")
    @RequiresBluetoothConnectPermission
    @RequiresPermission(
            allOf = {
                android.Manifest.permission.BLUETOOTH_CONNECT,
                android.Manifest.permission.BLUETOOTH_PRIVILEGED,
            })
    @SdkConstant(SdkConstantType.BROADCAST_INTENT_ACTION)
    @SystemApi
    public static final String ACTION_SWITCH_BUFFER_SIZE =
            "android.bluetooth.device.action.SWITCH_BUFFER_SIZE";

    /**
     * Broadcast Action: Indicates that previously bonded device couldn't provide keys to establish
     * encryption. This can have numerous reasons, i.e.:
     *
     * <ul>
     *   <li>remote was factory reset, or removed bond
     *   <li>spoofing attack, someone is impersonating remote device
     *   <li>in case of LE devices, very unlikely address collision
     * </ul>
     *
     * Only registered receivers will receive this intent.
     *
     * <p>Always contains the extra field {@link #EXTRA_DEVICE}
     *
     * @hide
     */
    @FlaggedApi("com.android.bluetooth.flags.key_missing_broadcast")
    @SuppressLint("ActionValue")
    @RequiresPermission(
            allOf = {
                android.Manifest.permission.BLUETOOTH_CONNECT,
                android.Manifest.permission.BLUETOOTH_PRIVILEGED,
            })
    @SdkConstant(SdkConstantType.BROADCAST_INTENT_ACTION)
    @SystemApi
    @BroadcastBehavior(includeBackground = true, protectedBroadcast = true)
    public static final String ACTION_KEY_MISSING = "android.bluetooth.device.action.KEY_MISSING";

    /**
     * Used as an Integer extra field in {@link #ACTION_BATTERY_LEVEL_CHANGED} intent. It contains
     * the most recently retrieved battery level information ranging from 0% to 100% for a remote
     * device, {@link #BATTERY_LEVEL_UNKNOWN} when the valid is unknown or there is an error, {@link
     * #BATTERY_LEVEL_BLUETOOTH_OFF} when the bluetooth is off
     *
     * @hide
     */
    @SuppressLint("ActionValue")
    @SystemApi
    public static final String EXTRA_BATTERY_LEVEL = "android.bluetooth.device.extra.BATTERY_LEVEL";

    /**
     * Used as the unknown value for {@link #EXTRA_BATTERY_LEVEL} and {@link #getBatteryLevel()}
     *
     * @hide
     */
    @SystemApi public static final int BATTERY_LEVEL_UNKNOWN = -1;

    /**
     * Used as an error value for {@link #getBatteryLevel()} to represent bluetooth is off
     *
     * @hide
     */
    @SystemApi public static final int BATTERY_LEVEL_BLUETOOTH_OFF = -100;

    /**
<<<<<<< HEAD
     * Broadcast Action: Indicates the remote devices are TWS plus earbuds pair.
     * <p>Always contains the extra fields {@link #EXTRA_TWS_PLUS_DEVICE1},
     * {@link #EXTRA_TWS_PLUS_DEVICE2}.
     * <p>Requires {@link android.Manifest.permission#BLUETOOTH} to receive.
     * @hide
     */
    @SdkConstant(SdkConstantType.BROADCAST_INTENT_ACTION)
    public static final String ACTION_TWS_PLUS_DEVICE_PAIR =
            "android.bluetooth.device.action.TWS_PLUS_DEVICE_PAIR";

    /**
     * Used as a Parcelable {@link BluetoothDevice} extra field in every intent
     * broadcast by this class. It contains the {@link BluetoothDevice} that
     * the intent applies to.
=======
     * Used as a Parcelable {@link BluetoothDevice} extra field in every intent broadcast by this
     * class. It contains the {@link BluetoothDevice} that the intent applies to.
>>>>>>> 39a8dae9
     */
    public static final String EXTRA_DEVICE = "android.bluetooth.device.extra.DEVICE";

    /**
     * Used as a String extra field in {@link #ACTION_NAME_CHANGED} and {@link #ACTION_FOUND}
     * intents. It contains the friendly Bluetooth name.
     */
    public static final String EXTRA_NAME = "android.bluetooth.device.extra.NAME";

    /**
     * Used as a Parcelable {@link BluetoothQualityReport} extra field in {@link
     * #ACTION_REMOTE_ISSUE_OCCURRED} intent. It contains the {@link BluetoothQualityReport}.
     *
     * @hide
     */
    public static final String EXTRA_BQR = "android.bluetooth.qti.extra.EXTRA_BQR";

    /**
<<<<<<< HEAD
     * Used as a String extra field in {@link #ACTION_REMOTE_ISSUE_OCCURRED}
     * intents. It contains the type of IOT issue that occurred.
     * @hide
     */
    public static final String EXTRA_ISSUE_TYPE = "android.bluetooth.qti.extra.ERROR_TYPE";

    /**
     * Used as a String extra field in {@link #ACTION_REMOTE_ISSUE_OCCURRED} intents.
     * It contains the details of details of the issue.
     * @hide
     */
    public static final String EXTRA_ERROR_CODE = "android.bluetooth.qti.extra.ERROR_CODE";

    /**
     * Used as a String extra field in {@link #ACTION_REMOTE_ISSUE_OCCURRED} intents.
     * It contains the SoC event mask when issue occurred.
     * @hide
     */
    public static final String EXTRA_ERROR_EVENT_MASK = "android.bluetooth.qti.extra.ERROR_EVENT_MASK";

    /**
     * Used as a String extra field in {@link #ACTION_REMOTE_ISSUE_OCCURRED} intents.
     * It contains the LMP Version of IOT device.
     * @hide
     */
    public static final String EXTRA_LMP_VERSION = "android.bluetooth.qti.extra.EXTRA_LMP_VERSION";

    /**
     * Used as a String extra field in {@link #ACTION_REMOTE_ISSUE_OCCURRED} intents.
     * It contains the LMP Sub Version of IOT device.
     * @hide
     */
    public static final String EXTRA_LMP_SUBVER = "android.bluetooth.qti.extra.EXTRA_LMP_SUBVER";

    /**
     * Used as a String extra field in {@link #ACTION_REMOTE_ISSUE_OCCURRED} intents.
     * It contains the Manufacturer ID of IOT device.
     * @hide
     */
    public static final String EXTRA_MANUFACTURER = "android.bluetooth.qti.extra.EXTRA_MANUFACTURER";

    /**
     * Used as a String extra field in {@link #ACTION_REMOTE_ISSUE_OCCURRED} intents.
     * It contains the Power level.
     * @hide
     */
    public static final String EXTRA_POWER_LEVEL = "android.bluetooth.qti.extra.EXTRA_POWER_LEVEL";

    /**
     * Used as a String extra field in {@link #ACTION_REMOTE_ISSUE_OCCURRED} intents.
     * It contains the Link Quality of the connection.
     * @hide
     */
    public static final String EXTRA_LINK_QUALITY = "android.bluetooth.qti.extra.EXTRA_LINK_QUALITY";

    /**
     * Used as a String extra field in {@link #ACTION_REMOTE_ISSUE_OCCURRED} intents.
     * It contains the coutnt of glitches occured since last broadcast.
     * @hide
     */
    public static final String EXTRA_GLITCH_COUNT = "android.bluetooth.qti.extra.EXTRA_GLITCH_COUNT";


    /**
     * Used as an optional short extra field in {@link #ACTION_FOUND} intents.
     * Contains the RSSI value of the remote device as reported by the
     * Bluetooth hardware.
=======
     * Used as an optional short extra field in {@link #ACTION_FOUND} intents. Contains the RSSI
     * value of the remote device as reported by the Bluetooth hardware.
>>>>>>> 39a8dae9
     */
    public static final String EXTRA_RSSI = "android.bluetooth.device.extra.RSSI";

    /**
     * Used as a boolean extra field in {@link #ACTION_FOUND} intents. It contains the information
     * if device is discovered as member of a coordinated set or not. Pairing with device that
     * belongs to a set would trigger pairing with the rest of set members. See Bluetooth CSIP
     * specification for more details.
     */
    public static final String EXTRA_IS_COORDINATED_SET_MEMBER =
            "android.bluetooth.extra.IS_COORDINATED_SET_MEMBER";

    /**
     * Used as a Parcelable {@link BluetoothClass} extra field in {@link #ACTION_FOUND} and {@link
     * #ACTION_CLASS_CHANGED} intents.
     */
    public static final String EXTRA_CLASS = "android.bluetooth.device.extra.CLASS";

    /**
     * Used as an int extra field in {@link #ACTION_BOND_STATE_CHANGED} intents. Contains the bond
     * state of the remote device.
     *
     * <p>Possible values are: {@link #BOND_NONE}, {@link #BOND_BONDING}, {@link #BOND_BONDED}.
     */
    public static final String EXTRA_BOND_STATE = "android.bluetooth.device.extra.BOND_STATE";

    /**
     * Used as an int extra field in {@link #ACTION_BOND_STATE_CHANGED} intents. Contains the
     * previous bond state of the remote device.
     *
     * <p>Possible values are: {@link #BOND_NONE}, {@link #BOND_BONDING}, {@link #BOND_BONDED}.
     */
    public static final String EXTRA_PREVIOUS_BOND_STATE =
            "android.bluetooth.device.extra.PREVIOUS_BOND_STATE";

    /**
     * Used as a boolean extra field to indicate if audio buffer size is low latency or not
     *
     * @hide
     */
    @SuppressLint("ActionValue")
    @SystemApi
    public static final String EXTRA_LOW_LATENCY_BUFFER_SIZE =
            "android.bluetooth.device.extra.LOW_LATENCY_BUFFER_SIZE";

    /**
     * Used as a String extra field in {@link #ACTION_TWS+_DEVICE_PAIR}
     * intents. It contains the first TWS+ earbud address of pair.
     * @hide
     */
    public static final String EXTRA_TWS_PLUS_DEVICE1 =
            "android.bluetooth.device.extra.EXTRA_TWS_PLUS_DEVICE1";

    /**
     * Used as a String extra field in {@link #ACTION_TWS+_DEVICE_PAIR}
     * intents. It contains the second TWS+ earbud address of pair.
     * @hide
     */
    public static final String EXTRA_TWS_PLUS_DEVICE2 =
            "android.bluetooth.device.extra.EXTRA_TWS_PLUS_DEVICE2";

    /**
     * Indicates the remote device is not bonded (paired).
     *
     * <p>There is no shared link key with the remote device, so communication (if it is allowed at
     * all) will be unauthenticated and unencrypted.
     */
    public static final int BOND_NONE = 10;

    /** Indicates bonding (pairing) is in progress with the remote device. */
    public static final int BOND_BONDING = 11;

    /**
     * Indicates the remote device is bonded (paired).
     *
     * <p>A shared link keys exists locally for the remote device, so communication can be
     * authenticated and encrypted.
     *
     * <p><i>Being bonded (paired) with a remote device does not necessarily mean the device is
     * currently connected. It just means that the pending procedure was completed at some earlier
     * time, and the link key is still stored locally, ready to use on the next connection. </i>
     */
    public static final int BOND_BONDED = 12;

    /**
     * Used as an int extra field in {@link #ACTION_PAIRING_REQUEST} intents for unbond reason.
     * Possible value are : - {@link #UNBOND_REASON_AUTH_FAILED} - {@link
     * #UNBOND_REASON_AUTH_REJECTED} - {@link #UNBOND_REASON_AUTH_CANCELED} - {@link
     * #UNBOND_REASON_REMOTE_DEVICE_DOWN} - {@link #UNBOND_REASON_DISCOVERY_IN_PROGRESS} - {@link
     * #UNBOND_REASON_AUTH_TIMEOUT} - {@link #UNBOND_REASON_REPEATED_ATTEMPTS} - {@link
     * #UNBOND_REASON_REMOTE_AUTH_CANCELED} - {@link #UNBOND_REASON_REMOVED}
     *
     * <p>Note: Can be added as a hidden extra field for {@link #ACTION_BOND_STATE_CHANGED} when the
     * {@link #EXTRA_BOND_STATE} is {@link #BOND_NONE}
     *
     * @hide
     */
    @SystemApi
    @SuppressLint("ActionValue")
    public static final String EXTRA_UNBOND_REASON = "android.bluetooth.device.extra.REASON";

    /**
     * Use {@link EXTRA_UNBOND_REASON} instead
     *
     * @hide
     */
    @UnsupportedAppUsage public static final String EXTRA_REASON = EXTRA_UNBOND_REASON;

    /**
     * Used as an int extra field in {@link #ACTION_PAIRING_REQUEST} intents to indicate pairing
     * method used. Possible values are: {@link #PAIRING_VARIANT_PIN}, {@link
     * #PAIRING_VARIANT_PASSKEY_CONFIRMATION},
     */
    public static final String EXTRA_PAIRING_VARIANT =
            "android.bluetooth.device.extra.PAIRING_VARIANT";

    /**
     * Used as an int extra field in {@link #ACTION_PAIRING_REQUEST} intents as the value of
     * passkey. The Bluetooth Passkey is a 6-digit numerical value represented as integer value in
     * the range 0x00000000 – 0x000F423F (000000 to 999999).
     */
    public static final String EXTRA_PAIRING_KEY = "android.bluetooth.device.extra.PAIRING_KEY";

    /**
     * Used as an int extra field in {@link #ACTION_PAIRING_REQUEST} intents as the location of
     * initiator. Possible value are: {@link #EXTRA_PAIRING_INITIATOR_FOREGROUND}, {@link
     * #EXTRA_PAIRING_INITIATOR_BACKGROUND},
     *
     * @hide
     */
    @SystemApi
    @SuppressLint("ActionValue")
    public static final String EXTRA_PAIRING_INITIATOR =
            "android.bluetooth.device.extra.PAIRING_INITIATOR";

    /**
     * Bluetooth pairing initiator, Foreground App
     *
     * @hide
     */
    @SystemApi public static final int EXTRA_PAIRING_INITIATOR_FOREGROUND = 1;

    /**
     * Bluetooth pairing initiator, Background
     *
     * @hide
     */
    @SystemApi public static final int EXTRA_PAIRING_INITIATOR_BACKGROUND = 2;

    /** Bluetooth device type, Unknown */
    public static final int DEVICE_TYPE_UNKNOWN = 0;

    /** Bluetooth device type, Classic - BR/EDR devices */
    public static final int DEVICE_TYPE_CLASSIC = 1;

    /** Bluetooth device type, Low Energy - LE-only */
    public static final int DEVICE_TYPE_LE = 2;

    /** Bluetooth device type, Dual Mode - BR/EDR/LE */
    public static final int DEVICE_TYPE_DUAL = 3;

    /** @hide */
    @RequiresBluetoothConnectPermission
    @RequiresPermission(android.Manifest.permission.BLUETOOTH_CONNECT)
    @SdkConstant(SdkConstantType.BROADCAST_INTENT_ACTION)
    @UnsupportedAppUsage(maxTargetSdk = Build.VERSION_CODES.R, trackingBug = 170729553)
    public static final String ACTION_SDP_RECORD = "android.bluetooth.device.action.SDP_RECORD";

    /** @hide */
    @IntDef(
            prefix = "METADATA_",
            value = {
                METADATA_MANUFACTURER_NAME,
                METADATA_MODEL_NAME,
                METADATA_SOFTWARE_VERSION,
                METADATA_HARDWARE_VERSION,
                METADATA_COMPANION_APP,
                METADATA_MAIN_ICON,
                METADATA_IS_UNTETHERED_HEADSET,
                METADATA_UNTETHERED_LEFT_ICON,
                METADATA_UNTETHERED_RIGHT_ICON,
                METADATA_UNTETHERED_CASE_ICON,
                METADATA_UNTETHERED_LEFT_BATTERY,
                METADATA_UNTETHERED_RIGHT_BATTERY,
                METADATA_UNTETHERED_CASE_BATTERY,
                METADATA_UNTETHERED_LEFT_CHARGING,
                METADATA_UNTETHERED_RIGHT_CHARGING,
                METADATA_UNTETHERED_CASE_CHARGING,
                METADATA_ENHANCED_SETTINGS_UI_URI,
                METADATA_DEVICE_TYPE,
                METADATA_MAIN_BATTERY,
                METADATA_MAIN_CHARGING,
                METADATA_MAIN_LOW_BATTERY_THRESHOLD,
                METADATA_UNTETHERED_LEFT_LOW_BATTERY_THRESHOLD,
                METADATA_UNTETHERED_RIGHT_LOW_BATTERY_THRESHOLD,
                METADATA_UNTETHERED_CASE_LOW_BATTERY_THRESHOLD,
                METADATA_SPATIAL_AUDIO,
                METADATA_FAST_PAIR_CUSTOMIZED_FIELDS,
                METADATA_LE_AUDIO,
                METADATA_GMCS_CCCD,
                METADATA_GTBS_CCCD
            })
    @Retention(RetentionPolicy.SOURCE)
    public @interface MetadataKey {}

    /**
     * Maximum length of a metadata entry, this is to avoid exploding Bluetooth disk usage
     *
     * @hide
     */
    @SystemApi public static final int METADATA_MAX_LENGTH = 2048;

    /**
     * Manufacturer name of this Bluetooth device Data type should be {@String} as {@link Byte}
     * array.
     *
     * @hide
     */
    @SystemApi public static final int METADATA_MANUFACTURER_NAME = 0;

    /**
     * Model name of this Bluetooth device Data type should be {@String} as {@link Byte} array.
     *
     * @hide
     */
    @SystemApi public static final int METADATA_MODEL_NAME = 1;

    /**
     * Software version of this Bluetooth device Data type should be {@String} as {@link Byte}
     * array.
     *
     * @hide
     */
    @SystemApi public static final int METADATA_SOFTWARE_VERSION = 2;

    /**
     * Hardware version of this Bluetooth device Data type should be {@String} as {@link Byte}
     * array.
     *
     * @hide
     */
    @SystemApi public static final int METADATA_HARDWARE_VERSION = 3;

    /**
     * Package name of the companion app, if any Data type should be {@String} as {@link Byte}
     * array.
     *
     * @hide
     */
    @SystemApi public static final int METADATA_COMPANION_APP = 4;

    /**
     * URI to the main icon shown on the settings UI Data type should be {@link Byte} array.
     *
     * @hide
     */
    @SystemApi public static final int METADATA_MAIN_ICON = 5;

    /**
     * Whether this device is an untethered headset with left, right and case Data type should be
     * {@String} as {@link Byte} array.
     *
     * @hide
     */
    @SystemApi public static final int METADATA_IS_UNTETHERED_HEADSET = 6;

    /**
     * URI to icon of the left headset Data type should be {@link Byte} array.
     *
     * @hide
     */
    @SystemApi public static final int METADATA_UNTETHERED_LEFT_ICON = 7;

    /**
     * URI to icon of the right headset Data type should be {@link Byte} array.
     *
     * @hide
     */
    @SystemApi public static final int METADATA_UNTETHERED_RIGHT_ICON = 8;

    /**
     * URI to icon of the headset charging case Data type should be {@link Byte} array.
     *
     * @hide
     */
    @SystemApi public static final int METADATA_UNTETHERED_CASE_ICON = 9;

    /**
     * Battery level of left headset Data type should be {@String} 0-100 as {@link Byte} array,
     * otherwise as invalid.
     *
     * @hide
     */
    @SystemApi public static final int METADATA_UNTETHERED_LEFT_BATTERY = 10;

    /**
     * Battery level of right headset Data type should be {@String} 0-100 as {@link Byte} array,
     * otherwise as invalid.
     *
     * @hide
     */
    @SystemApi public static final int METADATA_UNTETHERED_RIGHT_BATTERY = 11;

    /**
     * Battery level of the headset charging case Data type should be {@String} 0-100 as {@link
     * Byte} array, otherwise as invalid.
     *
     * @hide
     */
    @SystemApi public static final int METADATA_UNTETHERED_CASE_BATTERY = 12;

    /**
     * Whether the left headset is charging Data type should be {@String} as {@link Byte} array.
     *
     * @hide
     */
    @SystemApi public static final int METADATA_UNTETHERED_LEFT_CHARGING = 13;

    /**
     * Whether the right headset is charging Data type should be {@String} as {@link Byte} array.
     *
     * @hide
     */
    @SystemApi public static final int METADATA_UNTETHERED_RIGHT_CHARGING = 14;

    /**
     * Whether the headset charging case is charging Data type should be {@String} as {@link Byte}
     * array.
     *
     * @hide
     */
    @SystemApi public static final int METADATA_UNTETHERED_CASE_CHARGING = 15;

    /**
     * URI to the enhanced settings UI slice Data type should be {@String} as {@link Byte} array,
     * null means the UI does not exist.
     *
     * @hide
     */
    @SystemApi public static final int METADATA_ENHANCED_SETTINGS_UI_URI = 16;

    /** @hide */
    public static final String COMPANION_TYPE_PRIMARY = "COMPANION_PRIMARY";

    /** @hide */
    public static final String COMPANION_TYPE_SECONDARY = "COMPANION_SECONDARY";

    /** @hide */
    public static final String COMPANION_TYPE_NONE = "COMPANION_NONE";

    /**
     * Type of the Bluetooth device, must be within the list of BluetoothDevice.DEVICE_TYPE_* Data
     * type should be {@String} as {@link Byte} array.
     *
     * @hide
     */
    @SystemApi public static final int METADATA_DEVICE_TYPE = 17;

    /**
     * Battery level of the Bluetooth device, use when the Bluetooth device does not support HFP
     * battery indicator. Data type should be {@String} as {@link Byte} array.
     *
     * @hide
     */
    @SystemApi public static final int METADATA_MAIN_BATTERY = 18;

    /**
     * Whether the device is charging. Data type should be {@String} as {@link Byte} array.
     *
     * @hide
     */
    @SystemApi public static final int METADATA_MAIN_CHARGING = 19;

    /**
     * The battery threshold of the Bluetooth device to show low battery icon. Data type should be
     * {@String} as {@link Byte} array.
     *
     * @hide
     */
    @SystemApi public static final int METADATA_MAIN_LOW_BATTERY_THRESHOLD = 20;

    /**
     * The battery threshold of the left headset to show low battery icon. Data type should be
     * {@String} as {@link Byte} array.
     *
     * @hide
     */
    @SystemApi public static final int METADATA_UNTETHERED_LEFT_LOW_BATTERY_THRESHOLD = 21;

    /**
     * The battery threshold of the right headset to show low battery icon. Data type should be
     * {@String} as {@link Byte} array.
     *
     * @hide
     */
    @SystemApi public static final int METADATA_UNTETHERED_RIGHT_LOW_BATTERY_THRESHOLD = 22;

    /**
     * The battery threshold of the case to show low battery icon. Data type should be {@String} as
     * {@link Byte} array.
     *
     * @hide
     */
    @SystemApi public static final int METADATA_UNTETHERED_CASE_LOW_BATTERY_THRESHOLD = 23;

    /**
     * The metadata of the audio spatial data. Data type should be {@link Byte} array.
     *
     * @hide
     */
    public static final int METADATA_SPATIAL_AUDIO = 24;

    /**
     * The metadata of the Fast Pair for any custmized feature. Data type should be {@link Byte}
     * array.
     *
     * @hide
     */
    public static final int METADATA_FAST_PAIR_CUSTOMIZED_FIELDS = 25;

    /**
     * The metadata of the Fast Pair for LE Audio capable devices. Data type should be {@link Byte}
     * array.
     *
     * @hide
     */
    @SystemApi public static final int METADATA_LE_AUDIO = 26;

    /**
     * The UUIDs (16-bit) of registered to CCC characteristics from Media Control services. Data
     * type should be {@link Byte} array.
     *
     * @hide
     */
    public static final int METADATA_GMCS_CCCD = 27;

    /**
     * The UUIDs (16-bit) of registered to CCC characteristics from Telephony Bearer service. Data
     * type should be {@link Byte} array.
     *
     * @hide
     */
    public static final int METADATA_GTBS_CCCD = 28;

    private static final int METADATA_MAX_KEY = METADATA_GTBS_CCCD;

    /**
     * Device type which is used in METADATA_DEVICE_TYPE Indicates this Bluetooth device is a
     * standard Bluetooth accessory or not listed in METADATA_DEVICE_TYPE_*.
     *
     * @hide
     */
    @SystemApi public static final String DEVICE_TYPE_DEFAULT = "Default";

    /**
     * Device type which is used in METADATA_DEVICE_TYPE Indicates this Bluetooth device is a watch.
     *
     * @hide
     */
    @SystemApi public static final String DEVICE_TYPE_WATCH = "Watch";

    /**
     * Device type which is used in METADATA_DEVICE_TYPE Indicates this Bluetooth device is an
     * untethered headset.
     *
     * @hide
     */
    @SystemApi public static final String DEVICE_TYPE_UNTETHERED_HEADSET = "Untethered Headset";

    /**
     * Device type which is used in METADATA_DEVICE_TYPE Indicates this Bluetooth device is a
     * stylus.
     *
     * @hide
     */
    @SystemApi public static final String DEVICE_TYPE_STYLUS = "Stylus";

    /**
     * Device type which is used in METADATA_DEVICE_TYPE Indicates this Bluetooth device is a
     * speaker.
     *
     * @hide
     */
    @FlaggedApi("com.android.bluetooth.flags.support_metadata_device_types_apis")
    @SystemApi
    public static final String DEVICE_TYPE_SPEAKER = "Speaker";

    /**
     * Device type which is used in METADATA_DEVICE_TYPE Indicates this Bluetooth device is a
     * tethered headset.
     *
     * @hide
     */
    @FlaggedApi("com.android.bluetooth.flags.support_metadata_device_types_apis")
    @SystemApi
    public static final String DEVICE_TYPE_HEADSET = "Headset";

    /**
     * Device type which is used in METADATA_DEVICE_TYPE Indicates this Bluetooth device is a
     * Carkit.
     *
     * @hide
     */
    @FlaggedApi("com.android.bluetooth.flags.support_metadata_device_types_apis")
    @SystemApi
    public static final String DEVICE_TYPE_CARKIT = "Carkit";

    /**
     * Device type which is used in METADATA_DEVICE_TYPE Indicates this Bluetooth device is a
     * HearingAid.
     *
     * @hide
     */
    @FlaggedApi("com.android.bluetooth.flags.support_metadata_device_types_apis")
    @SystemApi
    public static final String DEVICE_TYPE_HEARING_AID = "HearingAid";

    /**
     * Broadcast Action: This intent is used to broadcast the {@link UUID} wrapped as a {@link
     * android.os.ParcelUuid} of the remote device after it has been fetched. This intent is sent
     * only when the UUIDs of the remote device are requested to be fetched using Service Discovery
     * Protocol
     *
     * <p>Always contains the extra field {@link #EXTRA_DEVICE}
     *
     * <p>Always contains the extra field {@link #EXTRA_UUID}
     */
    @RequiresLegacyBluetoothAdminPermission
    @RequiresBluetoothConnectPermission
    @RequiresPermission(android.Manifest.permission.BLUETOOTH_CONNECT)
    @SdkConstant(SdkConstantType.BROADCAST_INTENT_ACTION)
    public static final String ACTION_UUID = "android.bluetooth.device.action.UUID";

    /** @hide */
    @RequiresBluetoothConnectPermission
    @RequiresPermission(android.Manifest.permission.BLUETOOTH_CONNECT)
    @SdkConstant(SdkConstantType.BROADCAST_INTENT_ACTION)
    public static final String ACTION_MAS_INSTANCE = "android.bluetooth.device.action.MAS_INSTANCE";

    /**
     * Broadcast Action: Indicates a failure to retrieve the name of a remote device.
     *
     * <p>Always contains the extra field {@link #EXTRA_DEVICE}.
     *
     * @hide
     */
    // TODO: is this actually useful?
    @RequiresLegacyBluetoothPermission
    @RequiresBluetoothConnectPermission
    @RequiresPermission(android.Manifest.permission.BLUETOOTH_CONNECT)
    @SdkConstant(SdkConstantType.BROADCAST_INTENT_ACTION)
    public static final String ACTION_NAME_FAILED = "android.bluetooth.device.action.NAME_FAILED";

    /** Broadcast Action: This intent is used to broadcast PAIRING REQUEST */
    @RequiresLegacyBluetoothAdminPermission
    @RequiresBluetoothConnectPermission
    @RequiresPermission(android.Manifest.permission.BLUETOOTH_CONNECT)
    @SdkConstant(SdkConstantType.BROADCAST_INTENT_ACTION)
    public static final String ACTION_PAIRING_REQUEST =
            "android.bluetooth.device.action.PAIRING_REQUEST";

    /**
     * Starting from {@link android.os.Build.VERSION_CODES#UPSIDE_DOWN_CAKE}, the return value of
     * {@link BluetoothDevice#toString()} has changed to improve privacy.
     */
    @ChangeId
    @EnabledSince(targetSdkVersion = android.os.Build.VERSION_CODES.UPSIDE_DOWN_CAKE)
    private static final long CHANGE_TO_STRING_REDACTED = 265103382L;

    /**
     * Broadcast Action: This intent is used to broadcast PAIRING CANCEL
     *
     * @hide
     */
    @SystemApi
    @RequiresBluetoothConnectPermission
    @RequiresPermission(android.Manifest.permission.BLUETOOTH_CONNECT)
    @SdkConstant(SdkConstantType.BROADCAST_INTENT_ACTION)
    @SuppressLint("ActionValue")
    public static final String ACTION_PAIRING_CANCEL =
            "android.bluetooth.device.action.PAIRING_CANCEL";

    /**
     * Broadcast Action: This intent is used to broadcast CONNECTION ACCESS REQUEST
     *
     * <p>This action will trigger a prompt for the user to accept or deny giving the permission for
     * this device. Permissions can be specified with {@link #EXTRA_ACCESS_REQUEST_TYPE}.
     *
     * <p>The reply will be an {@link #ACTION_CONNECTION_ACCESS_REPLY} sent to the specified {@link
     * #EXTRA_PACKAGE_NAME} and {@link #EXTRA_CLASS_NAME}.
     *
     * <p>This action can be cancelled with {@link #ACTION_CONNECTION_ACCESS_CANCEL}.
     *
     * @hide
     */
    @SystemApi
    @RequiresBluetoothConnectPermission
    @RequiresPermission(android.Manifest.permission.BLUETOOTH_CONNECT)
    @SdkConstant(SdkConstantType.BROADCAST_INTENT_ACTION)
    @SuppressLint("ActionValue")
    public static final String ACTION_CONNECTION_ACCESS_REQUEST =
            "android.bluetooth.device.action.CONNECTION_ACCESS_REQUEST";

    /**
     * Broadcast Action: This intent is used to broadcast CONNECTION ACCESS REPLY
     *
     * <p>This action is the reply from {@link #ACTION_CONNECTION_ACCESS_REQUEST} that is sent to
     * the specified {@link #EXTRA_PACKAGE_NAME} and {@link #EXTRA_CLASS_NAME}.
     *
     * <p>See the extra fields {@link #EXTRA_CONNECTION_ACCESS_RESULT} and {@link
     * #EXTRA_ALWAYS_ALLOWED} for possible results.
     *
     * @hide
     */
    @SystemApi
    @RequiresBluetoothConnectPermission
    @RequiresPermission(android.Manifest.permission.BLUETOOTH_CONNECT)
    @SdkConstant(SdkConstantType.BROADCAST_INTENT_ACTION)
    @SuppressLint("ActionValue")
    public static final String ACTION_CONNECTION_ACCESS_REPLY =
            "android.bluetooth.device.action.CONNECTION_ACCESS_REPLY";

    /**
     * Broadcast Action: This intent is used to broadcast CONNECTION ACCESS CANCEL
     *
     * @hide
     */
    @SystemApi
    @RequiresBluetoothConnectPermission
    @RequiresPermission(android.Manifest.permission.BLUETOOTH_CONNECT)
    @SdkConstant(SdkConstantType.BROADCAST_INTENT_ACTION)
    @SuppressLint("ActionValue")
    public static final String ACTION_CONNECTION_ACCESS_CANCEL =
            "android.bluetooth.device.action.CONNECTION_ACCESS_CANCEL";

    /**
     * Intent to broadcast silence mode changed. Always contains the extra field {@link
     * #EXTRA_DEVICE}
     *
     * @hide
     */
    @RequiresBluetoothConnectPermission
    @RequiresPermission(android.Manifest.permission.BLUETOOTH_CONNECT)
    @SdkConstant(SdkConstantType.BROADCAST_INTENT_ACTION)
    @SystemApi
    public static final String ACTION_SILENCE_MODE_CHANGED =
            "android.bluetooth.device.action.SILENCE_MODE_CHANGED";

    /**
     * Used as an extra field in {@link #ACTION_CONNECTION_ACCESS_REQUEST}.
     *
     * <p>Possible values are {@link #REQUEST_TYPE_PROFILE_CONNECTION}, {@link
     * #REQUEST_TYPE_PHONEBOOK_ACCESS}, {@link #REQUEST_TYPE_MESSAGE_ACCESS} and {@link
     * #REQUEST_TYPE_SIM_ACCESS}
     *
     * @hide
     */
    @SystemApi
    @SuppressLint("ActionValue")
    public static final String EXTRA_ACCESS_REQUEST_TYPE =
            "android.bluetooth.device.extra.ACCESS_REQUEST_TYPE";

    /** @hide */
    @SystemApi public static final int REQUEST_TYPE_PROFILE_CONNECTION = 1;

    /** @hide */
    @SystemApi public static final int REQUEST_TYPE_PHONEBOOK_ACCESS = 2;

    /** @hide */
    @SystemApi public static final int REQUEST_TYPE_MESSAGE_ACCESS = 3;

    /** @hide */
    @SystemApi public static final int REQUEST_TYPE_SIM_ACCESS = 4;

    /**
     * Used as an extra field in {@link #ACTION_CONNECTION_ACCESS_REQUEST} intents, Contains package
     * name to return reply intent to.
     *
     * @hide
     */
    public static final String EXTRA_PACKAGE_NAME = "android.bluetooth.device.extra.PACKAGE_NAME";

    /**
     * Used as an extra field in {@link #ACTION_CONNECTION_ACCESS_REQUEST} intents, Contains class
     * name to return reply intent to.
     *
     * @hide
     */
    public static final String EXTRA_CLASS_NAME = "android.bluetooth.device.extra.CLASS_NAME";

    /**
     * Used as an extra field in {@link #ACTION_CONNECTION_ACCESS_REPLY} intent.
     *
     * <p>Possible values are {@link #CONNECTION_ACCESS_YES} and {@link #CONNECTION_ACCESS_NO}.
     *
     * @hide
     */
    @SystemApi
    @SuppressLint("ActionValue")
    public static final String EXTRA_CONNECTION_ACCESS_RESULT =
            "android.bluetooth.device.extra.CONNECTION_ACCESS_RESULT";

    /** @hide */
    @SystemApi public static final int CONNECTION_ACCESS_YES = 1;

    /** @hide */
    @SystemApi public static final int CONNECTION_ACCESS_NO = 2;

    /**
     * Used as an extra field in {@link #ACTION_CONNECTION_ACCESS_REPLY} intents, Contains boolean
     * to indicate if the allowed response is once-for-all so that next request will be granted
     * without asking user again.
     *
     * @hide
     */
    @SystemApi
    @SuppressLint("ActionValue")
    public static final String EXTRA_ALWAYS_ALLOWED =
            "android.bluetooth.device.extra.ALWAYS_ALLOWED";

    /**
     * A bond attempt succeeded
     *
     * @hide
     */
    public static final int BOND_SUCCESS = 0;

    /**
     * A bond attempt failed because pins did not match, or remote device did not respond to pin
     * request in time
     *
     * @hide
     */
    @SystemApi public static final int UNBOND_REASON_AUTH_FAILED = 1;

    /**
     * A bond attempt failed because the other side explicitly rejected bonding
     *
     * @hide
     */
    @SystemApi public static final int UNBOND_REASON_AUTH_REJECTED = 2;

    /**
     * A bond attempt failed because we canceled the bonding process
     *
     * @hide
     */
    @SystemApi public static final int UNBOND_REASON_AUTH_CANCELED = 3;

    /**
     * A bond attempt failed because we could not contact the remote device
     *
     * @hide
     */
    @SystemApi public static final int UNBOND_REASON_REMOTE_DEVICE_DOWN = 4;

    /**
     * A bond attempt failed because a discovery is in progress
     *
     * @hide
     */
    @SystemApi public static final int UNBOND_REASON_DISCOVERY_IN_PROGRESS = 5;

    /**
     * A bond attempt failed because of authentication timeout
     *
     * @hide
     */
    @SystemApi public static final int UNBOND_REASON_AUTH_TIMEOUT = 6;

    /**
     * A bond attempt failed because of repeated attempts
     *
     * @hide
     */
    @SystemApi public static final int UNBOND_REASON_REPEATED_ATTEMPTS = 7;

    /**
     * A bond attempt failed because we received an Authentication Cancel by remote end
     *
     * @hide
     */
    @SystemApi public static final int UNBOND_REASON_REMOTE_AUTH_CANCELED = 8;

    /**
     * An existing bond was explicitly revoked
     *
     * @hide
     */
    @SystemApi public static final int UNBOND_REASON_REMOVED = 9;

    /** The user will be prompted to enter a pin or an app will enter a pin for user. */
    public static final int PAIRING_VARIANT_PIN = 0;

    /**
     * The user will be prompted to enter a passkey
     *
     * @hide
     */
    @SystemApi public static final int PAIRING_VARIANT_PASSKEY = 1;

    /**
     * The user will be prompted to confirm the passkey displayed on the screen or an app will
     * confirm the passkey for the user.
     */
    public static final int PAIRING_VARIANT_PASSKEY_CONFIRMATION = 2;

    /**
     * The user will be prompted to accept or deny the incoming pairing request
     *
     * @hide
     */
    @SystemApi public static final int PAIRING_VARIANT_CONSENT = 3;

    /**
     * The user will be prompted to enter the passkey displayed on remote device This is used for
     * Bluetooth 2.1 pairing.
     *
     * @hide
     */
    @SystemApi public static final int PAIRING_VARIANT_DISPLAY_PASSKEY = 4;

    /**
     * The user will be prompted to enter the PIN displayed on remote device. This is used for
     * Bluetooth 2.0 pairing.
     *
     * @hide
     */
    @SystemApi public static final int PAIRING_VARIANT_DISPLAY_PIN = 5;

    /**
     * The user will be prompted to accept or deny the OOB pairing request. This is used for
     * Bluetooth 2.1 secure simple pairing.
     *
     * @hide
     */
    @SystemApi public static final int PAIRING_VARIANT_OOB_CONSENT = 6;

    /**
     * The user will be prompted to enter a 16 digit pin or an app will enter a 16 digit pin for
     * user.
     *
     * @hide
     */
    @SystemApi public static final int PAIRING_VARIANT_PIN_16_DIGITS = 7;

    /**
     * Used as an extra field in {@link #ACTION_UUID} intents, Contains the {@link
     * android.os.ParcelUuid}s of the remote device which is a parcelable version of {@link UUID}. A
     * {@code null} EXTRA_UUID indicates a timeout.
     */
    public static final String EXTRA_UUID = "android.bluetooth.device.extra.UUID";

    /** @hide */
    public static final String EXTRA_SDP_RECORD = "android.bluetooth.device.extra.SDP_RECORD";

    /** @hide */
    @UnsupportedAppUsage(maxTargetSdk = Build.VERSION_CODES.R, trackingBug = 170729553)
    public static final String EXTRA_SDP_SEARCH_STATUS =
            "android.bluetooth.device.extra.SDP_SEARCH_STATUS";

    /** @hide */
    @IntDef(
            prefix = "ACCESS_",
            value = {ACCESS_UNKNOWN, ACCESS_ALLOWED, ACCESS_REJECTED})
    @Retention(RetentionPolicy.SOURCE)
    public @interface AccessPermission {}

    /**
     * For {@link #getPhonebookAccessPermission}, {@link #setPhonebookAccessPermission}, {@link
     * #getMessageAccessPermission} and {@link #setMessageAccessPermission}.
     *
     * @hide
     */
    @SystemApi public static final int ACCESS_UNKNOWN = 0;

    /**
     * For {@link #getPhonebookAccessPermission}, {@link #setPhonebookAccessPermission}, {@link
     * #getMessageAccessPermission} and {@link #setMessageAccessPermission}.
     *
     * @hide
     */
    @SystemApi public static final int ACCESS_ALLOWED = 1;

    /**
     * For {@link #getPhonebookAccessPermission}, {@link #setPhonebookAccessPermission}, {@link
     * #getMessageAccessPermission} and {@link #setMessageAccessPermission}.
     *
     * @hide
     */
    @SystemApi public static final int ACCESS_REJECTED = 2;

    /** @hide */
    @Retention(RetentionPolicy.SOURCE)
    @IntDef(
            prefix = {"TRANSPORT_"},
            value = {
                TRANSPORT_AUTO,
                TRANSPORT_BREDR,
                TRANSPORT_LE,
            })
    public @interface Transport {}

    /** No preference of physical transport for GATT connections to remote dual-mode devices */
    public static final int TRANSPORT_AUTO = 0;

    /** Constant representing the BR/EDR transport. */
    public static final int TRANSPORT_BREDR = 1;

    /** Constant representing the Bluetooth Low Energy (BLE) Transport. */
    public static final int TRANSPORT_LE = 2;

    /**
     * Bluetooth LE 1M PHY. Used to refer to LE 1M Physical Channel for advertising, scanning or
     * connection.
     */
    public static final int PHY_LE_1M = 1;

    /**
     * Bluetooth LE 2M PHY. Used to refer to LE 2M Physical Channel for advertising, scanning or
     * connection.
     */
    public static final int PHY_LE_2M = 2;

    /**
     * Bluetooth LE Coded PHY. Used to refer to LE Coded Physical Channel for advertising, scanning
     * or connection.
     */
    public static final int PHY_LE_CODED = 3;

    /**
     * Bluetooth LE 1M PHY mask. Used to specify LE 1M Physical Channel as one of many available
     * options in a bitmask.
     */
    public static final int PHY_LE_1M_MASK = 1;

    /**
     * Bluetooth LE 2M PHY mask. Used to specify LE 2M Physical Channel as one of many available
     * options in a bitmask.
     */
    public static final int PHY_LE_2M_MASK = 2;

    /**
     * Bluetooth LE Coded PHY mask. Used to specify LE Coded Physical Channel as one of many
     * available options in a bitmask.
     */
    public static final int PHY_LE_CODED_MASK = 4;

    /** No preferred coding when transmitting on the LE Coded PHY. */
    public static final int PHY_OPTION_NO_PREFERRED = 0;

    /** Prefer the S=2 coding to be used when transmitting on the LE Coded PHY. */
    public static final int PHY_OPTION_S2 = 1;

    /** Prefer the S=8 coding to be used when transmitting on the LE Coded PHY. */
    public static final int PHY_OPTION_S8 = 2;

    /** @hide */
    public static final String EXTRA_MAS_INSTANCE = "android.bluetooth.device.extra.MAS_INSTANCE";

    /**
     * Used as an int extra field in {@link #ACTION_ACL_CONNECTED} and {@link
     * #ACTION_ACL_DISCONNECTED} intents to indicate which transport is connected. Possible values
     * are: {@link #TRANSPORT_BREDR} and {@link #TRANSPORT_LE}.
     */
    @SuppressLint("ActionValue")
    public static final String EXTRA_TRANSPORT = "android.bluetooth.device.extra.TRANSPORT";

    /** @hide */
    @Retention(RetentionPolicy.SOURCE)
    @IntDef(
            prefix = {"ADDRESS_TYPE_"},
            value = {
                ADDRESS_TYPE_PUBLIC,
                ADDRESS_TYPE_RANDOM,
                ADDRESS_TYPE_UNKNOWN,
            })
    public @interface AddressType {}

    /** Hardware MAC Address of the device */
    public static final int ADDRESS_TYPE_PUBLIC = 0;

    /** Address is either resolvable, non-resolvable or static. */
    public static final int ADDRESS_TYPE_RANDOM = 1;

    /** Address type is unknown or unavailable */
    public static final int ADDRESS_TYPE_UNKNOWN = 0xFFFF;

    private static final String NULL_MAC_ADDRESS = "00:00:00:00:00:00";

    private final String mAddress;
    @AddressType private final int mAddressType;

    private static boolean sIsLogRedactionFlagSynced = false;
    private static boolean sIsLogRedactionEnabled = true;

    private AttributionSource mAttributionSource;

    static IBluetooth getService() {
        return BluetoothAdapter.getDefaultAdapter().getBluetoothService();
    }

    /**
     * Create a new BluetoothDevice. Bluetooth MAC address must be upper case, such as
     * "00:11:22:33:AA:BB", and is validated in this constructor.
     *
     * @param address valid Bluetooth MAC address
     * @param addressType valid address type
     * @throws RuntimeException Bluetooth is not available on this platform
     * @throws IllegalArgumentException address or addressType is invalid
     * @hide
     */
    /*package*/ BluetoothDevice(String address, int addressType) {
        if (!BluetoothAdapter.checkBluetoothAddress(address)) {
            throw new IllegalArgumentException(address + " is not a valid Bluetooth address");
        }

        if (addressType != ADDRESS_TYPE_PUBLIC && addressType != ADDRESS_TYPE_RANDOM) {
            throw new IllegalArgumentException(addressType + " is not a Bluetooth address type");
        }

        mAddress = address;
        mAddressType = addressType;
        mAttributionSource = AttributionSource.myAttributionSource();
    }

    /**
     * Create a new BluetoothDevice. Bluetooth MAC address must be upper case, such as
     * "00:11:22:33:AA:BB", and is validated in this constructor.
     *
     * @param address valid Bluetooth MAC address
     * @throws RuntimeException Bluetooth is not available on this platform
     * @throws IllegalArgumentException address is invalid
     * @hide
     */
    @UnsupportedAppUsage
    /*package*/ BluetoothDevice(String address) {
        this(address, ADDRESS_TYPE_PUBLIC);
    }

    /**
     * Create a new BluetoothDevice.
     *
     * @param in valid parcel
     * @throws RuntimeException Bluetooth is not available on this platform
     * @throws IllegalArgumentException address is invalid
     * @hide
     */
    @UnsupportedAppUsage
    /*package*/ BluetoothDevice(Parcel in) {
        this(in.readString(), in.readInt());
    }

    /** {@hide} */
    public void setAttributionSource(@NonNull AttributionSource attributionSource) {
        mAttributionSource = attributionSource;
    }

    /**
     * Method should never be used anywhere. Only exception is from {@link Intent} Used to set the
     * device current attribution source
     *
     * @param attributionSource The associated {@link AttributionSource} for this device in this
     *     process
     * @hide
     */
    @SystemApi
    @RequiresPermission(android.Manifest.permission.BLUETOOTH_PRIVILEGED)
    public void prepareToEnterProcess(@NonNull AttributionSource attributionSource) {
        setAttributionSource(attributionSource);
    }

    @Override
    public boolean equals(@Nullable Object o) {
        if (o instanceof BluetoothDevice) {
            return mAddress.equals(((BluetoothDevice) o).getAddress());
        }
        return false;
    }

    @Override
    public int hashCode() {
        return mAddress.hashCode();
    }

    /**
     * Returns a string representation of this BluetoothDevice.
     *
     * <p>For apps targeting {@link android.os.Build.VERSION_CODES#UPSIDE_DOWN_CAKE} (API level 34)
     * or higher, this returns the MAC address of the device redacted by replacing the hexadecimal
     * digits of leftmost 4 bytes (in big endian order) with "XX", e.g., "XX:XX:XX:XX:12:34". For
     * apps targeting earlier versions, the MAC address is returned without redaction.
     *
     * <p>Warning: The return value of {@link #toString()} may change in the future. It is intended
     * to be used in logging statements. Thus apps should never rely on the return value of {@link
     * #toString()} in their logic. Always use other appropriate APIs instead (e.g., use {@link
     * #getAddress()} to get the MAC address).
     *
     * @return string representation of this BluetoothDevice
     */
    @Override
    public String toString() {
        if (!CompatChanges.isChangeEnabled(CHANGE_TO_STRING_REDACTED)) {
            return mAddress;
        }
        return toStringForLogging();
    }

    private static boolean shouldLogBeRedacted() {
        boolean defaultValue = true;
        if (!sIsLogRedactionFlagSynced) {
            BluetoothAdapter adapter = BluetoothAdapter.getDefaultAdapter();
            if (adapter == null || !adapter.isEnabled()) {
                return defaultValue;
            }
            IBluetooth service = adapter.getBluetoothService();

            if (service == null) {
                Log.e(TAG, "Bluetooth service is not enabled");
                return defaultValue;
            }

            try {
                final SynchronousResultReceiver<Boolean> recv = SynchronousResultReceiver.get();
                service.isLogRedactionEnabled(recv);
                sIsLogRedactionEnabled =
                        recv.awaitResultNoInterrupt(getSyncTimeout()).getValue(defaultValue);
                sIsLogRedactionFlagSynced = true;
            } catch (RemoteException | TimeoutException e) {
                // by default, set to true
                Log.e(
                        TAG,
                        "Failed to call IBluetooth.isLogRedactionEnabled"
                                + e.toString()
                                + "\n"
                                + Log.getStackTraceString(new Throwable()));
                return true;
            }
        }
        return sIsLogRedactionEnabled;
    }

    /**
     * Returns a string representation of this BluetoothDevice for logging. So far, this function
     * only returns hardware address. If more information is needed, add it here
     *
     * @return string representation of this BluetoothDevice used for logging
     * @hide
     */
    public String toStringForLogging() {
        return getAddressForLogging();
    }

    @Override
    public int describeContents() {
        return 0;
    }

    public static final @NonNull Creator<BluetoothDevice> CREATOR =
            new Creator<>() {
                public BluetoothDevice createFromParcel(Parcel in) {
                    return new BluetoothDevice(in);
                }

                public BluetoothDevice[] newArray(int size) {
                    return new BluetoothDevice[size];
                }
            };

    @Override
    public void writeToParcel(Parcel out, int flags) {
        out.writeString(mAddress);
        out.writeInt(mAddressType);
    }

    /**
     * Returns the hardware address of this BluetoothDevice.
     *
     * <p>For example, "00:11:22:AA:BB:CC".
     *
     * @return Bluetooth hardware address as string
     */
    public String getAddress() {
        if (DBG) Log.d(TAG, "getAddress: mAddress=" + getAddressForLogging());
        return mAddress;
    }

    /**
     * Returns the address type of this BluetoothDevice.
     *
     * @return Bluetooth address type
     * @hide
     */
    public int getAddressType() {
        if (DBG) Log.d(TAG, "mAddressType: " + mAddressType);
        return mAddressType;
    }

    /**
     * Returns the anonymized hardware address of this BluetoothDevice. The first three octets will
     * be suppressed for anonymization.
     *
     * <p>For example, "XX:XX:XX:AA:BB:CC".
     *
     * @return Anonymized bluetooth hardware address as string
     * @hide
     */
    @SystemApi
    @NonNull
    @RequiresPermission(android.Manifest.permission.BLUETOOTH_PRIVILEGED)
    public String getAnonymizedAddress() {
        return BluetoothUtils.toAnonymizedAddress(mAddress);
    }

    /**
     * Returns string representation of the hardware address of this BluetoothDevice for logging
     * purpose. Depending on the build type and device config, this function returns either full
     * address string (returned by getAddress), or a redacted string with the leftmost 4 bytes shown
     * as 'xx',
     *
     * <p>For example, "xx:xx:xx:xx:aa:bb". This function is intended to avoid leaking full address
     * in logs.
     *
     * @return string representation of the hardware address for logging
     * @hide
     */
    public String getAddressForLogging() {
        if (shouldLogBeRedacted()) {
            return getAnonymizedAddress();
        }
        return mAddress;
    }

    /**
     * Returns the identity address of this BluetoothDevice.
     *
     * <p>For example, "00:11:22:AA:BB:CC".
     *
     * @return Bluetooth identity address as a string
     * @hide
     */
    @SystemApi
    @RequiresBluetoothConnectPermission
    @RequiresPermission(
            allOf = {
                android.Manifest.permission.BLUETOOTH_CONNECT,
                android.Manifest.permission.BLUETOOTH_PRIVILEGED,
            })
    public @Nullable String getIdentityAddress() {
        if (DBG) log("getIdentityAddress()");
        final IBluetooth service = getService();
        final String defaultValue = null;
        if (service == null || !isBluetoothEnabled()) {
            Log.e(TAG, "BT not enabled. Cannot get identity address");
        } else {
            try {
                final SynchronousResultReceiver<String> recv = SynchronousResultReceiver.get();
                service.getIdentityAddress(mAddress, recv);
                return recv.awaitResultNoInterrupt(getSyncTimeout()).getValue(null);
            } catch (RemoteException | TimeoutException e) {
                Log.e(TAG, e.toString() + "\n" + Log.getStackTraceString(new Throwable()));
            }
        }
        return defaultValue;
    }

    /**
     * Get the friendly Bluetooth name of the remote device.
     *
     * <p>The local adapter will automatically retrieve remote names when performing a device scan,
     * and will cache them. This method just returns the name for this device from the cache.
     *
     * @return the Bluetooth name, or null if there was a problem.
     */
    @RequiresLegacyBluetoothPermission
    @RequiresBluetoothConnectPermission
    @RequiresPermission(android.Manifest.permission.BLUETOOTH_CONNECT)
    public String getName() {
        if (DBG) log("getName()");
        final IBluetooth service = getService();
        final String defaultValue = null;
        if (service == null || !isBluetoothEnabled()) {
            Log.e(TAG, "BT not enabled. Cannot get Remote Device name");
            if (DBG) log(Log.getStackTraceString(new Throwable()));
        } else {
            try {
                final SynchronousResultReceiver<String> recv = SynchronousResultReceiver.get();
                service.getRemoteName(this, mAttributionSource, recv);
                String name = recv.awaitResultNoInterrupt(getSyncTimeout()).getValue(defaultValue);
                if (name != null) {
                    // remove whitespace characters from the name
                    return name.replace('\t', ' ').replace('\n', ' ').replace('\r', ' ');
                }
            } catch (RemoteException | TimeoutException e) {
                Log.e(TAG, e.toString() + "\n" + Log.getStackTraceString(new Throwable()));
            }
        }
        return defaultValue;
    }

    /**
     * Get the Bluetooth device type of the remote device.
     *
     * @return the device type {@link #DEVICE_TYPE_CLASSIC}, {@link #DEVICE_TYPE_LE} {@link
     *     #DEVICE_TYPE_DUAL}. {@link #DEVICE_TYPE_UNKNOWN} if it's not available
     */
    @RequiresLegacyBluetoothPermission
    @RequiresBluetoothConnectPermission
    @RequiresPermission(android.Manifest.permission.BLUETOOTH_CONNECT)
    public int getType() {
        if (DBG) log("getType()");
        final IBluetooth service = getService();
        final int defaultValue = DEVICE_TYPE_UNKNOWN;
        if (service == null || !isBluetoothEnabled()) {
            Log.e(TAG, "BT not enabled. Cannot get Remote Device type");
            if (DBG) log(Log.getStackTraceString(new Throwable()));
        } else {
            try {
                final SynchronousResultReceiver<Integer> recv = SynchronousResultReceiver.get();
                service.getRemoteType(this, mAttributionSource, recv);
                return recv.awaitResultNoInterrupt(getSyncTimeout()).getValue(defaultValue);
            } catch (RemoteException | TimeoutException e) {
                Log.e(TAG, e.toString() + "\n" + Log.getStackTraceString(new Throwable()));
            }
        }
        return defaultValue;
    }

    /**
     * Get the locally modifiable name (alias) of the remote Bluetooth device.
     *
     * @return the Bluetooth alias, the friendly device name if no alias, or null if there was a
     *     problem
     */
    @Nullable
    @RequiresLegacyBluetoothPermission
    @RequiresBluetoothConnectPermission
    @RequiresPermission(android.Manifest.permission.BLUETOOTH_CONNECT)
    public String getAlias() {
        if (DBG) log("getAlias()");
        final IBluetooth service = getService();
        final String defaultValue = null;
        if (service == null || !isBluetoothEnabled()) {
            Log.e(TAG, "BT not enabled. Cannot get Remote Device Alias");
            if (DBG) log(Log.getStackTraceString(new Throwable()));
        } else {
            try {
                final SynchronousResultReceiver<String> recv = SynchronousResultReceiver.get();
                service.getRemoteAlias(this, mAttributionSource, recv);
                String alias = recv.awaitResultNoInterrupt(getSyncTimeout()).getValue(defaultValue);
                if (alias == null) {
                    return getName();
                }
                return alias.replace('\t', ' ').replace('\n', ' ').replace('\r', ' ');
            } catch (RemoteException | TimeoutException e) {
                Log.e(TAG, e.toString() + "\n" + Log.getStackTraceString(new Throwable()));
            }
        }
        return defaultValue;
    }

    /** @hide */
    @Retention(RetentionPolicy.SOURCE)
    @IntDef(
            value = {
                BluetoothStatusCodes.SUCCESS,
                BluetoothStatusCodes.ERROR_BLUETOOTH_NOT_ENABLED,
                BluetoothStatusCodes.ERROR_BLUETOOTH_NOT_ALLOWED,
                BluetoothStatusCodes.ERROR_MISSING_BLUETOOTH_CONNECT_PERMISSION,
                BluetoothStatusCodes.ERROR_DEVICE_NOT_BONDED
            })
    public @interface SetAliasReturnValues {}

    /**
     * Sets the locally modifiable name (alias) of the remote Bluetooth device. This method
     * overwrites the previously stored alias. The new alias is saved in local storage so that the
     * change is preserved over power cycles.
     *
     * <p>This method requires the calling app to be associated with Companion Device Manager (see
     * {@link android.companion.CompanionDeviceManager#associate(AssociationRequest,
     * android.companion.CompanionDeviceManager.Callback, Handler)}) and have the {@link
     * android.Manifest.permission#BLUETOOTH_CONNECT} permission. Alternatively, if the caller has
     * the {@link android.Manifest.permission#BLUETOOTH_PRIVILEGED} permission, they can bypass the
     * Companion Device Manager association requirement as well as other permission requirements.
     *
     * @param alias is the new locally modifiable name for the remote Bluetooth device which must be
     *     the empty string. If null, we clear the alias.
     * @return whether the alias was successfully changed
     * @throws IllegalArgumentException if the alias is the empty string
     */
    @RequiresLegacyBluetoothPermission
    @RequiresBluetoothConnectPermission
    @RequiresPermission(android.Manifest.permission.BLUETOOTH_CONNECT)
    public @SetAliasReturnValues int setAlias(@Nullable String alias) {
        if (alias != null && alias.isEmpty()) {
            throw new IllegalArgumentException("alias cannot be the empty string");
        }
        if (DBG) log("setAlias(" + alias + ")");
        final IBluetooth service = getService();
        final int defaultValue = BluetoothStatusCodes.ERROR_BLUETOOTH_NOT_ENABLED;
        if (service == null || !isBluetoothEnabled()) {
            Log.e(TAG, "BT not enabled. Cannot set Remote Device name");
            if (DBG) log(Log.getStackTraceString(new Throwable()));
        } else {
            try {
                final SynchronousResultReceiver<Integer> recv = SynchronousResultReceiver.get();
                service.setRemoteAlias(this, alias, mAttributionSource, recv);
                return recv.awaitResultNoInterrupt(getSyncTimeout()).getValue(defaultValue);
            } catch (TimeoutException e) {
                Log.e(TAG, e.toString() + "\n" + Log.getStackTraceString(new Throwable()));
            } catch (RemoteException e) {
                Log.e(TAG, "", e);
                throw e.rethrowAsRuntimeException();
            }
        }
        return defaultValue;
    }

    /**
     * Get the most recent identified battery level of this Bluetooth device
     *
     * @return Battery level in percents from 0 to 100, {@link #BATTERY_LEVEL_BLUETOOTH_OFF} if
     *     Bluetooth is disabled or {@link #BATTERY_LEVEL_UNKNOWN} if device is disconnected, or
     *     does not have any battery reporting service, or return value is invalid
     * @hide
     */
    @SystemApi
    @RequiresLegacyBluetoothPermission
    @RequiresBluetoothConnectPermission
    @RequiresPermission(android.Manifest.permission.BLUETOOTH_CONNECT)
    public @IntRange(from = -100, to = 100) int getBatteryLevel() {
        if (DBG) log("getBatteryLevel()");
        final IBluetooth service = getService();
        final int defaultValue = BATTERY_LEVEL_BLUETOOTH_OFF;
        if (service == null || !isBluetoothEnabled()) {
            Log.e(TAG, "Bluetooth disabled. Cannot get remote device battery level");
            if (DBG) log(Log.getStackTraceString(new Throwable()));
        } else {
            try {
                final SynchronousResultReceiver<Integer> recv = SynchronousResultReceiver.get();
                service.getBatteryLevel(this, mAttributionSource, recv);
                return recv.awaitResultNoInterrupt(getSyncTimeout()).getValue(defaultValue);
            } catch (RemoteException | TimeoutException e) {
                Log.e(TAG, e.toString() + "\n" + Log.getStackTraceString(new Throwable()));
            }
        }
        return defaultValue;
    }

    /**
     * Start the bonding (pairing) process with the remote device.
     *
     * <p>This is an asynchronous call, it will return immediately. Register for {@link
     * #ACTION_BOND_STATE_CHANGED} intents to be notified when the bonding process completes, and
     * its result.
     *
     * <p>Android system services will handle the necessary user interactions to confirm and
     * complete the bonding process.
     *
     * @return false on immediate error, true if bonding will begin
     */
    @RequiresLegacyBluetoothAdminPermission
    @RequiresBluetoothConnectPermission
    @RequiresPermission(android.Manifest.permission.BLUETOOTH_CONNECT)
    public boolean createBond() {
        return createBond(TRANSPORT_AUTO);
    }

    /**
     * Start the bonding (pairing) process with the remote device using the specified transport.
     *
     * <p>This is an asynchronous call, it will return immediately. Register for {@link
     * #ACTION_BOND_STATE_CHANGED} intents to be notified when the bonding process completes, and
     * its result.
     *
     * <p>Android system services will handle the necessary user interactions to confirm and
     * complete the bonding process.
     *
     * @param transport The transport to use for the pairing procedure.
     * @return false on immediate error, true if bonding will begin
     * @throws IllegalArgumentException if an invalid transport was specified
     * @hide
     */
    @SystemApi
    @RequiresLegacyBluetoothAdminPermission
    @RequiresBluetoothConnectPermission
    @RequiresPermission(android.Manifest.permission.BLUETOOTH_CONNECT)
    public boolean createBond(int transport) {
        return createBondInternal(transport, null, null);
    }

    /**
     * Start the bonding (pairing) process with the remote device using the Out Of Band mechanism.
     *
     * <p>This is an asynchronous call, it will return immediately. Register for {@link
     * #ACTION_BOND_STATE_CHANGED} intents to be notified when the bonding process completes, and
     * its result.
     *
     * <p>Android system services will handle the necessary user interactions to confirm and
     * complete the bonding process.
     *
     * <p>There are two possible versions of OOB Data. This data can come in as P192 or P256. This
     * is a reference to the cryptography used to generate the key. The caller may pass one or both.
     * If both types of data are passed, then the P256 data will be preferred, and thus used.
     *
     * @param transport - Transport to use
     * @param remoteP192Data - Out Of Band data (P192) or null
     * @param remoteP256Data - Out Of Band data (P256) or null
     * @return false on immediate error, true if bonding will begin
     * @hide
     */
    @SystemApi
    @RequiresPermission(android.Manifest.permission.BLUETOOTH_CONNECT)
    public boolean createBondOutOfBand(
            int transport, @Nullable OobData remoteP192Data, @Nullable OobData remoteP256Data) {
        if (remoteP192Data == null && remoteP256Data == null) {
            throw new IllegalArgumentException(
                    "One or both arguments for the OOB data types are required to not be null. "
                        + " Please use createBond() instead if you do not have OOB data to pass.");
        }
        return createBondInternal(transport, remoteP192Data, remoteP256Data);
    }

    @RequiresPermission(android.Manifest.permission.BLUETOOTH_CONNECT)
    private boolean createBondInternal(
            int transport, @Nullable OobData remoteP192Data, @Nullable OobData remoteP256Data) {
        if (DBG) log("createBondOutOfBand()");
        final IBluetooth service = getService();
        final boolean defaultValue = false;
        if (service == null || !isBluetoothEnabled()) {
            Log.w(TAG, "BT not enabled, createBondOutOfBand failed");
            return false;
        }
        BluetoothAdapter adapter = BluetoothAdapter.getDefaultAdapter();
        if (adapter != null &&
                (((transport == TRANSPORT_LE || transport == TRANSPORT_AUTO)
                    && !adapter.isLeEnabled())
                || ((transport == TRANSPORT_BREDR || transport == TRANSPORT_AUTO)
                    && !isBluetoothEnabled()))) {
            Log.w(TAG, "creatBond() initiated in improper adapter state : " + adapter.getState()
                    + " transport = " + transport);
            if (DBG) log(Log.getStackTraceString(new Throwable()));
        } else if (NULL_MAC_ADDRESS.equals(mAddress)) {
            Log.e(TAG, "Unable to create bond, invalid address " + mAddress);
        } else {
            try {
                final SynchronousResultReceiver<Boolean> recv = SynchronousResultReceiver.get();
                service.createBond(
                        this, transport, remoteP192Data, remoteP256Data, mAttributionSource, recv);
                return recv.awaitResultNoInterrupt(getSyncTimeout()).getValue(defaultValue);
            } catch (RemoteException | TimeoutException e) {
                Log.e(TAG, e.toString() + "\n" + Log.getStackTraceString(new Throwable()));
            }
        }
        return defaultValue;
    }

    /**
     * Gets whether bonding was initiated locally
     *
     * @return true if bonding is initiated locally, false otherwise
     * @hide
     */
    @SystemApi
    @RequiresLegacyBluetoothPermission
    @RequiresBluetoothConnectPermission
    @RequiresPermission(android.Manifest.permission.BLUETOOTH_CONNECT)
    public boolean isBondingInitiatedLocally() {
        if (DBG) log("isBondingInitiatedLocally()");
        final IBluetooth service = getService();
        final boolean defaultValue = false;
        if (service == null || !isBluetoothEnabled()) {
            Log.w(TAG, "BT not enabled, isBondingInitiatedLocally failed");
            if (DBG) log(Log.getStackTraceString(new Throwable()));
        } else {
            try {
                final SynchronousResultReceiver<Boolean> recv = SynchronousResultReceiver.get();
                service.isBondingInitiatedLocally(this, mAttributionSource, recv);
                return recv.awaitResultNoInterrupt(getSyncTimeout()).getValue(defaultValue);
            } catch (RemoteException | TimeoutException e) {
                Log.e(TAG, e.toString() + "\n" + Log.getStackTraceString(new Throwable()));
            }
        }
        return defaultValue;
    }

    /** @hide */
    @UnsupportedAppUsage
    @RequiresLegacyBluetoothPermission
    @RequiresBluetoothConnectPermission
    @RequiresPermission(android.Manifest.permission.BLUETOOTH_CONNECT)
    public void setBondingInitiatedLocally(boolean localInitiated) {
        final IBluetooth service = getService();
        if (service == null) {
            Log.w(TAG, "BT not enabled, setBondingInitiatedLocally failed");
            return;
        }
        try {
            service.setBondingInitiatedLocally(this, localInitiated, mAttributionSource);
        } catch (RemoteException e) {
            Log.e(TAG, "", e);
        }
        return;
    }

    /**
     * Cancel an in-progress bonding request started with {@link #createBond}.
     *
     * @return true on success, false on error
     * @hide
     */
    @SystemApi
    @RequiresPermission(android.Manifest.permission.BLUETOOTH_CONNECT)
    public boolean cancelBondProcess() {
        if (DBG) log("cancelBondProcess()");
        final IBluetooth service = getService();
        final boolean defaultValue = false;
        if (service == null || !isBluetoothEnabled()) {
            Log.e(TAG, "BT not enabled. Cannot cancel Remote Device bond");
            if (DBG) log(Log.getStackTraceString(new Throwable()));
        } else {
            Log.i(
                    TAG,
                    "cancelBondProcess() for device "
                            + toStringForLogging()
                            + " called by pid: "
                            + Process.myPid()
                            + " tid: "
                            + Process.myTid());
            try {
                final SynchronousResultReceiver<Boolean> recv = SynchronousResultReceiver.get();
                service.cancelBondProcess(this, mAttributionSource, recv);
                return recv.awaitResultNoInterrupt(getSyncTimeout()).getValue(defaultValue);
            } catch (RemoteException | TimeoutException e) {
                Log.e(TAG, e.toString() + "\n" + Log.getStackTraceString(new Throwable()));
            }
        }
        return defaultValue;
    }

    /**
     * Remove bond (pairing) with the remote device.
     *
     * <p>Delete the link key associated with the remote device, and immediately terminate
     * connections to that device that require authentication and encryption.
     *
     * @return true on success, false on error
     * @hide
     */
    @SystemApi
    @RequiresPermission(android.Manifest.permission.BLUETOOTH_CONNECT)
    public boolean removeBond() {
        if (DBG) log("removeBond()");
        final IBluetooth service = getService();
        final boolean defaultValue = false;
        if (service == null || !isBluetoothEnabled()) {
            Log.e(TAG, "BT not enabled. Cannot remove Remote Device bond");
            return false;
        }
        BluetoothAdapter adapter = BluetoothAdapter.getDefaultAdapter();
        if (adapter != null && !adapter.isLeEnabled()) {
            Log.w(TAG, "removeBond() initiated in improper adapter state : "
                    + adapter.getState());
            if (DBG) log(Log.getStackTraceString(new Throwable()));
        } else {
            Log.i(
                    TAG,
                    "removeBond() for device "
                            + toStringForLogging()
                            + " called by pid: "
                            + Process.myPid()
                            + " tid: "
                            + Process.myTid());
            try {
                final SynchronousResultReceiver<Boolean> recv = SynchronousResultReceiver.get();
                service.removeBond(this, mAttributionSource, recv);
                return recv.awaitResultNoInterrupt(getSyncTimeout()).getValue(defaultValue);
            } catch (RemoteException | TimeoutException e) {
                Log.e(TAG, e.toString() + "\n" + Log.getStackTraceString(new Throwable()));
            }
        }
        return defaultValue;
    }

    /**
     * There are several instances of IpcDataCache used in this class. BluetoothCache wraps up the
     * common code. All caches are created with a maximum of eight entries, and the key is in the
     * bluetooth module. The name is set to the api.
     */
    private static class BluetoothCache<Q, R> extends IpcDataCache<Q, R> {
        BluetoothCache(String api, IpcDataCache.QueryHandler query) {
            super(8, IpcDataCache.MODULE_BLUETOOTH, api, api, query);
        }
    }
    ;

    /**
     * Invalidate a bluetooth cache. This method is just a short-hand wrapper that enforces the
     * bluetooth module.
     */
    private static void invalidateCache(@NonNull String api) {
        IpcDataCache.invalidateCache(IpcDataCache.MODULE_BLUETOOTH, api);
    }

    private static final IpcDataCache.QueryHandler<
                    Pair<IBluetooth, Pair<AttributionSource, BluetoothDevice>>, Integer>
            sBluetoothBondQuery =
                    new IpcDataCache.QueryHandler<>() {
                        @RequiresLegacyBluetoothPermission
                        @RequiresBluetoothConnectPermission
                        @RequiresPermission(android.Manifest.permission.BLUETOOTH_CONNECT)
                        @Override
                        public Integer apply(
                                Pair<IBluetooth, Pair<AttributionSource, BluetoothDevice>>
                                        pairQuery) {
                            IBluetooth service = pairQuery.first;
                            AttributionSource source = pairQuery.second.first;
                            BluetoothDevice device = pairQuery.second.second;
                            if (DBG) {
                                log("getBondState(" + device.toStringForLogging() + ") uncached");
                            }
                            try {
                                final SynchronousResultReceiver<Integer> recv =
                                        SynchronousResultReceiver.get();
                                service.getBondState(device, source, recv);
                                return recv.awaitResultNoInterrupt(getSyncTimeout())
                                        .getValue(BOND_NONE);
                            } catch (RemoteException | TimeoutException e) {
                                throw new RuntimeException(e);
                            }
                        }
                    };

    private static final String GET_BOND_STATE_API = "BluetoothDevice_getBondState";

    private static final BluetoothCache<
                    Pair<IBluetooth, Pair<AttributionSource, BluetoothDevice>>, Integer>
            sBluetoothBondCache = new BluetoothCache<>(GET_BOND_STATE_API, sBluetoothBondQuery);

    /** @hide */
    public void disableBluetoothGetBondStateCache() {
        sBluetoothBondCache.disableForCurrentProcess();
    }

    /** @hide */
    public static void invalidateBluetoothGetBondStateCache() {
        invalidateCache(GET_BOND_STATE_API);
    }

    /**
     * Get the bond state of the remote device.
     *
     * <p>Possible values for the bond state are: {@link #BOND_NONE}, {@link #BOND_BONDING}, {@link
     * #BOND_BONDED}.
     *
     * @return the bond state
     */
    @RequiresLegacyBluetoothPermission
    @RequiresBluetoothConnectPermission
    @RequiresPermission(android.Manifest.permission.BLUETOOTH_CONNECT)
    public int getBondState() {
        if (DBG) log("getBondState(" + toStringForLogging() + ")");
        final IBluetooth service = getService();
        if (service == null) {
            Log.e(TAG, "BT not enabled. Cannot get bond state");
            if (DBG) log(Log.getStackTraceString(new Throwable()));
        } else {
            try {
                return sBluetoothBondCache.query(
                        new Pair<>(service, new Pair<>(mAttributionSource, BluetoothDevice.this)));
            } catch (RuntimeException e) {
                if (!(e.getCause() instanceof TimeoutException)
                        && !(e.getCause() instanceof RemoteException)) {
                    throw e;
                }
                Log.e(TAG, e.toString() + "\n" + Log.getStackTraceString(new Throwable()));
            }
        }
        return BOND_NONE;
    }

    /**
     * Checks whether this bluetooth device is associated with CDM and meets the criteria to skip
     * the bluetooth pairing dialog because it has been already consented by the CDM prompt.
     *
     * @return true if we can bond without the dialog, false otherwise
     * @hide
     */
    @SystemApi
    @RequiresPermission(
            allOf = {
                android.Manifest.permission.BLUETOOTH_CONNECT,
                android.Manifest.permission.BLUETOOTH_PRIVILEGED,
            })
    public boolean canBondWithoutDialog() {
        if (DBG) log("canBondWithoutDialog, device: " + toStringForLogging());
        final IBluetooth service = getService();
        final boolean defaultValue = false;
        if (service == null || !isBluetoothEnabled()) {
            Log.e(TAG, "BT not enabled. Cannot check if we can skip pairing dialog");
            if (DBG) log(Log.getStackTraceString(new Throwable()));
        } else {
            try {
                final SynchronousResultReceiver<Boolean> recv = SynchronousResultReceiver.get();
                service.canBondWithoutDialog(this, mAttributionSource, recv);
                return recv.awaitResultNoInterrupt(getSyncTimeout()).getValue(defaultValue);
            } catch (RemoteException | TimeoutException e) {
                Log.e(TAG, e.toString() + "\n" + Log.getStackTraceString(new Throwable()));
            }
        }
        return defaultValue;
    }

    /**
     * Gets the package name of the application that initiate bonding with this device
     *
     * @return package name of the application, or null of no application initiate bonding with this
     *     device
     * @hide
     */
    @SystemApi
    @Nullable
    @RequiresPermission(
            allOf = {
                android.Manifest.permission.BLUETOOTH_CONNECT,
                android.Manifest.permission.BLUETOOTH_PRIVILEGED,
            })
    public String getPackageNameOfBondingApplication() {
        if (DBG) log("getPackageNameOfBondingApplication()");
        final IBluetooth service = getService();
        final String defaultValue = null;
        if (service == null || !isBluetoothEnabled()) {
            Log.w(TAG, "BT not enabled, getPackageNameOfBondingApplication failed");
            if (DBG) log(Log.getStackTraceString(new Throwable()));
        } else {
            try {
                final SynchronousResultReceiver<String> recv = SynchronousResultReceiver.get();
                service.getPackageNameOfBondingApplication(this, recv);
                return recv.awaitResultNoInterrupt(getSyncTimeout()).getValue(defaultValue);
            } catch (RemoteException | TimeoutException e) {
                Log.e(TAG, e.toString() + "\n" + Log.getStackTraceString(new Throwable()));
            }
        }
        return defaultValue;
    }

    /** @hide */
    @Retention(RetentionPolicy.SOURCE)
    @IntDef(
            value = {
                BluetoothStatusCodes.SUCCESS,
                BluetoothStatusCodes.ERROR_BLUETOOTH_NOT_ENABLED,
                BluetoothStatusCodes.ERROR_BLUETOOTH_NOT_ALLOWED,
                BluetoothStatusCodes.ERROR_MISSING_BLUETOOTH_CONNECT_PERMISSION,
                BluetoothStatusCodes.ERROR_DEVICE_NOT_BONDED
            })
    public @interface ConnectionReturnValues {}

    /**
     * Connects all user enabled and supported bluetooth profiles between the local and remote
     * device. If no profiles are user enabled (e.g. first connection), we connect all supported
     * profiles. If the device is not already connected, this will page the device before initiating
     * profile connections. Connection is asynchronous and you should listen to each profile's
     * broadcast intent ACTION_CONNECTION_STATE_CHANGED to verify whether connection was successful.
     * For example, to verify a2dp is connected, you would listen for {@link
     * BluetoothA2dp#ACTION_CONNECTION_STATE_CHANGED}
     *
     * @return whether the messages were successfully sent to try to connect all profiles
     * @throws IllegalArgumentException if the device address is invalid
     * @hide
     */
    @SystemApi
    @RequiresBluetoothConnectPermission
    @RequiresPermission(
            allOf = {
                android.Manifest.permission.BLUETOOTH_CONNECT,
                android.Manifest.permission.BLUETOOTH_PRIVILEGED,
                android.Manifest.permission.MODIFY_PHONE_STATE,
            })
    public @ConnectionReturnValues int connect() {
        if (DBG) log("connect()");
        if (!BluetoothAdapter.checkBluetoothAddress(getAddress())) {
            throw new IllegalArgumentException("device cannot have an invalid address");
        }
        final IBluetooth service = getService();
        final int defaultValue = BluetoothStatusCodes.ERROR_BLUETOOTH_NOT_ENABLED;
        if (service == null || !isBluetoothEnabled()) {
            Log.e(TAG, "BT not enabled. Cannot connect to remote device.");
            if (DBG) log(Log.getStackTraceString(new Throwable()));
        } else {
            try {
                final SynchronousResultReceiver<Integer> recv = SynchronousResultReceiver.get();
                service.connectAllEnabledProfiles(this, mAttributionSource, recv);
                return recv.awaitResultNoInterrupt(getSyncTimeout()).getValue(defaultValue);
            } catch (TimeoutException e) {
                Log.e(TAG, e.toString() + "\n" + Log.getStackTraceString(new Throwable()));
            } catch (RemoteException e) {
                Log.e(TAG, "", e);
                throw e.rethrowAsRuntimeException();
            }
        }
        return defaultValue;
    }

    /**
     * Disconnects all connected bluetooth profiles between the local and remote device.
     * Disconnection is asynchronous, so you should listen to each profile's broadcast intent
     * ACTION_CONNECTION_STATE_CHANGED to verify whether disconnection was successful. For example,
     * to verify a2dp is disconnected, you would listen for {@link
     * BluetoothA2dp#ACTION_CONNECTION_STATE_CHANGED}. Once all profiles have disconnected, the ACL
     * link should come down and {@link #ACTION_ACL_DISCONNECTED} should be broadcast.
     *
     * <p>In the rare event that one or more profiles fail to disconnect, call this method again to
     * send another request to disconnect each connected profile.
     *
     * @return whether the messages were successfully sent to try to disconnect all profiles
     * @throws IllegalArgumentException if the device address is invalid
     * @hide
     */
    @SystemApi
    @RequiresBluetoothConnectPermission
    @RequiresPermission(
            allOf = {
                android.Manifest.permission.BLUETOOTH_CONNECT,
                android.Manifest.permission.BLUETOOTH_PRIVILEGED,
            })
    public @ConnectionReturnValues int disconnect() {
        if (DBG) log("disconnect()");
        if (!BluetoothAdapter.checkBluetoothAddress(getAddress())) {
            throw new IllegalArgumentException("device cannot have an invalid address");
        }
        final IBluetooth service = getService();
        final int defaultValue = BluetoothStatusCodes.ERROR_BLUETOOTH_NOT_ENABLED;
        if (service == null || !isBluetoothEnabled()) {
            Log.e(TAG, "BT not enabled. Cannot disconnect to remote device.");
            if (DBG) log(Log.getStackTraceString(new Throwable()));
        } else {
            try {
                final SynchronousResultReceiver<Integer> recv = SynchronousResultReceiver.get();
                service.disconnectAllEnabledProfiles(this, mAttributionSource, recv);
                return recv.awaitResultNoInterrupt(getSyncTimeout()).getValue(defaultValue);
            } catch (TimeoutException e) {
                Log.e(TAG, e.toString() + "\n" + Log.getStackTraceString(new Throwable()));
            } catch (RemoteException e) {
                Log.e(TAG, "", e);
                throw e.rethrowAsRuntimeException();
            }
        }
        return defaultValue;
    }

    /**
     * Returns whether there is an open connection to this device.
     *
     * @return True if there is at least one open connection to this device.
     * @hide
     */
    @SystemApi
    @RequiresLegacyBluetoothPermission
    @RequiresBluetoothConnectPermission
    @RequiresPermission(android.Manifest.permission.BLUETOOTH_CONNECT)
    public boolean isConnected() {
        if (DBG) log("isConnected()");
        final IBluetooth service = getService();
        final int defaultValue = CONNECTION_STATE_DISCONNECTED;
        if (service == null || !isBluetoothEnabled()) {
            Log.w(TAG, "Proxy not attached to service");
            if (DBG) log(Log.getStackTraceString(new Throwable()));
        } else {
            try {
                final SynchronousResultReceiver<Integer> recv = SynchronousResultReceiver.get();
                service.getConnectionState(this, mAttributionSource, recv);
                return recv.awaitResultNoInterrupt(getSyncTimeout()).getValue(defaultValue)
                        != CONNECTION_STATE_DISCONNECTED;
            } catch (RemoteException | TimeoutException e) {
                Log.e(TAG, e.toString() + "\n" + Log.getStackTraceString(new Throwable()));
            }
        }
        // BT is not enabled, we cannot be connected.
        return false;
    }

    /**
     * Returns the ACL connection handle associated with an open connection to this device on the
     * given transport.
     *
     * <p>This handle is a unique identifier for the connection while it remains active. Refer to
     * the Bluetooth Core Specification Version 5.4 Vol 4 Part E Section 5.3.1 Controller Handles
     * for details.
     *
     * @return the ACL handle, or {@link BluetoothDevice#ERROR} if no connection currently exists on
     *     the given transport.
     * @hide
     */
    @SystemApi
    @RequiresPermission(
            allOf = {
                android.Manifest.permission.BLUETOOTH_CONNECT,
                android.Manifest.permission.BLUETOOTH_PRIVILEGED,
            })
    public int getConnectionHandle(@Transport int transport) {
        if (DBG) {
            log("getConnectionHandle()");
        }
        final IBluetooth service = getService();
        if (service == null || !isBluetoothEnabled()) {
            Log.w(TAG, "Proxy not attached to service");
            if (DBG) {
                log(Log.getStackTraceString(new Throwable()));
            }
        } else {
            try {
                final SynchronousResultReceiver<Integer> recv = SynchronousResultReceiver.get();
                service.getConnectionHandle(this, transport, mAttributionSource, recv);
                return recv.awaitResultNoInterrupt(getSyncTimeout()).getValue(-1);
            } catch (RemoteException | TimeoutException e) {
                Log.e(TAG, e.toString() + "\n" + Log.getStackTraceString(new Throwable()));
            }
        }
        // BT is not enabled, we cannot be connected.
        return BluetoothDevice.ERROR;
    }

    /**
     * Returns whether there is an open connection to this device that has been encrypted.
     *
     * @return True if there is at least one encrypted connection to this device.
     * @hide
     */
    @SystemApi
    @RequiresLegacyBluetoothPermission
    @RequiresBluetoothConnectPermission
    @RequiresPermission(android.Manifest.permission.BLUETOOTH_CONNECT)
    public boolean isEncrypted() {
        if (DBG) log("isEncrypted()");
        final IBluetooth service = getService();
        final int defaultValue = CONNECTION_STATE_DISCONNECTED;
        if (service == null || !isBluetoothEnabled()) {
            Log.w(TAG, "Proxy not attached to service");
            if (DBG) log(Log.getStackTraceString(new Throwable()));
        } else {
            try {
                final SynchronousResultReceiver<Integer> recv = SynchronousResultReceiver.get();
                service.getConnectionState(this, mAttributionSource, recv);
                return recv.awaitResultNoInterrupt(getSyncTimeout()).getValue(defaultValue)
                        > CONNECTION_STATE_CONNECTED;
            } catch (RemoteException | TimeoutException e) {
                Log.e(TAG, e.toString() + "\n" + Log.getStackTraceString(new Throwable()));
            }
        }
        // BT is not enabled, we cannot be encrypted.
        return false;
    }

    /**
     * Get the Bluetooth class of the remote device.
     *
     * @return Bluetooth class object, or null on error
     */
    @RequiresLegacyBluetoothPermission
    @RequiresBluetoothConnectPermission
    @RequiresPermission(android.Manifest.permission.BLUETOOTH_CONNECT)
    public BluetoothClass getBluetoothClass() {
        if (DBG) log("getBluetoothClass()");
        final IBluetooth service = getService();
        final int defaultValue = 0;
        if (service == null || !isBluetoothEnabled()) {
            Log.e(TAG, "BT not enabled. Cannot get Bluetooth Class");
            if (DBG) log(Log.getStackTraceString(new Throwable()));
        } else {
            try {
                final SynchronousResultReceiver<Integer> recv = SynchronousResultReceiver.get();
                service.getRemoteClass(this, mAttributionSource, recv);
                int classInt = recv.awaitResultNoInterrupt(getSyncTimeout()).getValue(defaultValue);
                if (classInt == BluetoothClass.ERROR) return null;
                return new BluetoothClass(classInt);
            } catch (RemoteException | TimeoutException e) {
                Log.e(TAG, e.toString() + "\n" + Log.getStackTraceString(new Throwable()));
            }
        }
        return null;
    }

    /**
     * Returns the supported features (UUIDs) of the remote device.
     *
     * <p>This method does not start a service discovery procedure to retrieve the UUIDs from the
     * remote device. Instead, the local cached copy of the service UUIDs are returned.
     *
     * <p>Use {@link #fetchUuidsWithSdp} if fresh UUIDs are desired.
     *
     * @return the supported features (UUIDs) of the remote device, or null on error
     */
    @RequiresLegacyBluetoothPermission
    @RequiresBluetoothConnectPermission
    @RequiresPermission(android.Manifest.permission.BLUETOOTH_CONNECT)
    public ParcelUuid[] getUuids() {
        if (DBG) log("getUuids()");
        final IBluetooth service = getService();
        final ParcelUuid[] defaultValue = null;
        if (service == null || !isBluetoothEnabled()) {
            Log.e(TAG, "BT not enabled. Cannot get remote device Uuids");
            if (DBG) log(Log.getStackTraceString(new Throwable()));
        } else {
            try {
                final SynchronousResultReceiver<List<ParcelUuid>> recv =
                        SynchronousResultReceiver.get();
                service.getRemoteUuids(this, mAttributionSource, recv);
                List<ParcelUuid> parcels =
                        recv.awaitResultNoInterrupt(getSyncTimeout()).getValue(null);
                return parcels != null ? parcels.toArray(new ParcelUuid[parcels.size()]) : null;
            } catch (RemoteException | TimeoutException e) {
                Log.e(TAG, e.toString() + "\n" + Log.getStackTraceString(new Throwable()));
            }
        }
        return defaultValue;
    }

    /**
     * Perform a service discovery on the remote device to get the UUIDs supported.
     *
     * <p>This API is asynchronous and {@link #ACTION_UUID} intent is sent, with the UUIDs supported
     * by the remote end. If there is an error in getting the SDP records or if the process takes a
     * long time, or the device is bonding and we have its UUIDs cached, {@link #ACTION_UUID} intent
     * is sent with the UUIDs that is currently present in the cache. Clients should use the {@link
     * #getUuids} to get UUIDs if service discovery is not to be performed. If there is an ongoing
     * bonding process, service discovery or device inquiry, the request will be queued.
     *
     * @return False if the check fails, True if the process of initiating an ACL connection to the
     *     remote device was started or cached UUIDs will be broadcast.
     */
    @RequiresLegacyBluetoothPermission
    @RequiresBluetoothConnectPermission
    @RequiresPermission(android.Manifest.permission.BLUETOOTH_CONNECT)
    public boolean fetchUuidsWithSdp() {
        return fetchUuidsWithSdp(TRANSPORT_AUTO);
    }

    /**
     * Perform a service discovery on the remote device to get the UUIDs supported with the specific
     * transport.
     *
     * <p>This API is asynchronous and {@link #ACTION_UUID} intent is sent, with the UUIDs supported
     * by the remote end. If there is an error in getting the SDP or GATT records or if the process
     * takes a long time, or the device is bonding and we have its UUIDs cached, {@link
     * #ACTION_UUID} intent is sent with the UUIDs that is currently present in the cache. Clients
     * should use the {@link #getUuids} to get UUIDs if service discovery is not to be performed. If
     * there is an ongoing bonding process, service discovery or device inquiry, the request will be
     * queued.
     *
     * @param transport - provide type of transport (e.g. LE or Classic).
     * @return False if the check fails, True if the process of initiating an ACL connection to the
     *     remote device was started or cached UUIDs will be broadcast with the specific transport.
     * @hide
     */
    @SystemApi
    @RequiresPermission(
            allOf = {
                android.Manifest.permission.BLUETOOTH_CONNECT,
                android.Manifest.permission.BLUETOOTH_PRIVILEGED,
            })
    public boolean fetchUuidsWithSdp(@Transport int transport) {
        if (DBG) log("fetchUuidsWithSdp()");
        final IBluetooth service = getService();
        final boolean defaultValue = false;
        if (service == null || !isBluetoothEnabled()) {
            Log.e(TAG, "BT not enabled. Cannot fetchUuidsWithSdp");
            if (DBG) log(Log.getStackTraceString(new Throwable()));
        } else {
            try {
                final SynchronousResultReceiver<Boolean> recv = SynchronousResultReceiver.get();
                service.fetchRemoteUuids(this, transport, mAttributionSource, recv);
                return recv.awaitResultNoInterrupt(getSyncTimeout()).getValue(defaultValue);
            } catch (RemoteException | TimeoutException e) {
                Log.e(TAG, e.toString() + "\n" + Log.getStackTraceString(new Throwable()));
            }
        }
        return defaultValue;
    }

    /**
     * Perform a service discovery on the remote device to get the SDP records associated with the
     * specified UUID.
     *
     * <p>This API is asynchronous and {@link #ACTION_SDP_RECORD} intent is sent, with the SDP
     * records found on the remote end. If there is an error in getting the SDP records or if the
     * process takes a long time, {@link #ACTION_SDP_RECORD} intent is sent with an status value in
     * {@link #EXTRA_SDP_SEARCH_STATUS} different from 0. Detailed status error codes can be found
     * by members of the Bluetooth package in the AbstractionLayer class.
     *
     * <p>The SDP record data will be stored in the intent as {@link #EXTRA_SDP_RECORD}. The object
     * type will match one of the SdpXxxRecord types, depending on the UUID searched for.
     *
     * @return False if the check fails, True if the process of initiating an ACL connection to the
     *     remote device was started.
     */
    /** @hide */
    @RequiresLegacyBluetoothPermission
    @RequiresBluetoothConnectPermission
    @RequiresPermission(android.Manifest.permission.BLUETOOTH_CONNECT)
    public boolean sdpSearch(ParcelUuid uuid) {
        if (DBG) log("sdpSearch()");
        final IBluetooth service = getService();
        final boolean defaultValue = false;
        if (service == null || !isBluetoothEnabled()) {
            Log.e(TAG, "BT not enabled. Cannot query remote device sdp records");
            if (DBG) log(Log.getStackTraceString(new Throwable()));
        } else {
            try {
                final SynchronousResultReceiver<Boolean> recv = SynchronousResultReceiver.get();
                service.sdpSearch(this, uuid, mAttributionSource, recv);
                return recv.awaitResultNoInterrupt(getSyncTimeout()).getValue(defaultValue);
            } catch (RemoteException | TimeoutException e) {
                Log.e(TAG, e.toString() + "\n" + Log.getStackTraceString(new Throwable()));
            }
        }
        return defaultValue;
    }

    /**
     * Returns whether if the device is TWS+ device.
     *
     * @return True if the devcie is TWS+ device.
     * @hide
     */
    @RequiresLegacyBluetoothPermission
    @RequiresBluetoothConnectPermission
    @RequiresPermission(android.Manifest.permission.BLUETOOTH_CONNECT)
    public boolean isTwsPlusDevice() {
         if (getService() == null) {
             Log.e(TAG, "BT not enabled. Cannot query remote device sdp records");
             return false;
         }
         try {
             return getService().isTwsPlusDevice(this, mAttributionSource);
         } catch (RemoteException e) {Log.e(TAG, "", e);}
         return false;
    }

    /**
     * Get the TWS+ peer address of the remote device.
     *
     * @return the TWS+ peer address of the remote device if available, otherwise
     * null.
     * @hide
     */
    @RequiresLegacyBluetoothPermission
    @RequiresBluetoothConnectPermission
    @RequiresPermission(android.Manifest.permission.BLUETOOTH_CONNECT)
    public String getTwsPlusPeerAddress() {
        if (getService() == null) {
            Log.e(TAG, "BT not enabled. Cannot get Remote Device name");
            return null;
        }
        try {
            return getService().getTwsPlusPeerAddress(this, mAttributionSource);
        } catch (RemoteException e) {Log.e(TAG, "", e);}
        return null;
    }

    /**
     * Set the pin during pairing when the pairing method is {@link #PAIRING_VARIANT_PIN}
     *
     * @return true pin has been set false for error
     */
    @RequiresLegacyBluetoothAdminPermission
    @RequiresBluetoothConnectPermission
    @RequiresPermission(android.Manifest.permission.BLUETOOTH_CONNECT)
    public boolean setPin(byte[] pin) {
        if (DBG) log("setPin()");
        final IBluetooth service = getService();
        final boolean defaultValue = false;
        if (service == null || !isBluetoothEnabled()) {
            Log.e(TAG, "BT not enabled. Cannot set Remote Device pin");
            if (DBG) log(Log.getStackTraceString(new Throwable()));
        } else {
            try {
                final SynchronousResultReceiver<Boolean> recv = SynchronousResultReceiver.get();
                service.setPin(this, true, pin.length, pin, mAttributionSource, recv);
                return recv.awaitResultNoInterrupt(getSyncTimeout()).getValue(defaultValue);
            } catch (RemoteException | TimeoutException e) {
                Log.e(TAG, e.toString() + "\n" + Log.getStackTraceString(new Throwable()));
            }
        }
        return defaultValue;
    }

    /**
     * Set the pin during pairing when the pairing method is {@link #PAIRING_VARIANT_PIN}
     *
     * @return true pin has been set false for error
     * @hide
     */
    @SystemApi
    @RequiresLegacyBluetoothAdminPermission
    @RequiresBluetoothConnectPermission
    @RequiresPermission(android.Manifest.permission.BLUETOOTH_CONNECT)
    public boolean setPin(@NonNull String pin) {
        byte[] pinBytes = convertPinToBytes(pin);
        if (pinBytes == null) {
            return false;
        }
        return setPin(pinBytes);
    }

    /**
     * Confirm passkey for {@link #PAIRING_VARIANT_PASSKEY_CONFIRMATION} pairing.
     *
     * @return true confirmation has been sent out false for error
     */
    @RequiresPermission(
            allOf = {
                android.Manifest.permission.BLUETOOTH_CONNECT,
                android.Manifest.permission.BLUETOOTH_PRIVILEGED,
            })
    public boolean setPairingConfirmation(boolean confirm) {
        if (DBG) log("setPairingConfirmation()");
        final IBluetooth service = getService();
        final boolean defaultValue = false;
        if (service == null || !isBluetoothEnabled()) {
            Log.e(TAG, "BT not enabled. Cannot set pairing confirmation");
            if (DBG) log(Log.getStackTraceString(new Throwable()));
        } else {
            try {
                final SynchronousResultReceiver<Boolean> recv = SynchronousResultReceiver.get();
                service.setPairingConfirmation(this, confirm, mAttributionSource, recv);
                return recv.awaitResultNoInterrupt(getSyncTimeout()).getValue(defaultValue);
            } catch (RemoteException | TimeoutException e) {
                Log.e(TAG, e.toString() + "\n" + Log.getStackTraceString(new Throwable()));
            }
        }
        return defaultValue;
    }

    boolean isBluetoothEnabled() {
        boolean ret = false;
        BluetoothAdapter adapter = BluetoothAdapter.getDefaultAdapter();
        if (adapter != null && adapter.isEnabled()) {
            ret = true;
        }
        return ret;
    }

    /**
     * Gets whether the phonebook access is allowed for this bluetooth device
     *
     * @return Whether the phonebook access is allowed to this device. Can be {@link
     *     #ACCESS_UNKNOWN}, {@link #ACCESS_ALLOWED} or {@link #ACCESS_REJECTED}.
     * @hide
     */
    @SystemApi
    @RequiresLegacyBluetoothPermission
    @RequiresBluetoothConnectPermission
    @RequiresPermission(android.Manifest.permission.BLUETOOTH_CONNECT)
    public @AccessPermission int getPhonebookAccessPermission() {
        if (DBG) log("getPhonebookAccessPermission()");
        final IBluetooth service = getService();
        final int defaultValue = ACCESS_UNKNOWN;
        if (service == null || !isBluetoothEnabled()) {
            Log.w(TAG, "Proxy not attached to service");
            if (DBG) log(Log.getStackTraceString(new Throwable()));
        } else {
            try {
                final SynchronousResultReceiver<Integer> recv = SynchronousResultReceiver.get();
                service.getPhonebookAccessPermission(this, mAttributionSource, recv);
                return recv.awaitResultNoInterrupt(getSyncTimeout()).getValue(defaultValue);
            } catch (RemoteException | TimeoutException e) {
                Log.e(TAG, e.toString() + "\n" + Log.getStackTraceString(new Throwable()));
            }
        }
        return defaultValue;
    }

    /**
     * Sets whether the {@link BluetoothDevice} enters silence mode. Audio will not be routed to the
     * {@link BluetoothDevice} if set to {@code true}.
     *
     * <p>When the {@link BluetoothDevice} enters silence mode, and the {@link BluetoothDevice} is
     * an active device (for A2DP or HFP), the active device for that profile will be set to null.
     * If the {@link BluetoothDevice} exits silence mode while the A2DP or HFP active device is
     * null, the {@link BluetoothDevice} will be set as the active device for that profile. If the
     * {@link BluetoothDevice} is disconnected, it exits silence mode. If the {@link
     * BluetoothDevice} is set as the active device for A2DP or HFP, while silence mode is enabled,
     * then the device will exit silence mode. If the {@link BluetoothDevice} is in silence mode,
     * AVRCP position change event and HFP AG indicators will be disabled. If the {@link
     * BluetoothDevice} is not connected with A2DP or HFP, it cannot enter silence mode.
     *
     * @param silence true to enter silence mode, false to exit
     * @return true on success, false on error.
     * @throws IllegalStateException if Bluetooth is not turned ON.
     * @hide
     */
    @SystemApi
    @RequiresPermission(
            allOf = {
                android.Manifest.permission.BLUETOOTH_CONNECT,
                android.Manifest.permission.BLUETOOTH_PRIVILEGED,
            })
    public boolean setSilenceMode(boolean silence) {
        if (DBG) log("setSilenceMode()");
        final IBluetooth service = getService();
        final boolean defaultValue = false;
        if (service == null || !isBluetoothEnabled()) {
            throw new IllegalStateException("Bluetooth is not turned ON");
        } else {
            try {
                final SynchronousResultReceiver<Boolean> recv = SynchronousResultReceiver.get();
                service.setSilenceMode(this, silence, mAttributionSource, recv);
                return recv.awaitResultNoInterrupt(getSyncTimeout()).getValue(defaultValue);
            } catch (RemoteException | TimeoutException e) {
                Log.e(TAG, e.toString() + "\n" + Log.getStackTraceString(new Throwable()));
            }
        }
        return defaultValue;
    }

    /**
     * Check whether the {@link BluetoothDevice} is in silence mode
     *
     * @return true on device in silence mode, otherwise false.
     * @throws IllegalStateException if Bluetooth is not turned ON.
     * @hide
     */
    @SystemApi
    @RequiresPermission(
            allOf = {
                android.Manifest.permission.BLUETOOTH_CONNECT,
                android.Manifest.permission.BLUETOOTH_PRIVILEGED,
            })
    public boolean isInSilenceMode() {
        if (DBG) log("isInSilenceMode()");
        final IBluetooth service = getService();
        final boolean defaultValue = false;
        if (service == null || !isBluetoothEnabled()) {
            throw new IllegalStateException("Bluetooth is not turned ON");
        } else {
            try {
                final SynchronousResultReceiver<Boolean> recv = SynchronousResultReceiver.get();
                service.getSilenceMode(this, mAttributionSource, recv);
                return recv.awaitResultNoInterrupt(getSyncTimeout()).getValue(defaultValue);
            } catch (RemoteException | TimeoutException e) {
                Log.e(TAG, e.toString() + "\n" + Log.getStackTraceString(new Throwable()));
            }
        }
        return defaultValue;
    }

    /**
     * Sets whether the phonebook access is allowed to this device.
     *
     * @param value Can be {@link #ACCESS_UNKNOWN}, {@link #ACCESS_ALLOWED} or {@link
     *     #ACCESS_REJECTED}.
     * @return Whether the value has been successfully set.
     * @hide
     */
    @SystemApi
    @RequiresPermission(
            allOf = {
                android.Manifest.permission.BLUETOOTH_CONNECT,
                android.Manifest.permission.BLUETOOTH_PRIVILEGED,
            })
    public boolean setPhonebookAccessPermission(@AccessPermission int value) {
        if (DBG) log("setPhonebookAccessPermission()");
        final IBluetooth service = getService();
        final boolean defaultValue = false;
        if (service == null || !isBluetoothEnabled()) {
            Log.w(TAG, "Proxy not attached to service");
            if (DBG) log(Log.getStackTraceString(new Throwable()));
        } else {
            try {
                final SynchronousResultReceiver<Boolean> recv = SynchronousResultReceiver.get();
                service.setPhonebookAccessPermission(this, value, mAttributionSource, recv);
                return recv.awaitResultNoInterrupt(getSyncTimeout()).getValue(defaultValue);
            } catch (RemoteException | TimeoutException e) {
                Log.e(TAG, e.toString() + "\n" + Log.getStackTraceString(new Throwable()));
            }
        }
        return defaultValue;
    }

    /**
     * Gets whether message access is allowed to this bluetooth device
     *
     * @return Whether the message access is allowed to this device.
     * @hide
     */
    @SystemApi
    @RequiresLegacyBluetoothPermission
    @RequiresBluetoothConnectPermission
    @RequiresPermission(android.Manifest.permission.BLUETOOTH_CONNECT)
    public @AccessPermission int getMessageAccessPermission() {
        if (DBG) log("getMessageAccessPermission()");
        final IBluetooth service = getService();
        final int defaultValue = ACCESS_UNKNOWN;
        if (service == null || !isBluetoothEnabled()) {
            Log.w(TAG, "Proxy not attached to service");
            if (DBG) log(Log.getStackTraceString(new Throwable()));
        } else {
            try {
                final SynchronousResultReceiver<Integer> recv = SynchronousResultReceiver.get();
                service.getMessageAccessPermission(this, mAttributionSource, recv);
                return recv.awaitResultNoInterrupt(getSyncTimeout()).getValue(defaultValue);
            } catch (RemoteException | TimeoutException e) {
                Log.e(TAG, e.toString() + "\n" + Log.getStackTraceString(new Throwable()));
            }
        }
        return defaultValue;
    }

    /**
     * Sets whether the message access is allowed to this device.
     *
     * @param value Can be {@link #ACCESS_UNKNOWN} if the device is unbonded, {@link
     *     #ACCESS_ALLOWED} if the permission is being granted, or {@link #ACCESS_REJECTED} if the
     *     permission is not being granted.
     * @return Whether the value has been successfully set.
     * @hide
     */
    @SystemApi
    @RequiresPermission(
            allOf = {
                android.Manifest.permission.BLUETOOTH_CONNECT,
                android.Manifest.permission.BLUETOOTH_PRIVILEGED,
            })
    public boolean setMessageAccessPermission(@AccessPermission int value) {
        // Validates param value is one of the accepted constants
        if (value != ACCESS_ALLOWED && value != ACCESS_REJECTED && value != ACCESS_UNKNOWN) {
            throw new IllegalArgumentException(value + "is not a valid AccessPermission value");
        }
        if (DBG) log("setMessageAccessPermission()");
        final IBluetooth service = getService();
        final boolean defaultValue = false;
        if (service == null || !isBluetoothEnabled()) {
            Log.w(TAG, "Proxy not attached to service");
            if (DBG) log(Log.getStackTraceString(new Throwable()));
        } else {
            try {
                final SynchronousResultReceiver<Boolean> recv = SynchronousResultReceiver.get();
                service.setMessageAccessPermission(this, value, mAttributionSource, recv);
                return recv.awaitResultNoInterrupt(getSyncTimeout()).getValue(defaultValue);
            } catch (RemoteException | TimeoutException e) {
                Log.e(TAG, e.toString() + "\n" + Log.getStackTraceString(new Throwable()));
            }
        }
        return defaultValue;
    }

    /**
     * Gets whether sim access is allowed for this bluetooth device
     *
     * @return Whether the Sim access is allowed to this device.
     * @hide
     */
    @SystemApi
    @RequiresLegacyBluetoothPermission
    @RequiresBluetoothConnectPermission
    @RequiresPermission(android.Manifest.permission.BLUETOOTH_CONNECT)
    public @AccessPermission int getSimAccessPermission() {
        if (DBG) log("getSimAccessPermission()");
        final IBluetooth service = getService();
        final int defaultValue = ACCESS_UNKNOWN;
        if (service == null || !isBluetoothEnabled()) {
            Log.w(TAG, "Proxy not attached to service");
            if (DBG) log(Log.getStackTraceString(new Throwable()));
        } else {
            try {
                final SynchronousResultReceiver<Integer> recv = SynchronousResultReceiver.get();
                service.getSimAccessPermission(this, mAttributionSource, recv);
                return recv.awaitResultNoInterrupt(getSyncTimeout()).getValue(defaultValue);
            } catch (RemoteException | TimeoutException e) {
                Log.e(TAG, e.toString() + "\n" + Log.getStackTraceString(new Throwable()));
            }
        }
        return defaultValue;
    }

    /**
     * Sets whether the Sim access is allowed to this device.
     *
     * @param value Can be {@link #ACCESS_UNKNOWN} if the device is unbonded, {@link
     *     #ACCESS_ALLOWED} if the permission is being granted, or {@link #ACCESS_REJECTED} if the
     *     permission is not being granted.
     * @return Whether the value has been successfully set.
     * @hide
     */
    @SystemApi
    @RequiresPermission(
            allOf = {
                android.Manifest.permission.BLUETOOTH_CONNECT,
                android.Manifest.permission.BLUETOOTH_PRIVILEGED,
            })
    public boolean setSimAccessPermission(int value) {
        if (DBG) log("setSimAccessPermission()");
        final IBluetooth service = getService();
        final boolean defaultValue = false;
        if (service == null || !isBluetoothEnabled()) {
            Log.w(TAG, "Proxy not attached to service");
            if (DBG) log(Log.getStackTraceString(new Throwable()));
        } else {
            try {
                final SynchronousResultReceiver<Boolean> recv = SynchronousResultReceiver.get();
                service.setSimAccessPermission(this, value, mAttributionSource, recv);
                return recv.awaitResultNoInterrupt(getSyncTimeout()).getValue(defaultValue);
            } catch (RemoteException | TimeoutException e) {
                Log.e(TAG, e.toString() + "\n" + Log.getStackTraceString(new Throwable()));
            }
        }
        return defaultValue;
    }

    /**
     * Create an RFCOMM {@link BluetoothSocket} ready to start a secure outgoing connection to this
     * remote device on given channel.
     *
     * <p>The remote device will be authenticated and communication on this socket will be
     * encrypted.
     *
     * <p>Use this socket only if an authenticated socket link is possible. Authentication refers to
     * the authentication of the link key to prevent person-in-the-middle type of attacks. For
     * example, for Bluetooth 2.1 devices, if any of the devices does not have an input and output
     * capability or just has the ability to display a numeric key, a secure socket connection is
     * not possible. In such a case, use {@link createInsecureRfcommSocket}. For more details, refer
     * to the Security Model section 5.2 (vol 3) of Bluetooth Core Specification version 2.1 + EDR.
     *
     * <p>Use {@link BluetoothSocket#connect} to initiate the outgoing connection.
     *
     * <p>Valid RFCOMM channels are in range 1 to 30.
     *
     * @param channel RFCOMM channel to connect to
     * @return a RFCOMM BluetoothServerSocket ready for an outgoing connection
     * @throws IOException on error, for example Bluetooth not available, or insufficient
     *     permissions
     * @hide
     */
    @UnsupportedAppUsage
    @RequiresLegacyBluetoothPermission
    @RequiresBluetoothConnectPermission
    @RequiresPermission(android.Manifest.permission.BLUETOOTH_CONNECT)
    @SuppressLint("AndroidFrameworkRequiresPermission")
    public BluetoothSocket createRfcommSocket(int channel) throws IOException {
        if (!isBluetoothEnabled()) {
            Log.e(TAG, "Bluetooth is not enabled");
            throw new IOException();
        }
        return new BluetoothSocket(
                BluetoothSocket.TYPE_RFCOMM, -1, true, true, this, channel, null);
    }

    /**
     * Create an L2cap {@link BluetoothSocket} ready to start a secure outgoing connection to this
     * remote device on given channel.
     *
     * <p>The remote device will be authenticated and communication on this socket will be
     * encrypted.
     *
     * <p>Use this socket only if an authenticated socket link is possible. Authentication refers to
     * the authentication of the link key to prevent person-in-the-middle type of attacks. For
     * example, for Bluetooth 2.1 devices, if any of the devices does not have an input and output
     * capability or just has the ability to display a numeric key, a secure socket connection is
     * not possible. In such a case, use {@link createInsecureRfcommSocket}. For more details, refer
     * to the Security Model section 5.2 (vol 3) of Bluetooth Core Specification version 2.1 + EDR.
     *
     * <p>Use {@link BluetoothSocket#connect} to initiate the outgoing connection.
     *
     * <p>Valid L2CAP PSM channels are in range 1 to 2^16.
     *
     * @param channel L2cap PSM/channel to connect to
     * @return a RFCOMM BluetoothServerSocket ready for an outgoing connection
     * @throws IOException on error, for example Bluetooth not available, or insufficient
     *     permissions
     * @hide
     */
    @RequiresLegacyBluetoothPermission
    @RequiresBluetoothConnectPermission
    @RequiresPermission(android.Manifest.permission.BLUETOOTH_CONNECT)
    @SuppressLint("AndroidFrameworkRequiresPermission")
    public BluetoothSocket createL2capSocket(int channel) throws IOException {
        return new BluetoothSocket(BluetoothSocket.TYPE_L2CAP, -1, true, true, this, channel, null);
    }

    /**
     * Create an L2cap {@link BluetoothSocket} ready to start an insecure outgoing connection to
     * this remote device on given channel.
     *
     * <p>The remote device will be not authenticated and communication on this socket will not be
     * encrypted.
     *
     * <p>Use {@link BluetoothSocket#connect} to initiate the outgoing connection.
     *
     * <p>Valid L2CAP PSM channels are in range 1 to 2^16.
     *
     * @param channel L2cap PSM/channel to connect to
     * @return a RFCOMM BluetoothServerSocket ready for an outgoing connection
     * @throws IOException on error, for example Bluetooth not available, or insufficient
     *     permissions
     * @hide
     */
    @RequiresLegacyBluetoothPermission
    @RequiresBluetoothConnectPermission
    @RequiresPermission(android.Manifest.permission.BLUETOOTH_CONNECT)
    @SuppressLint("AndroidFrameworkRequiresPermission")
    public BluetoothSocket createInsecureL2capSocket(int channel) throws IOException {
        return new BluetoothSocket(
                BluetoothSocket.TYPE_L2CAP, -1, false, false, this, channel, null);
    }

    /**
     * Create an RFCOMM {@link BluetoothSocket} ready to start a secure outgoing connection to this
     * remote device using SDP lookup of uuid.
     *
     * <p>This is designed to be used with {@link
     * BluetoothAdapter#listenUsingRfcommWithServiceRecord} for peer-peer Bluetooth applications.
     *
     * <p>Use {@link BluetoothSocket#connect} to initiate the outgoing connection. This will also
     * perform an SDP lookup of the given uuid to determine which channel to connect to.
     *
     * <p>The remote device will be authenticated and communication on this socket will be
     * encrypted.
     *
     * <p>Use this socket only if an authenticated socket link is possible. Authentication refers to
     * the authentication of the link key to prevent person-in-the-middle type of attacks. For
     * example, for Bluetooth 2.1 devices, if any of the devices does not have an input and output
     * capability or just has the ability to display a numeric key, a secure socket connection is
     * not possible. In such a case, use {@link #createInsecureRfcommSocketToServiceRecord}. For
     * more details, refer to the Security Model section 5.2 (vol 3) of Bluetooth Core Specification
     * version 2.1 + EDR.
     *
     * <p>Hint: If you are connecting to a Bluetooth serial board then try using the well-known SPP
     * UUID 00001101-0000-1000-8000-00805F9B34FB. However if you are connecting to an Android peer
     * then please generate your own unique UUID.
     *
     * @param uuid service record uuid to lookup RFCOMM channel
     * @return a RFCOMM BluetoothServerSocket ready for an outgoing connection
     * @throws IOException on error, for example Bluetooth not available, or insufficient
     *     permissions
     */
    @RequiresLegacyBluetoothPermission
    @RequiresBluetoothConnectPermission
    @RequiresPermission(android.Manifest.permission.BLUETOOTH_CONNECT)
    @SuppressLint("AndroidFrameworkRequiresPermission")
    public BluetoothSocket createRfcommSocketToServiceRecord(UUID uuid) throws IOException {
        if (!isBluetoothEnabled()) {
            Log.e(TAG, "Bluetooth is not enabled");
            throw new IOException();
        }

        return new BluetoothSocket(
                BluetoothSocket.TYPE_RFCOMM, -1, true, true, this, -1, new ParcelUuid(uuid));
    }

    /**
     * Create an RFCOMM {@link BluetoothSocket} socket ready to start an insecure outgoing
     * connection to this remote device using SDP lookup of uuid.
     *
     * <p>The communication channel will not have an authenticated link key i.e. it will be subject
     * to person-in-the-middle attacks. For Bluetooth 2.1 devices, the link key will be encrypted,
     * as encryption is mandatory. For legacy devices (pre Bluetooth 2.1 devices) the link key will
     * be not be encrypted. Use {@link #createRfcommSocketToServiceRecord} if an encrypted and
     * authenticated communication channel is desired.
     *
     * <p>This is designed to be used with {@link
     * BluetoothAdapter#listenUsingInsecureRfcommWithServiceRecord} for peer-peer Bluetooth
     * applications.
     *
     * <p>Use {@link BluetoothSocket#connect} to initiate the outgoing connection. This will also
     * perform an SDP lookup of the given uuid to determine which channel to connect to.
     *
     * <p>The remote device will be authenticated and communication on this socket will be
     * encrypted.
     *
     * <p>Hint: If you are connecting to a Bluetooth serial board then try using the well-known SPP
     * UUID 00001101-0000-1000-8000-00805F9B34FB. However if you are connecting to an Android peer
     * then please generate your own unique UUID.
     *
     * @param uuid service record uuid to lookup RFCOMM channel
     * @return a RFCOMM BluetoothServerSocket ready for an outgoing connection
     * @throws IOException on error, for example Bluetooth not available, or insufficient
     *     permissions
     */
    @RequiresLegacyBluetoothPermission
    @RequiresBluetoothConnectPermission
    @RequiresPermission(android.Manifest.permission.BLUETOOTH_CONNECT)
    @SuppressLint("AndroidFrameworkRequiresPermission")
    public BluetoothSocket createInsecureRfcommSocketToServiceRecord(UUID uuid) throws IOException {
        if (!isBluetoothEnabled()) {
            Log.e(TAG, "Bluetooth is not enabled");
            throw new IOException();
        }
        return new BluetoothSocket(
                BluetoothSocket.TYPE_RFCOMM, -1, false, false, this, -1, new ParcelUuid(uuid));
    }

    /**
     * Construct an insecure RFCOMM socket ready to start an outgoing connection. Call #connect on
     * the returned #BluetoothSocket to begin the connection. The remote device will not be
     * authenticated and communication on this socket will not be encrypted.
     *
     * @param port remote port
     * @return An RFCOMM BluetoothSocket
     * @throws IOException On error, for example Bluetooth not available, or insufficient
     *     permissions.
     * @hide
     */
    @UnsupportedAppUsage(
            publicAlternatives =
                    "Use " + "{@link #createInsecureRfcommSocketToServiceRecord} instead.")
    @RequiresLegacyBluetoothAdminPermission
    @RequiresBluetoothConnectPermission
    @RequiresPermission(android.Manifest.permission.BLUETOOTH_CONNECT)
    @SuppressLint("AndroidFrameworkRequiresPermission")
    public BluetoothSocket createInsecureRfcommSocket(int port) throws IOException {
        if (!isBluetoothEnabled()) {
            Log.e(TAG, "Bluetooth is not enabled");
            throw new IOException();
        }
        return new BluetoothSocket(BluetoothSocket.TYPE_RFCOMM, -1, false, false, this, port, null);
    }

    /**
     * Construct a SCO socket ready to start an outgoing connection. Call #connect on the returned
     * #BluetoothSocket to begin the connection.
     *
     * @return a SCO BluetoothSocket
     * @throws IOException on error, for example Bluetooth not available, or insufficient
     *     permissions.
     * @hide
     */
    @UnsupportedAppUsage
    @RequiresLegacyBluetoothAdminPermission
    @RequiresBluetoothConnectPermission
    @RequiresPermission(android.Manifest.permission.BLUETOOTH_CONNECT)
    @SuppressLint("AndroidFrameworkRequiresPermission")
    public BluetoothSocket createScoSocket() throws IOException {
        if (!isBluetoothEnabled()) {
            Log.e(TAG, "Bluetooth is not enabled");
            throw new IOException();
        }
        return new BluetoothSocket(BluetoothSocket.TYPE_SCO, -1, true, true, this, -1, null);
    }

    /**
     * Check that a pin is valid and convert to byte array.
     *
     * <p>Bluetooth pin's are 1 to 16 bytes of UTF-8 characters.
     *
     * @param pin pin as java String
     * @return the pin code as a UTF-8 byte array, or null if it is an invalid Bluetooth pin.
     * @hide
     */
    @UnsupportedAppUsage
    public static byte[] convertPinToBytes(String pin) {
        if (pin == null) {
            return null;
        }
        byte[] pinBytes;
        try {
            pinBytes = pin.getBytes("UTF-8");
        } catch (UnsupportedEncodingException uee) {
            Log.e(TAG, "UTF-8 not supported?!?"); // this should not happen
            return null;
        }
        if (pinBytes.length <= 0 || pinBytes.length > 16) {
            return null;
        }
        return pinBytes;
    }

    /**
     * Connect to GATT Server hosted by this device. Caller acts as GATT client. The callback is
     * used to deliver results to Caller, such as connection status as well as any further GATT
     * client operations. The method returns a BluetoothGatt instance. You can use BluetoothGatt to
     * conduct GATT client operations.
     *
     * @param callback GATT callback handler that will receive asynchronous callbacks.
     * @param autoConnect Whether to directly connect to the remote device (false) or to
     *     automatically connect as soon as the remote device becomes available (true).
     * @throws IllegalArgumentException if callback is null
     */
    @RequiresBluetoothConnectPermission
    @RequiresPermission(android.Manifest.permission.BLUETOOTH_CONNECT)
    public BluetoothGatt connectGatt(
            Context context, boolean autoConnect, BluetoothGattCallback callback) {
        return (connectGatt(context, autoConnect, callback, TRANSPORT_AUTO));
    }

    /**
     * Connect to GATT Server hosted by this device. Caller acts as GATT client. The callback is
     * used to deliver results to Caller, such as connection status as well as any further GATT
     * client operations. The method returns a BluetoothGatt instance. You can use BluetoothGatt to
     * conduct GATT client operations.
     *
     * @param callback GATT callback handler that will receive asynchronous callbacks.
     * @param autoConnect Whether to directly connect to the remote device (false) or to
     *     automatically connect as soon as the remote device becomes available (true).
     * @param transport preferred transport for GATT connections to remote dual-mode devices {@link
     *     BluetoothDevice#TRANSPORT_AUTO} or {@link BluetoothDevice#TRANSPORT_BREDR} or {@link
     *     BluetoothDevice#TRANSPORT_LE}
     * @throws IllegalArgumentException if callback is null
     */
    @RequiresBluetoothConnectPermission
    @RequiresPermission(android.Manifest.permission.BLUETOOTH_CONNECT)
    public BluetoothGatt connectGatt(
            Context context, boolean autoConnect, BluetoothGattCallback callback, int transport) {
        return (connectGatt(context, autoConnect, callback, transport, PHY_LE_1M_MASK));
    }

    /**
     * Connect to GATT Server hosted by this device. Caller acts as GATT client. The callback is
     * used to deliver results to Caller, such as connection status as well as any further GATT
     * client operations. The method returns a BluetoothGatt instance. You can use BluetoothGatt to
     * conduct GATT client operations.
     *
     * @param callback GATT callback handler that will receive asynchronous callbacks.
     * @param autoConnect Whether to directly connect to the remote device (false) or to
     *     automatically connect as soon as the remote device becomes available (true).
     * @param transport preferred transport for GATT connections to remote dual-mode devices {@link
     *     BluetoothDevice#TRANSPORT_AUTO} or {@link BluetoothDevice#TRANSPORT_BREDR} or {@link
     *     BluetoothDevice#TRANSPORT_LE}
     * @param phy preferred PHY for connections to remote LE device. Bitwise OR of any of {@link
     *     BluetoothDevice#PHY_LE_1M_MASK}, {@link BluetoothDevice#PHY_LE_2M_MASK}, and {@link
     *     BluetoothDevice#PHY_LE_CODED_MASK}. This option does not take effect if {@code
     *     autoConnect} is set to true.
     * @throws NullPointerException if callback is null
     */
    @RequiresBluetoothConnectPermission
    @RequiresPermission(android.Manifest.permission.BLUETOOTH_CONNECT)
    public BluetoothGatt connectGatt(
            Context context,
            boolean autoConnect,
            BluetoothGattCallback callback,
            int transport,
            int phy) {
        return connectGatt(context, autoConnect, callback, transport, phy, null);
    }

    /**
     * Connect to GATT Server hosted by this device. Caller acts as GATT client. The callback is
     * used to deliver results to Caller, such as connection status as well as any further GATT
     * client operations. The method returns a BluetoothGatt instance. You can use BluetoothGatt to
     * conduct GATT client operations.
     *
     * @param callback GATT callback handler that will receive asynchronous callbacks.
     * @param autoConnect Whether to directly connect to the remote device (false) or to
     *     automatically connect as soon as the remote device becomes available (true).
     * @param transport preferred transport for GATT connections to remote dual-mode devices {@link
     *     BluetoothDevice#TRANSPORT_AUTO} or {@link BluetoothDevice#TRANSPORT_BREDR} or {@link
     *     BluetoothDevice#TRANSPORT_LE}
     * @param phy preferred PHY for connections to remote LE device. Bitwise OR of any of {@link
     *     BluetoothDevice#PHY_LE_1M_MASK}, {@link BluetoothDevice#PHY_LE_2M_MASK}, an d{@link
     *     BluetoothDevice#PHY_LE_CODED_MASK}. This option does not take effect if {@code
     *     autoConnect} is set to true.
     * @param handler The handler to use for the callback. If {@code null}, callbacks will happen on
     *     an un-specified background thread.
     * @throws NullPointerException if callback is null
     */
    @RequiresBluetoothConnectPermission
    @RequiresPermission(android.Manifest.permission.BLUETOOTH_CONNECT)
    public BluetoothGatt connectGatt(
            Context context,
            boolean autoConnect,
            BluetoothGattCallback callback,
            int transport,
            int phy,
            Handler handler) {
        return connectGatt(context, autoConnect, callback, transport, false, phy, handler);
    }

    /**
     * Connect to GATT Server hosted by this device. Caller acts as GATT client. The callback is
     * used to deliver results to Caller, such as connection status as well as any further GATT
     * client operations. The method returns a BluetoothGatt instance. You can use BluetoothGatt to
     * conduct GATT client operations.
     *
     * @param callback GATT callback handler that will receive asynchronous callbacks.
     * @param autoConnect Whether to directly connect to the remote device (false) or to
     *     automatically connect as soon as the remote device becomes available (true).
     * @param transport preferred transport for GATT connections to remote dual-mode devices {@link
     *     BluetoothDevice#TRANSPORT_AUTO} or {@link BluetoothDevice#TRANSPORT_BREDR} or {@link
     *     BluetoothDevice#TRANSPORT_LE}
     * @param opportunistic Whether this GATT client is opportunistic. An opportunistic GATT client
     *     does not hold a GATT connection. It automatically disconnects when no other GATT
     *     connections are active for the remote device.
     * @param phy preferred PHY for connections to remote LE device. Bitwise OR of any of {@link
     *     BluetoothDevice#PHY_LE_1M_MASK}, {@link BluetoothDevice#PHY_LE_2M_MASK}, an d{@link
     *     BluetoothDevice#PHY_LE_CODED_MASK}. This option does not take effect if {@code
     *     autoConnect} is set to true.
     * @param handler The handler to use for the callback. If {@code null}, callbacks will happen on
     *     an un-specified background thread.
     * @return A BluetoothGatt instance. You can use BluetoothGatt to conduct GATT client
     *     operations.
     * @hide
     */
    @UnsupportedAppUsage(maxTargetSdk = Build.VERSION_CODES.R, trackingBug = 170729553)
    @RequiresBluetoothConnectPermission
    @RequiresPermission(android.Manifest.permission.BLUETOOTH_CONNECT)
<<<<<<< HEAD
    public BluetoothGatt connectGatt(Context context, boolean autoConnect,
            BluetoothGattCallback callback, int transport,
            boolean opportunistic, int phy, Handler handler) {
        return connectGatt(context, autoConnect, callback, transport, opportunistic,
                phy, handler, false);
    }

    /**
     * Connect to GATT Server hosted by this device. Caller acts as GATT client.
     * The callback is used to deliver results to Caller, such as connection status as well
     * as any further GATT client operations.
     * The method returns a BluetoothGatt instance. You can use BluetoothGatt to conduct
     * GATT client operations.
     *
     * @param callback GATT callback handler that will receive asynchronous callbacks.
     * @param autoConnect Whether to directly connect to the remote device (false) or to
     * automatically connect as soon as the remote device becomes available (true).
     * @param transport preferred transport for GATT connections to remote dual-mode devices {@link
     * BluetoothDevice#TRANSPORT_AUTO} or {@link BluetoothDevice#TRANSPORT_BREDR} or {@link
     * BluetoothDevice#TRANSPORT_LE}
     * @param opportunistic Whether this GATT client is opportunistic. An opportunistic GATT client
     * does not hold a GATT connection. It automatically disconnects when no other GATT connections
     * are active for the remote device.
     * @param phy preferred PHY for connections to remote LE device. Bitwise OR of any of {@link
     * BluetoothDevice#PHY_LE_1M_MASK}, {@link BluetoothDevice#PHY_LE_2M_MASK}, an d{@link
     * BluetoothDevice#PHY_LE_CODED_MASK}. This option does not take effect if {@code autoConnect}
     * is set to true.
     * @param handler The handler to use for the callback. If {@code null}, callbacks will happen on
     * an un-specified background thread.
     * @param eattSupport specifies whether client app needs EATT channel for client operations.
     * If both local and remote devices support EATT and local app asks for EATT, GATT client
     * operations will be performed using EATT channel.
     * If either local or remote device doesn't support EATT but local App asks for EATT, GATT
     * client operations will be performed using unenhanced ATT channel.
     *
     * @return A BluetoothGatt instance. You can use BluetoothGatt to conduct GATT client
     * operations.
     *
     * @throws NullPointerException if callback is null
     *
     * @hide
     */
    public BluetoothGatt connectGatt(Context context, boolean autoConnect,
            BluetoothGattCallback callback, int transport, boolean opportunistic,
            int phy, Handler handler, boolean eattSupport) {
=======
    public BluetoothGatt connectGatt(
            Context context,
            boolean autoConnect,
            BluetoothGattCallback callback,
            int transport,
            boolean opportunistic,
            int phy,
            Handler handler) {
>>>>>>> 39a8dae9
        if (callback == null) {
            throw new NullPointerException("callback is null");
        }

        // TODO(Bluetooth) check whether platform support BLE
        //     Do the check here or in GattServer?
        IBluetoothGatt iGatt = BluetoothAdapter.getDefaultAdapter().getBluetoothGatt();
        if (iGatt == null) {
            // BLE is not supported
            return null;
        } else if (NULL_MAC_ADDRESS.equals(mAddress)) {
            Log.e(TAG, "Unable to connect gatt, invalid address " + mAddress);
            return null;
        }
        BluetoothGatt gatt =
                new BluetoothGatt(iGatt, this, transport, opportunistic, phy, mAttributionSource);
        gatt.connect(autoConnect, callback, handler);
        return gatt;
    }

    /**
     * Create a Bluetooth L2CAP Connection-oriented Channel (CoC) {@link BluetoothSocket} that can
     * be used to start a secure outgoing connection to the remote device with the same dynamic
     * protocol/service multiplexer (PSM) value. The supported Bluetooth transport is LE only.
     *
     * <p>This is designed to be used with {@link BluetoothAdapter#listenUsingL2capChannel()} for
     * peer-peer Bluetooth applications.
     *
     * <p>Use {@link BluetoothSocket#connect} to initiate the outgoing connection.
     *
     * <p>Application using this API is responsible for obtaining PSM value from remote device.
     *
     * <p>The remote device will be authenticated and communication on this socket will be
     * encrypted.
     *
     * <p>Use this socket if an authenticated socket link is possible. Authentication refers to the
     * authentication of the link key to prevent person-in-the-middle type of attacks.
     *
     * @param psm dynamic PSM value from remote device
     * @return a CoC #BluetoothSocket ready for an outgoing connection
     * @throws IOException on error, for example Bluetooth not available, or insufficient
     *     permissions
     */
    @RequiresLegacyBluetoothPermission
    @RequiresBluetoothConnectPermission
    @RequiresPermission(android.Manifest.permission.BLUETOOTH_CONNECT)
    @SuppressLint("AndroidFrameworkRequiresPermission")
    public @NonNull BluetoothSocket createL2capChannel(int psm) throws IOException {
        if (!isBluetoothEnabled()) {
            Log.e(TAG, "createL2capChannel: Bluetooth is not enabled");
            throw new IOException();
        }
        if (DBG) Log.d(TAG, "createL2capChannel: psm=" + psm);
        return new BluetoothSocket(BluetoothSocket.TYPE_L2CAP_LE, -1, true, true, this, psm, null);
    }

    /**
     * Create a Bluetooth L2CAP Connection-oriented Channel (CoC) {@link BluetoothSocket} that can
     * be used to start a secure outgoing connection to the remote device with the same dynamic
     * protocol/service multiplexer (PSM) value. The supported Bluetooth transport is LE only.
     *
     * <p>This is designed to be used with {@link
     * BluetoothAdapter#listenUsingInsecureL2capChannel()} for peer-peer Bluetooth applications.
     *
     * <p>Use {@link BluetoothSocket#connect} to initiate the outgoing connection.
     *
     * <p>Application using this API is responsible for obtaining PSM value from remote device.
     *
     * <p>The communication channel may not have an authenticated link key, i.e. it may be subject
     * to person-in-the-middle attacks. Use {@link #createL2capChannel(int)} if an encrypted and
     * authenticated communication channel is possible.
     *
     * @param psm dynamic PSM value from remote device
     * @return a CoC #BluetoothSocket ready for an outgoing connection
     * @throws IOException on error, for example Bluetooth not available, or insufficient
     *     permissions
     */
    @RequiresLegacyBluetoothPermission
    @RequiresBluetoothConnectPermission
    @RequiresPermission(android.Manifest.permission.BLUETOOTH_CONNECT)
    @SuppressLint("AndroidFrameworkRequiresPermission")
    public @NonNull BluetoothSocket createInsecureL2capChannel(int psm) throws IOException {
        if (!isBluetoothEnabled()) {
            Log.e(TAG, "createInsecureL2capChannel: Bluetooth is not enabled");
            throw new IOException();
        }
        if (DBG) {
            Log.d(TAG, "createInsecureL2capChannel: psm=" + psm);
        }
        return new BluetoothSocket(
                BluetoothSocket.TYPE_L2CAP_LE, -1, false, false, this, psm, null);
    }

    /**
     * Set a keyed metadata of this {@link BluetoothDevice} to a {@link String} value. Only bonded
     * devices's metadata will be persisted across Bluetooth restart. Metadata will be removed when
     * the device's bond state is moved to {@link #BOND_NONE}.
     *
     * @param key must be within the list of BluetoothDevice.METADATA_*
     * @param value a byte array data to set for key. Must be less than {@link
     *     BluetoothAdapter#METADATA_MAX_LENGTH} characters in length
     * @return true on success, false on error
     * @hide
     */
    @SystemApi
    @RequiresPermission(
            allOf = {
                android.Manifest.permission.BLUETOOTH_CONNECT,
                android.Manifest.permission.BLUETOOTH_PRIVILEGED,
            })
    public boolean setMetadata(@MetadataKey int key, @NonNull byte[] value) {
        if (DBG) log("setMetadata()");
        final IBluetooth service = getService();
        final boolean defaultValue = false;
        if (service == null || !isBluetoothEnabled()) {
            Log.e(TAG, "Bluetooth is not enabled. Cannot set metadata");
            if (DBG) log(Log.getStackTraceString(new Throwable()));
        } else if (value.length > METADATA_MAX_LENGTH) {
            throw new IllegalArgumentException(
                    "value length is " + value.length + ", should not over " + METADATA_MAX_LENGTH);
        } else {
            try {
                final SynchronousResultReceiver<Boolean> recv = SynchronousResultReceiver.get();
                service.setMetadata(this, key, value, mAttributionSource, recv);
                return recv.awaitResultNoInterrupt(getSyncTimeout()).getValue(defaultValue);
            } catch (RemoteException | TimeoutException e) {
                Log.e(TAG, e.toString() + "\n" + Log.getStackTraceString(new Throwable()));
            }
        }
        return defaultValue;
    }

    /**
     * Get a keyed metadata for this {@link BluetoothDevice} as {@link String}
     *
     * @param key must be within the list of BluetoothDevice.METADATA_*
     * @return Metadata of the key as byte array, null on error or not found
     * @hide
     */
    @SystemApi
    @Nullable
    @RequiresPermission(
            allOf = {
                android.Manifest.permission.BLUETOOTH_CONNECT,
                android.Manifest.permission.BLUETOOTH_PRIVILEGED,
            })
    public byte[] getMetadata(@MetadataKey int key) {
        if (DBG) log("getMetadata()");
        final IBluetooth service = getService();
        final byte[] defaultValue = null;
        if (service == null || !isBluetoothEnabled()) {
            Log.e(TAG, "Bluetooth is not enabled. Cannot get metadata");
            if (DBG) log(Log.getStackTraceString(new Throwable()));
        } else {
            try {
                final SynchronousResultReceiver<byte[]> recv = SynchronousResultReceiver.get();
                service.getMetadata(this, key, mAttributionSource, recv);
                return recv.awaitResultNoInterrupt(getSyncTimeout()).getValue(defaultValue);
            } catch (RemoteException | TimeoutException e) {
                Log.e(TAG, e.toString() + "\n" + Log.getStackTraceString(new Throwable()));
            }
        }
        return defaultValue;
    }

    /**
     * Get the maximum metadata key ID.
     *
     * @return the last supported metadata key
     * @hide
     */
    public static @MetadataKey int getMaxMetadataKey() {
        return METADATA_MAX_KEY;
    }

    /** @hide */
    @Retention(RetentionPolicy.SOURCE)
    @IntDef(
            prefix = {"FEATURE_"},
            value = {
                BluetoothStatusCodes.FEATURE_NOT_CONFIGURED,
                BluetoothStatusCodes.FEATURE_SUPPORTED,
                BluetoothStatusCodes.FEATURE_NOT_SUPPORTED,
            })
    public @interface AudioPolicyRemoteSupport {}

    /** @hide */
    @Retention(RetentionPolicy.SOURCE)
    @IntDef(
            value = {
                BluetoothStatusCodes.SUCCESS,
                BluetoothStatusCodes.ERROR_BLUETOOTH_NOT_ENABLED,
                BluetoothStatusCodes.ERROR_BLUETOOTH_NOT_ALLOWED,
                BluetoothStatusCodes.ERROR_DEVICE_NOT_BONDED,
                BluetoothStatusCodes.ERROR_MISSING_BLUETOOTH_CONNECT_PERMISSION,
                BluetoothStatusCodes.ERROR_PROFILE_NOT_CONNECTED,
            })
    public @interface AudioPolicyReturnValues {}

    /**
     * Returns whether the audio policy feature is supported by both the local and the remote
     * device. This is configured during initiating the connection between the devices through one
     * of the transport protocols (e.g. HFP Vendor specific protocol). So if the API is invoked
     * before this initial configuration is completed, it returns {@link
     * BluetoothStatusCodes#FEATURE_NOT_CONFIGURED} to indicate the remote device has not yet
     * relayed this information. After the internal configuration, the support status will be set to
     * either {@link BluetoothStatusCodes#FEATURE_NOT_SUPPORTED} or {@link
     * BluetoothStatusCodes#FEATURE_SUPPORTED}. The rest of the APIs related to this feature in both
     * {@link BluetoothDevice} and {@link BluetoothSinkAudioPolicy} should be invoked only after
     * getting a {@link BluetoothStatusCodes#FEATURE_SUPPORTED} response from this API.
     *
     * <p>Note that this API is intended to be used by a client device to send these requests to the
     * server represented by this BluetoothDevice object.
     *
     * @return if call audio policy feature is supported by both local and remote device or not
     * @hide
     */
    @SystemApi
    @RequiresBluetoothConnectPermission
    @RequiresPermission(
            allOf = {
                android.Manifest.permission.BLUETOOTH_CONNECT,
                android.Manifest.permission.BLUETOOTH_PRIVILEGED,
            })
    public @AudioPolicyRemoteSupport int isRequestAudioPolicyAsSinkSupported() {
        if (DBG) log("isRequestAudioPolicyAsSinkSupported()");
        final IBluetooth service = getService();
        final int defaultValue = BluetoothStatusCodes.FEATURE_NOT_CONFIGURED;
        if (service == null || !isBluetoothEnabled()) {
            Log.e(TAG, "BT not enabled. Cannot retrieve audio policy support status.");
            if (DBG) log(Log.getStackTraceString(new Throwable()));
        } else {
            try {
                final SynchronousResultReceiver<Integer> recv = SynchronousResultReceiver.get();
                service.isRequestAudioPolicyAsSinkSupported(this, mAttributionSource, recv);
                return recv.awaitResultNoInterrupt(getSyncTimeout()).getValue(defaultValue);
            } catch (TimeoutException e) {
                Log.e(TAG, e.toString() + "\n" + Log.getStackTraceString(new Throwable()));
            } catch (RemoteException e) {
                Log.e(TAG, "", e);
                throw e.rethrowAsRuntimeException();
            }
        }
        return defaultValue;
    }

    /**
     * Sets call audio preferences and sends them to the remote device.
     *
     * <p>Note that the caller should check if the feature is supported by invoking {@link
     * BluetoothDevice#isRequestAudioPolicyAsSinkSupported} first.
     *
     * <p>This API will throw an exception if the feature is not supported but still invoked.
     *
     * <p>Note that this API is intended to be used by a client device to send these requests to the
     * server represented by this BluetoothDevice object.
     *
     * @param policies call audio policy preferences
     * @return whether audio policy was requested successfully or not
     * @hide
     */
    @SystemApi
    @RequiresBluetoothConnectPermission
    @RequiresPermission(
            allOf = {
                android.Manifest.permission.BLUETOOTH_CONNECT,
                android.Manifest.permission.BLUETOOTH_PRIVILEGED,
            })
    public @AudioPolicyReturnValues int requestAudioPolicyAsSink(
            @NonNull BluetoothSinkAudioPolicy policies) {
        if (DBG) log("requestAudioPolicyAsSink");
        final IBluetooth service = getService();
        final int defaultValue = BluetoothStatusCodes.ERROR_BLUETOOTH_NOT_ENABLED;
        if (service == null || !isBluetoothEnabled()) {
            Log.e(TAG, "Bluetooth is not enabled. Cannot set Audio Policy.");
            if (DBG) log(Log.getStackTraceString(new Throwable()));
        } else {
            try {
                final SynchronousResultReceiver<Integer> recv = SynchronousResultReceiver.get();
                service.requestAudioPolicyAsSink(this, policies, mAttributionSource, recv);
                return recv.awaitResultNoInterrupt(getSyncTimeout()).getValue(defaultValue);
            } catch (RemoteException | TimeoutException e) {
                Log.e(TAG, e.toString() + "\n" + Log.getStackTraceString(new Throwable()));
            }
        }
        return defaultValue;
    }

    /**
     * Gets the call audio preferences for the remote device.
     *
     * <p>Note that the caller should check if the feature is supported by invoking {@link
     * BluetoothDevice#isRequestAudioPolicyAsSinkSupported} first.
     *
     * <p>This API will throw an exception if the feature is not supported but still invoked.
     *
     * <p>This API will return null if 1. The bluetooth service is not started yet, 2. It is invoked
     * for a device which is not bonded, or 3. The used transport, for example, HFP Client profile
     * is not enabled or connected yet.
     *
     * <p>Note that this API is intended to be used by a client device to send these requests to the
     * server represented by this BluetoothDevice object.
     *
     * @return call audio policy as {@link BluetoothSinkAudioPolicy} object
     * @hide
     */
    @SystemApi
    @RequiresBluetoothConnectPermission
    @RequiresPermission(
            allOf = {
                android.Manifest.permission.BLUETOOTH_CONNECT,
                android.Manifest.permission.BLUETOOTH_PRIVILEGED,
            })
    public @Nullable BluetoothSinkAudioPolicy getRequestedAudioPolicyAsSink() {
        if (DBG) log("getRequestedAudioPolicyAsSink");
        final IBluetooth service = getService();
        if (service == null || !isBluetoothEnabled()) {
            Log.e(TAG, "Bluetooth is not enabled. Cannot get Audio Policy.");
            if (DBG) log(Log.getStackTraceString(new Throwable()));
        } else {
            try {
                final SynchronousResultReceiver<BluetoothSinkAudioPolicy> recv =
                        SynchronousResultReceiver.get();
                service.getRequestedAudioPolicyAsSink(this, mAttributionSource, recv);
                return recv.awaitResultNoInterrupt(getSyncTimeout()).getValue(null);
            } catch (RemoteException | TimeoutException e) {
                Log.e(TAG, e.toString() + "\n" + Log.getStackTraceString(new Throwable()));
            }
        }
        return null;
    }

    /**
     * Returns Device type.
     *
     * @return device type.
     * @hide
     */
    @RequiresPermission(allOf = {
            android.Manifest.permission.BLUETOOTH_CONNECT,
            android.Manifest.permission.BLUETOOTH_PRIVILEGED,
    })
    public int getDeviceType() {
        if (getService() == null) {
            Log.e(TAG, "getDeviceType query remote device info failed");
            return -1;
        }
        try {
            return getService().getDeviceType(this, mAttributionSource);
        } catch (RemoteException e) {
            Log.e(TAG, "getDeviceType fail ", e);
        }
        return -1;
    }

    /**
     * Used as a String extra field in {@link #ACTION_BOND_STATE_CHANGED} intents.
     * It contains the Group ID of IOT device.
     * @hide
     */
    public static final String EXTRA_GROUP_ID = "android.bluetooth.qti.extra.GROUP_ID";

    /**
     * Used as a String extra field in {@link #ACTION_BOND_STATE_CHANGED} intents.
     * It contains the IGNORE DEVICE flag of IOT device.
     * @hide
     */
    public static final String EXTRA_IS_PRIVATE_ADDRESS =
            "android.bluetooth.qti.extra.IS_PRIVATE_ADDRESS";

    /**
     * Enable or disable audio low latency for this {@link BluetoothDevice}.
     *
     * @param allowed true if low latency is allowed, false if low latency is disallowed.
     * @return true if the value is successfully set, false if there is a error when setting the
     *     value.
     * @hide
     */
    @SystemApi
    @RequiresBluetoothConnectPermission
    @RequiresPermission(
            allOf = {
                android.Manifest.permission.BLUETOOTH_CONNECT,
                android.Manifest.permission.BLUETOOTH_PRIVILEGED,
            })
    public boolean setLowLatencyAudioAllowed(boolean allowed) {
        if (DBG) log("setLowLatencyAudioAllowed(" + allowed + ")");
        final IBluetooth service = getService();
        final boolean defaultValue = false;
        if (service == null || !isBluetoothEnabled()) {
            Log.e(TAG, "Bluetooth is not enabled. Cannot allow low latency");
            if (DBG) log(Log.getStackTraceString(new Throwable()));
        } else {
            try {
                final SynchronousResultReceiver<Boolean> recv = SynchronousResultReceiver.get();
                service.allowLowLatencyAudio(allowed, this, recv);
                return recv.awaitResultNoInterrupt(getSyncTimeout()).getValue(defaultValue);
            } catch (RemoteException | TimeoutException e) {
                Log.e(TAG, e.toString() + "\n" + Log.getStackTraceString(new Throwable()));
            }
        }
        return defaultValue;
    }

    private static void log(String msg) {
        Log.d(TAG, msg);
    }
}<|MERGE_RESOLUTION|>--- conflicted
+++ resolved
@@ -388,7 +388,6 @@
     @SystemApi public static final int BATTERY_LEVEL_BLUETOOTH_OFF = -100;
 
     /**
-<<<<<<< HEAD
      * Broadcast Action: Indicates the remote devices are TWS plus earbuds pair.
      * <p>Always contains the extra fields {@link #EXTRA_TWS_PLUS_DEVICE1},
      * {@link #EXTRA_TWS_PLUS_DEVICE2}.
@@ -400,13 +399,8 @@
             "android.bluetooth.device.action.TWS_PLUS_DEVICE_PAIR";
 
     /**
-     * Used as a Parcelable {@link BluetoothDevice} extra field in every intent
-     * broadcast by this class. It contains the {@link BluetoothDevice} that
-     * the intent applies to.
-=======
      * Used as a Parcelable {@link BluetoothDevice} extra field in every intent broadcast by this
      * class. It contains the {@link BluetoothDevice} that the intent applies to.
->>>>>>> 39a8dae9
      */
     public static final String EXTRA_DEVICE = "android.bluetooth.device.extra.DEVICE";
 
@@ -425,7 +419,6 @@
     public static final String EXTRA_BQR = "android.bluetooth.qti.extra.EXTRA_BQR";
 
     /**
-<<<<<<< HEAD
      * Used as a String extra field in {@link #ACTION_REMOTE_ISSUE_OCCURRED}
      * intents. It contains the type of IOT issue that occurred.
      * @hide
@@ -488,15 +481,9 @@
      */
     public static final String EXTRA_GLITCH_COUNT = "android.bluetooth.qti.extra.EXTRA_GLITCH_COUNT";
 
-
-    /**
-     * Used as an optional short extra field in {@link #ACTION_FOUND} intents.
-     * Contains the RSSI value of the remote device as reported by the
-     * Bluetooth hardware.
-=======
+    /**
      * Used as an optional short extra field in {@link #ACTION_FOUND} intents. Contains the RSSI
      * value of the remote device as reported by the Bluetooth hardware.
->>>>>>> 39a8dae9
      */
     public static final String EXTRA_RSSI = "android.bluetooth.device.extra.RSSI";
 
@@ -3492,10 +3479,14 @@
     @UnsupportedAppUsage(maxTargetSdk = Build.VERSION_CODES.R, trackingBug = 170729553)
     @RequiresBluetoothConnectPermission
     @RequiresPermission(android.Manifest.permission.BLUETOOTH_CONNECT)
-<<<<<<< HEAD
-    public BluetoothGatt connectGatt(Context context, boolean autoConnect,
-            BluetoothGattCallback callback, int transport,
-            boolean opportunistic, int phy, Handler handler) {
+    public BluetoothGatt connectGatt(
+            Context context,
+            boolean autoConnect,
+            BluetoothGattCallback callback,
+            int transport,
+            boolean opportunistic,
+            int phy,
+            Handler handler) {
         return connectGatt(context, autoConnect, callback, transport, opportunistic,
                 phy, handler, false);
     }
@@ -3538,16 +3529,6 @@
     public BluetoothGatt connectGatt(Context context, boolean autoConnect,
             BluetoothGattCallback callback, int transport, boolean opportunistic,
             int phy, Handler handler, boolean eattSupport) {
-=======
-    public BluetoothGatt connectGatt(
-            Context context,
-            boolean autoConnect,
-            BluetoothGattCallback callback,
-            int transport,
-            boolean opportunistic,
-            int phy,
-            Handler handler) {
->>>>>>> 39a8dae9
         if (callback == null) {
             throw new NullPointerException("callback is null");
         }
