--- conflicted
+++ resolved
@@ -433,14 +433,6 @@
     public static final String EXTRA_NAME = "android.bluetooth.device.extra.NAME";
 
     /**
-<<<<<<< HEAD
-     * Used as a Parcelable {@link BluetoothQualityReport} extra field in {@link
-     * #ACTION_REMOTE_ISSUE_OCCURRED} intent. It contains the {@link BluetoothQualityReport}.
-     *
-     * @hide
-     */
-    public static final String EXTRA_BQR = "android.bluetooth.qti.extra.EXTRA_BQR";
-
     /**
      * Used as a String extra field in {@link #ACTION_REMOTE_ISSUE_OCCURRED}
      * intents. It contains the type of IOT issue that occurred.
@@ -505,8 +497,6 @@
     public static final String EXTRA_GLITCH_COUNT = "android.bluetooth.qti.extra.EXTRA_GLITCH_COUNT";
 
     /**
-=======
->>>>>>> 1908fb7e
      * Used as an optional short extra field in {@link #ACTION_FOUND} intents. Contains the RSSI
      * value of the remote device as reported by the Bluetooth hardware.
      */
