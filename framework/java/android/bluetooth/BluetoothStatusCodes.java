--- conflicted
+++ resolved
@@ -192,8 +192,6 @@
     public static final int ERROR_ALREADY_IN_TARGET_STATE = 26;
 
     /**
-<<<<<<< HEAD
-=======
      * Indicates that the requested operation is not supported by the remote device
      *
      * Caller should stop trying this operation
@@ -203,7 +201,6 @@
     public static final int ERROR_REMOTE_OPERATION_NOT_SUPPORTED = 24;
 
     /**
->>>>>>> 0b3fcdf1
      * A GATT writeCharacteristic request is not permitted on the remote device.
      */
     public static final int ERROR_GATT_WRITE_NOT_ALLOWED = 101;
@@ -360,22 +357,6 @@
 
     /**
      * Indicates that encryption code entered does not meet the specification requirement
-<<<<<<< HEAD
-     * @hide
-     */
-    @SystemApi
-    public static final int ERROR_LE_BROADCAST_INVALID_CODE = 1201;
-
-    /**
-     * Indicates that the source ID cannot be found in the given Broadcast sink device
-     * @hide
-     */
-    @SystemApi
-    public static final int ERROR_LE_BROADCAST_ASSISTANT_INVALID_SOURCE_ID = 1202;
-
-    /**
-     * Indicates that the same Broadcast Source is already added to the Broadcast Sink
-=======
      * @hide
      */
     @SystemApi
@@ -429,38 +410,10 @@
 
     /**
      * Indicating that CSIP group locked failed due to group member being already locked.
->>>>>>> 0b3fcdf1
-     *
-     * Broadcast Source is identified by their advertising SID and broadcast ID
-     * @hide
-     */
-    @SystemApi
-<<<<<<< HEAD
-    public static final int ERROR_LE_BROADCAST_ASSISTANT_DUPLICATE_ADDITION = 1203;
-
-
-    /**
-     * Indicates that the program info in a {@link BluetoothLeAudioContentMetadata} is not valid
-     * @hide
-     */
-    @SystemApi
-    public static final int ERROR_LE_CONTENT_METADATA_INVALID_PROGRAM_INFO = 1204;
-
-    /**
-     * Indicates that the language code in a {@link BluetoothLeAudioContentMetadata} is not valid
-     * @hide
-     */
-    @SystemApi
-    public static final int ERROR_LE_CONTENT_METADATA_INVALID_LANGUAGE = 1205;
-
-    /**
-     * Indicates that operation failed due to other {@link BluetoothLeAudioContentMetadata} related
-     * issues not covered by other reason codes.
-     * @hide
-     */
-    @SystemApi
-    public static final int ERROR_LE_CONTENT_METADATA_INVALID_OTHER = 1206;
-=======
+     *
+     * @hide
+     */
+    @SystemApi
     public static final int ERROR_CSIP_GROUP_LOCKED_BY_OTHER = 1208;
 
     /**
@@ -489,7 +442,6 @@
      */
     @SystemApi
     public static final int ERROR_HAP_INVALID_PRESET_INDEX = 1211;
->>>>>>> 0b3fcdf1
 
     /**
      * Indicates that the RFCOMM listener could not be started due to the requested UUID already
