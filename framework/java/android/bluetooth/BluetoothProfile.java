--- conflicted
+++ resolved
@@ -298,11 +298,7 @@
      *
      * @hide
      */
-<<<<<<< HEAD
     int MAX_PROFILE_ID = 37;
-=======
-    int MAX_PROFILE_ID = 31;
->>>>>>> 9622edf2
 
     /**
      * Default priority for devices that we try to auto-connect to and allow incoming connections
