--- conflicted
+++ resolved
@@ -273,13 +273,13 @@
     public static final String VENDOR_SPECIFIC_HEADSET_EVENT_XEVENT_BATTERY_LEVEL = "BATTERY";
 
     /**
-<<<<<<< HEAD
      * Headset state when SCO audio is disconnecting.
      *
      * @hide
      */
     public static final int STATE_AUDIO_DISCONNECTING = 13;
-=======
+
+    /**
      * A vendor-specific AT command that asks for the information about device manufacturer.
      *
      * @hide
@@ -307,7 +307,6 @@
      * @hide
      */
     public static final String VENDOR_SPECIFIC_HEADSET_EVENT_CGSN = "+CGSN";
->>>>>>> 5d9c7f70
 
     /**
      * Headset state when SCO audio is not connected.
