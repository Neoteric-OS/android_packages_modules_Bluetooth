/*
 * Copyright (C) 2008 The Android Open Source Project
 *
 * Licensed under the Apache License, Version 2.0 (the "License");
 * you may not use this file except in compliance with the License.
 * You may obtain a copy of the License at
 *
 *      http://www.apache.org/licenses/LICENSE-2.0
 *
 * Unless required by applicable law or agreed to in writing, software
 * distributed under the License is distributed on an "AS IS" BASIS,
 * WITHOUT WARRANTIES OR CONDITIONS OF ANY KIND, either express or implied.
 * See the License for the specific language governing permissions and
 * limitations under the License.
 */

package android.bluetooth;

import static android.Manifest.permission.BLUETOOTH_CONNECT;
import static android.Manifest.permission.BLUETOOTH_PRIVILEGED;
import static android.Manifest.permission.MODIFY_PHONE_STATE;

import static java.util.Objects.requireNonNull;

import android.annotation.IntDef;
import android.annotation.NonNull;
import android.annotation.Nullable;
import android.annotation.RequiresNoPermission;
import android.annotation.RequiresPermission;
import android.annotation.SdkConstant;
import android.annotation.SdkConstant.SdkConstantType;
import android.annotation.SuppressLint;
import android.annotation.SystemApi;
import android.bluetooth.annotations.RequiresBluetoothConnectPermission;
import android.bluetooth.annotations.RequiresLegacyBluetoothAdminPermission;
import android.bluetooth.annotations.RequiresLegacyBluetoothPermission;
import android.compat.annotation.UnsupportedAppUsage;
import android.content.AttributionSource;
import android.content.Context;
import android.os.Build;
import android.os.IBinder;
import android.os.RemoteException;
import android.util.Log;

import com.android.internal.annotations.GuardedBy;
import java.lang.annotation.Retention;
import java.lang.annotation.RetentionPolicy;
import java.util.ArrayList;
import java.util.Collections;
import java.util.List;
<<<<<<< HEAD
import java.util.concurrent.locks.ReentrantReadWriteLock;
import java.util.Objects;
=======
>>>>>>> e2ed4eb4

/**
 * Public API for controlling the Bluetooth Headset Service. This includes both Bluetooth Headset
 * and Handsfree (v1.5) profiles.
 *
 * <p>BluetoothHeadset is a proxy object for controlling the Bluetooth Headset Service via IPC.
 *
 * <p>Use {@link BluetoothAdapter#getProfileProxy} to get the BluetoothHeadset proxy object. Use
 * {@link BluetoothAdapter#closeProfileProxy} to close the service connection.
 *
 * <p>Android only supports one connected Bluetooth Headset at a time. Each method is protected with
 * its appropriate permission.
 */
public final class BluetoothHeadset implements BluetoothProfile {
    private static final String TAG = "BluetoothHeadset";
    private static final boolean DBG = Log.isLoggable(TAG, Log.DEBUG);
    private static final boolean VDBG = false;

    /**
     * Intent used to broadcast the change in connection state of the Headset profile.
     *
     * <p>This intent will have 3 extras:
     *
     * <ul>
     *   <li>{@link #EXTRA_STATE} - The current state of the profile.
     *   <li>{@link #EXTRA_PREVIOUS_STATE}- The previous state of the profile.
     *   <li>{@link BluetoothDevice#EXTRA_DEVICE} - The remote device.
     * </ul>
     *
     * <p>{@link #EXTRA_STATE} or {@link #EXTRA_PREVIOUS_STATE} can be any of {@link
     * #STATE_DISCONNECTED}, {@link #STATE_CONNECTING}, {@link #STATE_CONNECTED}, {@link
     * #STATE_DISCONNECTING}.
     */
    @RequiresLegacyBluetoothPermission
    @RequiresBluetoothConnectPermission
    @RequiresPermission(BLUETOOTH_CONNECT)
    @SdkConstant(SdkConstantType.BROADCAST_INTENT_ACTION)
    public static final String ACTION_CONNECTION_STATE_CHANGED =
            "android.bluetooth.headset.profile.action.CONNECTION_STATE_CHANGED";

    /**
     * Intent used to broadcast the change in the Audio Connection state of the HFP profile.
     *
     * <p>This intent will have 3 extras:
     *
     * <ul>
     *   <li>{@link #EXTRA_STATE} - The current state of the profile.
     *   <li>{@link #EXTRA_PREVIOUS_STATE}- The previous state of the profile.
     *   <li>{@link BluetoothDevice#EXTRA_DEVICE} - The remote device.
     * </ul>
     *
     * <p>{@link #EXTRA_STATE} or {@link #EXTRA_PREVIOUS_STATE} can be any of {@link
     * #STATE_AUDIO_CONNECTED}, {@link #STATE_AUDIO_DISCONNECTED},
     */
    @RequiresLegacyBluetoothPermission
    @RequiresBluetoothConnectPermission
    @RequiresPermission(BLUETOOTH_CONNECT)
    @SdkConstant(SdkConstantType.BROADCAST_INTENT_ACTION)
    public static final String ACTION_AUDIO_STATE_CHANGED =
            "android.bluetooth.headset.profile.action.AUDIO_STATE_CHANGED";

    /**
     * Intent used to broadcast the selection of a connected device as active.
     *
     * <p>This intent will have one extra:
     *
     * <ul>
     *   <li>{@link BluetoothDevice#EXTRA_DEVICE} - The remote device. It can be null if no device
     *       is active.
     * </ul>
     *
     * @hide
     */
    @SystemApi
    @RequiresLegacyBluetoothPermission
    @RequiresBluetoothConnectPermission
    @RequiresPermission(BLUETOOTH_CONNECT)
    @SdkConstant(SdkConstantType.BROADCAST_INTENT_ACTION)
    @SuppressLint("ActionValue")
    public static final String ACTION_ACTIVE_DEVICE_CHANGED =
            "android.bluetooth.headset.profile.action.ACTIVE_DEVICE_CHANGED";

    /**
     * Intent used to broadcast that the headset has posted a vendor-specific event.
     *
     * <p>This intent will have 4 extras and 1 category.
     *
     * <ul>
     *   <li>{@link BluetoothDevice#EXTRA_DEVICE} - The remote Bluetooth Device
     *   <li>{@link #EXTRA_VENDOR_SPECIFIC_HEADSET_EVENT_CMD} - The vendor specific command
     *   <li>{@link #EXTRA_VENDOR_SPECIFIC_HEADSET_EVENT_CMD_TYPE} - The AT command type which can
     *       be one of {@link #AT_CMD_TYPE_READ}, {@link #AT_CMD_TYPE_TEST}, or {@link
     *       #AT_CMD_TYPE_SET}, {@link #AT_CMD_TYPE_BASIC},{@link #AT_CMD_TYPE_ACTION}.
     *   <li>{@link #EXTRA_VENDOR_SPECIFIC_HEADSET_EVENT_ARGS} - Command arguments.
     * </ul>
     *
     * <p>The category is the Company ID of the vendor defining the vendor-specific command. {@link
     * BluetoothAssignedNumbers}
     *
     * <p>For example, for Plantronics specific events Category will be {@link
     * #VENDOR_SPECIFIC_HEADSET_EVENT_COMPANY_ID_CATEGORY}.55
     *
     * <p>For example, an AT+XEVENT=foo,3 will get translated into
     *
     * <ul>
     *   <li>EXTRA_VENDOR_SPECIFIC_HEADSET_EVENT_CMD = +XEVENT
     *   <li>EXTRA_VENDOR_SPECIFIC_HEADSET_EVENT_CMD_TYPE = AT_CMD_TYPE_SET
     *   <li>EXTRA_VENDOR_SPECIFIC_HEADSET_EVENT_ARGS = foo, 3
     * </ul>
     */
    @RequiresLegacyBluetoothPermission
    @RequiresBluetoothConnectPermission
    @RequiresPermission(BLUETOOTH_CONNECT)
    @SdkConstant(SdkConstantType.BROADCAST_INTENT_ACTION)
    public static final String ACTION_VENDOR_SPECIFIC_HEADSET_EVENT =
            "android.bluetooth.headset.action.VENDOR_SPECIFIC_HEADSET_EVENT";

    /**
     * A String extra field in {@link #ACTION_VENDOR_SPECIFIC_HEADSET_EVENT} intents that contains
     * the name of the vendor-specific command.
     */
    public static final String EXTRA_VENDOR_SPECIFIC_HEADSET_EVENT_CMD =
            "android.bluetooth.headset.extra.VENDOR_SPECIFIC_HEADSET_EVENT_CMD";

    /**
     * An int extra field in {@link #ACTION_VENDOR_SPECIFIC_HEADSET_EVENT} intents that contains the
     * AT command type of the vendor-specific command.
     */
    public static final String EXTRA_VENDOR_SPECIFIC_HEADSET_EVENT_CMD_TYPE =
            "android.bluetooth.headset.extra.VENDOR_SPECIFIC_HEADSET_EVENT_CMD_TYPE";

    /**
     * AT command type READ used with {@link #EXTRA_VENDOR_SPECIFIC_HEADSET_EVENT_CMD_TYPE} For
     * example, AT+VGM?. There are no arguments for this command type.
     */
    public static final int AT_CMD_TYPE_READ = 0;

    /**
     * AT command type TEST used with {@link #EXTRA_VENDOR_SPECIFIC_HEADSET_EVENT_CMD_TYPE} For
     * example, AT+VGM=?. There are no arguments for this command type.
     */
    public static final int AT_CMD_TYPE_TEST = 1;

    /**
     * AT command type SET used with {@link #EXTRA_VENDOR_SPECIFIC_HEADSET_EVENT_CMD_TYPE} For
     * example, AT+VGM=<args>.
     */
    public static final int AT_CMD_TYPE_SET = 2;

    /**
     * AT command type BASIC used with {@link #EXTRA_VENDOR_SPECIFIC_HEADSET_EVENT_CMD_TYPE} For
     * example, ATD. Single character commands and everything following the character are arguments.
     */
    public static final int AT_CMD_TYPE_BASIC = 3;

    /**
     * AT command type ACTION used with {@link #EXTRA_VENDOR_SPECIFIC_HEADSET_EVENT_CMD_TYPE} For
     * example, AT+CHUP. There are no arguments for action commands.
     */
    public static final int AT_CMD_TYPE_ACTION = 4;

    /**
     * A Parcelable String array extra field in {@link #ACTION_VENDOR_SPECIFIC_HEADSET_EVENT}
     * intents that contains the arguments to the vendor-specific command.
     */
    public static final String EXTRA_VENDOR_SPECIFIC_HEADSET_EVENT_ARGS =
            "android.bluetooth.headset.extra.VENDOR_SPECIFIC_HEADSET_EVENT_ARGS";

    /**
     * The intent category to be used with {@link #ACTION_VENDOR_SPECIFIC_HEADSET_EVENT} for the
     * companyId
     */
    public static final String VENDOR_SPECIFIC_HEADSET_EVENT_COMPANY_ID_CATEGORY =
            "android.bluetooth.headset.intent.category.companyid";

    /** A vendor-specific command for unsolicited result code. */
    public static final String VENDOR_RESULT_CODE_COMMAND_ANDROID = "+ANDROID";

    /**
     * A vendor-specific AT command
     *
     * @hide
     */
    public static final String VENDOR_SPECIFIC_HEADSET_EVENT_XAPL = "+XAPL";

    /**
     * A vendor-specific AT command
     *
     * @hide
     */
    public static final String VENDOR_SPECIFIC_HEADSET_EVENT_IPHONEACCEV = "+IPHONEACCEV";

    /**
     * Battery level indicator associated with {@link #VENDOR_SPECIFIC_HEADSET_EVENT_IPHONEACCEV}
     *
     * @hide
     */
    public static final int VENDOR_SPECIFIC_HEADSET_EVENT_IPHONEACCEV_BATTERY_LEVEL = 1;

    /**
     * A vendor-specific AT command
     *
     * @hide
     */
    public static final String VENDOR_SPECIFIC_HEADSET_EVENT_XEVENT = "+XEVENT";

    /**
     * Battery level indicator associated with {@link #VENDOR_SPECIFIC_HEADSET_EVENT_XEVENT}
     *
     * @hide
     */
    public static final String VENDOR_SPECIFIC_HEADSET_EVENT_XEVENT_BATTERY_LEVEL = "BATTERY";

    /**
     * Headset state when SCO audio is disconnecting.
     *
     * @hide
     */
    public static final int STATE_AUDIO_DISCONNECTING = 13;

    /**
     * A vendor-specific AT command that asks for the information about device manufacturer.
     *
     * @hide
     */
    public static final String VENDOR_SPECIFIC_HEADSET_EVENT_CGMI = "+CGMI";

    /**
     * A vendor-specific AT command that asks for the information about the model of the device.
     *
     * @hide
     */
    public static final String VENDOR_SPECIFIC_HEADSET_EVENT_CGMM = "+CGMM";

    /**
     * A vendor-specific AT command that asks for the revision information, for Android we will
     * return the OS version and build number.
     *
     * @hide
     */
    public static final String VENDOR_SPECIFIC_HEADSET_EVENT_CGMR = "+CGMR";

    /**
     * A vendor-specific AT command that asks for the device's serial number.
     *
     * @hide
     */
    public static final String VENDOR_SPECIFIC_HEADSET_EVENT_CGSN = "+CGSN";

    /**
     * Headset state when SCO audio is not connected. This state can be one of {@link #EXTRA_STATE}
     * or {@link #EXTRA_PREVIOUS_STATE} of {@link #ACTION_AUDIO_STATE_CHANGED} intent.
     */
    public static final int STATE_AUDIO_DISCONNECTED = 10;

    /**
     * Headset state when SCO audio is connecting. This state can be one of {@link #EXTRA_STATE} or
     * {@link #EXTRA_PREVIOUS_STATE} of {@link #ACTION_AUDIO_STATE_CHANGED} intent.
     */
    public static final int STATE_AUDIO_CONNECTING = 11;

    /**
     * Headset state when SCO audio is connected. This state can be one of {@link #EXTRA_STATE} or
     * {@link #EXTRA_PREVIOUS_STATE} of {@link #ACTION_AUDIO_STATE_CHANGED} intent.
     */
    public static final int STATE_AUDIO_CONNECTED = 12;

    /**
     * Intent used to broadcast the Battery status of TWS+ devices
     *
     * <p>This intent will have 2 extras:
     * <ul>
     * <li> {@link #EXTRA_HF_TWSP_BATTERY_STATE} - Current Battey state of TWS+
     *      device. 0 for Discharging, 1 for Charging
     * <\li>
     * <li> {@link #EXTRA_HF_TWSP_BATTERY_LEVEL} - Current Battey charging level
     *      in percentage of TWS+ device.
     * <\li>
     *
     * @hide
     */
    public static final String ACTION_HF_TWSP_BATTERY_STATE_CHANGED =
            "android.bluetooth.headset.action.HF_TWSP_BATTERY_STATE_CHANGED";

    /**
     * A int extra field in {@link #EXTRA_HF_TWSP_BATTERY_STATE}
     * intents that contains the battery state of TWS+ device
     *
     * @hide
     */
    public static final String EXTRA_HF_TWSP_BATTERY_STATE =
            "android.bluetooth.headset.extra.HF_TWSP_BATTERY_STATE";

    /**
     * A int extra field in {@link #EXTRA_HF_TWSP_BATTERY_LEVEL}
     * intents that contains the value of battery level in percentage for TWS+ device
     * @hide
     */
    public static final String EXTRA_HF_TWSP_BATTERY_LEVEL =
            "android.bluetooth.headset.extra.HF_TWSP_BATTERY_LEVEL";


    /**
     * Intent used to broadcast the headset's indicator status
     *
     * <p>This intent will have 3 extras:
     *
     * <ul>
     *   <li>{@link #EXTRA_HF_INDICATORS_IND_ID} - The Assigned number of headset Indicator which is
     *       supported by the headset ( as indicated by AT+BIND command in the SLC sequence) or
     *       whose value is changed (indicated by AT+BIEV command)
     *   <li>{@link #EXTRA_HF_INDICATORS_IND_VALUE} - Updated value of headset indicator.
     *   <li>{@link BluetoothDevice#EXTRA_DEVICE} - Remote device.
     * </ul>
     *
     * <p>{@link #EXTRA_HF_INDICATORS_IND_ID} is defined by Bluetooth SIG and each of the indicators
     * are given an assigned number. Below shows the assigned number of Indicator added so far -
     * Enhanced Safety - 1, Valid Values: 0 - Disabled, 1 - Enabled - Battery Level - 2, Valid
     * Values: 0~100 - Remaining level of Battery
     *
     * @hide
     */
    @RequiresLegacyBluetoothPermission
    @RequiresBluetoothConnectPermission
    @RequiresPermission(BLUETOOTH_CONNECT)
    @SdkConstant(SdkConstantType.BROADCAST_INTENT_ACTION)
    public static final String ACTION_HF_INDICATORS_VALUE_CHANGED =
            "android.bluetooth.headset.action.HF_INDICATORS_VALUE_CHANGED";

    /**
     * A int extra field in {@link #ACTION_HF_INDICATORS_VALUE_CHANGED} intents that contains the
     * assigned number of the headset indicator as defined by Bluetooth SIG that is being sent.
     * Value range is 0-65535 as defined in HFP 1.7
     *
     * @hide
     */
    public static final String EXTRA_HF_INDICATORS_IND_ID =
            "android.bluetooth.headset.extra.HF_INDICATORS_IND_ID";

    /**
     * A int extra field in {@link #ACTION_HF_INDICATORS_VALUE_CHANGED} intents that contains the
     * value of the Headset indicator that is being sent.
     *
     * @hide
     */
    public static final String EXTRA_HF_INDICATORS_IND_VALUE =
            "android.bluetooth.headset.extra.HF_INDICATORS_IND_VALUE";

    private final ReentrantReadWriteLock mServiceLock = new ReentrantReadWriteLock();
    private final BluetoothAdapter mAdapter;
    private final AttributionSource mAttributionSource;

    private IBluetoothHeadset mService;

    /** Create a BluetoothHeadset proxy object. */
    /* package */ BluetoothHeadset(Context context, BluetoothAdapter adapter) {
        mAdapter = adapter;
        mAttributionSource = adapter.getAttributionSource();
        mService = null;
    }

    /**
     * Close the connection to the backing service. Other public functions of BluetoothHeadset will
     * return default error results once close() has been called. Multiple invocations of close()
     * are ok.
     *
     * @hide
     */
    @UnsupportedAppUsage
    public void close() {
        mAdapter.closeProfileProxy(this);
    }

    /** @hide */
    @Override
    @RequiresNoPermission
    public void onServiceConnected(IBinder service) {
        mService = IBluetoothHeadset.Stub.asInterface(service);
    }

    /** @hide */
    @Override
    @RequiresNoPermission
    public void onServiceDisconnected() {
        mService = null;
    }

    private IBluetoothHeadset getService() {
        return mService;
    }

    /** @hide */
    @Override
    @RequiresNoPermission
    public BluetoothAdapter getAdapter() {
        return mAdapter;
    }

    /** @hide */
    @Override
    @SuppressWarnings("Finalize") // empty finalize for api signature
    protected void finalize() throws Throwable {
        // The empty finalize needs to be kept or the
        // cts signature tests would fail.
    }

    /**
     * Initiate connection to a profile of the remote bluetooth device.
     *
     * <p>Currently, the system supports only 1 connection to the headset/handsfree profile. The API
     * will automatically disconnect connected devices before connecting.
     *
     * <p>This API returns false in scenarios like the profile on the device is already connected or
     * Bluetooth is not turned on. When this API returns true, it is guaranteed that connection
     * state intent for the profile will be broadcasted with the state. Users can get the connection
     * state of the profile from this intent.
     *
     * @param device Remote Bluetooth Device
     * @return false on immediate error, true otherwise
     * @hide
     */
    @SystemApi
    @RequiresLegacyBluetoothAdminPermission
    @RequiresBluetoothConnectPermission
    @RequiresPermission(
            allOf = {
                BLUETOOTH_CONNECT,
                MODIFY_PHONE_STATE,
            })
    public boolean connect(BluetoothDevice device) {
        if (DBG) log("connect(" + device + ")");
        final IBluetoothHeadset service = getService();
        if (service == null) {
            Log.w(TAG, "Proxy not attached to service");
            if (DBG) log(Log.getStackTraceString(new Throwable()));
        } else if (isEnabled() && isValidDevice(device)) {
            try {
                return service.connect(device, mAttributionSource);
            } catch (RemoteException e) {
                Log.e(TAG, e.toString() + "\n" + Log.getStackTraceString(new Throwable()));
            }
        }
        return false;
    }

    /**
     * Initiate disconnection from a profile
     *
     * <p>This API will return false in scenarios like the profile on the Bluetooth device is not in
     * connected state etc. When this API returns, true, it is guaranteed that the connection state
     * change intent will be broadcasted with the state. Users can get the disconnection state of
     * the profile from this intent.
     *
     * <p>If the disconnection is initiated by a remote device, the state will transition from
     * {@link #STATE_CONNECTED} to {@link #STATE_DISCONNECTED}. If the disconnect is initiated by
     * the host (local) device the state will transition from {@link #STATE_CONNECTED} to state
     * {@link #STATE_DISCONNECTING} to state {@link #STATE_DISCONNECTED}. The transition to {@link
     * #STATE_DISCONNECTING} can be used to distinguish between the two scenarios.
     *
     * @param device Remote Bluetooth Device
     * @return false on immediate error, true otherwise
     * @hide
     */
    @SystemApi
    @RequiresLegacyBluetoothAdminPermission
    @RequiresBluetoothConnectPermission
    @RequiresPermission(BLUETOOTH_CONNECT)
    public boolean disconnect(BluetoothDevice device) {
        if (DBG) log("disconnect(" + device + ")");
        final IBluetoothHeadset service = getService();
        if (service == null) {
            Log.w(TAG, "Proxy not attached to service");
            if (DBG) log(Log.getStackTraceString(new Throwable()));
        } else if (isEnabled() && isValidDevice(device)) {
            try {
                return service.disconnect(device, mAttributionSource);
            } catch (RemoteException e) {
                Log.e(TAG, e.toString() + "\n" + Log.getStackTraceString(new Throwable()));
            }
        }
        return false;
    }

    /** {@inheritDoc} */
    @Override
    @RequiresBluetoothConnectPermission
    @RequiresPermission(BLUETOOTH_CONNECT)
    public List<BluetoothDevice> getConnectedDevices() {
        if (VDBG) log("getConnectedDevices()");
        List<BluetoothDevice> devices = new ArrayList<>();
        try {
            mServiceLock.readLock().lock();
            final IBluetoothHeadset service = getService();
            if (service == null) {
                Log.w(TAG, "Proxy not attached to service");
                if (DBG) log(Log.getStackTraceString(new Throwable()));
            } else if (isEnabled()) {
                try {
                    return Attributable.setAttributionSource(
                        service.getConnectedDevices(mAttributionSource), mAttributionSource);
                } catch (RemoteException e) {
                    Log.e(TAG, e.toString() + "\n" + Log.getStackTraceString(new Throwable()));
                }
                return devices;
            }
        } finally {
            mServiceLock.readLock().unlock();
        }
        return devices;
    }

    /** {@inheritDoc} */
    @Override
    @RequiresBluetoothConnectPermission
    @RequiresPermission(BLUETOOTH_CONNECT)
    public List<BluetoothDevice> getDevicesMatchingConnectionStates(int[] states) {
        if (VDBG) log("getDevicesMatchingStates()");
        final IBluetoothHeadset service = getService();
        if (service == null) {
            Log.w(TAG, "Proxy not attached to service");
            if (DBG) log(Log.getStackTraceString(new Throwable()));
        } else if (isEnabled()) {
            try {
                return Attributable.setAttributionSource(
                        service.getDevicesMatchingConnectionStates(states, mAttributionSource),
                        mAttributionSource);
            } catch (RemoteException e) {
                Log.e(TAG, e.toString() + "\n" + Log.getStackTraceString(new Throwable()));
            }
        }
        return Collections.emptyList();
    }

    /** {@inheritDoc} */
    @Override
    @RequiresBluetoothConnectPermission
    @RequiresPermission(BLUETOOTH_CONNECT)
    public int getConnectionState(BluetoothDevice device) {
        if (VDBG) log("getConnectionState(" + device + ")");
        final IBluetoothHeadset service = getService();
        if (service == null) {
            Log.w(TAG, "Proxy not attached to service");
            if (DBG) log(Log.getStackTraceString(new Throwable()));
        } else if (isEnabled() && isValidDevice(device)) {
            try {
                return service.getConnectionState(device, mAttributionSource);
            } catch (RemoteException e) {
                Log.e(TAG, e.toString() + "\n" + Log.getStackTraceString(new Throwable()));
            }
        }
        return BluetoothProfile.STATE_DISCONNECTED;
    }

    /**
     * Set connection policy of the profile
     *
     * <p>The device should already be paired. Connection policy can be one of {@link
     * #CONNECTION_POLICY_ALLOWED}, {@link #CONNECTION_POLICY_FORBIDDEN}, {@link
     * #CONNECTION_POLICY_UNKNOWN}
     *
     * @param device Paired bluetooth device
     * @param connectionPolicy is the connection policy to set to for this profile
     * @return true if connectionPolicy is set, false on error
     * @hide
     */
    @SystemApi
    @RequiresBluetoothConnectPermission
    @RequiresPermission(
            allOf = {
                BLUETOOTH_CONNECT,
                BLUETOOTH_PRIVILEGED,
                MODIFY_PHONE_STATE,
            })
    public boolean setConnectionPolicy(
            @NonNull BluetoothDevice device, @ConnectionPolicy int connectionPolicy) {
        if (DBG) log("setConnectionPolicy(" + device + ", " + connectionPolicy + ")");
        final IBluetoothHeadset service = getService();
        if (service == null) {
            Log.w(TAG, "Proxy not attached to service");
            if (DBG) log(Log.getStackTraceString(new Throwable()));
        } else if (isEnabled()
                && isValidDevice(device)
                && (connectionPolicy == BluetoothProfile.CONNECTION_POLICY_FORBIDDEN
                        || connectionPolicy == BluetoothProfile.CONNECTION_POLICY_ALLOWED)) {
            try {
                return service.setConnectionPolicy(device, connectionPolicy, mAttributionSource);
            } catch (RemoteException e) {
                Log.e(TAG, e.toString() + "\n" + Log.getStackTraceString(new Throwable()));
            }
        }
        return false;
    }

    /**
     * Get the priority of the profile.
     *
     * <p>The priority can be any of: {@link #PRIORITY_AUTO_CONNECT}, {@link #PRIORITY_OFF}, {@link
     * #PRIORITY_ON}, {@link #PRIORITY_UNDEFINED}
     *
     * @param device Bluetooth device
     * @return priority of the device
     * @hide
     */
    @UnsupportedAppUsage(maxTargetSdk = Build.VERSION_CODES.R, trackingBug = 170729553)
    @RequiresLegacyBluetoothPermission
    @RequiresBluetoothConnectPermission
    @RequiresPermission(allOf = {BLUETOOTH_CONNECT, BLUETOOTH_PRIVILEGED})
    public int getPriority(BluetoothDevice device) {
        if (VDBG) log("getPriority(" + device + ")");
        return BluetoothAdapter.connectionPolicyToPriority(getConnectionPolicy(device));
    }

    /**
     * Get the connection policy of the profile.
     *
     * <p>The connection policy can be any of: {@link #CONNECTION_POLICY_ALLOWED}, {@link
     * #CONNECTION_POLICY_FORBIDDEN}, {@link #CONNECTION_POLICY_UNKNOWN}
     *
     * @param device Bluetooth device
     * @return connection policy of the device
     * @hide
     */
    @SystemApi
    @RequiresBluetoothConnectPermission
    @RequiresPermission(allOf = {BLUETOOTH_CONNECT, BLUETOOTH_PRIVILEGED})
    public @ConnectionPolicy int getConnectionPolicy(@NonNull BluetoothDevice device) {
        if (VDBG) log("getConnectionPolicy(" + device + ")");
        final IBluetoothHeadset service = getService();
        if (service == null) {
            Log.w(TAG, "Proxy not attached to service");
            if (DBG) log(Log.getStackTraceString(new Throwable()));
        } else if (isEnabled() && isValidDevice(device)) {
            try {
                return service.getConnectionPolicy(device, mAttributionSource);
            } catch (RemoteException e) {
                Log.e(TAG, e.toString() + "\n" + Log.getStackTraceString(new Throwable()));
            }
        }
        return BluetoothProfile.CONNECTION_POLICY_FORBIDDEN;
    }

    /**
     * Checks whether the headset supports some form of noise reduction
     *
     * @param device Bluetooth device
     * @return true if echo cancellation and/or noise reduction is supported, false otherwise
     */
    @RequiresLegacyBluetoothPermission
    @RequiresBluetoothConnectPermission
    @RequiresPermission(BLUETOOTH_CONNECT)
    public boolean isNoiseReductionSupported(@NonNull BluetoothDevice device) {
        if (DBG) log("isNoiseReductionSupported()");
        final IBluetoothHeadset service = getService();
        if (service == null) {
            Log.w(TAG, "Proxy not attached to service");
            if (DBG) log(Log.getStackTraceString(new Throwable()));
        } else if (isEnabled() && isValidDevice(device)) {
            try {
                return service.isNoiseReductionSupported(device, mAttributionSource);
            } catch (RemoteException e) {
                Log.e(TAG, e.toString() + "\n" + Log.getStackTraceString(new Throwable()));
            }
        }
        return false;
    }

    /**
     * Checks whether the headset supports voice recognition
     *
     * @param device Bluetooth device
     * @return true if voice recognition is supported, false otherwise
     */
    @RequiresLegacyBluetoothPermission
    @RequiresBluetoothConnectPermission
    @RequiresPermission(BLUETOOTH_CONNECT)
    public boolean isVoiceRecognitionSupported(@NonNull BluetoothDevice device) {
        if (DBG) log("isVoiceRecognitionSupported()");
        final IBluetoothHeadset service = getService();
        if (service == null) {
            Log.w(TAG, "Proxy not attached to service");
            if (DBG) log(Log.getStackTraceString(new Throwable()));
        } else if (isEnabled() && isValidDevice(device)) {
            try {
                return service.isVoiceRecognitionSupported(device, mAttributionSource);
            } catch (RemoteException e) {
                Log.e(TAG, e.toString() + "\n" + Log.getStackTraceString(new Throwable()));
            }
        }
        return false;
    }

    /**
     * Start Bluetooth voice recognition. This methods sends the voice recognition AT command to the
     * headset and establishes the audio connection.
     *
     * <p>Users can listen to {@link #ACTION_AUDIO_STATE_CHANGED}. If this function returns true,
     * this intent will be broadcasted with {@link #EXTRA_STATE} set to {@link
     * #STATE_AUDIO_CONNECTING}.
     *
     * <p>{@link #EXTRA_STATE} will transition from {@link #STATE_AUDIO_CONNECTING} to {@link
     * #STATE_AUDIO_CONNECTED} when audio connection is established and to {@link
     * #STATE_AUDIO_DISCONNECTED} in case of failure to establish the audio connection.
     *
     * @param device Bluetooth headset
     * @return false if there is no headset connected, or the connected headset doesn't support
     *     voice recognition, or voice recognition is already started, or audio channel is occupied,
     *     or on error, true otherwise
     */
    @RequiresLegacyBluetoothPermission
    @RequiresBluetoothConnectPermission
    @RequiresPermission(BLUETOOTH_CONNECT)
    public boolean startVoiceRecognition(BluetoothDevice device) {
        if (DBG) log("startVoiceRecognition()");
        final IBluetoothHeadset service = getService();
        if (service == null) {
            Log.w(TAG, "Proxy not attached to service");
            if (DBG) log(Log.getStackTraceString(new Throwable()));
        } else if (isEnabled() && isValidDevice(device)) {
            try {
                return service.startVoiceRecognition(device, mAttributionSource);
            } catch (RemoteException e) {
                Log.e(TAG, e.toString() + "\n" + Log.getStackTraceString(new Throwable()));
            }
        }
        return false;
    }

    /**
     * Stop Bluetooth Voice Recognition mode, and shut down the Bluetooth audio path.
     *
     * <p>Users can listen to {@link #ACTION_AUDIO_STATE_CHANGED}. If this function returns true,
     * this intent will be broadcasted with {@link #EXTRA_STATE} set to {@link
     * #STATE_AUDIO_DISCONNECTED}.
     *
     * @param device Bluetooth headset
     * @return false if there is no headset connected, or voice recognition has not started, or
     *     voice recognition has ended on this headset, or on error, true otherwise
     */
    @RequiresLegacyBluetoothPermission
    @RequiresBluetoothConnectPermission
    @RequiresPermission(BLUETOOTH_CONNECT)
    public boolean stopVoiceRecognition(BluetoothDevice device) {
        if (DBG) log("stopVoiceRecognition()");
        final IBluetoothHeadset service = getService();
        if (service == null) {
            Log.w(TAG, "Proxy not attached to service");
            if (DBG) log(Log.getStackTraceString(new Throwable()));
        } else if (isEnabled() && isValidDevice(device)) {
            try {
                return service.stopVoiceRecognition(device, mAttributionSource);
            } catch (RemoteException e) {
                Log.e(TAG, e.toString() + "\n" + Log.getStackTraceString(new Throwable()));
            }
        }
        return false;
    }

    /**
     * Check if Bluetooth SCO audio is connected.
     *
     * @param device Bluetooth headset
     * @return true if SCO is connected, false otherwise or on error
     */
    @RequiresLegacyBluetoothPermission
    @RequiresBluetoothConnectPermission
    @RequiresPermission(BLUETOOTH_CONNECT)
    public boolean isAudioConnected(BluetoothDevice device) {
        if (VDBG) log("isAudioConnected()");
        final IBluetoothHeadset service = getService();
        try {
            mServiceLock.readLock().lock();
            if (service == null) {
                Log.w(TAG, "Proxy not attached to service");
                if (DBG) log(Log.getStackTraceString(new Throwable()));
            } else if (isEnabled() && isValidDevice(device)) {
                try {
                    return service.isAudioConnected(device, mAttributionSource);
                } catch (RemoteException e) {
                    Log.e(TAG, e.toString() + "\n" + Log.getStackTraceString(new Throwable()));
                }
                if (service == null) Log.w(TAG, "Proxy not attached to service");
            }
        } finally {
            mServiceLock.readLock().unlock();
        }
        return false;
    }

    /** @hide */
    @Retention(RetentionPolicy.SOURCE)
    @IntDef(
            value = {
                BluetoothHeadset.STATE_AUDIO_DISCONNECTED,
                BluetoothHeadset.STATE_AUDIO_CONNECTING,
                BluetoothHeadset.STATE_AUDIO_CONNECTED,
                BluetoothStatusCodes.ERROR_TIMEOUT
            })
    public @interface GetAudioStateReturnValues {}

    /**
     * Get the current audio state of the Headset.
     *
     * @param device is the Bluetooth device for which the audio state is being queried
     * @return the audio state of the device or an error code
     * @throws NullPointerException if the device is null
     * @hide
     */
    @SystemApi
    @RequiresBluetoothConnectPermission
    @RequiresPermission(
            allOf = {
                BLUETOOTH_CONNECT,
                BLUETOOTH_PRIVILEGED,
            })
    public @GetAudioStateReturnValues int getAudioState(@NonNull BluetoothDevice device) {
        if (VDBG) log("getAudioState");
        requireNonNull(device);
        final IBluetoothHeadset service = getService();
        if (service == null) {
            Log.w(TAG, "Proxy not attached to service");
            if (DBG) log(Log.getStackTraceString(new Throwable()));
        } else if (!isDisabled()) {
            try {
                return service.getAudioState(device, mAttributionSource);
            } catch (RemoteException e) {
                Log.e(TAG, e.toString() + "\n" + Log.getStackTraceString(new Throwable()));
            }
        }
        return BluetoothHeadset.STATE_AUDIO_DISCONNECTED;
    }

    /** @hide */
    @Retention(RetentionPolicy.SOURCE)
    @IntDef(
            value = {
                BluetoothStatusCodes.SUCCESS,
                BluetoothStatusCodes.ERROR_PROFILE_SERVICE_NOT_BOUND,
                BluetoothStatusCodes.ERROR_TIMEOUT,
                BluetoothStatusCodes.ERROR_UNKNOWN,
            })
    public @interface SetAudioRouteAllowedReturnValues {}

    /** @hide */
    @Retention(RetentionPolicy.SOURCE)
    @IntDef(
            value = {
                BluetoothStatusCodes.ALLOWED,
                BluetoothStatusCodes.NOT_ALLOWED,
                BluetoothStatusCodes.ERROR_PROFILE_SERVICE_NOT_BOUND,
                BluetoothStatusCodes.ERROR_TIMEOUT,
                BluetoothStatusCodes.ERROR_UNKNOWN,
            })
    public @interface GetAudioRouteAllowedReturnValues {}

    /**
     * Sets whether audio routing is allowed. When set to {@code false}, the AG will not route any
     * audio to the HF unless explicitly told to. This method should be used in cases where the SCO
     * channel is shared between multiple profiles and must be delegated by a source knowledgeable.
     *
     * @param allowed {@code true} if the profile can reroute audio, {@code false} otherwise.
     * @return {@link BluetoothStatusCodes#SUCCESS} upon successful setting, otherwise an error
     *     code.
     * @hide
     */
    @SystemApi
    @RequiresBluetoothConnectPermission
    @RequiresPermission(
            allOf = {
                BLUETOOTH_CONNECT,
                BLUETOOTH_PRIVILEGED,
            })
    public @SetAudioRouteAllowedReturnValues int setAudioRouteAllowed(boolean allowed) {
        if (VDBG) log("setAudioRouteAllowed");
        final IBluetoothHeadset service = getService();
        if (service == null) {
            Log.w(TAG, "Proxy not attached to service");
            if (DBG) log(Log.getStackTraceString(new Throwable()));
            return BluetoothStatusCodes.ERROR_PROFILE_SERVICE_NOT_BOUND;
        } else if (isEnabled()) {
            try {
                service.setAudioRouteAllowed(allowed, mAttributionSource);
                return BluetoothStatusCodes.SUCCESS;
            } catch (RemoteException e) {
                Log.e(TAG, e.toString() + "\n" + Log.getStackTraceString(new Throwable()));
            }
        }

        Log.e(TAG, "setAudioRouteAllowed: Bluetooth disabled, but profile service still bound");
        return BluetoothStatusCodes.ERROR_UNKNOWN;
    }

    /**
     * @return {@link BluetoothStatusCodes#ALLOWED} if audio routing is allowed, {@link
     *     BluetoothStatusCodes#NOT_ALLOWED} if audio routing is not allowed, or an error code if an
     *     error occurs. see {@link #setAudioRouteAllowed(boolean)}.
     * @hide
     */
    @SystemApi
    @RequiresBluetoothConnectPermission
    @RequiresPermission(
            allOf = {
                BLUETOOTH_CONNECT,
                BLUETOOTH_PRIVILEGED,
            })
    public @GetAudioRouteAllowedReturnValues int getAudioRouteAllowed() {
        if (VDBG) log("getAudioRouteAllowed");
        final IBluetoothHeadset service = getService();
        if (service == null) {
            Log.w(TAG, "Proxy not attached to service");
            if (DBG) log(Log.getStackTraceString(new Throwable()));
            return BluetoothStatusCodes.ERROR_PROFILE_SERVICE_NOT_BOUND;
        } else if (isEnabled()) {
            try {
                return service.getAudioRouteAllowed(mAttributionSource)
                        ? BluetoothStatusCodes.ALLOWED
                        : BluetoothStatusCodes.NOT_ALLOWED;
            } catch (RemoteException e) {
                Log.e(TAG, e.toString() + "\n" + Log.getStackTraceString(new Throwable()));
            }
        }

        Log.e(TAG, "getAudioRouteAllowed: Bluetooth disabled, but profile service still bound");
        return BluetoothStatusCodes.ERROR_UNKNOWN;
    }

    /**
     * Force SCO audio to be opened regardless any other restrictions
     *
     * @param forced Whether or not SCO audio connection should be forced: True to force SCO audio
     *     False to use SCO audio in normal manner
     * @hide
     */
    @RequiresBluetoothConnectPermission
    @RequiresPermission(BLUETOOTH_CONNECT)
    public void setForceScoAudio(boolean forced) {
        if (VDBG) log("setForceScoAudio " + String.valueOf(forced));
        final IBluetoothHeadset service = getService();
        if (service == null) {
            Log.w(TAG, "Proxy not attached to service");
            if (DBG) log(Log.getStackTraceString(new Throwable()));
        } else if (isEnabled()) {
            try {
                service.setForceScoAudio(forced, mAttributionSource);
            } catch (RemoteException e) {
                Log.e(TAG, e.toString() + "\n" + Log.getStackTraceString(new Throwable()));
            }
        }
    }

    /** @hide */
    @Retention(RetentionPolicy.SOURCE)
    @IntDef(
            value = {
                BluetoothStatusCodes.SUCCESS,
                BluetoothStatusCodes.ERROR_UNKNOWN,
                BluetoothStatusCodes.ERROR_PROFILE_SERVICE_NOT_BOUND,
                BluetoothStatusCodes.ERROR_TIMEOUT,
                BluetoothStatusCodes.ERROR_AUDIO_DEVICE_ALREADY_CONNECTED,
                BluetoothStatusCodes.ERROR_NO_ACTIVE_DEVICES,
                BluetoothStatusCodes.ERROR_NOT_ACTIVE_DEVICE,
                BluetoothStatusCodes.ERROR_AUDIO_ROUTE_BLOCKED,
                BluetoothStatusCodes.ERROR_CALL_ACTIVE,
                BluetoothStatusCodes.ERROR_PROFILE_NOT_CONNECTED
            })
    public @interface ConnectAudioReturnValues {}

    /**
     * Initiates a connection of SCO audio to the current active HFP device. The active HFP device
     * can be identified with {@link BluetoothAdapter#getActiveDevices(int)}.
     *
     * <p>If this function returns {@link BluetoothStatusCodes#SUCCESS}, the intent {@link
     * #ACTION_AUDIO_STATE_CHANGED} will be broadcasted twice. First with {@link #EXTRA_STATE} set
     * to {@link #STATE_AUDIO_CONNECTING}. This will be followed by a broadcast with {@link
     * #EXTRA_STATE} set to either {@link #STATE_AUDIO_CONNECTED} if the audio connection is
     * established or {@link #STATE_AUDIO_DISCONNECTED} if there was a failure in establishing the
     * audio connection.
     *
     * @return whether the connection was successfully initiated or an error code on failure
     * @hide
     */
    @SystemApi
    @RequiresBluetoothConnectPermission
    @RequiresPermission(
            allOf = {
                BLUETOOTH_CONNECT,
                BLUETOOTH_PRIVILEGED,
            })
    public @ConnectAudioReturnValues int connectAudio() {
        if (VDBG) log("connectAudio()");
        final IBluetoothHeadset service = getService();
        if (service == null) {
            Log.w(TAG, "Proxy not attached to service");
            if (DBG) log(Log.getStackTraceString(new Throwable()));
            return BluetoothStatusCodes.ERROR_PROFILE_SERVICE_NOT_BOUND;
        } else if (isEnabled()) {
            try {
                return service.connectAudio(mAttributionSource);
            } catch (RemoteException e) {
                Log.e(TAG, e.toString() + "\n" + Log.getStackTraceString(new Throwable()));
            }
        }

        Log.e(TAG, "connectAudio: Bluetooth disabled, but profile service still bound");
        return BluetoothStatusCodes.ERROR_UNKNOWN;
    }

    /** @hide */
    @Retention(RetentionPolicy.SOURCE)
    @IntDef(
            value = {
                BluetoothStatusCodes.SUCCESS,
                BluetoothStatusCodes.ERROR_UNKNOWN,
                BluetoothStatusCodes.ERROR_PROFILE_SERVICE_NOT_BOUND,
                BluetoothStatusCodes.ERROR_TIMEOUT,
                BluetoothStatusCodes.ERROR_PROFILE_NOT_CONNECTED,
                BluetoothStatusCodes.ERROR_AUDIO_DEVICE_ALREADY_DISCONNECTED
            })
    public @interface DisconnectAudioReturnValues {}

    /**
     * Initiates a disconnection of HFP SCO audio from actively connected devices. It also tears
     * down voice recognition or virtual voice call, if any exists.
     *
     * <p>If this function returns {@link BluetoothStatusCodes#SUCCESS}, the intent {@link
     * #ACTION_AUDIO_STATE_CHANGED} will be broadcasted with {@link #EXTRA_STATE} set to {@link
     * #STATE_AUDIO_DISCONNECTED}.
     *
     * @return whether the disconnection was initiated successfully or an error code on failure
     * @hide
     */
    @SystemApi
    @RequiresBluetoothConnectPermission
    @RequiresPermission(
            allOf = {
                BLUETOOTH_CONNECT,
                BLUETOOTH_PRIVILEGED,
            })
    public @DisconnectAudioReturnValues int disconnectAudio() {
        if (VDBG) log("disconnectAudio()");
        final IBluetoothHeadset service = getService();
        if (service == null) {
            Log.w(TAG, "Proxy not attached to service");
            if (DBG) log(Log.getStackTraceString(new Throwable()));
            return BluetoothStatusCodes.ERROR_PROFILE_SERVICE_NOT_BOUND;
        } else if (isEnabled()) {
            try {
                return service.disconnectAudio(mAttributionSource);
            } catch (RemoteException e) {
                Log.e(TAG, e.toString() + "\n" + Log.getStackTraceString(new Throwable()));
            }
        }

        Log.e(TAG, "disconnectAudio: Bluetooth disabled, but profile service still bound");
        return BluetoothStatusCodes.ERROR_UNKNOWN;
    }

    /**
     * Initiates a SCO channel connection as a virtual voice call to the current active device
     * Active handsfree device will be notified of incoming call and connected call.
     *
     * <p>Users can listen to {@link #ACTION_AUDIO_STATE_CHANGED}. If this function returns true,
     * this intent will be broadcasted with {@link #EXTRA_STATE} set to {@link
     * #STATE_AUDIO_CONNECTING}.
     *
     * <p>{@link #EXTRA_STATE} will transition from {@link #STATE_AUDIO_CONNECTING} to {@link
     * #STATE_AUDIO_CONNECTED} when audio connection is established and to {@link
     * #STATE_AUDIO_DISCONNECTED} in case of failure to establish the audio connection.
     *
     * @return true if successful, false if one of the following case applies - SCO audio is not
     *     idle (connecting or connected) - virtual call has already started - there is no active
     *     device - a Telecom managed call is going on - binder is dead or Bluetooth is disabled or
     *     other error
     * @hide
     */
    @SystemApi
    @RequiresLegacyBluetoothAdminPermission
    @RequiresBluetoothConnectPermission
    @RequiresPermission(
            allOf = {
                BLUETOOTH_CONNECT,
                MODIFY_PHONE_STATE,
                BLUETOOTH_PRIVILEGED,
            })
    public boolean startScoUsingVirtualVoiceCall() {
        if (DBG) log("startScoUsingVirtualVoiceCall()");
        final IBluetoothHeadset service = getService();
        if (service == null) {
            Log.w(TAG, "Proxy not attached to service");
            if (DBG) log(Log.getStackTraceString(new Throwable()));
        } else if (isEnabled()) {
            try {
                return service.startScoUsingVirtualVoiceCall(mAttributionSource);
            } catch (RemoteException e) {
                Log.e(TAG, e.toString() + "\n" + Log.getStackTraceString(new Throwable()));
            }
        }
        return false;
    }

    /**
     * Terminates an ongoing SCO connection and the associated virtual call.
     *
     * <p>Users can listen to {@link #ACTION_AUDIO_STATE_CHANGED}. If this function returns true,
     * this intent will be broadcasted with {@link #EXTRA_STATE} set to {@link
     * #STATE_AUDIO_DISCONNECTED}.
     *
     * @return true if successful, false if one of the following case applies - virtual voice call
     *     is not started or has ended - binder is dead or Bluetooth is disabled or other error
     * @hide
     */
    @SystemApi
    @RequiresLegacyBluetoothAdminPermission
    @RequiresBluetoothConnectPermission
    @RequiresPermission(
            allOf = {
                BLUETOOTH_CONNECT,
                MODIFY_PHONE_STATE,
                BLUETOOTH_PRIVILEGED,
            })
    public boolean stopScoUsingVirtualVoiceCall() {
        if (DBG) log("stopScoUsingVirtualVoiceCall()");
        final IBluetoothHeadset service = getService();
        if (service == null) {
            Log.w(TAG, "Proxy not attached to service");
            if (DBG) log(Log.getStackTraceString(new Throwable()));
        } else if (isEnabled()) {
            try {
                return service.stopScoUsingVirtualVoiceCall(mAttributionSource);
            } catch (RemoteException e) {
                Log.e(TAG, e.toString() + "\n" + Log.getStackTraceString(new Throwable()));
            }
        }
        return false;
    }

    /**
     * Notify Headset of phone state change. This is a backdoor for phone app to call
     * BluetoothHeadset since there is currently not a good way to get precise call state change
     * outside of phone app.
     *
     * @hide
     */
    @UnsupportedAppUsage(maxTargetSdk = Build.VERSION_CODES.R, trackingBug = 170729553)
    @RequiresBluetoothConnectPermission
    @RequiresPermission(
            allOf = {
                BLUETOOTH_CONNECT,
                MODIFY_PHONE_STATE,
            })
    public void phoneStateChanged(
            int numActive, int numHeld, int callState, String number, int type, String name) {
        final IBluetoothHeadset service = getService();
        if (service == null) {
            Log.w(TAG, "Proxy not attached to service");
            if (DBG) log(Log.getStackTraceString(new Throwable()));
        } else if (isEnabled()) {
            try {
                service.phoneStateChanged(
                        numActive, numHeld, callState, number, type, name, mAttributionSource);
            } catch (RemoteException e) {
                Log.e(TAG, e.toString() + "\n" + Log.getStackTraceString(new Throwable()));
            }
        }
    }

    /**
     * Send Headset of CLCC response
     *
     * @hide
     */
    @RequiresBluetoothConnectPermission
    @RequiresPermission(
            allOf = {
                BLUETOOTH_CONNECT,
                MODIFY_PHONE_STATE,
            })
    public void clccResponse(
            int index, int direction, int status, int mode, boolean mpty, String number, int type) {
        final IBluetoothHeadset service = getService();
        if (service == null) {
            Log.w(TAG, "Proxy not attached to service");
            if (DBG) log(Log.getStackTraceString(new Throwable()));
        } else if (isEnabled()) {
            try {
                service.clccResponse(
                        index, direction, status, mode, mpty, number, type, mAttributionSource);
            } catch (RemoteException e) {
                Log.e(TAG, e.toString() + "\n" + Log.getStackTraceString(new Throwable()));
            }
        }
    }

    /**
     * Sends a vendor-specific unsolicited result code to the headset.
     *
     * <p>The actual string to be sent is <code>command + ": " + arg</code>. For example, if {@code
     * command} is {@link #VENDOR_RESULT_CODE_COMMAND_ANDROID} and {@code arg} is {@code "0"}, the
     * string <code>"+ANDROID: 0"</code> will be sent.
     *
     * <p>Currently only {@link #VENDOR_RESULT_CODE_COMMAND_ANDROID} is allowed as {@code command}.
     *
     * @param device Bluetooth headset.
     * @param command A vendor-specific command.
     * @param arg The argument that will be attached to the command.
     * @return {@code false} if there is no headset connected, or if the command is not an allowed
     *     vendor-specific unsolicited result code, or on error. {@code true} otherwise.
     * @throws IllegalArgumentException if {@code command} is {@code null}.
     */
    @RequiresLegacyBluetoothPermission
    @RequiresBluetoothConnectPermission
    @RequiresPermission(BLUETOOTH_CONNECT)
    public boolean sendVendorSpecificResultCode(
            BluetoothDevice device, String command, String arg) {
        if (DBG) {
            log("sendVendorSpecificResultCode()");
        }
        if (command == null) {
            throw new IllegalArgumentException("command is null");
        }
        final IBluetoothHeadset service = getService();
        if (service == null) {
            Log.w(TAG, "Proxy not attached to service");
            if (DBG) log(Log.getStackTraceString(new Throwable()));
        } else if (isEnabled() && isValidDevice(device)) {
            try {
                return service.sendVendorSpecificResultCode(
                        device, command, arg, mAttributionSource);
            } catch (RemoteException e) {
                Log.e(TAG, e.toString() + "\n" + Log.getStackTraceString(new Throwable()));
            }
        }
        return false;
    }

    /**
     * Select a connected device as active.
     *
     * <p>The active device selection is per profile. An active device's purpose is
     * profile-specific. For example, in HFP and HSP profiles, it is the device used for phone call
     * audio. If a remote device is not connected, it cannot be selected as active.
     *
     * <p>This API returns false in scenarios like the profile on the device is not connected or
     * Bluetooth is not turned on. When this API returns true, it is guaranteed that the {@link
     * #ACTION_ACTIVE_DEVICE_CHANGED} intent will be broadcasted with the active device.
     *
     * @param device Remote Bluetooth Device, could be null if phone call audio should not be
     *     streamed to a headset
     * @return false on immediate error, true otherwise
     * @hide
     */
    @RequiresLegacyBluetoothAdminPermission
    @RequiresBluetoothConnectPermission
    @RequiresPermission(
            allOf = {
                BLUETOOTH_CONNECT,
                MODIFY_PHONE_STATE,
            })
    @UnsupportedAppUsage(trackingBug = 171933273)
    public boolean setActiveDevice(@Nullable BluetoothDevice device) {
        if (DBG) {
            Log.d(TAG, "setActiveDevice: " + device);
        }
        final IBluetoothHeadset service = getService();
        if (service == null) {
            Log.w(TAG, "Proxy not attached to service");
            if (DBG) log(Log.getStackTraceString(new Throwable()));
        } else if (isEnabled() && (device == null || isValidDevice(device))) {
            try {
                return service.setActiveDevice(device, mAttributionSource);
            } catch (RemoteException e) {
                Log.e(TAG, e.toString() + "\n" + Log.getStackTraceString(new Throwable()));
            }
        }
        return false;
    }

    /**
     * Get the connected device that is active.
     *
     * @return the connected device that is active or null if no device is active.
     * @hide
     */
    @UnsupportedAppUsage(trackingBug = 171933273)
    @Nullable
    @RequiresLegacyBluetoothPermission
    @RequiresBluetoothConnectPermission
    @RequiresPermission(BLUETOOTH_CONNECT)
    public BluetoothDevice getActiveDevice() {
        if (VDBG) Log.d(TAG, "getActiveDevice");
        final IBluetoothHeadset service = getService();
        if (service == null) {
            Log.w(TAG, "Proxy not attached to service");
            if (DBG) log(Log.getStackTraceString(new Throwable()));
        } else if (isEnabled()) {
            try {
                return Attributable.setAttributionSource(
                        service.getActiveDevice(mAttributionSource), mAttributionSource);
            } catch (RemoteException e) {
                Log.e(TAG, e.toString() + "\n" + Log.getStackTraceString(new Throwable()));
            }
        }
        return null;
    }

    /**
     * Check if in-band ringing is currently enabled. In-band ringing could be disabled during an
     * active connection.
     *
     * @return true if in-band ringing is enabled, false if in-band ringing is disabled
     * @hide
     */
    @SystemApi
    @RequiresLegacyBluetoothPermission
    @RequiresBluetoothConnectPermission
    @RequiresPermission(
            allOf = {
                BLUETOOTH_CONNECT,
                BLUETOOTH_PRIVILEGED,
            })
    public boolean isInbandRingingEnabled() {
        if (DBG) log("isInbandRingingEnabled()");
        final IBluetoothHeadset service = getService();
        if (service == null) {
            Log.w(TAG, "Proxy not attached to service");
            if (DBG) log(Log.getStackTraceString(new Throwable()));
        } else if (isEnabled()) {
            try {
                return service.isInbandRingingEnabled(mAttributionSource);
            } catch (RemoteException e) {
                Log.e(TAG, e.toString() + "\n" + Log.getStackTraceString(new Throwable()));
            }
        }
        return false;
    }

    @UnsupportedAppUsage
    private boolean isEnabled() {
        return mAdapter.getState() == BluetoothAdapter.STATE_ON;
    }

    private boolean isDisabled() {
        return mAdapter.getState() == BluetoothAdapter.STATE_OFF;
    }

    private static boolean isValidDevice(BluetoothDevice device) {
        return device != null && BluetoothAdapter.checkBluetoothAddress(device.getAddress());
    }

    private static void log(String msg) {
        Log.d(TAG, msg);
    }
    /**
     * Notify Headset of phone state change.
     * This is a backdoor for phone app to call BluetoothHeadset since
     * there is currently not a good way to get precise call state change outside
     * of phone app.
     *
     * @hide
     */
    @RequiresBluetoothConnectPermission
    @RequiresPermission(allOf = {
            android.Manifest.permission.BLUETOOTH_CONNECT,
            android.Manifest.permission.MODIFY_PHONE_STATE,
    })
    public void phoneStateChangedDsDa(int numActive, int numHeld, int callState, String number,
            int type, String name) {
        final IBluetoothHeadset service = getService();
        if (service != null && isEnabled()) {
            try {
                service.phoneStateChangedDsDa(numActive, numHeld, callState, number, type, name,
                        mAttributionSource);
            } catch (RemoteException e) {
                Log.e(TAG, e.toString());
            }
        } else {
            Log.w(TAG, "Proxy not attached to service");
            if (DBG) Log.d(TAG, Log.getStackTraceString(new Throwable()));
        }
    }

    /**
     * Send Headset of CLCC response
     *
     * @hide
     */
    @RequiresBluetoothConnectPermission
    @RequiresPermission(allOf = {
            android.Manifest.permission.BLUETOOTH_CONNECT,
            android.Manifest.permission.MODIFY_PHONE_STATE,
    })
    public void clccResponseDsDa(int index, int direction, int status, int mode, boolean mpty,
            String number, int type) {
        final IBluetoothHeadset service = getService();
        if (service != null && isEnabled()) {
            try {
                service.clccResponseDsDa(index, direction, status, mode, mpty, number, type,
                        mAttributionSource);
            } catch (RemoteException e) {
                Log.e(TAG, e.toString());
            }
        } else {
            Log.w(TAG, "Proxy not attached to service");
            if (DBG) Log.d(TAG, Log.getStackTraceString(new Throwable()));
        }
    }
}<|MERGE_RESOLUTION|>--- conflicted
+++ resolved
@@ -48,11 +48,7 @@
 import java.util.ArrayList;
 import java.util.Collections;
 import java.util.List;
-<<<<<<< HEAD
 import java.util.concurrent.locks.ReentrantReadWriteLock;
-import java.util.Objects;
-=======
->>>>>>> e2ed4eb4
 
 /**
  * Public API for controlling the Bluetooth Headset Service. This includes both Bluetooth Headset
