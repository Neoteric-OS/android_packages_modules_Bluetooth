/*
 * Copyright (C) 2019 The Linux Foundation
 * Copyright (C) 2023 The Android Open Source Project
 *
 * Licensed under the Apache License, Version 2.0 (the "License");
 * you may not use this file except in compliance with the License.
 * You may obtain a copy of the License at
 *
 *      http://www.apache.org/licenses/LICENSE-2.0
 *
 * Unless required by applicable law or agreed to in writing, software
 * distributed under the License is distributed on an "AS IS" BASIS,
 * WITHOUT WARRANTIES OR CONDITIONS OF ANY KIND, either express or implied.
 * See the License for the specific language governing permissions and
 * limitations under the License.
 */

package android.bluetooth;

import android.annotation.IntDef;
import android.annotation.NonNull;
import android.annotation.Nullable;
import android.annotation.SystemApi;
import android.os.Parcel;
import android.os.Parcelable;
import android.util.Log;

import java.lang.annotation.Retention;
import java.lang.annotation.RetentionPolicy;
import java.nio.ByteBuffer;
import java.nio.ByteOrder;
import java.util.Objects;

/**
 * This class provides the System APIs to access the data of BQR event reported from firmware side.
 * Currently it supports five event types: Quality monitor event, Approaching LSTO event, A2DP
 * choppy event, SCO choppy event and Connect fail event. To know which kind of event is wrapped in
 * this {@link BluetoothQualityReport} object, you need to call {@link #getQualityReportId}.
 *
 * <ul>
 *   <li>For Quality monitor event, you can call {@link #getBqrCommon} to get a {@link
 *       BluetoothQualityReport.BqrCommon} object.
 *   <li>For Approaching LSTO event, you can call {@link #getBqrCommon} to get a {@link
 *       BluetoothQualityReport.BqrCommon} object, and call {@link #getBqrEvent} to get a {@link
 *       BluetoothQualityReport.BqrVsLsto} object.
 *   <li>For A2DP choppy event, you can call {@link #getBqrCommon} to get a {@link
 *       BluetoothQualityReport.BqrCommon} object, and call {@link #getBqrEvent} to get a {@link
 *       BluetoothQualityReport.BqrVsA2dpChoppy} object.
 *   <li>For SCO choppy event, you can call {@link #getBqrCommon} to get a {@link
 *       BluetoothQualityReport.BqrCommon} object, and call {@link #getBqrEvent} to get a {@link
 *       BluetoothQualityReport.BqrVsScoChoppy} object.
 *   <li>For Connect fail event, you can call {@link #getBqrCommon} to get a {@link
 *       BluetoothQualityReport.BqrCommon} object, and call {@link #getBqrEvent} to get a {@link
 *       BluetoothQualityReport.BqrConnectFail} object.
 * </ul>
 *
 * @hide
 */
@SystemApi
public final class BluetoothQualityReport implements Parcelable {
    private static final String TAG = BluetoothQualityReport.class.getSimpleName();

    /**
     * Quality report ID: Monitor.
     *
     * @hide
     */
    @SystemApi public static final int QUALITY_REPORT_ID_MONITOR = 0x01;

    /**
     * Quality report ID: Approaching LSTO.
     *
     * @hide
     */
    @SystemApi public static final int QUALITY_REPORT_ID_APPROACH_LSTO = 0x02;

    /**
     * Quality report ID: A2DP choppy.
     *
     * @hide
     */
    @SystemApi public static final int QUALITY_REPORT_ID_A2DP_CHOPPY = 0x03;

    /**
     * Quality report ID: SCO choppy.
     *
     * @hide
     */
    @SystemApi public static final int QUALITY_REPORT_ID_SCO_CHOPPY = 0x04;

    /**
     * Quality report ID: Connect Fail.
     *
     * @hide
     */
    @SystemApi public static final int QUALITY_REPORT_ID_CONN_FAIL = 0x08;

    /** @hide */
    @Retention(RetentionPolicy.SOURCE)
    @IntDef(
            prefix = {"QUALITY_REPORT_ID"},
            value = {
                QUALITY_REPORT_ID_MONITOR,
                QUALITY_REPORT_ID_APPROACH_LSTO,
                QUALITY_REPORT_ID_A2DP_CHOPPY,
                QUALITY_REPORT_ID_SCO_CHOPPY,
                QUALITY_REPORT_ID_CONN_FAIL,
            })
    public @interface QualityReportId {}

    private String mAddr;
    private int mLmpVer;
    private int mLmpSubVer;
    private int mManufacturerId;
    private String mName;
    private BluetoothClass mBluetoothClass;
    private int mVersionSupported;

    private BqrCommon mBqrCommon;
    private BqrVsLsto mBqrVsLsto;
    private BqrVsA2dpChoppy mBqrVsA2dpChoppy;
    private BqrVsScoChoppy mBqrVsScoChoppy;
    private BqrConnectFail mBqrConnectFail;

    enum PacketType {
        INVALID,
        TYPE_ID,
        TYPE_NULL,
        TYPE_POLL,
        TYPE_FHS,
        TYPE_HV1,
        TYPE_HV2,
        TYPE_HV3,
        TYPE_DV,
        TYPE_EV3,
        TYPE_EV4,
        TYPE_EV5,
        TYPE_2EV3,
        TYPE_2EV5,
        TYPE_3EV3,
        TYPE_3EV5,
        TYPE_DM1,
        TYPE_DH1,
        TYPE_DM3,
        TYPE_DH3,
        TYPE_DM5,
        TYPE_DH5,
        TYPE_AUX1,
        TYPE_2DH1,
        TYPE_2DH3,
        TYPE_2DH5,
        TYPE_3DH1,
        TYPE_3DH3,
        TYPE_3DH5;

        private static PacketType[] sAllValues = values();

        static PacketType fromOrdinal(int n) {
            if (n < sAllValues.length) {
                return sAllValues[n];
            }
            return INVALID;
        }
    }

    enum ConnState {
        CONN_IDLE(0x00),
        CONN_ACTIVE(0x81),
        CONN_HOLD(0x02),
        CONN_SNIFF_IDLE(0x03),
        CONN_SNIFF_ACTIVE(0x84),
        CONN_SNIFF_MASTER_TRANSITION(0x85),
        CONN_PARK(0x06),
        CONN_PARK_PEND(0x47),
        CONN_UNPARK_PEND(0x08),
        CONN_UNPARK_ACTIVE(0x89),
        CONN_DISCONNECT_PENDING(0x4A),
        CONN_PAGING(0x0B),
        CONN_PAGE_SCAN(0x0C),
        CONN_LOCAL_LOOPBACK(0x0D),
        CONN_LE_ACTIVE(0x0E),
        CONN_ANT_ACTIVE(0x0F),
        CONN_TRIGGER_SCAN(0x10),
        CONN_RECONNECTING(0x11),
        CONN_SEMI_CONN(0x12);

        private final int mValue;
        private static ConnState[] sAllStates = values();

        ConnState(int val) {
            mValue = val;
        }

        public static String toString(int val) {
            for (ConnState state : sAllStates) {
                if (state.mValue == val) {
                    return state.toString();
                }
            }
            return "INVALID";
        }
    }

    enum LinkQuality {
        ULTRA_HIGH,
        HIGH,
        STANDARD,
        MEDIUM,
        LOW,
        INVALID;

        private static LinkQuality[] sAllValues = values();

        static LinkQuality fromOrdinal(int n) {
            if (n < sAllValues.length - 1) {
                return sAllValues[n];
            }
            return INVALID;
        }
    }

    enum AirMode {
        uLaw,
        aLaw,
        CVSD,
        transparent_msbc,
        INVALID;

        private static AirMode[] sAllValues = values();

        static AirMode fromOrdinal(int n) {
            if (n < sAllValues.length - 1) {
                return sAllValues[n];
            }
            return INVALID;
        }
    }

    private static final int BQR_VERSION_4_0 = 0x101;
    private static final int BQR_VERSION_5_0 = 0x103;
    private static final int BQR_VERSION_6_0 = 0x104;

    private static int getBqrCommonLength(int version) {
        if (version < BQR_VERSION_4_0) {
            return 55;
        } else if (version <= BQR_VERSION_5_0) {
            return 79;
        } else if (version <= BQR_VERSION_6_0) {
            return 85;
        } else  {
           throw new IllegalArgumentException(TAG + ": unsupported version:" + version);
        }
    }

    private BluetoothQualityReport(
            int versionSupported,
            String remoteAddr,
            int lmpVer,
            int lmpSubVer,
            int manufacturerId,
            String remoteName,
            BluetoothClass bluetoothClass,
            byte[] rawData) {
        mVersionSupported = versionSupported;
        mAddr = remoteAddr;
        mLmpVer = lmpVer;
        mLmpSubVer = lmpSubVer;
        mManufacturerId = manufacturerId;
        mName = remoteName;
        mBluetoothClass = bluetoothClass;

        mBqrCommon = new BqrCommon(rawData, 0, versionSupported);
        int id = mBqrCommon.getQualityReportId();
        if (id == QUALITY_REPORT_ID_MONITOR) return;

        int vsPartOffset = getBqrCommonLength(versionSupported);
        if (id == QUALITY_REPORT_ID_APPROACH_LSTO) {
            mBqrVsLsto = new BqrVsLsto(rawData, vsPartOffset);
        } else if (id == QUALITY_REPORT_ID_A2DP_CHOPPY) {
            mBqrVsA2dpChoppy = new BqrVsA2dpChoppy(rawData, vsPartOffset);
        } else if (id == QUALITY_REPORT_ID_SCO_CHOPPY) {
            mBqrVsScoChoppy = new BqrVsScoChoppy(rawData, vsPartOffset);
        } else if (id == QUALITY_REPORT_ID_CONN_FAIL) {
            mBqrConnectFail = new BqrConnectFail(rawData, vsPartOffset);
        } else {
            throw new IllegalArgumentException(TAG + ": unknown quality report id:" + id);
        }
    }

    private BluetoothQualityReport(Parcel in) {
        mVersionSupported = in.readInt();
        mAddr = in.readString();
        mLmpVer = in.readInt();
        mLmpSubVer = in.readInt();
        mManufacturerId = in.readInt();
        mName = in.readString();
        mBluetoothClass = new BluetoothClass(in.readInt());

        mBqrCommon = new BqrCommon(in);
        int id = mBqrCommon.getQualityReportId();
        if (id == QUALITY_REPORT_ID_APPROACH_LSTO) {
            mBqrVsLsto = new BqrVsLsto(in);
        } else if (id == QUALITY_REPORT_ID_A2DP_CHOPPY) {
            mBqrVsA2dpChoppy = new BqrVsA2dpChoppy(in);
        } else if (id == QUALITY_REPORT_ID_SCO_CHOPPY) {
            mBqrVsScoChoppy = new BqrVsScoChoppy(in);
        } else if (id == QUALITY_REPORT_ID_CONN_FAIL) {
            mBqrConnectFail = new BqrConnectFail(in);
        }
    }

    /**
     * Get the quality report id.
     *
     * @hide
     */
    @SystemApi
    @QualityReportId
    public int getQualityReportId() {
        return mBqrCommon.getQualityReportId();
    }

    /**
     * Get the string of the quality report id.
     *
     * @return the string of the id
     * @hide
     */
    @SystemApi
    public static @NonNull String qualityReportIdToString(@QualityReportId int id) {
        return BqrCommon.qualityReportIdToString(id);
    }

    /**
     * Get bluetooth address of remote device in this report.
     *
     * @return bluetooth address of remote device
     * @hide
     */
    @SystemApi
    public @Nullable String getRemoteAddress() {
        return mAddr;
    }

    /**
     * Get LMP version of remote device in this report.
     *
     * @return LMP version of remote device
     * @hide
     */
    @SystemApi
    public int getLmpVersion() {
        return mLmpVer;
    }

    /**
     * Get LMP subVersion of remote device in this report.
     *
     * @return LMP subVersion of remote device
     * @hide
     */
    @SystemApi
    public int getLmpSubVersion() {
        return mLmpSubVer;
    }

    /**
     * Get manufacturer id of remote device in this report.
     *
     * @return manufacturer id of remote device
     * @hide
     */
    @SystemApi
    public int getManufacturerId() {
        return mManufacturerId;
    }

    /**
     * Get the name of remote device in this report.
     *
     * @return the name of remote device
     * @hide
     */
    @SystemApi
    public @Nullable String getRemoteName() {
        return mName;
    }

    /**
     * Get the class of remote device in this report.
     *
     * @return the class of remote device
     * @hide
     */
    @SystemApi
    public @Nullable BluetoothClass getBluetoothClass() {
        return mBluetoothClass;
    }

    /**
     * Get the {@link BluetoothQualityReport.BqrCommon} object.
     *
     * @return the {@link BluetoothQualityReport.BqrCommon} object.
     * @hide
     */
    @SystemApi
    public @Nullable BqrCommon getBqrCommon() {
        return mBqrCommon;
    }

    /**
     * Get the event data object based on current Quality Report Id. If the report id is {@link
     * #QUALITY_REPORT_ID_MONITOR}, this returns a {@link BluetoothQualityReport.BqrCommon} object.
     * If the report id is {@link #QUALITY_REPORT_ID_APPROACH_LSTO}, this returns a {@link
     * BluetoothQualityReport.BqrVsLsto} object. If the report id is {@link
     * #QUALITY_REPORT_ID_A2DP_CHOPPY}, this returns a {@link
     * BluetoothQualityReport.BqrVsA2dpChoppy} object. If the report id is {@link
     * #QUALITY_REPORT_ID_SCO_CHOPPY}, this returns a {@link BluetoothQualityReport.BqrVsScoChoppy}
     * object. If the report id is {@link #QUALITY_REPORT_ID_CONN_FAIL}, this returns a {@link
     * BluetoothQualityReport.BqrConnectFail} object. If the report id is none of the above, this
     * returns {@code null}.
     *
     * @return the event data object based on the quality report id
     * @hide
     */
    @SystemApi
    public @Nullable Parcelable getBqrEvent() {
        if (mBqrCommon == null) {
            return null;
        }
        switch (mBqrCommon.getQualityReportId()) {
            case QUALITY_REPORT_ID_MONITOR:
                return mBqrCommon;
            case QUALITY_REPORT_ID_APPROACH_LSTO:
                return mBqrVsLsto;
            case QUALITY_REPORT_ID_A2DP_CHOPPY:
                return mBqrVsA2dpChoppy;
            case QUALITY_REPORT_ID_SCO_CHOPPY:
                return mBqrVsScoChoppy;
            case QUALITY_REPORT_ID_CONN_FAIL:
                return mBqrConnectFail;
            default:
                return null;
        }
    }

    /** @hide */
    @SystemApi
    public static final @NonNull Parcelable.Creator<BluetoothQualityReport> CREATOR =
            new Parcelable.Creator<BluetoothQualityReport>() {
                public BluetoothQualityReport createFromParcel(Parcel in) {
                    return new BluetoothQualityReport(in);
                }

                public BluetoothQualityReport[] newArray(int size) {
                    return new BluetoothQualityReport[size];
                }
            };

    /**
     * Describe contents.
     *
     * @return 0
     * @hide
     */
    public int describeContents() {
        return 0;
    }

    /**
     * Write BluetoothQualityReport to parcel.
     *
     * @hide
     */
    @SystemApi
    @Override
    public void writeToParcel(@NonNull Parcel out, int flags) {
<<<<<<< HEAD
        out.writeInt(mVersionSupported);
        out.writeString(mAddr);
=======
        BluetoothUtils.writeStringToParcel(out, mAddr);
>>>>>>> a8e5747f
        out.writeInt(mLmpVer);
        out.writeInt(mLmpSubVer);
        out.writeInt(mManufacturerId);
        BluetoothUtils.writeStringToParcel(out, mName);
        out.writeInt(mBluetoothClass.getClassOfDevice());
        mBqrCommon.writeToParcel(out, flags);
        int id = mBqrCommon.getQualityReportId();
        if (id == QUALITY_REPORT_ID_APPROACH_LSTO) {
            mBqrVsLsto.writeToParcel(out, flags);
        } else if (id == QUALITY_REPORT_ID_A2DP_CHOPPY) {
            mBqrVsA2dpChoppy.writeToParcel(out, flags);
        } else if (id == QUALITY_REPORT_ID_SCO_CHOPPY) {
            mBqrVsScoChoppy.writeToParcel(out, flags);
        } else if (id == QUALITY_REPORT_ID_CONN_FAIL) {
            mBqrConnectFail.writeToParcel(out, flags);
        }
    }

    /** BluetoothQualityReport to String. */
    @Override
    @NonNull
    public String toString() {
        String str;
        str =
                "BQR: {\n"
<<<<<<< HEAD
                        + "  mVersion: "
                        + mVersionSupported
                        + ", mAddr: "
                        + mAddr
                        + ", mLmpVer: "
                        + String.format("0x%02X", mLmpVer)
                        + ", mLmpSubVer: "
                        + String.format("0x%04X", mLmpSubVer)
                        + ", mManufacturerId: "
                        + String.format("0x%04X", mManufacturerId)
                        + ", mName: "
                        + mName
                        + ", mBluetoothClass: "
                        + mBluetoothClass.toString()
=======
                        + ("  mAddr: " + mAddr)
                        + (", mLmpVer: " + String.format("0x%02X", mLmpVer))
                        + (", mLmpSubVer: " + String.format("0x%04X", mLmpSubVer))
                        + (", mManufacturerId: " + String.format("0x%04X", mManufacturerId))
                        + (", mName: " + mName)
                        + (", mBluetoothClass: " + mBluetoothClass.toString())
>>>>>>> a8e5747f
                        + ",\n"
                        + mBqrCommon
                        + "\n";

        int id = mBqrCommon.getQualityReportId();
        if (id == QUALITY_REPORT_ID_APPROACH_LSTO) {
            str = str + mBqrVsLsto + "\n}";
        } else if (id == QUALITY_REPORT_ID_A2DP_CHOPPY) {
            str = str + mBqrVsA2dpChoppy + "\n}";
        } else if (id == QUALITY_REPORT_ID_SCO_CHOPPY) {
            str = str + mBqrVsScoChoppy + "\n}";
        } else if (id == QUALITY_REPORT_ID_CONN_FAIL) {
            str = str + mBqrConnectFail + "\n}";
        } else if (id == QUALITY_REPORT_ID_MONITOR) {
            str = str + "}";
        }

        return str;
    }

    /**
     * Builder for new instances of {@link BluetoothQualityReport}.
     *
     * @hide
     */
    @SystemApi
    public static final class Builder {
        private String remoteAddr = "00:00:00:00:00:00";
        private int lmpVer;
        private int lmpSubVer;
        private int manufacturerId;
        private String remoteName = "";
        private BluetoothClass bluetoothClass = new BluetoothClass(0);
        private int versionSupported;
        private byte[] rawData;

        /**
         * Creates a new instance of {@link Builder}.
         *
         * @return The new instance
         * @throws NullPointerException if rawData is null
         * @hide
         */
        @SystemApi
        public Builder(@NonNull byte[] rawData) {
            this.rawData = Objects.requireNonNull(rawData);
        }

        /**
         * Sets the Remote Device Address (big-endian) attribute for the new instance of {@link
         * BluetoothQualityReport}.
         *
         * @param remoteAddr the Remote Device Address (big-endian) attribute
         * @hide
         */
        @NonNull
        @SystemApi
        public Builder setRemoteAddress(@Nullable String remoteAddr) {
            if (!BluetoothAdapter.checkBluetoothAddress(remoteAddr)) {
                Log.d(TAG, "remote address is not a valid bluetooth address: " + remoteAddr);
            } else {
                this.remoteAddr = remoteAddr;
            }
            return this;
        }

        /**
         * Sets the Link Manager Protocol Version attribute for the new instance of {@link
         * BluetoothQualityReport}.
         *
         * @param lmpVer the Link Manager Protocol Version attribute
         * @hide
         */
        @NonNull
        @SystemApi
        public Builder setLmpVersion(int lmpVer) {
            this.lmpVer = lmpVer;
            return this;
        }

        /**
         * Sets the Link Manager Protocol SubVersion attribute for the new instance of {@link
         * BluetoothQualityReport}.
         *
         * @param lmpSubVer the Link Manager Protocol SubVersion attribute
         * @hide
         */
        @NonNull
        @SystemApi
        public Builder setLmpSubVersion(int lmpSubVer) {
            this.lmpSubVer = lmpSubVer;
            return this;
        }

        /**
         * Sets the Manufacturer Id attribute for the new instance of {@link
         * BluetoothQualityReport}.
         *
         * @param manufacturerId the Manufacturer Id attribute
         * @hide
         */
        @NonNull
        @SystemApi
        public Builder setManufacturerId(int manufacturerId) {
            this.manufacturerId = manufacturerId;
            return this;
        }

        /**
         * Sets the Remote Device Name attribute for the new instance of {@link
         * BluetoothQualityReport}.
         *
         * @param remoteName the Remote Device Name attribute
         * @hide
         */
        @NonNull
        @SystemApi
        public Builder setRemoteName(@Nullable String remoteName) {
            if (remoteName == null) {
                Log.d(TAG, "remote name is null");
            } else {
                this.remoteName = remoteName;
            }
            return this;
        }

        /**
         * Sets the Bluetooth Class of Remote Device attribute for the new instance of {@link
         * BluetoothQualityReport}.
         *
         * @param bluetoothClass the Remote Class of Device attribute
         * @hide
         */
        @NonNull
        @SystemApi
        public Builder setBluetoothClass(@Nullable BluetoothClass bluetoothClass) {
            if (bluetoothClass == null) {
                Log.d(TAG, "remote bluetooth class is null");
            } else {
                this.bluetoothClass = bluetoothClass;
            }
            return this;
        }

        /**
         * Sets vendor capability version.
         *
         * @param versionSupported vendor capability version
         * @hide
         */
        @NonNull
        public Builder setVersionSupported(int versionSupported) {
            this.versionSupported = versionSupported;
            return this;
        }

        /**
         * Creates a new instance of {@link BluetoothQualityReport}.
         *
         * @return The new instance
         * @throws IllegalArgumentException Unsupported Quality Report Id or invalid raw data
         * @hide
         */
        @NonNull
        @SystemApi
        public BluetoothQualityReport build() {
            return new BluetoothQualityReport(
                    versionSupported,
                    remoteAddr,
                    lmpVer,
                    lmpSubVer,
                    manufacturerId,
                    remoteName,
                    bluetoothClass,
                    rawData);
        }
    }

    /**
     * This class provides the System APIs to access the common part of BQR event.
     *
     * @hide
     */
    @SystemApi
    public static final class BqrCommon implements Parcelable {
        private static final String TAG = BluetoothQualityReport.TAG + ".BqrCommon";

        private int mVersionSupported;
        private int mQualityReportId;
        private int mPacketType;
        private int mConnectionHandle;
        private int mConnectionRole;
        private int mTxPowerLevel;
        private int mRssi;
        private int mSnr;
        private int mUnusedAfhChannelCount;
        private int mAfhSelectUnidealChannelCount;
        private int mLsto;
        private long mPiconetClock;
        private long mRetransmissionCount;
        private long mNoRxCount;
        private long mNakCount;
        private long mLastTxAckTimestamp;
        private long mFlowOffCount;
        private long mLastFlowOnTimestamp;
        private long mOverflowCount;
        private long mUnderflowCount;
        private String mAddr;
        private int mCalFailedItemCount;

        private BqrCommon(byte[] rawData, int offset, int versionSupported) {
            int commonLen = BluetoothQualityReport.getBqrCommonLength(versionSupported);
            if (rawData == null || rawData.length < offset + commonLen) {
                throw new IllegalArgumentException(TAG + ": BQR raw data length is abnormal.");
            }
            mVersionSupported = versionSupported;

            ByteBuffer bqrBuf =
                    ByteBuffer.wrap(rawData, offset, rawData.length - offset).asReadOnlyBuffer();
            bqrBuf.order(ByteOrder.LITTLE_ENDIAN);

            mQualityReportId = bqrBuf.get() & 0xFF;
            mPacketType = bqrBuf.get() & 0xFF;
            mConnectionHandle = bqrBuf.getShort() & 0xFFFF;
            mConnectionRole = bqrBuf.get() & 0xFF;
            mTxPowerLevel = bqrBuf.get() & 0xFF;
            mRssi = bqrBuf.get();
            mSnr = bqrBuf.get();
            mUnusedAfhChannelCount = bqrBuf.get() & 0xFF;
            mAfhSelectUnidealChannelCount = bqrBuf.get() & 0xFF;
            mLsto = bqrBuf.getShort() & 0xFFFF;
            mPiconetClock = bqrBuf.getInt() & 0xFFFFFFFFL;
            mRetransmissionCount = bqrBuf.getInt() & 0xFFFFFFFFL;
            mNoRxCount = bqrBuf.getInt() & 0xFFFFFFFFL;
            mNakCount = bqrBuf.getInt() & 0xFFFFFFFFL;
            mLastTxAckTimestamp = bqrBuf.getInt() & 0xFFFFFFFFL;
            mFlowOffCount = bqrBuf.getInt() & 0xFFFFFFFFL;
            mLastFlowOnTimestamp = bqrBuf.getInt() & 0xFFFFFFFFL;
            mOverflowCount = bqrBuf.getInt() & 0xFFFFFFFFL;
            mUnderflowCount = bqrBuf.getInt() & 0xFFFFFFFFL;
            int currentOffset = bqrBuf.position();
            mAddr =
                    String.format(
                            "%02X:%02X:%02X:%02X:%02X:%02X",
                            bqrBuf.get(currentOffset + 5),
                            bqrBuf.get(currentOffset + 4),
                            bqrBuf.get(currentOffset + 3),
                            bqrBuf.get(currentOffset + 2),
                            bqrBuf.get(currentOffset + 1),
                            bqrBuf.get(currentOffset + 0));
            bqrBuf.position(currentOffset + 6);
            mCalFailedItemCount = bqrBuf.get() & 0xFF;
        }

        private BqrCommon(Parcel in) {
            mQualityReportId = in.readInt();
            mPacketType = in.readInt();
            mConnectionHandle = in.readInt();
            mConnectionRole = in.readInt();
            mTxPowerLevel = in.readInt();
            mRssi = in.readInt();
            mSnr = in.readInt();
            mUnusedAfhChannelCount = in.readInt();
            mAfhSelectUnidealChannelCount = in.readInt();
            mLsto = in.readInt();
            mPiconetClock = in.readLong();
            mRetransmissionCount = in.readLong();
            mNoRxCount = in.readLong();
            mNakCount = in.readLong();
            mLastTxAckTimestamp = in.readLong();
            mFlowOffCount = in.readLong();
            mLastFlowOnTimestamp = in.readLong();
            mOverflowCount = in.readLong();
            mUnderflowCount = in.readLong();
            mAddr = in.readString();
            mCalFailedItemCount = in.readInt();
        }

        int getQualityReportId() {
            return mQualityReportId;
        }

        static String qualityReportIdToString(@QualityReportId int id) {
            switch (id) {
                case QUALITY_REPORT_ID_MONITOR:
                    return "Quality monitor";
                case QUALITY_REPORT_ID_APPROACH_LSTO:
                    return "Approaching LSTO";
                case QUALITY_REPORT_ID_A2DP_CHOPPY:
                    return "A2DP choppy";
                case QUALITY_REPORT_ID_SCO_CHOPPY:
                    return "SCO choppy";
                case QUALITY_REPORT_ID_CONN_FAIL:
                    return "Connect fail";
                default:
                    return "INVALID";
            }
        }

        /**
         * Get the packet type of the connection.
         *
         * @return the packet type
         * @hide
         */
        @SystemApi
        public int getPacketType() {
            return mPacketType;
        }

        /**
         * Get the string of packet type.
         *
         * @param packetType packet type of the connection
         * @return the string of packet type
         * @hide
         */
        @SystemApi
        public static @Nullable String packetTypeToString(int packetType) {
            PacketType type = PacketType.fromOrdinal(packetType);
            return type.toString();
        }

        /**
         * Get the connection handle of the connection.
         *
         * @return the connection handle
         * @hide
         */
        @SystemApi
        public int getConnectionHandle() {
            return mConnectionHandle;
        }

        /**
         * Connection role: central.
         *
         * @hide
         */
        @SystemApi public static final int CONNECTION_ROLE_CENTRAL = 0;

        /**
         * Connection role: peripheral.
         *
         * @hide
         */
        @SystemApi public static final int CONNECTION_ROLE_PERIPHERAL = 1;

        /** @hide */
        @Retention(RetentionPolicy.SOURCE)
        @IntDef(
                prefix = {"CONNECTION_ROLE"},
                value = {
                    CONNECTION_ROLE_CENTRAL,
                    CONNECTION_ROLE_PERIPHERAL,
                })
        public @interface ConnectionRole {}

        /**
         * Get the connection Role of the connection.
         *
         * @return the connection Role
         * @hide
         */
        @SystemApi
        @ConnectionRole
        public int getConnectionRole() {
            return mConnectionRole;
        }

        /**
         * Get the connection Role of the connection, "Central" or "Peripheral".
         *
         * @param connectionRole connection Role of the connection
         * @return the connection Role String
         * @hide
         */
        @SystemApi
        public static @NonNull String connectionRoleToString(int connectionRole) {
            if (connectionRole == CONNECTION_ROLE_CENTRAL) {
                return "Central";
            } else if (connectionRole == CONNECTION_ROLE_PERIPHERAL) {
                return "Peripheral";
            } else {
                return "INVALID:" + connectionRole;
            }
        }

        /**
         * Get the current transmit power level for the connection.
         *
         * @return the TX power level
         * @hide
         */
        @SystemApi
        public int getTxPowerLevel() {
            return mTxPowerLevel;
        }

        /**
         * Get the Received Signal Strength Indication (RSSI) value for the connection.
         *
         * @return the RSSI
         * @hide
         */
        @SystemApi
        public int getRssi() {
            return mRssi;
        }

        /**
         * Get the Signal-to-Noise Ratio (SNR) value for the connection.
         *
         * @return the SNR
         * @hide
         */
        @SystemApi
        public int getSnr() {
            return mSnr;
        }

        /**
         * Get the number of unused channels in AFH_channel_map.
         *
         * @return the number of unused channels
         * @hide
         */
        @SystemApi
        public int getUnusedAfhChannelCount() {
            return mUnusedAfhChannelCount;
        }

        /**
         * Get the number of the channels which are interfered and quality is bad but are still
         * selected for AFH.
         *
         * @return the number of the selected unideal channels
         * @hide
         */
        @SystemApi
        public int getAfhSelectUnidealChannelCount() {
            return mAfhSelectUnidealChannelCount;
        }

        /**
         * Get the current link supervision timeout setting. time_ms: N * 0.625 ms (1 slot).
         *
         * @return link supervision timeout value
         * @hide
         */
        @SystemApi
        public int getLsto() {
            return mLsto;
        }

        /**
         * Get the piconet clock for the specified Connection_Handle. time_ms: N * 0.3125 ms (1
         * Bluetooth Clock).
         *
         * @return the piconet clock
         * @hide
         */
        @SystemApi
        public long getPiconetClock() {
            return mPiconetClock;
        }

        /**
         * Get the count of retransmission.
         *
         * @return the count of retransmission
         * @hide
         */
        @SystemApi
        public long getRetransmissionCount() {
            return mRetransmissionCount;
        }

        /**
         * Get the count of no RX.
         *
         * @return the count of no RX
         * @hide
         */
        @SystemApi
        public long getNoRxCount() {
            return mNoRxCount;
        }

        /**
         * Get the count of NAK(Negative Acknowledge).
         *
         * @return the count of NAK
         * @hide
         */
        @SystemApi
        public long getNakCount() {
            return mNakCount;
        }

        /**
         * Get the timestamp of last TX ACK. time_ms: N * 0.3125 ms (1 Bluetooth Clock).
         *
         * @return the timestamp of last TX ACK
         * @hide
         */
        @SystemApi
        public long getLastTxAckTimestamp() {
            return mLastTxAckTimestamp;
        }

        /**
         * Get the count of flow-off.
         *
         * @return the count of flow-off
         * @hide
         */
        @SystemApi
        public long getFlowOffCount() {
            return mFlowOffCount;
        }

        /**
         * Get the timestamp of last flow-on.
         *
         * @return the timestamp of last flow-on
         * @hide
         */
        @SystemApi
        public long getLastFlowOnTimestamp() {
            return mLastFlowOnTimestamp;
        }

        /**
         * Get the buffer overflow count (how many bytes of TX data are dropped) since the last
         * event.
         *
         * @return the buffer overflow count
         * @hide
         */
        @SystemApi
        public long getOverflowCount() {
            return mOverflowCount;
        }

        /**
         * Get the buffer underflow count (in byte).
         *
         * @return the buffer underflow count
         * @hide
         */
        @SystemApi
        public long getUnderflowCount() {
            return mUnderflowCount;
        }

        /**
         * Get the count of calibration failed items.
         *
         * @return the count of calibration failure
         * @hide
         */
        @SystemApi
        public int getCalFailedItemCount() {
            return mCalFailedItemCount;
        }

        /**
         * Describe contents.
         *
         * @return 0
         * @hide
         */
        public int describeContents() {
            return 0;
        }

        /**
         * Write BqrCommon to parcel.
         *
         * @hide
         */
        @SystemApi
        @Override
        public void writeToParcel(@NonNull Parcel dest, int flags) {
            dest.writeInt(mQualityReportId);
            dest.writeInt(mPacketType);
            dest.writeInt(mConnectionHandle);
            dest.writeInt(mConnectionRole);
            dest.writeInt(mTxPowerLevel);
            dest.writeInt(mRssi);
            dest.writeInt(mSnr);
            dest.writeInt(mUnusedAfhChannelCount);
            dest.writeInt(mAfhSelectUnidealChannelCount);
            dest.writeInt(mLsto);
            dest.writeLong(mPiconetClock);
            dest.writeLong(mRetransmissionCount);
            dest.writeLong(mNoRxCount);
            dest.writeLong(mNakCount);
            dest.writeLong(mLastTxAckTimestamp);
            dest.writeLong(mFlowOffCount);
            dest.writeLong(mLastFlowOnTimestamp);
            dest.writeLong(mOverflowCount);
            dest.writeLong(mUnderflowCount);
            BluetoothUtils.writeStringToParcel(dest, mAddr);
            dest.writeInt(mCalFailedItemCount);
        }

        /** @hide */
        @SystemApi
        public static final @NonNull Parcelable.Creator<BqrCommon> CREATOR =
                new Parcelable.Creator<BqrCommon>() {
                    public BqrCommon createFromParcel(Parcel in) {
                        return new BqrCommon(in);
                    }

                    public BqrCommon[] newArray(int size) {
                        return new BqrCommon[size];
                    }
                };

        /** BqrCommon to String. */
        @Override
        @NonNull
        public String toString() {
            String str;
            str =
                    "  BqrCommon: {\n"
                            + "    mQualityReportId: "
                            + qualityReportIdToString(getQualityReportId())
                            + "("
                            + String.format("0x%02X", mQualityReportId)
                            + ")"
                            + ", mPacketType: "
                            + packetTypeToString(mPacketType)
                            + "("
                            + String.format("0x%02X", mPacketType)
                            + ")"
                            + ", mConnectionHandle: "
                            + String.format("0x%04X", mConnectionHandle)
                            + ", mConnectionRole: "
                            + getConnectionRole()
                            + "("
                            + mConnectionRole
                            + ")"
                            + ", mTxPowerLevel: "
                            + mTxPowerLevel
                            + ", mRssi: "
                            + mRssi
                            + ", mSnr: "
                            + mSnr
                            + ", mUnusedAfhChannelCount: "
                            + mUnusedAfhChannelCount
                            + ",\n"
                            + "    mAfhSelectUnidealChannelCount: "
                            + mAfhSelectUnidealChannelCount
                            + ", mLsto: "
                            + mLsto
                            + ", mPiconetClock: "
                            + String.format("0x%08X", mPiconetClock)
                            + ", mRetransmissionCount: "
                            + mRetransmissionCount
                            + ", mNoRxCount: "
                            + mNoRxCount
                            + ", mNakCount: "
                            + mNakCount
                            + ", mLastTxAckTimestamp: "
                            + String.format("0x%08X", mLastTxAckTimestamp)
                            + ", mFlowOffCount: "
                            + mFlowOffCount
                            + ",\n"
                            + "    mLastFlowOnTimestamp: "
                            + String.format("0x%08X", mLastFlowOnTimestamp)
                            + ", mOverflowCount: "
                            + mOverflowCount
                            + ", mUnderflowCount: "
                            + mUnderflowCount
                            + ", mAddr: "
                            + mAddr
                            + ", mCalFailedItemCount: "
                            + mCalFailedItemCount
                            + "\n  }";

            return str;
        }
    }

    /**
     * This class provides the System APIs to access the vendor specific part of Approaching LSTO
     * event.
     *
     * @hide
     */
    @SystemApi
    public static final class BqrVsLsto implements Parcelable {
        private static final String TAG = BluetoothQualityReport.TAG + ".BqrVsLsto";

        private int mConnState;
        private long mBasebandStats;
        private long mSlotsUsed;
        private int mCxmDenials;
        private int mTxSkipped;
        private int mRfLoss;
        private long mNativeClock;
        private long mLastTxAckTimestamp;

        private BqrVsLsto(byte[] rawData, int offset) {
            if (rawData == null || rawData.length <= offset) {
                throw new IllegalArgumentException(TAG + ": BQR raw data length is abnormal.");
            }

            ByteBuffer bqrBuf =
                    ByteBuffer.wrap(rawData, offset, rawData.length - offset).asReadOnlyBuffer();
            bqrBuf.order(ByteOrder.LITTLE_ENDIAN);

            mConnState = bqrBuf.get() & 0xFF;
            mBasebandStats = bqrBuf.getInt() & 0xFFFFFFFFL;
            mSlotsUsed = bqrBuf.getInt() & 0xFFFFFFFFL;
            mCxmDenials = bqrBuf.getShort() & 0xFFFF;
            mTxSkipped = bqrBuf.getShort() & 0xFFFF;
            mRfLoss = bqrBuf.getShort() & 0xFFFF;
            mNativeClock = bqrBuf.getInt() & 0xFFFFFFFFL;
            mLastTxAckTimestamp = bqrBuf.getInt() & 0xFFFFFFFFL;
        }

        private BqrVsLsto(Parcel in) {
            mConnState = in.readInt();
            mBasebandStats = in.readLong();
            mSlotsUsed = in.readLong();
            mCxmDenials = in.readInt();
            mTxSkipped = in.readInt();
            mRfLoss = in.readInt();
            mNativeClock = in.readLong();
            mLastTxAckTimestamp = in.readLong();
        }

        /**
         * Get the conn state of sco.
         *
         * @return the conn state
         * @hide
         */
        @SystemApi
        public int getConnState() {
            return mConnState;
        }

        /**
         * Get the string of conn state of sco.
         *
         * @param connectionState connection state of sco
         * @return the string of conn state
         * @hide
         */
        @SystemApi
        public static @Nullable String connStateToString(int connectionState) {
            return ConnState.toString(connectionState);
        }

        /**
         * Get the baseband statistics.
         *
         * @return the baseband statistics
         * @hide
         */
        @SystemApi
        public long getBasebandStats() {
            return mBasebandStats;
        }

        /**
         * Get the count of slots allocated for current connection.
         *
         * @return the count of slots allocated for current connection
         * @hide
         */
        @SystemApi
        public long getSlotsUsed() {
            return mSlotsUsed;
        }

        /**
         * Get the count of Coex denials.
         *
         * @return the count of CXM denials
         * @hide
         */
        @SystemApi
        public int getCxmDenials() {
            return mCxmDenials;
        }

        /**
         * Get the count of TX skipped when no poll from remote device.
         *
         * @return the count of TX skipped
         * @hide
         */
        @SystemApi
        public int getTxSkipped() {
            return mTxSkipped;
        }

        /**
         * Get the count of RF loss.
         *
         * @return the count of RF loss
         * @hide
         */
        @SystemApi
        public int getRfLoss() {
            return mRfLoss;
        }

        /**
         * Get the timestamp when issue happened. time_ms: N * 0.3125 ms (1 Bluetooth Clock).
         *
         * @return the timestamp when issue happened
         * @hide
         */
        @SystemApi
        public long getNativeClock() {
            return mNativeClock;
        }

        /**
         * Get the timestamp of last TX ACK. time_ms: N * 0.3125 ms (1 Bluetooth Clock).
         *
         * @return the timestamp of last TX ACK
         * @hide
         */
        @SystemApi
        public long getLastTxAckTimestamp() {
            return mLastTxAckTimestamp;
        }

        /**
         * Describe contents.
         *
         * @return 0
         * @hide
         */
        public int describeContents() {
            return 0;
        }

        /**
         * Write BqrVsLsto to parcel.
         *
         * @hide
         */
        @SystemApi
        @Override
        public void writeToParcel(@NonNull Parcel dest, int flags) {
            dest.writeInt(mConnState);
            dest.writeLong(mBasebandStats);
            dest.writeLong(mSlotsUsed);
            dest.writeInt(mCxmDenials);
            dest.writeInt(mTxSkipped);
            dest.writeInt(mRfLoss);
            dest.writeLong(mNativeClock);
            dest.writeLong(mLastTxAckTimestamp);
        }

        /** @hide */
        @SystemApi
        public static final @NonNull Parcelable.Creator<BqrVsLsto> CREATOR =
                new Parcelable.Creator<BqrVsLsto>() {
                    public BqrVsLsto createFromParcel(Parcel in) {
                        return new BqrVsLsto(in);
                    }

                    public BqrVsLsto[] newArray(int size) {
                        return new BqrVsLsto[size];
                    }
                };

        /** BqrVsLsto to String. */
        @Override
        @NonNull
        public String toString() {
            String str;
            str =
                    "  BqrVsLsto: {\n"
                            + "    mConnState: "
                            + connStateToString(getConnState())
                            + "("
                            + String.format("0x%02X", mConnState)
                            + ")"
                            + ", mBasebandStats: "
                            + String.format("0x%08X", mBasebandStats)
                            + ", mSlotsUsed: "
                            + mSlotsUsed
                            + ", mCxmDenials: "
                            + mCxmDenials
                            + ", mTxSkipped: "
                            + mTxSkipped
                            + ", mRfLoss: "
                            + mRfLoss
                            + ", mNativeClock: "
                            + String.format("0x%08X", mNativeClock)
                            + ", mLastTxAckTimestamp: "
                            + String.format("0x%08X", mLastTxAckTimestamp)
                            + "\n  }";

            return str;
        }
    }

    /**
     * This class provides the System APIs to access the vendor specific part of A2dp choppy event.
     *
     * @hide
     */
    @SystemApi
    public static final class BqrVsA2dpChoppy implements Parcelable {
        private static final String TAG = BluetoothQualityReport.TAG + ".BqrVsA2dpChoppy";

        private long mArrivalTime;
        private long mScheduleTime;
        private int mGlitchCount;
        private int mTxCxmDenials;
        private int mRxCxmDenials;
        private int mAclTxQueueLength;
        private int mLinkQuality;

        private BqrVsA2dpChoppy(byte[] rawData, int offset) {
            if (rawData == null || rawData.length <= offset) {
                throw new IllegalArgumentException(TAG + ": BQR raw data length is abnormal.");
            }

            ByteBuffer bqrBuf =
                    ByteBuffer.wrap(rawData, offset, rawData.length - offset).asReadOnlyBuffer();
            bqrBuf.order(ByteOrder.LITTLE_ENDIAN);

            mArrivalTime = bqrBuf.getInt() & 0xFFFFFFFFL;
            mScheduleTime = bqrBuf.getInt() & 0xFFFFFFFFL;
            mGlitchCount = bqrBuf.getShort() & 0xFFFF;
            mTxCxmDenials = bqrBuf.getShort() & 0xFFFF;
            mRxCxmDenials = bqrBuf.getShort() & 0xFFFF;
            mAclTxQueueLength = bqrBuf.get() & 0xFF;
            mLinkQuality = bqrBuf.get() & 0xFF;
        }

        private BqrVsA2dpChoppy(Parcel in) {
            mArrivalTime = in.readLong();
            mScheduleTime = in.readLong();
            mGlitchCount = in.readInt();
            mTxCxmDenials = in.readInt();
            mRxCxmDenials = in.readInt();
            mAclTxQueueLength = in.readInt();
            mLinkQuality = in.readInt();
        }

        /**
         * Get the timestamp of a2dp packet arrived. time_ms: N * 0.3125 ms (1 Bluetooth Clock).
         *
         * @return the timestamp of a2dp packet arrived
         * @hide
         */
        @SystemApi
        public long getArrivalTime() {
            return mArrivalTime;
        }

        /**
         * Get the timestamp of a2dp packet scheduled. time_ms: N * 0.3125 ms (1 Bluetooth Clock).
         *
         * @return the timestamp of a2dp packet scheduled
         * @hide
         */
        @SystemApi
        public long getScheduleTime() {
            return mScheduleTime;
        }

        /**
         * Get the a2dp glitch count since the last event.
         *
         * @return the a2dp glitch count
         * @hide
         */
        @SystemApi
        public int getGlitchCount() {
            return mGlitchCount;
        }

        /**
         * Get the count of Coex TX denials.
         *
         * @return the count of Coex TX denials
         * @hide
         */
        @SystemApi
        public int getTxCxmDenials() {
            return mTxCxmDenials;
        }

        /**
         * Get the count of Coex RX denials.
         *
         * @return the count of Coex RX denials
         * @hide
         */
        @SystemApi
        public int getRxCxmDenials() {
            return mRxCxmDenials;
        }

        /**
         * Get the ACL queue length which are pending TX in FW.
         *
         * @return the ACL queue length
         * @hide
         */
        @SystemApi
        public int getAclTxQueueLength() {
            return mAclTxQueueLength;
        }

        /**
         * Get the link quality for the current connection.
         *
         * @return the link quality
         * @hide
         */
        @SystemApi
        public int getLinkQuality() {
            return mLinkQuality;
        }

        /**
         * Get the string of link quality for the current connection.
         *
         * @param linkQuality link quality for the current connection
         * @return the string of link quality
         * @hide
         */
        @SystemApi
        public static @Nullable String linkQualityToString(int linkQuality) {
            LinkQuality q = LinkQuality.fromOrdinal(linkQuality);
            return q.toString();
        }

        /**
         * Describe contents.
         *
         * @return 0
         * @hide
         */
        public int describeContents() {
            return 0;
        }

        /**
         * Write BqrVsA2dpChoppy to parcel.
         *
         * @hide
         */
        @SystemApi
        @Override
        public void writeToParcel(@NonNull Parcel dest, int flags) {
            dest.writeLong(mArrivalTime);
            dest.writeLong(mScheduleTime);
            dest.writeInt(mGlitchCount);
            dest.writeInt(mTxCxmDenials);
            dest.writeInt(mRxCxmDenials);
            dest.writeInt(mAclTxQueueLength);
            dest.writeInt(mLinkQuality);
        }

        /** @hide */
        @SystemApi
        public static final @NonNull Parcelable.Creator<BqrVsA2dpChoppy> CREATOR =
                new Parcelable.Creator<BqrVsA2dpChoppy>() {
                    public BqrVsA2dpChoppy createFromParcel(Parcel in) {
                        return new BqrVsA2dpChoppy(in);
                    }

                    public BqrVsA2dpChoppy[] newArray(int size) {
                        return new BqrVsA2dpChoppy[size];
                    }
                };

        /** BqrVsA2dpChoppy to String. */
        @Override
        @NonNull
        public String toString() {
            String str;
            str =
                    "  BqrVsA2dpChoppy: {\n"
                            + "    mArrivalTime: "
                            + String.format("0x%08X", mArrivalTime)
                            + ", mScheduleTime: "
                            + String.format("0x%08X", mScheduleTime)
                            + ", mGlitchCount: "
                            + mGlitchCount
                            + ", mTxCxmDenials: "
                            + mTxCxmDenials
                            + ", mRxCxmDenials: "
                            + mRxCxmDenials
                            + ", mAclTxQueueLength: "
                            + mAclTxQueueLength
                            + ", mLinkQuality: "
                            + linkQualityToString(mLinkQuality)
                            + "("
                            + String.format("0x%02X", mLinkQuality)
                            + ")"
                            + "\n  }";

            return str;
        }
    }

    /**
     * This class provides the System APIs to access the vendor specific part of SCO choppy event.
     *
     * @hide
     */
    @SystemApi
    public static final class BqrVsScoChoppy implements Parcelable {
        private static final String TAG = BluetoothQualityReport.TAG + ".BqrVsScoChoppy";

        private int mGlitchCount;
        private int mIntervalEsco;
        private int mWindowEsco;
        private int mAirFormat;
        private int mInstanceCount;
        private int mTxCxmDenials;
        private int mRxCxmDenials;
        private int mTxAbortCount;
        private int mLateDispatch;
        private int mMicIntrMiss;
        private int mLpaIntrMiss;
        private int mSprIntrMiss;
        private int mPlcFillCount;
        private int mPlcDiscardCount;
        private int mMissedInstanceCount;
        private int mTxRetransmitSlotCount;
        private int mRxRetransmitSlotCount;
        private int mGoodRxFrameCount;

        private BqrVsScoChoppy(byte[] rawData, int offset) {
            if (rawData == null || rawData.length <= offset) {
                throw new IllegalArgumentException(TAG + ": BQR raw data length is abnormal.");
            }

            ByteBuffer bqrBuf =
                    ByteBuffer.wrap(rawData, offset, rawData.length - offset).asReadOnlyBuffer();
            bqrBuf.order(ByteOrder.LITTLE_ENDIAN);

            mGlitchCount = bqrBuf.getShort() & 0xFFFF;
            mIntervalEsco = bqrBuf.get() & 0xFF;
            mWindowEsco = bqrBuf.get() & 0xFF;
            mAirFormat = bqrBuf.get() & 0xFF;
            mInstanceCount = bqrBuf.getShort() & 0xFFFF;
            mTxCxmDenials = bqrBuf.getShort() & 0xFFFF;
            mRxCxmDenials = bqrBuf.getShort() & 0xFFFF;
            mTxAbortCount = bqrBuf.getShort() & 0xFFFF;
            mLateDispatch = bqrBuf.getShort() & 0xFFFF;
            mMicIntrMiss = bqrBuf.getShort() & 0xFFFF;
            mLpaIntrMiss = bqrBuf.getShort() & 0xFFFF;
            mSprIntrMiss = bqrBuf.getShort() & 0xFFFF;
            mPlcFillCount = bqrBuf.getShort() & 0xFFFF;
            mPlcDiscardCount = bqrBuf.getShort() & 0xFFFF;
            mMissedInstanceCount = bqrBuf.getShort() & 0xFFFF;
            mTxRetransmitSlotCount = bqrBuf.getShort() & 0xFFFF;
            mRxRetransmitSlotCount = bqrBuf.getShort() & 0xFFFF;
            mGoodRxFrameCount = bqrBuf.getShort() & 0xFFFF;
        }

        private BqrVsScoChoppy(Parcel in) {
            mGlitchCount = in.readInt();
            mIntervalEsco = in.readInt();
            mWindowEsco = in.readInt();
            mAirFormat = in.readInt();
            mInstanceCount = in.readInt();
            mTxCxmDenials = in.readInt();
            mRxCxmDenials = in.readInt();
            mTxAbortCount = in.readInt();
            mLateDispatch = in.readInt();
            mMicIntrMiss = in.readInt();
            mLpaIntrMiss = in.readInt();
            mSprIntrMiss = in.readInt();
            mPlcFillCount = in.readInt();
            mPlcDiscardCount = in.readInt();
            mMissedInstanceCount = in.readInt();
            mTxRetransmitSlotCount = in.readInt();
            mRxRetransmitSlotCount = in.readInt();
            mGoodRxFrameCount = in.readInt();
        }

        /**
         * Get the sco glitch count since the last event.
         *
         * @return the sco glitch count
         * @hide
         */
        @SystemApi
        public int getGlitchCount() {
            return mGlitchCount;
        }

        /**
         * Get ESCO interval in slots. It is the value of Transmission_Interval parameter in
         * Synchronous Connection Complete event.
         *
         * @return ESCO interval in slots
         * @hide
         */
        @SystemApi
        public int getIntervalEsco() {
            return mIntervalEsco;
        }

        /**
         * Get ESCO window in slots. It is the value of Retransmission Window parameter in
         * Synchronous Connection Complete event.
         *
         * @return ESCO window in slots
         * @hide
         */
        @SystemApi
        public int getWindowEsco() {
            return mWindowEsco;
        }

        /**
         * Get the air mode. It is the value of Air Mode parameter in Synchronous Connection
         * Complete event.
         *
         * @return the air mode
         * @hide
         */
        @SystemApi
        public int getAirFormat() {
            return mAirFormat;
        }

        /**
         * Get the string of air mode.
         *
         * @param airFormat the value of Air Mode parameter in Synchronous Connection Complete event
         * @return the string of air mode
         * @hide
         */
        @SystemApi
        public static @Nullable String airFormatToString(int airFormat) {
            AirMode m = AirMode.fromOrdinal(airFormat);
            return m.toString();
        }

        /**
         * Get the xSCO instance count.
         *
         * @return the xSCO instance count
         * @hide
         */
        @SystemApi
        public int getInstanceCount() {
            return mInstanceCount;
        }

        /**
         * Get the count of Coex TX denials.
         *
         * @return the count of Coex TX denials
         * @hide
         */
        @SystemApi
        public int getTxCxmDenials() {
            return mTxCxmDenials;
        }

        /**
         * Get the count of Coex RX denials.
         *
         * @return the count of Coex RX denials
         * @hide
         */
        @SystemApi
        public int getRxCxmDenials() {
            return mRxCxmDenials;
        }

        /**
         * Get the count of sco packets aborted.
         *
         * @return the count of sco packets aborted
         * @hide
         */
        @SystemApi
        public int getTxAbortCount() {
            return mTxAbortCount;
        }

        /**
         * Get the count of sco packets dispatched late.
         *
         * @return the count of sco packets dispatched late
         * @hide
         */
        @SystemApi
        public int getLateDispatch() {
            return mLateDispatch;
        }

        /**
         * Get the count of missed Mic interrupts.
         *
         * @return the count of missed Mic interrupts
         * @hide
         */
        @SystemApi
        public int getMicIntrMiss() {
            return mMicIntrMiss;
        }

        /**
         * Get the count of missed LPA interrupts.
         *
         * @return the count of missed LPA interrupts
         * @hide
         */
        @SystemApi
        public int getLpaIntrMiss() {
            return mLpaIntrMiss;
        }

        /**
         * Get the count of missed Speaker interrupts.
         *
         * @return the count of missed Speaker interrupts
         * @hide
         */
        @SystemApi
        public int getSprIntrMiss() {
            return mSprIntrMiss;
        }

        /**
         * Get the count of packet loss concealment filled.
         *
         * @return the count of packet loss concealment filled
         * @hide
         */
        @SystemApi
        public int getPlcFillCount() {
            return mPlcFillCount;
        }

        /**
         * Get the count of packet loss concealment discarded.
         *
         * @return the count of packet loss concealment discarded
         * @hide
         */
        @SystemApi
        public int getPlcDiscardCount() {
            return mPlcDiscardCount;
        }

        /**
         * Get the count of sco instances missed.
         *
         * @return the count of sco instances missed
         * @hide
         */
        @SystemApi
        public int getMissedInstanceCount() {
            return mMissedInstanceCount;
        }

        /**
         * Get the count of slots for Tx retransmission.
         *
         * @return the count of slots for Tx retransmission
         * @hide
         */
        @SystemApi
        public int getTxRetransmitSlotCount() {
            return mTxRetransmitSlotCount;
        }

        /**
         * Get the count of slots for Rx retransmission.
         *
         * @return the count of slots for Rx retransmission
         * @hide
         */
        @SystemApi
        public int getRxRetransmitSlotCount() {
            return mRxRetransmitSlotCount;
        }

        /**
         * Get the count of Rx good packets
         *
         * @return the count of Rx good packets
         * @hide
         */
        @SystemApi
        public int getGoodRxFrameCount() {
            return mGoodRxFrameCount;
        }

        /**
         * Describe contents.
         *
         * @return 0
         * @hide
         */
        public int describeContents() {
            return 0;
        }

        /**
         * Write BqrVsScoChoppy to parcel.
         *
         * @hide
         */
        @SystemApi
        @Override
        public void writeToParcel(@NonNull Parcel dest, int flags) {
            dest.writeInt(mGlitchCount);
            dest.writeInt(mIntervalEsco);
            dest.writeInt(mWindowEsco);
            dest.writeInt(mAirFormat);
            dest.writeInt(mInstanceCount);
            dest.writeInt(mTxCxmDenials);
            dest.writeInt(mRxCxmDenials);
            dest.writeInt(mTxAbortCount);
            dest.writeInt(mLateDispatch);
            dest.writeInt(mMicIntrMiss);
            dest.writeInt(mLpaIntrMiss);
            dest.writeInt(mSprIntrMiss);
            dest.writeInt(mPlcFillCount);
            dest.writeInt(mPlcDiscardCount);
            dest.writeInt(mMissedInstanceCount);
            dest.writeInt(mTxRetransmitSlotCount);
            dest.writeInt(mRxRetransmitSlotCount);
            dest.writeInt(mGoodRxFrameCount);
        }

        /** @hide */
        @SystemApi
        public static final @NonNull Parcelable.Creator<BqrVsScoChoppy> CREATOR =
                new Parcelable.Creator<BqrVsScoChoppy>() {
                    public BqrVsScoChoppy createFromParcel(Parcel in) {
                        return new BqrVsScoChoppy(in);
                    }

                    public BqrVsScoChoppy[] newArray(int size) {
                        return new BqrVsScoChoppy[size];
                    }
                };

        /** BqrVsScoChoppy to String. */
        @Override
        @NonNull
        public String toString() {
            String str;
            str =
                    "  BqrVsScoChoppy: {\n"
                            + "    mGlitchCount: "
                            + mGlitchCount
                            + ", mIntervalEsco: "
                            + mIntervalEsco
                            + ", mWindowEsco: "
                            + mWindowEsco
                            + ", mAirFormat: "
                            + airFormatToString(mAirFormat)
                            + "("
                            + String.format("0x%02X", mAirFormat)
                            + ")"
                            + ", mInstanceCount: "
                            + mInstanceCount
                            + ", mTxCxmDenials: "
                            + mTxCxmDenials
                            + ", mRxCxmDenials: "
                            + mRxCxmDenials
                            + ", mTxAbortCount: "
                            + mTxAbortCount
                            + ",\n"
                            + "    mLateDispatch: "
                            + mLateDispatch
                            + ", mMicIntrMiss: "
                            + mMicIntrMiss
                            + ", mLpaIntrMiss: "
                            + mLpaIntrMiss
                            + ", mSprIntrMiss: "
                            + mSprIntrMiss
                            + ", mPlcFillCount: "
                            + mPlcFillCount
                            + ", mPlcDiscardCount: "
                            + mPlcDiscardCount
                            + ", mMissedInstanceCount: "
                            + mMissedInstanceCount
                            + ", mTxRetransmitSlotCount: "
                            + mTxRetransmitSlotCount
                            + ",\n"
                            + "    mRxRetransmitSlotCount: "
                            + mRxRetransmitSlotCount
                            + ", mGoodRxFrameCount: "
                            + mGoodRxFrameCount
                            + "\n  }";

            return str;
        }
    }

    /**
     * This class provides the System APIs to access the Connect fail event.
     *
     * @hide
     */
    @SystemApi
    public static final class BqrConnectFail implements Parcelable {
        private static final String TAG = BluetoothQualityReport.TAG + ".BqrConnectFail";

        /**
         * Connect Fail reason: No error.
         *
         * @hide
         */
        @SystemApi public static final int CONNECT_FAIL_ID_NO_ERROR = 0x00;

        /**
         * Connect Fail reason: Page timeout.
         *
         * @hide
         */
        @SystemApi public static final int CONNECT_FAIL_ID_PAGE_TIMEOUT = 0x04;

        /**
         * Connect Fail reason: Connection timeout.
         *
         * @hide
         */
        @SystemApi public static final int CONNECT_FAIL_ID_CONNECTION_TIMEOUT = 0x08;

        /**
         * Connect Fail reason: ACL already exists.
         *
         * @hide
         */
        @SystemApi public static final int CONNECT_FAIL_ID_ACL_ALREADY_EXIST = 0x0b;

        /**
         * Connect Fail reason: Controller busy.
         *
         * @hide
         */
        @SystemApi public static final int CONNECT_FAIL_ID_CONTROLLER_BUSY = 0x3a;

        /** @hide */
        @Retention(RetentionPolicy.SOURCE)
        @IntDef(
                prefix = {"CONNECT_FAIL_ID"},
                value = {
                    CONNECT_FAIL_ID_NO_ERROR,
                    CONNECT_FAIL_ID_PAGE_TIMEOUT,
                    CONNECT_FAIL_ID_CONNECTION_TIMEOUT,
                    CONNECT_FAIL_ID_ACL_ALREADY_EXIST,
                    CONNECT_FAIL_ID_CONTROLLER_BUSY,
                })
        public @interface ConnectFailId {}

        private int mFailReason;

        private BqrConnectFail(byte[] rawData, int offset) {
            if (rawData == null || rawData.length <= offset) {
                throw new IllegalArgumentException(TAG + ": BQR raw data length is abnormal.");
            }

            ByteBuffer bqrBuf =
                    ByteBuffer.wrap(rawData, offset, rawData.length - offset).asReadOnlyBuffer();
            bqrBuf.order(ByteOrder.LITTLE_ENDIAN);

            mFailReason = bqrBuf.get() & 0xFF;
        }

        private BqrConnectFail(Parcel in) {
            mFailReason = in.readInt();
        }

        /**
         * Get the fail reason.
         *
         * @return the fail reason
         * @hide
         */
        @SystemApi
        @ConnectFailId
        public int getFailReason() {
            return mFailReason;
        }

        /**
         * Describe contents.
         *
         * @return 0
         * @hide
         */
        public int describeContents() {
            return 0;
        }

        /**
         * Write BqrConnectFail to parcel.
         *
         * @hide
         */
        @SystemApi
        @Override
        public void writeToParcel(@NonNull Parcel dest, int flags) {
            dest.writeInt(mFailReason);
        }

        /** @hide */
        @SystemApi
        public static final @NonNull Parcelable.Creator<BqrConnectFail> CREATOR =
                new Parcelable.Creator<BqrConnectFail>() {
                    public BqrConnectFail createFromParcel(Parcel in) {
                        return new BqrConnectFail(in);
                    }

                    public BqrConnectFail[] newArray(int size) {
                        return new BqrConnectFail[size];
                    }
                };

        /**
         * Get the string of the Connect Fail ID.
         *
         * @param id the connect fail reason
         * @return the string of the id
         * @hide
         */
        @SystemApi
        public static @NonNull String connectFailIdToString(@ConnectFailId int id) {
            switch (id) {
                case CONNECT_FAIL_ID_NO_ERROR:
                    return "No error";
                case CONNECT_FAIL_ID_PAGE_TIMEOUT:
                    return "Page Timeout";
                case CONNECT_FAIL_ID_CONNECTION_TIMEOUT:
                    return "Connection Timeout";
                case CONNECT_FAIL_ID_ACL_ALREADY_EXIST:
                    return "ACL already exists";
                case CONNECT_FAIL_ID_CONTROLLER_BUSY:
                    return "Controller busy";
                default:
                    return "INVALID";
            }
        }

        /** BqrConnectFail to String. */
        @Override
        @NonNull
        public String toString() {
            String str;
            str =
                    "  BqrConnectFail: {\n"
                            + "    mFailReason: "
                            + connectFailIdToString(mFailReason)
                            + " ("
                            + String.format("0x%02X", mFailReason)
                            + ")"
                            + "\n  }";

            return str;
        }
    }
}<|MERGE_RESOLUTION|>--- conflicted
+++ resolved
@@ -261,7 +261,6 @@
             String remoteName,
             BluetoothClass bluetoothClass,
             byte[] rawData) {
-        mVersionSupported = versionSupported;
         mAddr = remoteAddr;
         mLmpVer = lmpVer;
         mLmpSubVer = lmpSubVer;
@@ -475,12 +474,8 @@
     @SystemApi
     @Override
     public void writeToParcel(@NonNull Parcel out, int flags) {
-<<<<<<< HEAD
         out.writeInt(mVersionSupported);
-        out.writeString(mAddr);
-=======
         BluetoothUtils.writeStringToParcel(out, mAddr);
->>>>>>> a8e5747f
         out.writeInt(mLmpVer);
         out.writeInt(mLmpSubVer);
         out.writeInt(mManufacturerId);
@@ -506,29 +501,13 @@
         String str;
         str =
                 "BQR: {\n"
-<<<<<<< HEAD
-                        + "  mVersion: "
-                        + mVersionSupported
-                        + ", mAddr: "
-                        + mAddr
-                        + ", mLmpVer: "
-                        + String.format("0x%02X", mLmpVer)
-                        + ", mLmpSubVer: "
-                        + String.format("0x%04X", mLmpSubVer)
-                        + ", mManufacturerId: "
-                        + String.format("0x%04X", mManufacturerId)
-                        + ", mName: "
-                        + mName
-                        + ", mBluetoothClass: "
-                        + mBluetoothClass.toString()
-=======
+                        + ("  mVersion: " + mVersionSupported)
                         + ("  mAddr: " + mAddr)
                         + (", mLmpVer: " + String.format("0x%02X", mLmpVer))
                         + (", mLmpSubVer: " + String.format("0x%04X", mLmpSubVer))
                         + (", mManufacturerId: " + String.format("0x%04X", mManufacturerId))
                         + (", mName: " + mName)
                         + (", mBluetoothClass: " + mBluetoothClass.toString())
->>>>>>> a8e5747f
                         + ",\n"
                         + mBqrCommon
                         + "\n";
@@ -716,7 +695,6 @@
     public static final class BqrCommon implements Parcelable {
         private static final String TAG = BluetoothQualityReport.TAG + ".BqrCommon";
 
-        private int mVersionSupported;
         private int mQualityReportId;
         private int mPacketType;
         private int mConnectionHandle;
@@ -744,7 +722,6 @@
             if (rawData == null || rawData.length < offset + commonLen) {
                 throw new IllegalArgumentException(TAG + ": BQR raw data length is abnormal.");
             }
-            mVersionSupported = versionSupported;
 
             ByteBuffer bqrBuf =
                     ByteBuffer.wrap(rawData, offset, rawData.length - offset).asReadOnlyBuffer();
