--- conflicted
+++ resolved
@@ -358,13 +358,9 @@
         private int mMatchMode = MATCH_MODE_AGGRESSIVE;
         private int mNumOfMatchesPerFilter = MATCH_NUM_MAX_ADVERTISEMENT;
         private boolean mLegacy = true;
-<<<<<<< HEAD
-        private int mPhy = PHY_LE_ALL_SUPPORTED;
+        private int mPhy = BluetoothDevice.PHY_LE_1M;
         private int mRssiHighThreshold = Byte.MIN_VALUE;
         private int mRssiLowThreshold = Byte.MIN_VALUE;
-=======
-        private int mPhy = BluetoothDevice.PHY_LE_1M;
->>>>>>> 005cafae
 
         // Instance initializer for mNumOfMatchesPerFilter
         {
