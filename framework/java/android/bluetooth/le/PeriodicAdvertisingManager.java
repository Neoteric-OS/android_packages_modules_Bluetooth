/*
 * Copyright (C) 2017 The Android Open Source Project
 *
 * Licensed under the Apache License, Version 2.0 (the "License"); you may not
 * use this file except in compliance with the License. You may obtain a copy of
 * the License at
 *
 * http://www.apache.org/licenses/LICENSE-2.0
 *
 * Unless required by applicable law or agreed to in writing, software
 * distributed under the License is distributed on an "AS IS" BASIS, WITHOUT
 * WARRANTIES OR CONDITIONS OF ANY KIND, either express or implied. See the
 * License for the specific language governing permissions and limitations under
 * the License.
 */

package android.bluetooth.le;

import static android.Manifest.permission.BLUETOOTH_SCAN;

import static java.util.Objects.requireNonNull;
import static java.util.Objects.requireNonNullElseGet;

import android.annotation.Nullable;
import android.annotation.RequiresPermission;
import android.annotation.SuppressLint;
import android.bluetooth.Attributable;
import android.bluetooth.BluetoothAdapter;
import android.bluetooth.BluetoothDevice;
import android.bluetooth.IBluetoothScan;
import android.bluetooth.annotations.RequiresBluetoothLocationPermission;
import android.bluetooth.annotations.RequiresBluetoothScanPermission;
import android.bluetooth.annotations.RequiresLegacyBluetoothAdminPermission;
import android.content.AttributionSource;
import android.os.Handler;
import android.os.Looper;
import android.os.RemoteException;
import android.util.Log;

import java.util.IdentityHashMap;

/**
 * This class provides methods to perform periodic advertising related operations. An application
 * can register for periodic advertisements using {@link PeriodicAdvertisingManager#registerSync}.
 *
 * <p>Use {@link BluetoothAdapter#getPeriodicAdvertisingManager()} to get an instance of {@link
 * PeriodicAdvertisingManager}.
 *
 * @hide
 */
public final class PeriodicAdvertisingManager {
    private static final String TAG = PeriodicAdvertisingManager.class.getSimpleName();

    private static final int SKIP_MIN = 0;
    private static final int SKIP_MAX = 499;
    private static final int TIMEOUT_MIN = 10;
    private static final int TIMEOUT_MAX = 16384;

    /* Maps callback, to callback wrapper and sync handle */
    private final IdentityHashMap<PeriodicAdvertisingCallback, IPeriodicAdvertisingCallback>
            mCallbackWrappers = new IdentityHashMap<>();

    private final BluetoothAdapter mBluetoothAdapter;
    private final AttributionSource mAttributionSource;

    /**
     * Use {@link BluetoothAdapter#getBluetoothLeScanner()} instead.
     *
     * @hide
     */
    public PeriodicAdvertisingManager(BluetoothAdapter bluetoothAdapter) {
        mBluetoothAdapter = requireNonNull(bluetoothAdapter);
        mAttributionSource = mBluetoothAdapter.getAttributionSource();
    }

    /**
     * Synchronize with periodic advertising pointed to by the {@code scanResult}. The {@code
     * scanResult} used must contain a valid advertisingSid. First call to registerSync will use the
     * {@code skip} and {@code timeout} provided. Subsequent calls from other apps, trying to sync
     * with same set will reuse existing sync, thus {@code skip} and {@code timeout} values will not
     * take effect. The values in effect will be returned in {@link
     * PeriodicAdvertisingCallback#onSyncEstablished}.
     *
     * @param scanResult Scan result containing advertisingSid.
     * @param skip The number of periodic advertising packets that can be skipped after a successful
     *     receive. Must be between 0 and 499.
     * @param timeout Synchronization timeout for the periodic advertising. One unit is 10ms. Must
     *     be between 10 (100ms) and 16384 (163.84s).
     * @param callback Callback used to deliver all operations status.
     * @throws IllegalArgumentException if {@code scanResult} is null or {@code skip} is invalid or
     *     {@code timeout} is invalid or {@code callback} is null.
     */
    @RequiresLegacyBluetoothAdminPermission
    @RequiresBluetoothScanPermission
    @RequiresBluetoothLocationPermission
    @RequiresPermission(BLUETOOTH_SCAN)
    public void registerSync(
            ScanResult scanResult, int skip, int timeout, PeriodicAdvertisingCallback callback) {
        registerSync(scanResult, skip, timeout, callback, null);
    }

    /**
     * Synchronize with periodic advertising pointed to by the {@code scanResult}. The {@code
     * scanResult} used must contain a valid advertisingSid. First call to registerSync will use the
     * {@code skip} and {@code timeout} provided. Subsequent calls from other apps, trying to sync
     * with same set will reuse existing sync, thus {@code skip} and {@code timeout} values will not
     * take effect. The values in effect will be returned in {@link
     * PeriodicAdvertisingCallback#onSyncEstablished}.
     *
     * @param scanResult Scan result containing advertisingSid.
     * @param skip The number of periodic advertising packets that can be skipped after a successful
     *     receive. Must be between 0 and 499.
     * @param timeout Synchronization timeout for the periodic advertising. One unit is 10ms. Must
     *     be between 10 (100ms) and 16384 (163.84s).
     * @param callback Callback used to deliver all operations status.
     * @param handler thread upon which the callbacks will be invoked.
     * @throws IllegalArgumentException if {@code scanResult} is null or {@code skip} is invalid or
     *     {@code timeout} is invalid or {@code callback} is null.
     */
    @RequiresLegacyBluetoothAdminPermission
    @RequiresBluetoothScanPermission
    @RequiresBluetoothLocationPermission
    @RequiresPermission(BLUETOOTH_SCAN)
    public void registerSync(
            ScanResult scanResult,
            int skip,
            int timeout,
            PeriodicAdvertisingCallback callback,
            Handler handler) {
        if (callback == null) {
            throw new IllegalArgumentException("callback can't be null");
        }

        if (scanResult == null) {
            throw new IllegalArgumentException("scanResult can't be null");
        }

        if (scanResult.getAdvertisingSid() == ScanResult.SID_NOT_PRESENT) {
            throw new IllegalArgumentException("scanResult must contain a valid sid");
        }

        if (skip < SKIP_MIN || skip > SKIP_MAX) {
            throw new IllegalArgumentException(
                    "skip must be between " + SKIP_MIN + " and " + SKIP_MAX);
        }

        if (timeout < TIMEOUT_MIN || timeout > TIMEOUT_MAX) {
            throw new IllegalArgumentException(
                    "timeout must be between " + TIMEOUT_MIN + " and " + TIMEOUT_MAX);
        }

        handler = requireNonNullElseGet(handler, () -> new Handler(Looper.getMainLooper()));

        IPeriodicAdvertisingCallback wrapped = wrap(callback, handler);
        mCallbackWrappers.put(callback, wrapped);

        IBluetoothScan scan = mBluetoothAdapter.getBluetoothScan();
        try {
            scan.registerSync(scanResult, skip, timeout, wrapped, mAttributionSource);
        } catch (RemoteException e) {
            Log.e(TAG, "Failed to register sync - ", e);
        }
    }

    /**
     * Cancel pending attempt to create sync, or terminate existing sync.
     *
     * @param callback Callback used to deliver all operations status.
     * @throws IllegalArgumentException if {@code callback} is null, or not a properly registered
     *     callback.
     */
    @RequiresLegacyBluetoothAdminPermission
    @RequiresBluetoothScanPermission
    @RequiresPermission(BLUETOOTH_SCAN)
    public void unregisterSync(PeriodicAdvertisingCallback callback) {
        if (callback == null) {
            throw new IllegalArgumentException("callback can't be null");
        }

        IPeriodicAdvertisingCallback wrapper = mCallbackWrappers.remove(callback);
        if (wrapper == null) {
            throw new IllegalArgumentException("callback was not properly registered");
        }

        IBluetoothScan scan = mBluetoothAdapter.getBluetoothScan();
        try {
            scan.unregisterSync(wrapper, mAttributionSource);
        } catch (RemoteException e) {
            Log.e(TAG, "Failed to cancel sync creation - ", e);
        }
    }

    /**
     * Transfer periodic sync
     *
     * @hide
     */
    @RequiresBluetoothScanPermission
    @RequiresPermission(BLUETOOTH_SCAN)
    public void transferSync(BluetoothDevice bda, int serviceData, int syncHandle) {
        IBluetoothScan scan = mBluetoothAdapter.getBluetoothScan();
        try {
            scan.transferSync(bda, serviceData, syncHandle, mAttributionSource);
        } catch (RemoteException e) {
            Log.e(TAG, "Failed to register sync - ", e);
        }
    }

    /**
     * Transfer set info
     *
     * @hide
     */
    @RequiresBluetoothScanPermission
    @RequiresPermission(BLUETOOTH_SCAN)
    public void transferSetInfo(
            BluetoothDevice bda,
            int serviceData,
            int advHandle,
            PeriodicAdvertisingCallback callback) {
        transferSetInfo(bda, serviceData, advHandle, callback, null);
    }

    /**
     * Transfer set info
     *
     * @hide
     */
    @RequiresBluetoothScanPermission
    @RequiresPermission(BLUETOOTH_SCAN)
    public void transferSetInfo(
            BluetoothDevice bda,
            int serviceData,
            int advHandle,
            PeriodicAdvertisingCallback callback,
            @Nullable Handler handler) {
        if (callback == null) {
            throw new IllegalArgumentException("callback can't be null");
        }

        handler = requireNonNullElseGet(handler, () -> new Handler(Looper.getMainLooper()));

        IPeriodicAdvertisingCallback wrapper = wrap(callback, handler);
        if (wrapper == null) {
            throw new IllegalArgumentException("callback was not properly registered");
        }

        IBluetoothScan scan = mBluetoothAdapter.getBluetoothScan();
        try {
            scan.transferSetInfo(bda, serviceData, advHandle, wrapper, mAttributionSource);
        } catch (RemoteException e) {
            Log.e(TAG, "Failed to register sync - ", e);
        }
    }

    @SuppressLint("AndroidFrameworkBluetoothPermission")
    private IPeriodicAdvertisingCallback wrap(
            PeriodicAdvertisingCallback callback, Handler handler) {
        return new IPeriodicAdvertisingCallback.Stub() {
            public void onSyncEstablished(
                    int syncHandle,
                    BluetoothDevice device,
                    int advertisingSid,
                    int skip,
                    int timeout,
                    int status) {
                Attributable.setAttributionSource(device, mAttributionSource);
                handler.post(
                        () -> {
                            callback.onSyncEstablished(
                                    syncHandle, device, advertisingSid, skip, timeout, status);

                            if (status != PeriodicAdvertisingCallback.SYNC_SUCCESS) {
                                // App can still unregister the sync until notified it failed.
                                // Remove callback after app was notified.
                                mCallbackWrappers.remove(callback);
                            }
                        });
            }

            public void onPeriodicAdvertisingReport(PeriodicAdvertisingReport report) {
                handler.post(() -> callback.onPeriodicAdvertisingReport(report));
            }

            public void onSyncLost(int syncHandle) {
                handler.post(
                        () -> {
                            callback.onSyncLost(syncHandle);
                            // App can still unregister the sync until notified it's lost.
                            // Remove callback after app was notified.
                            mCallbackWrappers.remove(callback);
                        });
            }

            public void onSyncTransferred(BluetoothDevice device, int status) {
<<<<<<< HEAD
                handler.post(
                        new Runnable() {
                            @Override
                            public void run() {
                                callback.onSyncTransferred(device, status);
                                // App can still unregister the sync until notified it's lost.
                                // Remove callback after app was notifed.
                                //mCallbackWrappers.remove(callback);
                            }
                        });
=======
                handler.post(() -> callback.onSyncTransferred(device, status));
>>>>>>> 1908fb7e
            }

            public void onBigInfoAdvertisingReport(int syncHandle, boolean encrypted) {
                handler.post(() -> callback.onBigInfoAdvertisingReport(syncHandle, encrypted));
            }
        };
    }
}<|MERGE_RESOLUTION|>--- conflicted
+++ resolved
@@ -293,20 +293,7 @@
             }
 
             public void onSyncTransferred(BluetoothDevice device, int status) {
-<<<<<<< HEAD
-                handler.post(
-                        new Runnable() {
-                            @Override
-                            public void run() {
-                                callback.onSyncTransferred(device, status);
-                                // App can still unregister the sync until notified it's lost.
-                                // Remove callback after app was notifed.
-                                //mCallbackWrappers.remove(callback);
-                            }
-                        });
-=======
                 handler.post(() -> callback.onSyncTransferred(device, status));
->>>>>>> 1908fb7e
             }
 
             public void onBigInfoAdvertisingReport(int syncHandle, boolean encrypted) {
