/*
 * Copyright (C) 2014 The Android Open Source Project
 *
 * Licensed under the Apache License, Version 2.0 (the "License");
 * you may not use this file except in compliance with the License.
 * You may obtain a copy of the License at
 *
 *      http://www.apache.org/licenses/LICENSE-2.0
 *
 * Unless required by applicable law or agreed to in writing, software
 * distributed under the License is distributed on an "AS IS" BASIS,
 * WITHOUT WARRANTIES OR CONDITIONS OF ANY KIND, either express or implied.
 * See the License for the specific language governing permissions and
 * limitations under the License.
 */

package android.bluetooth.le;

import android.annotation.NonNull;
import android.annotation.Nullable;
import android.annotation.SuppressLint;
import android.bluetooth.BluetoothUuid;
import android.compat.annotation.UnsupportedAppUsage;
import android.os.ParcelUuid;
import android.util.ArrayMap;
import android.util.Log;
import android.util.SparseArray;

import java.util.ArrayList;
import java.util.Arrays;
import java.util.HashMap;
import java.util.List;
import java.util.Map;
import java.util.function.Predicate;

/**
 * Represents a scan record from Bluetooth LE scan.
 */
@SuppressLint("AndroidFrameworkBluetoothPermission")
public final class ScanRecord {

    private static final String TAG = "ScanRecord";

    // The following data type values are assigned by Bluetooth SIG.
    // For more details refer to Bluetooth 4.1 specification, Volume 3, Part C, Section 18.
    private static final int DATA_TYPE_FLAGS = 0x01;
    private static final int DATA_TYPE_SERVICE_UUIDS_16_BIT_PARTIAL = 0x02;
    private static final int DATA_TYPE_SERVICE_UUIDS_16_BIT_COMPLETE = 0x03;
    private static final int DATA_TYPE_SERVICE_UUIDS_32_BIT_PARTIAL = 0x04;
    private static final int DATA_TYPE_SERVICE_UUIDS_32_BIT_COMPLETE = 0x05;
    private static final int DATA_TYPE_SERVICE_UUIDS_128_BIT_PARTIAL = 0x06;
    private static final int DATA_TYPE_SERVICE_UUIDS_128_BIT_COMPLETE = 0x07;
    private static final int DATA_TYPE_LOCAL_NAME_SHORT = 0x08;
    private static final int DATA_TYPE_LOCAL_NAME_COMPLETE = 0x09;
    private static final int DATA_TYPE_TX_POWER_LEVEL = 0x0A;
    private static final int DATA_TYPE_SERVICE_DATA_16_BIT = 0x16;
    private static final int DATA_TYPE_SERVICE_DATA_32_BIT = 0x20;
    private static final int DATA_TYPE_SERVICE_DATA_128_BIT = 0x21;
    private static final int DATA_TYPE_SERVICE_SOLICITATION_UUIDS_16_BIT = 0x14;
    private static final int DATA_TYPE_SERVICE_SOLICITATION_UUIDS_32_BIT = 0x1F;
    private static final int DATA_TYPE_SERVICE_SOLICITATION_UUIDS_128_BIT = 0x15;
    private static final int DATA_TYPE_MANUFACTURER_SPECIFIC_DATA = 0xFF;
    private static final int DATA_TYPE_TRANSPORT_DISCOVERY_DATA = 0x26;
    /**
     * @hide
     */
    public static int DATA_TYPE_GROUP_AD_TYPE = 0x00;

    // Flags of the advertising data.
    private final int mAdvertiseFlags;

    @Nullable
    private final List<ParcelUuid> mServiceUuids;
    @Nullable
    private final List<ParcelUuid> mServiceSolicitationUuids;

    private final SparseArray<byte[]> mManufacturerSpecificData;

    private final Map<ParcelUuid, byte[]> mServiceData;

    // Transmission power level(in dB).
    private final int mTxPowerLevel;

    // Local name of the Bluetooth LE device.
    private final String mDeviceName;

    // Raw bytes of scan record.
    private final byte[] mBytes;

<<<<<<< HEAD
    // Transport Discovery data.
    private final byte[] mTDSData;

    // Group Identifier Data
    private final byte[] mGroupIdentifierData;
=======
    private final HashMap<Integer, byte[]> mAdvertisingDataMap;
>>>>>>> 260f34b9

    /**
     * Returns the advertising flags indicating the discoverable mode and capability of the device.
     * Returns -1 if the flag field is not set.
     */
    public int getAdvertiseFlags() {
        return mAdvertiseFlags;
    }

    /**
     * Returns a list of service UUIDs within the advertisement that are used to identify the
     * bluetooth GATT services.
     */
    public List<ParcelUuid> getServiceUuids() {
        return mServiceUuids;
    }

    /**
     * Returns a list of service solicitation UUIDs within the advertisement that are used to
     * identify the Bluetooth GATT services.
     */
    @NonNull
    public List<ParcelUuid> getServiceSolicitationUuids() {
        return mServiceSolicitationUuids;
    }

    /**
     * Returns a sparse array of manufacturer identifier and its corresponding manufacturer specific
     * data.
     */
    public SparseArray<byte[]> getManufacturerSpecificData() {
        return mManufacturerSpecificData;
    }

    /**
     * Returns the manufacturer specific data associated with the manufacturer id. Returns
     * {@code null} if the {@code manufacturerId} is not found.
     */
    @Nullable
    public byte[] getManufacturerSpecificData(int manufacturerId) {
        if (mManufacturerSpecificData == null) {
            return null;
        }
        return mManufacturerSpecificData.get(manufacturerId);
    }

    /**
     * Returns a map of service UUID and its corresponding service data.
     */
    public Map<ParcelUuid, byte[]> getServiceData() {
        return mServiceData;
    }

    /**
     * Returns the service data byte array associated with the {@code serviceUuid}. Returns
     * {@code null} if the {@code serviceDataUuid} is not found.
     */
    @Nullable
    public byte[] getServiceData(ParcelUuid serviceDataUuid) {
        if (serviceDataUuid == null || mServiceData == null) {
            return null;
        }
        return mServiceData.get(serviceDataUuid);
    }

    /**
     * Returns the transmission power level of the packet in dBm. Returns {@link Integer#MIN_VALUE}
     * if the field is not set. This value can be used to calculate the path loss of a received
     * packet using the following equation:
     * <p>
     * <code>pathloss = txPowerLevel - rssi</code>
     */
    public int getTxPowerLevel() {
        return mTxPowerLevel;
    }

    /**
     * Returns the local name of the BLE device. This is a UTF-8 encoded string.
     */
    @Nullable
    public String getDeviceName() {
        return mDeviceName;
    }


    /**
     * Returns a map of advertising data type and its corresponding advertising data.
     */
    public @NonNull Map<Integer, byte[]> getAdvertisingDataMap() {
        return mAdvertisingDataMap;
    }

    /**
     * @hide
     * Returns Transport Discovery data
     */
    public byte[] getTDSData() {
        return mTDSData;
    }

    /**
     * @hide
     * Returns Group Identifier data
     */
    public byte[] getGroupIdentifierData() {
        return mGroupIdentifierData;
    }

    /**
     * Returns raw bytes of scan record.
     */
    public byte[] getBytes() {
        return mBytes;
    }

    /**
     * Test if any fields contained inside this scan record are matched by the
     * given matcher.
     *
     * @hide
     */
    public boolean matchesAnyField(@NonNull Predicate<byte[]> matcher) {
        int pos = 0;
        while (pos < mBytes.length) {
            final int length = mBytes[pos] & 0xFF;
            if (length == 0) {
                break;
            }
            if (matcher.test(Arrays.copyOfRange(mBytes, pos, pos + length + 1))) {
                return true;
            }
            pos += length + 1;
        }
        return false;
    }

    private ScanRecord(List<ParcelUuid> serviceUuids,
            List<ParcelUuid> serviceSolicitationUuids,
            SparseArray<byte[]> manufacturerData,
            Map<ParcelUuid, byte[]> serviceData,
            int advertiseFlags, int txPowerLevel,
<<<<<<< HEAD
            String localName, byte[] tdsData, byte[] groupIdentifierData, byte[] bytes) {
=======
            String localName, HashMap<Integer, byte[]> advertisingDataMap, byte[] bytes) {
>>>>>>> 260f34b9
        mServiceSolicitationUuids = serviceSolicitationUuids;
        mServiceUuids = serviceUuids;
        mManufacturerSpecificData = manufacturerData;
        mServiceData = serviceData;
        mDeviceName = localName;
        mAdvertiseFlags = advertiseFlags;
        mTxPowerLevel = txPowerLevel;
<<<<<<< HEAD
        mTDSData = tdsData;
        mGroupIdentifierData = groupIdentifierData;
=======
        mAdvertisingDataMap = advertisingDataMap;
>>>>>>> 260f34b9
        mBytes = bytes;
    }

    /**
     * Parse scan record bytes to {@link ScanRecord}.
     * <p>
     * The format is defined in Bluetooth 4.1 specification, Volume 3, Part C, Section 11 and 18.
     * <p>
     * All numerical multi-byte entities and values shall use little-endian <strong>byte</strong>
     * order.
     *
     * @param scanRecord The scan record of Bluetooth LE advertisement and/or scan response.
     * @hide
     */
    @UnsupportedAppUsage
    public static ScanRecord parseFromBytes(byte[] scanRecord) {
        if (scanRecord == null) {
            return null;
        }

        int currentPos = 0;
        int advertiseFlag = -1;
        List<ParcelUuid> serviceUuids = new ArrayList<ParcelUuid>();
        List<ParcelUuid> serviceSolicitationUuids = new ArrayList<ParcelUuid>();
        String localName = null;
        int txPowerLevel = Integer.MIN_VALUE;

        SparseArray<byte[]> manufacturerData = new SparseArray<byte[]>();
        Map<ParcelUuid, byte[]> serviceData = new ArrayMap<ParcelUuid, byte[]>();
        HashMap<Integer, byte[]> advertisingDataMap = new HashMap<Integer, byte[]>();

        byte[] tdsData = null;
        byte[] groupIdentifierData = null;

        try {
            while (currentPos < scanRecord.length) {
                // length is unsigned int.
                int length = scanRecord[currentPos++] & 0xFF;
                if (length == 0) {
                    break;
                }
                // Note the length includes the length of the field type itself.
                int dataLength = length - 1;
                // fieldType is unsigned int.
                int fieldType = scanRecord[currentPos++] & 0xFF;
                byte[] advertisingData = extractBytes(scanRecord, currentPos, dataLength);
                advertisingDataMap.put(fieldType, advertisingData);
                switch (fieldType) {
                    case DATA_TYPE_FLAGS:
                        advertiseFlag = scanRecord[currentPos] & 0xFF;
                        break;
                    case DATA_TYPE_SERVICE_UUIDS_16_BIT_PARTIAL:
                    case DATA_TYPE_SERVICE_UUIDS_16_BIT_COMPLETE:
                        parseServiceUuid(scanRecord, currentPos,
                                dataLength, BluetoothUuid.UUID_BYTES_16_BIT, serviceUuids);
                        break;
                    case DATA_TYPE_SERVICE_UUIDS_32_BIT_PARTIAL:
                    case DATA_TYPE_SERVICE_UUIDS_32_BIT_COMPLETE:
                        parseServiceUuid(scanRecord, currentPos, dataLength,
                                BluetoothUuid.UUID_BYTES_32_BIT, serviceUuids);
                        break;
                    case DATA_TYPE_SERVICE_UUIDS_128_BIT_PARTIAL:
                    case DATA_TYPE_SERVICE_UUIDS_128_BIT_COMPLETE:
                        parseServiceUuid(scanRecord, currentPos, dataLength,
                                BluetoothUuid.UUID_BYTES_128_BIT, serviceUuids);
                        break;
                    case DATA_TYPE_SERVICE_SOLICITATION_UUIDS_16_BIT:
                        parseServiceSolicitationUuid(scanRecord, currentPos, dataLength,
                                BluetoothUuid.UUID_BYTES_16_BIT, serviceSolicitationUuids);
                        break;
                    case DATA_TYPE_SERVICE_SOLICITATION_UUIDS_32_BIT:
                        parseServiceSolicitationUuid(scanRecord, currentPos, dataLength,
                                BluetoothUuid.UUID_BYTES_32_BIT, serviceSolicitationUuids);
                        break;
                    case DATA_TYPE_SERVICE_SOLICITATION_UUIDS_128_BIT:
                        parseServiceSolicitationUuid(scanRecord, currentPos, dataLength,
                                BluetoothUuid.UUID_BYTES_128_BIT, serviceSolicitationUuids);
                        break;
                    case DATA_TYPE_LOCAL_NAME_SHORT:
                    case DATA_TYPE_LOCAL_NAME_COMPLETE:
                        localName = new String(
                                extractBytes(scanRecord, currentPos, dataLength));
                        break;
                    case DATA_TYPE_TX_POWER_LEVEL:
                        txPowerLevel = scanRecord[currentPos];
                        break;
                    case DATA_TYPE_SERVICE_DATA_16_BIT:
                    case DATA_TYPE_SERVICE_DATA_32_BIT:
                    case DATA_TYPE_SERVICE_DATA_128_BIT:
                        int serviceUuidLength = BluetoothUuid.UUID_BYTES_16_BIT;
                        if (fieldType == DATA_TYPE_SERVICE_DATA_32_BIT) {
                            serviceUuidLength = BluetoothUuid.UUID_BYTES_32_BIT;
                        } else if (fieldType == DATA_TYPE_SERVICE_DATA_128_BIT) {
                            serviceUuidLength = BluetoothUuid.UUID_BYTES_128_BIT;
                        }

                        byte[] serviceDataUuidBytes = extractBytes(scanRecord, currentPos,
                                serviceUuidLength);
                        ParcelUuid serviceDataUuid = BluetoothUuid.parseUuidFrom(
                                serviceDataUuidBytes);
                        byte[] serviceDataArray = extractBytes(scanRecord,
                                currentPos + serviceUuidLength, dataLength - serviceUuidLength);
                        serviceData.put(serviceDataUuid, serviceDataArray);
                        break;
                    case DATA_TYPE_MANUFACTURER_SPECIFIC_DATA:
                        // The first two bytes of the manufacturer specific data are
                        // manufacturer ids in little endian.
                        int manufacturerId = ((scanRecord[currentPos + 1] & 0xFF) << 8)
                                + (scanRecord[currentPos] & 0xFF);
                        byte[] manufacturerDataBytes = extractBytes(scanRecord, currentPos + 2,
                                dataLength - 2);
                        manufacturerData.put(manufacturerId, manufacturerDataBytes);
                        break;
                    case DATA_TYPE_TRANSPORT_DISCOVERY_DATA:
                        tdsData = extractBytes(scanRecord, currentPos, dataLength);
                        break;

                    default:
                        if (fieldType == DATA_TYPE_GROUP_AD_TYPE) {
                            Log.d(TAG, "Parsing Group Identifier data");
                            groupIdentifierData = extractBytes(scanRecord, currentPos, dataLength);
                        }
                        break;
                }
                currentPos += dataLength;
            }

            if (serviceUuids.isEmpty()) {
                serviceUuids = null;
            }
            return new ScanRecord(serviceUuids, serviceSolicitationUuids, manufacturerData,
<<<<<<< HEAD
                    serviceData, advertiseFlag, txPowerLevel, localName, tdsData,
                    groupIdentifierData, scanRecord);
=======
                    serviceData, advertiseFlag, txPowerLevel, localName, advertisingDataMap,
                    scanRecord);
>>>>>>> 260f34b9
        } catch (Exception e) {
            Log.e(TAG, "unable to parse scan record: " + Arrays.toString(scanRecord));
            // As the record is invalid, ignore all the parsed results for this packet
            // and return an empty record with raw scanRecord bytes in results
<<<<<<< HEAD
            return new ScanRecord(null, null, null, null, -1, Integer.MIN_VALUE, null, null,
                                  null, scanRecord);
=======
            return new ScanRecord(null, null, null, null, -1, Integer.MIN_VALUE, null,
                    advertisingDataMap, scanRecord);
>>>>>>> 260f34b9
        }
    }

    @Override
    public String toString() {
        return "ScanRecord [mAdvertiseFlags=" + mAdvertiseFlags + ", mServiceUuids=" + mServiceUuids
                + ", mServiceSolicitationUuids=" + mServiceSolicitationUuids
                + ", mManufacturerSpecificData=" + BluetoothLeUtils.toString(
                mManufacturerSpecificData)
                + ", mServiceData=" + BluetoothLeUtils.toString(mServiceData)
                + ", mTxPowerLevel=" + mTxPowerLevel + ", mDeviceName=" + mDeviceName +
                ", mTDSData=" + BluetoothLeUtils.toString(mTDSData) +"]";
    }

    // Parse service UUIDs.
    private static int parseServiceUuid(byte[] scanRecord, int currentPos, int dataLength,
            int uuidLength, List<ParcelUuid> serviceUuids) {
        while (dataLength > 0) {
            byte[] uuidBytes = extractBytes(scanRecord, currentPos,
                    uuidLength);
            serviceUuids.add(BluetoothUuid.parseUuidFrom(uuidBytes));
            dataLength -= uuidLength;
            currentPos += uuidLength;
        }
        return currentPos;
    }

    /**
     * Parse service Solicitation UUIDs.
     */
    private static int parseServiceSolicitationUuid(byte[] scanRecord, int currentPos,
            int dataLength, int uuidLength, List<ParcelUuid> serviceSolicitationUuids) {
        while (dataLength > 0) {
            byte[] uuidBytes = extractBytes(scanRecord, currentPos, uuidLength);
            serviceSolicitationUuids.add(BluetoothUuid.parseUuidFrom(uuidBytes));
            dataLength -= uuidLength;
            currentPos += uuidLength;
        }
        return currentPos;
    }

    // Helper method to extract bytes from byte array.
    private static byte[] extractBytes(byte[] scanRecord, int start, int length) {
        byte[] bytes = new byte[length];
        System.arraycopy(scanRecord, start, bytes, 0, length);
        return bytes;
    }
}<|MERGE_RESOLUTION|>--- conflicted
+++ resolved
@@ -87,15 +87,13 @@
     // Raw bytes of scan record.
     private final byte[] mBytes;
 
-<<<<<<< HEAD
+    private final HashMap<Integer, byte[]> mAdvertisingDataMap;
+
     // Transport Discovery data.
     private final byte[] mTDSData;
 
     // Group Identifier Data
     private final byte[] mGroupIdentifierData;
-=======
-    private final HashMap<Integer, byte[]> mAdvertisingDataMap;
->>>>>>> 260f34b9
 
     /**
      * Returns the advertising flags indicating the discoverable mode and capability of the device.
@@ -237,11 +235,8 @@
             SparseArray<byte[]> manufacturerData,
             Map<ParcelUuid, byte[]> serviceData,
             int advertiseFlags, int txPowerLevel,
-<<<<<<< HEAD
-            String localName, byte[] tdsData, byte[] groupIdentifierData, byte[] bytes) {
-=======
-            String localName, HashMap<Integer, byte[]> advertisingDataMap, byte[] bytes) {
->>>>>>> 260f34b9
+            String localName, HashMap<Integer, byte[]> advertisingDataMap,
+            byte[] tdsData, byte[] groupIdentifierData, byte[] bytes) {
         mServiceSolicitationUuids = serviceSolicitationUuids;
         mServiceUuids = serviceUuids;
         mManufacturerSpecificData = manufacturerData;
@@ -249,12 +244,9 @@
         mDeviceName = localName;
         mAdvertiseFlags = advertiseFlags;
         mTxPowerLevel = txPowerLevel;
-<<<<<<< HEAD
+        mAdvertisingDataMap = advertisingDataMap;
         mTDSData = tdsData;
         mGroupIdentifierData = groupIdentifierData;
-=======
-        mAdvertisingDataMap = advertisingDataMap;
->>>>>>> 260f34b9
         mBytes = bytes;
     }
 
@@ -386,24 +378,14 @@
                 serviceUuids = null;
             }
             return new ScanRecord(serviceUuids, serviceSolicitationUuids, manufacturerData,
-<<<<<<< HEAD
-                    serviceData, advertiseFlag, txPowerLevel, localName, tdsData,
-                    groupIdentifierData, scanRecord);
-=======
                     serviceData, advertiseFlag, txPowerLevel, localName, advertisingDataMap,
-                    scanRecord);
->>>>>>> 260f34b9
+                    tdsData, groupIdentifierData, scanRecord);
         } catch (Exception e) {
             Log.e(TAG, "unable to parse scan record: " + Arrays.toString(scanRecord));
             // As the record is invalid, ignore all the parsed results for this packet
             // and return an empty record with raw scanRecord bytes in results
-<<<<<<< HEAD
-            return new ScanRecord(null, null, null, null, -1, Integer.MIN_VALUE, null, null,
-                                  null, scanRecord);
-=======
             return new ScanRecord(null, null, null, null, -1, Integer.MIN_VALUE, null,
-                    advertisingDataMap, scanRecord);
->>>>>>> 260f34b9
+                    advertisingDataMap, null, null, scanRecord);
         }
     }
 
