--- conflicted
+++ resolved
@@ -97,31 +97,6 @@
     public @interface AdvertisingDataType {}
 
     // The following data type values are assigned by Bluetooth SIG.
-<<<<<<< HEAD
-    // For more details refer to Bluetooth 4.1 specification, Volume 3, Part C, Section 18.
-    private static final int DATA_TYPE_FLAGS = 0x01;
-    private static final int DATA_TYPE_SERVICE_UUIDS_16_BIT_PARTIAL = 0x02;
-    private static final int DATA_TYPE_SERVICE_UUIDS_16_BIT_COMPLETE = 0x03;
-    private static final int DATA_TYPE_SERVICE_UUIDS_32_BIT_PARTIAL = 0x04;
-    private static final int DATA_TYPE_SERVICE_UUIDS_32_BIT_COMPLETE = 0x05;
-    private static final int DATA_TYPE_SERVICE_UUIDS_128_BIT_PARTIAL = 0x06;
-    private static final int DATA_TYPE_SERVICE_UUIDS_128_BIT_COMPLETE = 0x07;
-    private static final int DATA_TYPE_LOCAL_NAME_SHORT = 0x08;
-    private static final int DATA_TYPE_LOCAL_NAME_COMPLETE = 0x09;
-    private static final int DATA_TYPE_TX_POWER_LEVEL = 0x0A;
-    private static final int DATA_TYPE_SERVICE_DATA_16_BIT = 0x16;
-    private static final int DATA_TYPE_SERVICE_DATA_32_BIT = 0x20;
-    private static final int DATA_TYPE_SERVICE_DATA_128_BIT = 0x21;
-    private static final int DATA_TYPE_SERVICE_SOLICITATION_UUIDS_16_BIT = 0x14;
-    private static final int DATA_TYPE_SERVICE_SOLICITATION_UUIDS_32_BIT = 0x1F;
-    private static final int DATA_TYPE_SERVICE_SOLICITATION_UUIDS_128_BIT = 0x15;
-    private static final int DATA_TYPE_MANUFACTURER_SPECIFIC_DATA = 0xFF;
-    private static final int DATA_TYPE_TRANSPORT_DISCOVERY_DATA = 0x26;
-    /**
-     * @hide
-     */
-    public static int DATA_TYPE_GROUP_AD_TYPE = 0x00;
-=======
     // For more details refer to Bluetooth Generic Access Profile.
     public static final int DATA_TYPE_NONE = -1;
     public static final int DATA_TYPE_FLAGS = 0x01;
@@ -170,7 +145,10 @@
     public static final int DATA_TYPE_ADVERTISING_INTERVAL_LONG = 0x2F;
     public static final int DATA_TYPE_3D_INFORMATION_DATA = 0x3D;
     public static final int DATA_TYPE_MANUFACTURER_SPECIFIC_DATA = 0xFF;
->>>>>>> a555ad50
+    /**
+     * @hide
+     */
+    public static int DATA_TYPE_GROUP_AD_TYPE = 0x00;
 
     // Flags of the advertising data.
     private final int mAdvertiseFlags;
