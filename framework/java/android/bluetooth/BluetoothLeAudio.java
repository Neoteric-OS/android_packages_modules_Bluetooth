--- conflicted
+++ resolved
@@ -664,11 +664,8 @@
      *
      * @hide
      */
-<<<<<<< HEAD
-=======
     @FlaggedApi(Flags.FLAG_LEAUDIO_CALLBACK_ON_GROUP_STREAM_STATUS)
     @SystemApi
->>>>>>> adff3cd0
     public static final int GROUP_STREAM_STATUS_IDLE = IBluetoothLeAudio.GROUP_STREAM_STATUS_IDLE;
 
     /**
@@ -676,11 +673,8 @@
      *
      * @hide
      */
-<<<<<<< HEAD
-=======
     @FlaggedApi(Flags.FLAG_LEAUDIO_CALLBACK_ON_GROUP_STREAM_STATUS)
     @SystemApi
->>>>>>> adff3cd0
     public static final int GROUP_STREAM_STATUS_STREAMING =
             IBluetoothLeAudio.GROUP_STREAM_STATUS_STREAMING;
 
