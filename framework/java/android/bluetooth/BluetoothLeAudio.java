--- conflicted
+++ resolved
@@ -152,67 +152,6 @@
         }
     }
 
-<<<<<<< HEAD
-    @SuppressLint("AndroidFrameworkBluetoothPermission")
-    private final IBluetoothLeAudioCallback mCallback =
-            new IBluetoothLeAudioCallback.Stub() {
-                @Override
-                public void onCodecConfigChanged(
-                        int groupId, @NonNull BluetoothLeAudioCodecStatus status) {
-                    for (Map.Entry<BluetoothLeAudio.Callback, Executor> callbackExecutorEntry :
-                            mCallbackExecutorMap.entrySet()) {
-                        BluetoothLeAudio.Callback callback = callbackExecutorEntry.getKey();
-                        Executor executor = callbackExecutorEntry.getValue();
-                        executor.execute(() -> callback.onCodecConfigChanged(groupId, status));
-                    }
-                }
-
-                @Override
-                public void onGroupNodeAdded(@NonNull BluetoothDevice device, int groupId) {
-                    Attributable.setAttributionSource(device, mAttributionSource);
-                    for (Map.Entry<BluetoothLeAudio.Callback, Executor> callbackExecutorEntry :
-                            mCallbackExecutorMap.entrySet()) {
-                        BluetoothLeAudio.Callback callback = callbackExecutorEntry.getKey();
-                        Executor executor = callbackExecutorEntry.getValue();
-                        executor.execute(() -> callback.onGroupNodeAdded(device, groupId));
-                    }
-                }
-
-                @Override
-                public void onGroupNodeRemoved(@NonNull BluetoothDevice device, int groupId) {
-                    Attributable.setAttributionSource(device, mAttributionSource);
-                    for (Map.Entry<BluetoothLeAudio.Callback, Executor> callbackExecutorEntry :
-                            mCallbackExecutorMap.entrySet()) {
-                        BluetoothLeAudio.Callback callback = callbackExecutorEntry.getKey();
-                        Executor executor = callbackExecutorEntry.getValue();
-                        executor.execute(() -> callback.onGroupNodeRemoved(device, groupId));
-                    }
-                }
-
-                @Override
-                public void onGroupStatusChanged(int groupId, int groupStatus) {
-                    for (Map.Entry<BluetoothLeAudio.Callback, Executor> callbackExecutorEntry :
-                            mCallbackExecutorMap.entrySet()) {
-                        BluetoothLeAudio.Callback callback = callbackExecutorEntry.getKey();
-                        Executor executor = callbackExecutorEntry.getValue();
-                        executor.execute(() -> callback.onGroupStatusChanged(groupId, groupStatus));
-                    }
-                }
-
-                @Override
-                public void onGroupStreamStatusChanged(int groupId, int groupStreamStatus) {
-                    for (Map.Entry<BluetoothLeAudio.Callback, Executor> callbackExecutorEntry :
-                            mCallbackExecutorMap.entrySet()) {
-                        BluetoothLeAudio.Callback callback = callbackExecutorEntry.getKey();
-                        Executor executor = callbackExecutorEntry.getValue();
-                        executor.execute(
-                              () ->
-                                        callback.onGroupStreamStatusChanged(
-                                                groupId, groupStreamStatus));
-                    }
-                }
-            };
-=======
     private final CallbackWrapper<Callback, IBluetoothLeAudio> mCallbackWrapper;
 
     private final IBluetoothLeAudioCallback mCallback = new LeAudioNotifyCallback();
@@ -248,7 +187,6 @@
             }
         }
     }
->>>>>>> 2ce87451
 
     /**
      * Intent used to broadcast the change in connection state of the LeAudio profile. Please note
@@ -1001,40 +939,6 @@
             })
     public void registerCallback(
             @NonNull @CallbackExecutor Executor executor, @NonNull Callback callback) {
-<<<<<<< HEAD
-        Objects.requireNonNull(executor, "executor cannot be null");
-        Objects.requireNonNull(callback, "callback cannot be null");
-        if (DBG) log("registerCallback");
-
-        synchronized (mCallbackExecutorMap) {
-            // If the callback map is empty, we register the service-to-app callback
-            if (mCallbackExecutorMap.isEmpty()) {
-                if (!mAdapter.isEnabled()) {
-                    /* If Bluetooth is off, just store callback and it will be registered
-                     * when Bluetooth is on
-                     */
-                    mCallbackExecutorMap.put(callback, executor);
-                    return;
-                }
-                try {
-                    final IBluetoothLeAudio service = getService();
-                    if (service != null) {
-                        service.registerCallback(mCallback, mAttributionSource);
-                    }
-                } catch (IllegalStateException e) {
-                    Log.e(TAG,e.toString());
-                } catch (RemoteException e) {
-                    throw e.rethrowAsRuntimeException();
-                }
-            }
-
-            // Adds the passed in callback to our map of callbacks to executors
-            if (mCallbackExecutorMap.containsKey(callback)) {
-                throw new IllegalArgumentException("This callback has already been registered");
-            }
-            mCallbackExecutorMap.put(callback, executor);
-        }
-=======
         // Enforcing permission in the framework is useless from security point of view.
         // This is being done to help normal app developer to catch the missing permission, since
         // the call to the service is oneway and the SecurityException will just be logged
@@ -1044,7 +948,6 @@
         mContext.enforcePermission(BLUETOOTH_PRIVILEGED, pid, uid, null);
 
         mCallbackWrapper.registerCallback(getService(), callback, executor);
->>>>>>> 2ce87451
     }
 
     /**
