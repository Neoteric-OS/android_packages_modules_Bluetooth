/*
 * Copyright 2024 The Android Open Source Project
 *
 * Licensed under the Apache License, Version 2.0 (the "License");
 * you may not use this file except in compliance with the License.
 * You may obtain a copy of the License at
 *
 *      http://www.apache.org/licenses/LICENSE-2.0
 *
 * Unless required by applicable law or agreed to in writing, software
 * distributed under the License is distributed on an "AS IS" BASIS,
 * WITHOUT WARRANTIES OR CONDITIONS OF ANY KIND, either express or implied.
 * See the License for the specific language governing permissions and
 * limitations under the License.
 *
 * Changes from Qualcomm Innovation Center, Inc. are provided under the following license:
 * Copyright (c) 2024 Qualcomm Innovation Center, Inc. All rights reserved.
 * SPDX-License-Identifier: BSD-3-Clause-Clear
 */

package com.android.bluetooth.channelsoundingtestapp;

import android.bluetooth.BluetoothGatt;
import android.os.Bundle;
import android.text.TextUtils;
import android.util.Log;
import android.view.Gravity;
import android.view.LayoutInflater;
import android.view.View;
import android.view.ViewGroup;
import android.widget.ArrayAdapter;
import android.widget.Button;
import android.widget.EditText;
import android.widget.LinearLayout;
import android.widget.Spinner;
import android.widget.TextView;
import androidx.annotation.NonNull;
import androidx.fragment.app.Fragment;
import androidx.fragment.app.FragmentTransaction;
import androidx.lifecycle.ViewModelProvider;
import com.android.bluetooth.channelsoundingtestapp.InitiatorViewModel.FileAppender;
import java.text.DecimalFormat;
import java.time.LocalDateTime;
import java.time.format.DateTimeFormatter;
import java.util.ArrayList;
import java.util.Arrays;
import java.util.List;

/** The fragment holds the initiator of channel sounding. */
@SuppressWarnings("SetTextI18n")
public class InitiatorFragment extends Fragment {
  private static final DecimalFormat DISTANCE_DECIMAL_FMT = new DecimalFormat("0.0");

  private ArrayAdapter<String> mDmMethodArrayAdapter;
  private ArrayAdapter<String> msecurityModeAdapter;
  private ArrayAdapter<String> msetfrequencyAdapter;
  private ArrayList<String> securityModes;
  private ArrayList<String> Conn_Interval;
  private Button seclevelset;
  private Button freqset;
  private Button durset;
  private Button methoddist;
  private Button distancemarker;        // for storing the distance in the file
  private Button distancemarkerlog;    //for adding marker in log
  private double curr_distance;
  private EditText dis_meas;
  private Spinner mSpinnerSecurityMode;
  private ArrayList<String> frequency;
  private TextView mDistanceText;
  private CanvasView mDistanceCanvasView;
  private Spinner mSpinnerDmMethod;
  private Button mButtonCs;
  private LinearLayout mDistanceViewLayout;
  private Spinner mConnUpSpinner;
  private Button mConnUpButton;
  private TextView mLogText;
  private BleConnectionViewModel mBleConnectionViewModel;
  private InitiatorViewModel mInitiatorViewModel;

  private ArrayAdapter<String> mFreqArrayAdapter;
  private Spinner mSpinnerFreq;
  private ArrayAdapter<String> mDurationArrayAdapter;
  private Spinner mSpinnerDuration;

  @Override
  public View onCreateView(
      @NonNull LayoutInflater inflater, ViewGroup container, Bundle savedInstanceState) {
    View root = inflater.inflate(R.layout.fragment_initiator, container, false);
    Fragment bleConnectionFragment = new BleConnectionFragment();
    FragmentTransaction transaction = getChildFragmentManager().beginTransaction();
    transaction.replace(R.id.init_ble_connection_container, bleConnectionFragment).commit();
    mSpinnerSecurityMode = (Spinner) root.findViewById(R.id.spinner_security_mode);
    distancemarker = (Button) root.findViewById(R.id.marker_dist);
    distancemarkerlog = (Button) root.findViewById(R.id.marker_log);
    dis_meas = (EditText) root.findViewById(R.id.distance_meas);
    mButtonCs = (Button) root.findViewById(R.id.btn_cs);
    mSpinnerDmMethod = (Spinner) root.findViewById(R.id.spinner_dm_method);
    mSpinnerFreq = (Spinner) root.findViewById(R.id.spinner_freq);
    mSpinnerDuration = (Spinner) root.findViewById(R.id.spinner_duration);
    mDistanceViewLayout = (LinearLayout) root.findViewById(R.id.layout_distance_view);
    mDistanceText = new TextView(getContext());
    mDistanceViewLayout.addView(mDistanceText);
    mDistanceText.setText("0.00 m");
    mDistanceText.setTextSize(96);
    mDistanceText.setGravity(Gravity.END);
    mDistanceCanvasView = new CanvasView(getContext(), "Distance");
    mDistanceViewLayout.addView(mDistanceCanvasView);
    mDistanceViewLayout.setPadding(0, 0, 0, 600);
    mLogText = (TextView) root.findViewById(R.id.text_log);
    mConnUpSpinner = (Spinner) root.findViewById(R.id.conn_up_spinner);
    mConnUpButton = (Button) root.findViewById(R.id.conn_up_button);
    return root;
    }

    public void onViewCreated(@NonNull View view, Bundle savedInstanceState) {
        super.onViewCreated(view, savedInstanceState);

        mDmMethodArrayAdapter =
                new ArrayAdapter<String>(
                        getContext(), android.R.layout.simple_spinner_item, new ArrayList<>());
        mDmMethodArrayAdapter.setDropDownViewResource(
                android.R.layout.simple_spinner_dropdown_item);
        mSpinnerDmMethod.setAdapter(mDmMethodArrayAdapter);
        mFreqArrayAdapter =
                new ArrayAdapter<String>(
                        getContext(), android.R.layout.simple_spinner_item, new ArrayList<>());
        mFreqArrayAdapter.setDropDownViewResource(android.R.layout.simple_spinner_dropdown_item);
        mSpinnerFreq.setAdapter(mFreqArrayAdapter);
        mDurationArrayAdapter =
                new ArrayAdapter<String>(
                        getContext(), android.R.layout.simple_spinner_item, new ArrayList<>());
        mDurationArrayAdapter.setDropDownViewResource(
                android.R.layout.simple_spinner_dropdown_item);
        mSpinnerDuration.setAdapter(mDurationArrayAdapter);

        mInitiatorViewModel = new ViewModelProvider(this).get(InitiatorViewModel.class);
        mBleConnectionViewModel = new ViewModelProvider(this).get(BleConnectionViewModel.class);
        mBleConnectionViewModel
                .getLogText()
                .observe(
                        getActivity(),
                        log -> {
                            mLogText.setText(log);
                        });
        mBleConnectionViewModel
                .getTargetDevice()
                .observe(
                        getActivity(),
                        targetDevice -> {
                            mInitiatorViewModel.setTargetDevice(targetDevice);
                        });

        List<String> securityModes = Arrays.asList("1", "2", "3", "4");
        mSpinnerSecurityMode.setAdapter(
            new ArrayAdapter<>(getContext(), android.R.layout.simple_spinner_item, securityModes));

        List<String> frequency = Arrays.asList(
            "REPORT_FREQUENCY_LOW", "REPORT_FREQUENCY_MEDIUM", "REPORT_FREQUENCY_HIGH");

        Conn_Interval = new ArrayList<>();
        Conn_Interval.add("Balanced");
        Conn_Interval.add("High Priority");
        Conn_Interval.add("Low Power");

        ArrayAdapter<String> adapter = new ArrayAdapter<String>(
            getContext(), android.R.layout.simple_spinner_item, Conn_Interval);
        adapter.setDropDownViewResource(android.R.layout.simple_spinner_dropdown_item);
        mConnUpSpinner.setAdapter(adapter);

        mConnUpButton.setOnClickListener(new View.OnClickListener() {
          @Override
          public void onClick(View view) {
          }
        });

        mInitiatorViewModel
                .getCsStarted()
                .observe(
                        getActivity(),
                        started -> {
                            if (started) {
                                mButtonCs.setText("Stop Distance Measurement");
                                mDistanceCanvasView.cleanUp();
                            } else {
                                mButtonCs.setText("Start Distance Measurement");
                            }
                        });
        mInitiatorViewModel
                .getLogText()
                .observe(
                        getActivity(),
                        log -> {
                            mLogText.setText(log);
                        });

        mInitiatorViewModel
                .getDistanceResult()
                .observe(
                        getActivity(),
                        distanceMeters -> {
                            mDistanceCanvasView.addNode(distanceMeters, /* abort= */ false);
                            mDistanceText.setText(
                                    DISTANCE_DECIMAL_FMT.format(distanceMeters) + " m");
                            curr_distance = distanceMeters;
                            String timestamp = LocalDateTime.now().format(
                                DateTimeFormatter.ofPattern("yyyy-MM-dd HH:mm:ss"));
                            FileAppender.appendToFile(getActivity(), "myfile.csv",
                                distanceMeters + "," + timestamp + "\n");
                        });

        mDmMethodArrayAdapter.addAll(mInitiatorViewModel.getSupportedDmMethods());
        mFreqArrayAdapter.addAll(mInitiatorViewModel.getMeasurementFreqs());
        mDurationArrayAdapter.addAll(mInitiatorViewModel.getMeasurementDurations());
<<<<<<< HEAD

        mButtonCs.setOnClickListener(v -> {
        if(!mBleConnectionViewModel.isconnected()) {
            printLog("Do Gatt Connect First");
            return;
        }
          String methodName = mSpinnerDmMethod.getSelectedItem().toString();
          String freq = mSpinnerFreq.getSelectedItem().toString();
          String sec_mode_selected = mSpinnerSecurityMode.getSelectedItem().toString();
          int duration_selected = Integer.parseInt(mSpinnerDuration.getSelectedItem().toString());
          int conn_state = (int) mConnUpSpinner.getSelectedItemId();
          String conn_priority = mConnUpSpinner.getSelectedItem().toString();
          mBleConnectionViewModel.updateconnectioninterval(conn_priority);
          
            mInitiatorViewModel.toggleCsStartStop(
                methodName, freq, sec_mode_selected, "REPORT_FREQUENCY_LOW", duration_selected);
        });

        distancemarker.setOnClickListener(v -> {
          String dist_meas = dis_meas.getText().toString();
          mInitiatorViewModel.actualDistance(dist_meas);
          FileAppender.appendToFile(
              getActivity(), "myfile.csv", "changing distance to " + dist_meas + "\n");
        });

        distancemarkerlog.setOnClickListener(v -> {
          mInitiatorViewModel.logMarker();
        });
=======
        int position = mDmMethodArrayAdapter.getPosition("Channel Sounding");
        if (position != -1) {
            printLog("Found method Channel Sounding");
            mSpinnerDmMethod.setSelection(position);
        }
        mButtonCs.setOnClickListener(
                v -> {
                    String methodName = mSpinnerDmMethod.getSelectedItem().toString();
                    String freq = mSpinnerFreq.getSelectedItem().toString();
                    int duration = Integer.parseInt(mSpinnerDuration.getSelectedItem().toString());

                    if (TextUtils.isEmpty(methodName)) {
                        printLog("the device doesn't support any distance measurement methods.");
                    }

                    mInitiatorViewModel.toggleCsStartStop(methodName, freq, duration);
                });
>>>>>>> 005cafae
    }

    private void printLog(String logMessage) {
        mLogText.setText("LOG: " + logMessage);
    }

    @Override
    public void onDestroyView() {
        super.onDestroyView();
    }
}<|MERGE_RESOLUTION|>--- conflicted
+++ resolved
@@ -211,7 +211,11 @@
         mDmMethodArrayAdapter.addAll(mInitiatorViewModel.getSupportedDmMethods());
         mFreqArrayAdapter.addAll(mInitiatorViewModel.getMeasurementFreqs());
         mDurationArrayAdapter.addAll(mInitiatorViewModel.getMeasurementDurations());
-<<<<<<< HEAD
+        int position = mDmMethodArrayAdapter.getPosition("Channel Sounding");
+        if (position != -1) {
+            printLog("Found method Channel Sounding");
+            mSpinnerDmMethod.setSelection(position);
+        }
 
         mButtonCs.setOnClickListener(v -> {
         if(!mBleConnectionViewModel.isconnected()) {
@@ -240,25 +244,6 @@
         distancemarkerlog.setOnClickListener(v -> {
           mInitiatorViewModel.logMarker();
         });
-=======
-        int position = mDmMethodArrayAdapter.getPosition("Channel Sounding");
-        if (position != -1) {
-            printLog("Found method Channel Sounding");
-            mSpinnerDmMethod.setSelection(position);
-        }
-        mButtonCs.setOnClickListener(
-                v -> {
-                    String methodName = mSpinnerDmMethod.getSelectedItem().toString();
-                    String freq = mSpinnerFreq.getSelectedItem().toString();
-                    int duration = Integer.parseInt(mSpinnerDuration.getSelectedItem().toString());
-
-                    if (TextUtils.isEmpty(methodName)) {
-                        printLog("the device doesn't support any distance measurement methods.");
-                    }
-
-                    mInitiatorViewModel.toggleCsStartStop(methodName, freq, duration);
-                });
->>>>>>> 005cafae
     }
 
     private void printLog(String logMessage) {
