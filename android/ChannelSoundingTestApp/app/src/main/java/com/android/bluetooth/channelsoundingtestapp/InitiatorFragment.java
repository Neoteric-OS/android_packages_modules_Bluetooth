/*
 * Copyright 2024 The Android Open Source Project
 *
 * Licensed under the Apache License, Version 2.0 (the "License");
 * you may not use this file except in compliance with the License.
 * You may obtain a copy of the License at
 *
 *      http://www.apache.org/licenses/LICENSE-2.0
 *
 * Unless required by applicable law or agreed to in writing, software
 * distributed under the License is distributed on an "AS IS" BASIS,
 * WITHOUT WARRANTIES OR CONDITIONS OF ANY KIND, either express or implied.
 * See the License for the specific language governing permissions and
 * limitations under the License.
 *
 * Changes from Qualcomm Innovation Center, Inc. are provided under the following license:
 * Copyright (c) 2024 Qualcomm Innovation Center, Inc. All rights reserved.
 * SPDX-License-Identifier: BSD-3-Clause-Clear
 */

package com.android.bluetooth.channelsoundingtestapp;

import android.bluetooth.BluetoothGatt;
import android.os.Bundle;
import android.text.TextUtils;
import android.util.Log;
import android.view.Gravity;
import android.view.LayoutInflater;
import android.view.View;
import android.view.ViewGroup;
import android.widget.ArrayAdapter;
import android.widget.Button;
import android.widget.EditText;
import android.widget.LinearLayout;
import android.widget.Spinner;
import android.widget.TextView;
import androidx.annotation.NonNull;
import androidx.fragment.app.Fragment;
import androidx.fragment.app.FragmentTransaction;
import androidx.lifecycle.ViewModelProvider;
import com.android.bluetooth.channelsoundingtestapp.InitiatorViewModel.FileAppender;
import java.text.DecimalFormat;
import java.time.LocalDateTime;
import java.time.format.DateTimeFormatter;
import java.util.ArrayList;
import java.util.Arrays;
import java.util.List;

/** The fragment holds the initiator of channel sounding. */
@SuppressWarnings("SetTextI18n")
public class InitiatorFragment extends Fragment {
  private static final DecimalFormat DISTANCE_DECIMAL_FMT = new DecimalFormat("0.0");

  private ArrayAdapter<String> mDmMethodArrayAdapter;
  private ArrayAdapter<String> msecurityModeAdapter;
  private ArrayAdapter<String> msetfrequencyAdapter;
  private ArrayList<String> securityModes;
  private ArrayList<String> Conn_Interval;
  private Button seclevelset;
  private Button freqset;
  private Button durset;
  private Button methoddist;
  private Button distancemarker;
  private double curr_distance;
  private EditText dur_text;
  private EditText dis_meas;
  private Spinner mSpinnerSecurityMode;
  private Spinner mSpinnersetfrequency;
  private ArrayList<String> frequency;
  private TextView mDistanceText;
  private CanvasView mDistanceCanvasView;
  private Spinner mSpinnerDmMethod;
  private Button mButtonCs;
  private LinearLayout mDistanceViewLayout;
  private Spinner mConnUpSpinner;
  private Button mConnUpButton;
  private TextView mLogText;
  private BleConnectionViewModel mBleConnectionViewModel;
  private InitiatorViewModel mInitiatorViewModel;

<<<<<<< HEAD
  private ArrayAdapter<String> mFreqArrayAdapter;
  private Spinner mSpinnerFreq;

  @Override
  public View onCreateView(
      @NonNull LayoutInflater inflater, ViewGroup container, Bundle savedInstanceState) {
    View root = inflater.inflate(R.layout.fragment_initiator, container, false);
    Fragment bleConnectionFragment = new BleConnectionFragment();
    FragmentTransaction transaction = getChildFragmentManager().beginTransaction();
    transaction.replace(R.id.init_ble_connection_container, bleConnectionFragment).commit();
    mSpinnerSecurityMode = (Spinner) root.findViewById(R.id.spinner_security_mode);
    distancemarker = (Button) root.findViewById(R.id.marker_dist);
    mSpinnersetfrequency = (Spinner) root.findViewById(R.id.spinner_frequency);
    dur_text = (EditText) root.findViewById(R.id.edittext_duration);
    dis_meas = (EditText) root.findViewById(R.id.distance_meas);
    mButtonCs = (Button) root.findViewById(R.id.btn_cs);
    mSpinnerDmMethod = (Spinner) root.findViewById(R.id.spinner_dm_method);
    mSpinnerFreq = (Spinner) root.findViewById(R.id.spinner_freq);
    mDistanceViewLayout = (LinearLayout) root.findViewById(R.id.layout_distance_view);
    mDistanceText = new TextView(getContext());
    mDistanceViewLayout.addView(mDistanceText);
    mDistanceText.setText("0.00 m");
    mDistanceText.setTextSize(96);
    mDistanceText.setGravity(Gravity.END);
    mDistanceCanvasView = new CanvasView(getContext(), "Distance");
    mDistanceViewLayout.addView(mDistanceCanvasView);
    mDistanceViewLayout.setPadding(0, 0, 0, 600);
    mLogText = (TextView) root.findViewById(R.id.text_log);
    mConnUpSpinner = (Spinner) root.findViewById(R.id.conn_up_spinner);
    mConnUpButton = (Button) root.findViewById(R.id.conn_up_button);
    return root;
=======
    private ArrayAdapter<String> mDmMethodArrayAdapter;
    private ArrayAdapter<String> mFreqArrayAdapter;
    private ArrayAdapter<String> mDurationArrayAdapter;
    private TextView mDistanceText;
    private CanvasView mDistanceCanvasView;
    private Spinner mSpinnerDmMethod;
    private Spinner mSpinnerFreq;
    private Spinner mSpinnerDuration;
    private Button mButtonCs;
    private LinearLayout mDistanceViewLayout;
    private TextView mLogText;

    private BleConnectionViewModel mBleConnectionViewModel;
    private InitiatorViewModel mInitiatorViewModel;

    @Override
    public View onCreateView(
            @NonNull LayoutInflater inflater, ViewGroup container, Bundle savedInstanceState) {
        View root = inflater.inflate(R.layout.fragment_initiator, container, false);
        Fragment bleConnectionFragment = new BleConnectionFragment();
        FragmentTransaction transaction = getChildFragmentManager().beginTransaction();
        transaction.replace(R.id.init_ble_connection_container, bleConnectionFragment).commit();

        mButtonCs = (Button) root.findViewById(R.id.btn_cs);
        mSpinnerDmMethod = (Spinner) root.findViewById(R.id.spinner_dm_method);
        mSpinnerFreq = (Spinner) root.findViewById(R.id.spinner_freq);
        mSpinnerDuration = (Spinner) root.findViewById(R.id.spinner_duration);
        mDistanceViewLayout = (LinearLayout) root.findViewById(R.id.layout_distance_view);
        mDistanceText = new TextView(getContext());
        mDistanceViewLayout.addView(mDistanceText);
        mDistanceText.setText("0.00 m");
        mDistanceText.setTextSize(96);
        mDistanceText.setGravity(Gravity.END);
        mDistanceCanvasView = new CanvasView(getContext(), "Distance");
        mDistanceViewLayout.addView(mDistanceCanvasView);
        mDistanceViewLayout.setPadding(0, 0, 0, 600);
        mLogText = (TextView) root.findViewById(R.id.text_log);
        return root;
>>>>>>> 52192568
    }

    public void onViewCreated(@NonNull View view, Bundle savedInstanceState) {
        super.onViewCreated(view, savedInstanceState);

        mDmMethodArrayAdapter =
                new ArrayAdapter<String>(
                        getContext(), android.R.layout.simple_spinner_item, new ArrayList<>());
        mDmMethodArrayAdapter.setDropDownViewResource(
                android.R.layout.simple_spinner_dropdown_item);
        mSpinnerDmMethod.setAdapter(mDmMethodArrayAdapter);
        mFreqArrayAdapter =
                new ArrayAdapter<String>(
                        getContext(), android.R.layout.simple_spinner_item, new ArrayList<>());
        mFreqArrayAdapter.setDropDownViewResource(android.R.layout.simple_spinner_dropdown_item);
        mSpinnerFreq.setAdapter(mFreqArrayAdapter);
        mDurationArrayAdapter =
                new ArrayAdapter<String>(
                        getContext(), android.R.layout.simple_spinner_item, new ArrayList<>());
        mDurationArrayAdapter.setDropDownViewResource(
                android.R.layout.simple_spinner_dropdown_item);
        mSpinnerDuration.setAdapter(mDurationArrayAdapter);

        mInitiatorViewModel = new ViewModelProvider(this).get(InitiatorViewModel.class);
        mBleConnectionViewModel = new ViewModelProvider(this).get(BleConnectionViewModel.class);
        mBleConnectionViewModel
                .getLogText()
                .observe(
                        getActivity(),
                        log -> {
                            mLogText.setText(log);
                        });
        mBleConnectionViewModel
                .getTargetDevice()
                .observe(
                        getActivity(),
                        targetDevice -> {
                            mInitiatorViewModel.setTargetDevice(targetDevice);
                        });

        List<String> securityModes = Arrays.asList("1", "2", "3", "4");
        mSpinnerSecurityMode.setAdapter(
            new ArrayAdapter<>(getContext(), android.R.layout.simple_spinner_item, securityModes));

        List<String> frequency = Arrays.asList(
            "REPORT_FREQUENCY_LOW", "REPORT_FREQUENCY_MEDIUM", "REPORT_FREQUENCY_HIGH");
        mSpinnersetfrequency.setAdapter(
            new ArrayAdapter<>(getContext(), android.R.layout.simple_spinner_item, frequency));

        Conn_Interval = new ArrayList<>();
        Conn_Interval.add("Balanced");
        Conn_Interval.add("High Priority");
        Conn_Interval.add("Low Power");

        ArrayAdapter<String> adapter = new ArrayAdapter<String>(
            getContext(), android.R.layout.simple_spinner_item, Conn_Interval);
        adapter.setDropDownViewResource(android.R.layout.simple_spinner_dropdown_item);
        mConnUpSpinner.setAdapter(adapter);

        mConnUpButton.setOnClickListener(new View.OnClickListener() {
          @Override
          public void onClick(View view) {
          }
        });

        mInitiatorViewModel
                .getCsStarted()
                .observe(
                        getActivity(),
                        started -> {
                            if (started) {
                                mButtonCs.setText("Stop Distance Measurement");
                                mDistanceCanvasView.cleanUp();
                            } else {
                                mButtonCs.setText("Start Distance Measurement");
                            }
                        });
        mInitiatorViewModel
                .getLogText()
                .observe(
                        getActivity(),
                        log -> {
                            mLogText.setText(log);
                        });

        mInitiatorViewModel
                .getDistanceResult()
                .observe(
                        getActivity(),
                        distanceMeters -> {
                            mDistanceCanvasView.addNode(distanceMeters, /* abort= */ false);
                            mDistanceText.setText(
                                    DISTANCE_DECIMAL_FMT.format(distanceMeters) + " m");
                            curr_distance = distanceMeters;
                            String timestamp = LocalDateTime.now().format(
                                DateTimeFormatter.ofPattern("yyyy-MM-dd HH:mm:ss"));
                            FileAppender.appendToFile(getActivity(), "myfile.csv",
                                distanceMeters + "," + timestamp + "\n");
                        });

        mDmMethodArrayAdapter.addAll(mInitiatorViewModel.getSupportedDmMethods());
        mFreqArrayAdapter.addAll(mInitiatorViewModel.getMeasurementFreqs());
<<<<<<< HEAD

        mButtonCs.setOnClickListener(v -> {
        if(!mBleConnectionViewModel.isconnected()) {
            printLog("Do Gatt Connect First");
            return;
        }
          String methodName = mSpinnerDmMethod.getSelectedItem().toString();
          String freq = mSpinnerFreq.getSelectedItem().toString();
          String opt_frequency = mSpinnersetfrequency.getSelectedItem().toString();
          String sec_mode_selected = mSpinnerSecurityMode.getSelectedItem().toString();
          String duration_selected = dur_text.getText().toString();
          int conn_state = (int) mConnUpSpinner.getSelectedItemId();
          String conn_priority = mConnUpSpinner.getSelectedItem().toString();
          mBleConnectionViewModel.updateconnectioninterval(conn_priority);
          if (!duration_selected.isEmpty()) {
            if (Integer.parseInt(duration_selected) >= 60
                && Integer.parseInt(duration_selected) <= 3600) {
              if (TextUtils.isEmpty(methodName)) {
                printLog("the device doesn't support any distance measurement methods.");
              }
              mInitiatorViewModel.toggleCsStartStop(
                  methodName, freq, sec_mode_selected, opt_frequency, duration_selected);
            } else {
              printLog("Please enter the duration between 60 sec to 3600 sec");
            }
          } else {
            if (TextUtils.isEmpty(methodName)) {
              printLog("the device doesn't support any distance measurement methods.");
            }
            mInitiatorViewModel.toggleCsStartStop(
                methodName, sec_mode_selected, opt_frequency, duration_selected);
          }
        });

        distancemarker.setOnClickListener(v -> {
          String dist_meas = dis_meas.getText().toString();
          FileAppender.appendToFile(
              getActivity(), "myfile.csv", "changing distance to " + dist_meas + "\n");
        });
=======
        mDurationArrayAdapter.addAll(mInitiatorViewModel.getMeasurementDurations());
        mButtonCs.setOnClickListener(
                v -> {
                    String methodName = mSpinnerDmMethod.getSelectedItem().toString();
                    String freq = mSpinnerFreq.getSelectedItem().toString();
                    int duration = Integer.parseInt(mSpinnerDuration.getSelectedItem().toString());

                    if (TextUtils.isEmpty(methodName)) {
                        printLog("the device doesn't support any distance measurement methods.");
                    }

                    mInitiatorViewModel.toggleCsStartStop(methodName, freq, duration);
                });
>>>>>>> 52192568
    }

    private void printLog(String logMessage) {
        mLogText.setText("LOG: " + logMessage);
    }

    @Override
    public void onDestroyView() {
        super.onDestroyView();
    }
}<|MERGE_RESOLUTION|>--- conflicted
+++ resolved
@@ -78,9 +78,10 @@
   private BleConnectionViewModel mBleConnectionViewModel;
   private InitiatorViewModel mInitiatorViewModel;
 
-<<<<<<< HEAD
   private ArrayAdapter<String> mFreqArrayAdapter;
   private Spinner mSpinnerFreq;
+  private ArrayAdapter<String> mDurationArrayAdapter;
+  private Spinner mSpinnerDuration;
 
   @Override
   public View onCreateView(
@@ -97,6 +98,7 @@
     mButtonCs = (Button) root.findViewById(R.id.btn_cs);
     mSpinnerDmMethod = (Spinner) root.findViewById(R.id.spinner_dm_method);
     mSpinnerFreq = (Spinner) root.findViewById(R.id.spinner_freq);
+    mSpinnerDuration = (Spinner) root.findViewById(R.id.spinner_duration);
     mDistanceViewLayout = (LinearLayout) root.findViewById(R.id.layout_distance_view);
     mDistanceText = new TextView(getContext());
     mDistanceViewLayout.addView(mDistanceText);
@@ -110,46 +112,6 @@
     mConnUpSpinner = (Spinner) root.findViewById(R.id.conn_up_spinner);
     mConnUpButton = (Button) root.findViewById(R.id.conn_up_button);
     return root;
-=======
-    private ArrayAdapter<String> mDmMethodArrayAdapter;
-    private ArrayAdapter<String> mFreqArrayAdapter;
-    private ArrayAdapter<String> mDurationArrayAdapter;
-    private TextView mDistanceText;
-    private CanvasView mDistanceCanvasView;
-    private Spinner mSpinnerDmMethod;
-    private Spinner mSpinnerFreq;
-    private Spinner mSpinnerDuration;
-    private Button mButtonCs;
-    private LinearLayout mDistanceViewLayout;
-    private TextView mLogText;
-
-    private BleConnectionViewModel mBleConnectionViewModel;
-    private InitiatorViewModel mInitiatorViewModel;
-
-    @Override
-    public View onCreateView(
-            @NonNull LayoutInflater inflater, ViewGroup container, Bundle savedInstanceState) {
-        View root = inflater.inflate(R.layout.fragment_initiator, container, false);
-        Fragment bleConnectionFragment = new BleConnectionFragment();
-        FragmentTransaction transaction = getChildFragmentManager().beginTransaction();
-        transaction.replace(R.id.init_ble_connection_container, bleConnectionFragment).commit();
-
-        mButtonCs = (Button) root.findViewById(R.id.btn_cs);
-        mSpinnerDmMethod = (Spinner) root.findViewById(R.id.spinner_dm_method);
-        mSpinnerFreq = (Spinner) root.findViewById(R.id.spinner_freq);
-        mSpinnerDuration = (Spinner) root.findViewById(R.id.spinner_duration);
-        mDistanceViewLayout = (LinearLayout) root.findViewById(R.id.layout_distance_view);
-        mDistanceText = new TextView(getContext());
-        mDistanceViewLayout.addView(mDistanceText);
-        mDistanceText.setText("0.00 m");
-        mDistanceText.setTextSize(96);
-        mDistanceText.setGravity(Gravity.END);
-        mDistanceCanvasView = new CanvasView(getContext(), "Distance");
-        mDistanceViewLayout.addView(mDistanceCanvasView);
-        mDistanceViewLayout.setPadding(0, 0, 0, 600);
-        mLogText = (TextView) root.findViewById(R.id.text_log);
-        return root;
->>>>>>> 52192568
     }
 
     public void onViewCreated(@NonNull View view, Bundle savedInstanceState) {
@@ -252,7 +214,6 @@
 
         mDmMethodArrayAdapter.addAll(mInitiatorViewModel.getSupportedDmMethods());
         mFreqArrayAdapter.addAll(mInitiatorViewModel.getMeasurementFreqs());
-<<<<<<< HEAD
 
         mButtonCs.setOnClickListener(v -> {
         if(!mBleConnectionViewModel.isconnected()) {
@@ -292,21 +253,6 @@
           FileAppender.appendToFile(
               getActivity(), "myfile.csv", "changing distance to " + dist_meas + "\n");
         });
-=======
-        mDurationArrayAdapter.addAll(mInitiatorViewModel.getMeasurementDurations());
-        mButtonCs.setOnClickListener(
-                v -> {
-                    String methodName = mSpinnerDmMethod.getSelectedItem().toString();
-                    String freq = mSpinnerFreq.getSelectedItem().toString();
-                    int duration = Integer.parseInt(mSpinnerDuration.getSelectedItem().toString());
-
-                    if (TextUtils.isEmpty(methodName)) {
-                        printLog("the device doesn't support any distance measurement methods.");
-                    }
-
-                    mInitiatorViewModel.toggleCsStartStop(methodName, freq, duration);
-                });
->>>>>>> 52192568
     }
 
     private void printLog(String logMessage) {
