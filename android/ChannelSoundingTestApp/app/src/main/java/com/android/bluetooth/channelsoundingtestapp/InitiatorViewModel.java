--- conflicted
+++ resolved
@@ -75,7 +75,6 @@
         return mDistanceMeasurementInitiator.getDistanceMeasurementMethods();
     }
 
-<<<<<<< HEAD
     public class FileAppender {
       public static void appendToFile(Context context, String filename, String data) {
         FileOutputStream fos = null;
@@ -92,27 +91,19 @@
               e.printStackTrace();
             }
           }
-=======
+        }
+      }
+
     List<String> getMeasurementFreqs() {
         return mDistanceMeasurementInitiator.getMeasurementFreqs();
     }
 
-    void toggleCsStartStop(String distanceMeasurementMethodName, String freq) {
-        if (!mCsStarted.getValue()) {
-            mDistanceMeasurementInitiator.startDistanceMeasurement(
-                    distanceMeasurementMethodName, freq);
-        } else {
-            mDistanceMeasurementInitiator.stopDistanceMeasurement();
->>>>>>> c558b3e2
-        }
-      }
-    }
-
+    // TODO freq2 parameter now unused
     void toggleCsStartStop(
-        String distanceMeasurementMethodName, String security_mode, String freq, String duration) {
+        String distanceMeasurementMethodName, String freq, String security_mode, String freq2, String duration) {
       if (!mCsStarted.getValue()) {
         mDistanceMeasurementInitiator.startDistanceMeasurement(
-            distanceMeasurementMethodName, security_mode, freq, duration);
+            distanceMeasurementMethodName, freq, security_mode, freq2, duration);
       } else {
         mDistanceMeasurementInitiator.stopDistanceMeasurement();
       }
