/*
 * Copyright 2024 The Android Open Source Project
 *
 * Licensed under the Apache License, Version 2.0 (the "License");
 * you may not use this file except in compliance with the License.
 * You may obtain a copy of the License at
 *
 *      http://www.apache.org/licenses/LICENSE-2.0
 *
 * Unless required by applicable law or agreed to in writing, software
 * distributed under the License is distributed on an "AS IS" BASIS,
 * WITHOUT WARRANTIES OR CONDITIONS OF ANY KIND, either express or implied.
 * See the License for the specific language governing permissions and
 * limitations under the License.
 *
 * Changes from Qualcomm Innovation Center, Inc. are provided under the following license:
 * Copyright (c) 2024 Qualcomm Innovation Center, Inc. All rights reserved.
 * SPDX-License-Identifier: BSD-3-Clause-Clear
 */

package com.android.bluetooth.channelsoundingtestapp;

import android.app.Application;
import android.bluetooth.BluetoothDevice;
import android.content.Context;
import androidx.annotation.NonNull;
import androidx.lifecycle.AndroidViewModel;
import androidx.lifecycle.LiveData;
import androidx.lifecycle.MutableLiveData;
import com.android.bluetooth.channelsoundingtestapp.DistanceMeasurementInitiator.BtDistanceMeasurementCallback;
import java.io.FileOutputStream;
import java.io.IOException;
import java.util.List;

/** ViewModel for the Initiator. */
public class InitiatorViewModel extends AndroidViewModel {

    private final MutableLiveData<String> mLogText = new MutableLiveData<>();
    private final MutableLiveData<Boolean> mCsStarted = new MutableLiveData<>(false);

    private final MutableLiveData<Double> mDistanceResult = new MutableLiveData<>();

    private final DistanceMeasurementInitiator
            mDistanceMeasurementInitiator; // mDistanceMeasurementInitiator;

    public InitiatorViewModel(@NonNull Application application) {
        super(application);

        mDistanceMeasurementInitiator =
                new DistanceMeasurementInitiator(
                        application,
                        mBtDistanceMeasurementCallback,
                        log -> {
                            mLogText.postValue("BT LOG: " + log);
                        });
    }

    void setTargetDevice(BluetoothDevice targetDevice) {
        mDistanceMeasurementInitiator.setTargetDevice(targetDevice);
    }

    LiveData<String> getLogText() {
        return mLogText;
    }

    LiveData<Boolean> getCsStarted() {
        return mCsStarted;
    }

    LiveData<Double> getDistanceResult() {
        return mDistanceResult;
    }

    List<String> getSupportedDmMethods() {
        return mDistanceMeasurementInitiator.getDistanceMeasurementMethods();
    }

    public class FileAppender {
      public static void appendToFile(Context context, String filename, String data) {
        FileOutputStream fos = null;
        try {
          fos = context.openFileOutput(filename, Context.MODE_APPEND);
          fos.write(data.getBytes());
        } catch (IOException e) {
          e.printStackTrace();
        } finally {
          if (fos != null) {
            try {
              fos.close();
            } catch (IOException e) {
              e.printStackTrace();
            }
          }
        }
      }

    List<String> getMeasurementFreqs() {
        return mDistanceMeasurementInitiator.getMeasurementFreqs();
    }

<<<<<<< HEAD
    // TODO freq2 parameter now unused
    void toggleCsStartStop(
        String distanceMeasurementMethodName, String freq, String security_mode, String freq2, String duration) {
      if (!mCsStarted.getValue()) {
        mDistanceMeasurementInitiator.startDistanceMeasurement(
            distanceMeasurementMethodName, freq, security_mode, freq2, duration);
      } else {
        mDistanceMeasurementInitiator.stopDistanceMeasurement();
      }
=======
    List<String> getMeasurementDurations() {
        return mDistanceMeasurementInitiator.getMeasureDurationsInSeconds();
    }

    void toggleCsStartStop(String distanceMeasurementMethodName, String freq, int duration) {
        if (!mCsStarted.getValue()) {
            mDistanceMeasurementInitiator.startDistanceMeasurement(
                    distanceMeasurementMethodName, freq, duration);
        } else {
            mDistanceMeasurementInitiator.stopDistanceMeasurement();
        }
>>>>>>> 52192568
    }

    private BtDistanceMeasurementCallback mBtDistanceMeasurementCallback =
            new BtDistanceMeasurementCallback() {
                @Override
                public void onStartSuccess() {
                    mCsStarted.postValue(true);
                }

                @Override
                public void onStartFail() {}

                @Override
                public void onStop() {
                    mCsStarted.postValue(false);
                }

                @Override
                public void onDistanceResult(double distanceMeters) {
                    mDistanceResult.postValue(distanceMeters);
                }
            };
}<|MERGE_RESOLUTION|>--- conflicted
+++ resolved
@@ -98,7 +98,10 @@
         return mDistanceMeasurementInitiator.getMeasurementFreqs();
     }
 
-<<<<<<< HEAD
+    List<String> getMeasurementDurations() {
+        return mDistanceMeasurementInitiator.getMeasureDurationsInSeconds();
+    }
+
     // TODO freq2 parameter now unused
     void toggleCsStartStop(
         String distanceMeasurementMethodName, String freq, String security_mode, String freq2, String duration) {
@@ -108,19 +111,6 @@
       } else {
         mDistanceMeasurementInitiator.stopDistanceMeasurement();
       }
-=======
-    List<String> getMeasurementDurations() {
-        return mDistanceMeasurementInitiator.getMeasureDurationsInSeconds();
-    }
-
-    void toggleCsStartStop(String distanceMeasurementMethodName, String freq, int duration) {
-        if (!mCsStarted.getValue()) {
-            mDistanceMeasurementInitiator.startDistanceMeasurement(
-                    distanceMeasurementMethodName, freq, duration);
-        } else {
-            mDistanceMeasurementInitiator.stopDistanceMeasurement();
-        }
->>>>>>> 52192568
     }
 
     private BtDistanceMeasurementCallback mBtDistanceMeasurementCallback =
