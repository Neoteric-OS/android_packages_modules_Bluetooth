/*
 * Copyright (C) 2012 The Android Open Source Project
 *
 * Licensed under the Apache License, Version 2.0 (the "License");
 * you may not use this file except in compliance with the License.
 * You may obtain a copy of the License at
 *
 *      http://www.apache.org/licenses/LICENSE-2.0
 *
 * Unless required by applicable law or agreed to in writing, software
 * distributed under the License is distributed on an "AS IS" BASIS,
 * WITHOUT WARRANTIES OR CONDITIONS OF ANY KIND, either express or implied.
 * See the License for the specific language governing permissions and
 * limitations under the License.
 */

package com.android.bluetooth.hfp;

import static android.Manifest.permission.BLUETOOTH_CONNECT;
import static android.Manifest.permission.BLUETOOTH_PRIVILEGED;
import static android.Manifest.permission.MODIFY_PHONE_STATE;
import static android.bluetooth.BluetoothProfile.CONNECTION_POLICY_ALLOWED;
import static android.bluetooth.BluetoothProfile.CONNECTION_POLICY_FORBIDDEN;
import static android.bluetooth.BluetoothProfile.CONNECTION_POLICY_UNKNOWN;
import static android.bluetooth.BluetoothProfile.STATE_CONNECTED;
import static android.bluetooth.BluetoothProfile.STATE_CONNECTING;
import static android.bluetooth.BluetoothProfile.STATE_DISCONNECTED;
import static android.media.audio.Flags.deprecateStreamBtSco;

import static com.android.modules.utils.build.SdkLevel.isAtLeastU;

import static java.util.Objects.requireNonNull;

import android.annotation.NonNull;
import android.annotation.Nullable;
import android.annotation.RequiresPermission;
import android.annotation.SuppressLint;
import android.bluetooth.BluetoothDevice;
import android.bluetooth.BluetoothHeadset;
import android.bluetooth.BluetoothProfile;
import android.bluetooth.BluetoothSinkAudioPolicy;
import android.bluetooth.BluetoothStatusCodes;
import android.bluetooth.BluetoothUuid;
import android.bluetooth.IBluetoothHeadset;
import android.content.AttributionSource;
import android.content.BroadcastReceiver;
import android.content.Context;
import android.content.Intent;
import android.content.IntentFilter;
import android.media.AudioDeviceCallback;
import android.media.AudioDeviceInfo;
import android.media.AudioManager;
import android.media.BluetoothProfileConnectionInfo;
import android.net.Uri;
import android.os.BatteryManager;
import android.os.Binder;
import android.os.Handler;
import android.os.HandlerThread;
import android.os.Looper;
import android.os.ParcelUuid;
import android.os.UserHandle;
import android.sysprop.BluetoothProperties;
import android.telecom.PhoneAccount;
import android.util.Log;
import android.os.Bundle;

import com.android.bluetooth.BluetoothMetricsProto;
import com.android.bluetooth.BluetoothStatsLog;
import com.android.bluetooth.Utils;
import com.android.bluetooth.a2dp.A2dpService;
import com.android.bluetooth.btservice.AdapterService;
import com.android.bluetooth.csip.CsipSetCoordinatorService;
import com.android.bluetooth.btservice.MetricsLogger;
import com.android.bluetooth.btservice.ProfileService;
import com.android.bluetooth.btservice.ServiceFactory;
import com.android.bluetooth.btservice.storage.DatabaseManager;
import com.android.bluetooth.flags.Flags;
import com.android.bluetooth.hfpclient.HeadsetClientService;
import com.android.bluetooth.hfpclient.HeadsetClientStateMachine;
import com.android.bluetooth.le_audio.LeAudioService;
import com.android.bluetooth.telephony.BluetoothInCallService;
import com.android.bluetooth.util.SystemProperties;
import com.android.internal.annotations.VisibleForTesting;
import java.util.concurrent.locks.Condition;
import java.util.concurrent.locks.Lock;
import java.util.concurrent.locks.ReentrantLock;

import java.util.ArrayList;
import java.util.Arrays;
import java.util.Collections;
import java.util.Comparator;
import java.util.HashMap;
import java.util.List;
import java.util.Objects;
import java.util.Optional;
import java.util.concurrent.ConcurrentLinkedQueue;
import java.util.Iterator;


/**
 * Provides Bluetooth Headset and Handsfree profile, as a service in the Bluetooth application.
 *
 * <p>Three modes for SCO audio: Mode 1: Telecom call through {@link #phoneStateChanged(int, int,
 * int, String, int, String, boolean)} Mode 2: Virtual call through {@link
 * #startScoUsingVirtualVoiceCall()} Mode 3: Voice recognition through {@link
 * #startVoiceRecognition(BluetoothDevice)}
 *
 * <p>When one mode is active, other mode cannot be started. API user has to terminate existing
 * modes using the correct API or just {@link #disconnectAudio()} if user is a system service,
 * before starting a new mode.
 *
 * <p>{@link #connectAudio()} will start SCO audio at one of the above modes, but won't change mode
 * {@link #disconnectAudio()} can happen in any mode to disconnect SCO
 *
 * <p>When audio is disconnected, only Mode 1 Telecom call will be persisted, both Mode 2 virtual
 * call and Mode 3 voice call will be terminated upon SCO termination and client has to restart the
 * mode.
 *
 * <p>NOTE: SCO termination can either be initiated on the AG side or the HF side TODO(b/79660380):
 * As a workaround, voice recognition will be terminated if virtual call or Telecom call is
 * initiated while voice recognition is ongoing, in case calling app did not call {@link
 * #stopVoiceRecognition(BluetoothDevice)}
 *
 * <p>AG - Audio Gateway, device running this {@link HeadsetService}, e.g. Android Phone HF -
 * Handsfree device, device running headset client, e.g. Wireless headphones or car kits
 */
public class HeadsetService extends ProfileService {
    private static final String TAG = HeadsetService.class.getSimpleName();

    /** HFP AG owned/managed components */
    private static final String HFP_AG_IN_CALL_SERVICE =
            BluetoothInCallService.class.getCanonicalName();

    private static final String DISABLE_INBAND_RINGING_PROPERTY =
            "persist.bluetooth.disableinbandringing";
    private static final String REJECT_SCO_IF_HFPC_CONNECTED_PROPERTY =
            "bluetooth.hfp.reject_sco_if_hfpc_connected";
    private static final ParcelUuid[] HEADSET_UUIDS = {BluetoothUuid.HSP, BluetoothUuid.HFP};
    private static final int[] CONNECTING_CONNECTED_STATES = {STATE_CONNECTING, STATE_CONNECTED};
    private static final int DIALING_OUT_TIMEOUT_MS = 10000;
    private static final int CLCC_END_MARK_INDEX = 0;

    // Timeout for state machine thread join, to prevent potential ANR.
    private static final int SM_THREAD_JOIN_TIMEOUT_MS = 1000;

    private final AdapterService mAdapterService;
    private final DatabaseManager mDatabaseManager;
    private final HeadsetNativeInterface mNativeInterface;
    private final HashMap<BluetoothDevice, HeadsetStateMachine> mStateMachines = new HashMap<>();
    private final Handler mHandler;
    private final Looper mStateMachinesLooper;
    private final Handler mStateMachinesThreadHandler;
    private final HandlerThread mStateMachinesThread;
    // This is also used as a lock for shared data in HeadsetService
    private final HeadsetSystemInterface mSystemInterface;

    private int mMaxHeadsetConnections = 1;
    private BluetoothDevice mExposedActiveDevice;
    private BluetoothDevice mActiveDevice;
    private boolean mAudioRouteAllowed = true;
    // Indicates whether SCO audio needs to be forced to open regardless ANY OTHER restrictions
    private boolean mForceScoAudio;
    private boolean mInbandRingingRuntimeDisable;
    private boolean mVirtualCallStarted;
    // Non null value indicates a pending dialing out event is going on
    private DialingOutTimeoutEvent mDialingOutTimeoutEvent;
    private boolean mVoiceRecognitionStarted;
    // Non null value indicates a pending voice recognition request from headset is going on
    private VoiceRecognitionTimeoutEvent mVoiceRecognitionTimeoutEvent;
    // Timeout when voice recognition is started by remote device
    @VisibleForTesting static int sStartVrTimeoutMs = 5000;
<<<<<<< HEAD
    private ArrayList<StateMachineTask> mPendingClccResponses = new ArrayList<>();
    private static final int LE_GROUP_STREAM_STATUS_STREAMING = 1;
    private static final int LE_GROUP_STREAM_STATUS_IDLE = 0;
    private int mLeGroupStreamStatus = 0;
    private boolean mSendIndicatorsAfterSuspend;
    private final Lock lock = new ReentrantLock();
    private final Condition leStreamStatusSuspend = lock.newCondition();
=======
    private final ArrayList<StateMachineTask> mPendingClccResponses = new ArrayList<>();
>>>>>>> 1908fb7e
    private final AudioManagerAudioDeviceCallback mAudioManagerAudioDeviceCallback =
            new AudioManagerAudioDeviceCallback();
    private static HeadsetService sHeadsetService;
    private static final int AUDIO_CONNECTION_DELAY_DEFAULT = 100;
    private boolean mDelayDsDaindicators = false;

    @VisibleForTesting boolean mIsAptXSwbEnabled = false;
    @VisibleForTesting boolean mIsAptXSwbPmEnabled = false;

    private final HeadsetCallState mDsDaCallIndicators =
                  new HeadsetCallState(0, 0, 0, "", 0, "");

    //ConcurrentLinkeQueue is used so that it is threadsafe
     private ConcurrentLinkedQueue<HeadsetCallState> mDsDaDelayedCallStates =
                             new ConcurrentLinkedQueue<HeadsetCallState>();

    @VisibleForTesting ServiceFactory mFactory = new ServiceFactory();

    public HeadsetService(AdapterService adapterService) {
        this(adapterService, HeadsetNativeInterface.getInstance(), null);
    }

    @VisibleForTesting
    HeadsetService(AdapterService adapterService, HeadsetNativeInterface nativeInterface) {
        this(adapterService, nativeInterface, null);
    }

    @VisibleForTesting
    HeadsetService(
            AdapterService adapterService, HeadsetNativeInterface nativeInterface, Looper looper) {
        super(requireNonNull(adapterService));
        mAdapterService = adapterService;
        mDatabaseManager = requireNonNull(mAdapterService.getDatabase());
        mNativeInterface = requireNonNull(nativeInterface);
        if (looper != null) {
            mHandler = new Handler(looper);
            mStateMachinesThread = null;
            mStateMachinesLooper = looper;
        } else {
            mHandler = new Handler(Looper.getMainLooper());
            mStateMachinesThread = new HandlerThread("HeadsetService.StateMachines");
            mStateMachinesThread.start();
            mStateMachinesLooper = mStateMachinesThread.getLooper();
        }
        mStateMachinesThreadHandler = new Handler(mStateMachinesLooper);
        setComponentAvailable(HFP_AG_IN_CALL_SERVICE, true);

        // Step 3: Initialize system interface
        mSystemInterface = HeadsetObjectsFactory.getInstance().makeSystemInterface(this);
        // Step 4: Initialize native interface
        mIsAptXSwbEnabled =
                SystemProperties.getBoolean("bluetooth.hfp.codec_aptx_voice.enabled", false);
        Log.i(TAG, "mIsAptXSwbEnabled: " + mIsAptXSwbEnabled);
        mIsAptXSwbPmEnabled =
                SystemProperties.getBoolean(
                        "bluetooth.hfp.swb.aptx.power_management.enabled", false);
        Log.i(TAG, "mIsAptXSwbPmEnabled: " + mIsAptXSwbPmEnabled);
        setHeadsetService(this);
        mMaxHeadsetConnections = mAdapterService.getMaxConnectedAudioDevices();
        // Add 1 to allow a pending device to be connecting or disconnecting
        mNativeInterface.init(mMaxHeadsetConnections + 1, isInbandRingingEnabled());
        enableSwbCodec(
                HeadsetHalConstants.BTHF_SWB_CODEC_VENDOR_APTX, mIsAptXSwbEnabled, mActiveDevice);
        // Step 6: Register Audio Device callback
        if (Utils.isScoManagedByAudioEnabled()) {
            mSystemInterface
                    .getAudioManager()
                    .registerAudioDeviceCallback(mAudioManagerAudioDeviceCallback, mHandler);
        }

        // Step 7: Setup broadcast receivers
        IntentFilter filter = new IntentFilter();
        filter.setPriority(IntentFilter.SYSTEM_HIGH_PRIORITY);
        filter.addAction(Intent.ACTION_BATTERY_CHANGED);
        filter.addAction(AudioManager.ACTION_VOLUME_CHANGED);
        filter.addAction(BluetoothDevice.ACTION_CONNECTION_ACCESS_REPLY);
        registerReceiver(mHeadsetReceiver, filter);
    }

    public static boolean isEnabled() {
        return BluetoothProperties.isProfileHfpAgEnabled().orElse(false);
    }

    @Override
    public IProfileServiceBinder initBinder() {
        return new BluetoothHeadsetBinder(this);
    }

    @Override
    public void cleanup() {
        Log.i(TAG, "Cleanup Headset Service");

        // Step 7: Tear down broadcast receivers
        unregisterReceiver(mHeadsetReceiver);

        // Step 6: Unregister Audio Device Callback
        if (Utils.isScoManagedByAudioEnabled()) {
            mSystemInterface
                    .getAudioManager()
                    .unregisterAudioDeviceCallback(mAudioManagerAudioDeviceCallback);
        }

        synchronized (mStateMachines) {
            // Reset active device to null
            if (mActiveDevice != null) {
                mExposedActiveDevice = null;
                mActiveDevice = null;
                broadcastActiveDevice(null);
            }
            mInbandRingingRuntimeDisable = false;
            mForceScoAudio = false;
            mAudioRouteAllowed = true;
            mMaxHeadsetConnections = 1;
            mVoiceRecognitionStarted = false;
            mVirtualCallStarted = false;
            if (mDialingOutTimeoutEvent != null) {
                mStateMachinesThreadHandler.removeCallbacks(mDialingOutTimeoutEvent);
                mDialingOutTimeoutEvent = null;
            }
            if (mVoiceRecognitionTimeoutEvent != null) {
                mStateMachinesThreadHandler.removeCallbacks(mVoiceRecognitionTimeoutEvent);
                mVoiceRecognitionTimeoutEvent = null;
                if (mSystemInterface.getVoiceRecognitionWakeLock().isHeld()) {
                    try {
                        mSystemInterface.getVoiceRecognitionWakeLock().release();
                    } catch (RuntimeException e) {
                        Log.d(TAG, "non properly release getVoiceRecognitionWakeLock", e);
                    }
                }
            }
            // Step 5: Destroy state machines
            for (HeadsetStateMachine stateMachine : mStateMachines.values()) {
                HeadsetObjectsFactory.getInstance().destroyStateMachine(stateMachine);
            }
            mStateMachines.clear();
        }
        // Step 4: Destroy native interface
        mNativeInterface.cleanup();
        setHeadsetService(null);
        // Step 3: Destroy system interface
        mSystemInterface.stop();
        // Step 2: Stop handler thread
        if (mStateMachinesThread != null) {
            try {
                mStateMachinesThread.quitSafely();
                mStateMachinesThread.join(SM_THREAD_JOIN_TIMEOUT_MS);
            } catch (InterruptedException e) {
                // Do not rethrow as we are shutting down anyway
            }
        }

        // Unregister Handler and stop all queued messages.
        mHandler.removeCallbacksAndMessages(null);

        // Step 1: Clear
        setComponentAvailable(HFP_AG_IN_CALL_SERVICE, false);
    }

    /**
     * Checks if this service object is able to accept binder calls
     *
     * @return True if the object can accept binder calls, False otherwise
     */
    public boolean isAlive() {
        return isAvailable();
    }

    /**
     * Get the {@link Looper} for the state machine thread. This is used in testing and helper
     * objects
     *
     * @return {@link Looper} for the state machine thread
     */
    @VisibleForTesting
    public Looper getStateMachinesThreadLooper() {
        return mStateMachinesThread.getLooper();
    }

    interface StateMachineTask {
        void execute(HeadsetStateMachine stateMachine);
    }

    private boolean doForStateMachine(BluetoothDevice device, StateMachineTask task) {
        synchronized (mStateMachines) {
            HeadsetStateMachine stateMachine = mStateMachines.get(device);
            if (stateMachine == null) {
                return false;
            }
            task.execute(stateMachine);
        }
        return true;
    }

    private void doForEachConnectedStateMachine(StateMachineTask task) {
        synchronized (mStateMachines) {
            for (BluetoothDevice device : getConnectedDevices()) {
                task.execute(mStateMachines.get(device));
            }
        }
    }

    private void doForEachConnectedStateMachine(List<StateMachineTask> tasks) {
        synchronized (mStateMachines) {
            for (BluetoothDevice device : getConnectedDevices()) {
                for (StateMachineTask task : tasks) {
                    task.execute(mStateMachines.get(device));
                }
            }
        }
    }

    void onDeviceStateChanged(HeadsetDeviceState deviceState) {
        doForEachConnectedStateMachine(
                stateMachine ->
                        stateMachine.sendMessage(
                                HeadsetStateMachine.DEVICE_STATE_CHANGED, deviceState));
    }

    /**
     * Handle messages from native (JNI) to Java. This needs to be synchronized to avoid posting
     * messages to state machine before start() is done
     *
     * @param stackEvent event from native stack
     */
    void messageFromNative(HeadsetStackEvent stackEvent) {
        requireNonNull(stackEvent.device);
        synchronized (mStateMachines) {
            HeadsetStateMachine stateMachine = mStateMachines.get(stackEvent.device);
            if (stackEvent.type == HeadsetStackEvent.EVENT_TYPE_CONNECTION_STATE_CHANGED) {
                switch (stackEvent.valueInt) {
                    case HeadsetHalConstants.CONNECTION_STATE_CONNECTED:
                    case HeadsetHalConstants.CONNECTION_STATE_CONNECTING:
                        {
                            // Create new state machine if none is found
                            if (stateMachine == null) {
                                stateMachine =
                                        HeadsetObjectsFactory.getInstance()
                                                .makeStateMachine(
                                                        stackEvent.device,
                                                        mStateMachinesLooper,
                                                        this,
                                                        mAdapterService,
                                                        mNativeInterface,
                                                        mSystemInterface);
                                mStateMachines.put(stackEvent.device, stateMachine);
                            }
                            break;
                        }
                }
            }
            if (stateMachine == null) {
                throw new IllegalStateException(
                        "State machine not found for stack event: " + stackEvent);
            }
            stateMachine.sendMessage(HeadsetStateMachine.STACK_EVENT, stackEvent);
        }
    }

    private final BroadcastReceiver mHeadsetReceiver =
            new BroadcastReceiver() {
                @Override
                public void onReceive(Context context, Intent intent) {
                    String action = intent.getAction();
                    if (action == null) {
                        Log.w(TAG, "mHeadsetReceiver, action is null");
                        return;
                    }
                    switch (action) {
                        case Intent.ACTION_BATTERY_CHANGED:
                            {
                                int batteryLevel =
                                        intent.getIntExtra(BatteryManager.EXTRA_LEVEL, -1);
                                int scale = intent.getIntExtra(BatteryManager.EXTRA_SCALE, -1);
                                if (batteryLevel < 0 || scale <= 0) {
                                    Log.e(
                                            TAG,
                                            "Bad Battery Changed intent: batteryLevel="
                                                    + batteryLevel
                                                    + ", scale="
                                                    + scale);
                                    return;
                                }
                                int cindBatteryLevel =
                                        Math.round(batteryLevel * 5 / ((float) scale));
                                mSystemInterface
                                        .getHeadsetPhoneState()
                                        .setCindBatteryCharge(cindBatteryLevel);
                                break;
                            }
                        case AudioManager.ACTION_VOLUME_CHANGED:
                            {
                                int streamType =
                                        intent.getIntExtra(
                                                AudioManager.EXTRA_VOLUME_STREAM_TYPE, -1);
                                int volStream = AudioManager.STREAM_BLUETOOTH_SCO;
                                if (deprecateStreamBtSco()) {
                                    volStream = AudioManager.STREAM_VOICE_CALL;
                                }
                                if (streamType == volStream) {
                                    doForEachConnectedStateMachine(
                                            stateMachine ->
                                                    stateMachine.sendMessage(
                                                            HeadsetStateMachine
                                                                    .INTENT_SCO_VOLUME_CHANGED,
                                                            intent));
                                }
                                break;
                            }
                        case BluetoothDevice.ACTION_CONNECTION_ACCESS_REPLY:
                            {
                                int requestType =
                                        intent.getIntExtra(
                                                BluetoothDevice.EXTRA_ACCESS_REQUEST_TYPE,
                                                BluetoothDevice.REQUEST_TYPE_PHONEBOOK_ACCESS);
                                BluetoothDevice device =
                                        intent.getParcelableExtra(BluetoothDevice.EXTRA_DEVICE);
                                logD(
                                        "Received BluetoothDevice.ACTION_CONNECTION_ACCESS_REPLY,"
                                                + " device="
                                                + device
                                                + ", type="
                                                + requestType);
                                if (requestType == BluetoothDevice.REQUEST_TYPE_PHONEBOOK_ACCESS) {
                                    synchronized (mStateMachines) {
                                        final HeadsetStateMachine stateMachine =
                                                mStateMachines.get(device);
                                        if (stateMachine == null) {
                                            Log.wtf(TAG, "Cannot find state machine for " + device);
                                            return;
                                        }
                                        stateMachine.sendMessage(
                                                HeadsetStateMachine.INTENT_CONNECTION_ACCESS_REPLY,
                                                intent);
                                    }
                                }
                                break;
                            }
                        default:
                            Log.w(TAG, "Unknown action " + action);
                    }
                }
            };

    public void handleBondStateChanged(BluetoothDevice device, int fromState, int toState) {
        mHandler.post(() -> bondStateChanged(device, toState));
    }

    private void bondStateChanged(BluetoothDevice device, int state) {
        logD("Bond state changed for device: " + device + " state: " + state);
        if (state != BluetoothDevice.BOND_NONE) {
            return;
        }
        synchronized (mStateMachines) {
            HeadsetStateMachine stateMachine = mStateMachines.get(device);
            if (stateMachine == null) {
                return;
            }
            if (stateMachine.getConnectionState() != STATE_DISCONNECTED) {
                return;
            }
            removeStateMachine(device);
        }
    }

    /** Handlers for incoming service calls */
    @VisibleForTesting
    static class BluetoothHeadsetBinder extends IBluetoothHeadset.Stub
            implements IProfileServiceBinder {
        private HeadsetService mService;

        BluetoothHeadsetBinder(HeadsetService svc) {
            mService = svc;
        }

        @Override
        public void cleanup() {
            mService = null;
        }

        @RequiresPermission(BLUETOOTH_CONNECT)
        private HeadsetService getService(AttributionSource source) {
            // Cache mService because it can change while getService is called
            HeadsetService service = mService;

            if (Utils.isInstrumentationTestMode()) {
                return service;
            }

            if (!Utils.checkServiceAvailable(service, TAG)
                    || !Utils.checkCallerIsSystemOrActiveOrManagedUser(service, TAG)
                    || !Utils.checkConnectPermissionForDataDelivery(service, source, TAG)) {
                return null;
            }
            return service;
        }

        @Override
        public boolean connect(BluetoothDevice device, AttributionSource source) {
            HeadsetService service = getService(source);
            if (service == null) {
                return false;
            }

            service.enforceCallingOrSelfPermission(MODIFY_PHONE_STATE, null);
            return service.connect(device);
        }

        @Override
        public boolean disconnect(BluetoothDevice device, AttributionSource source) {
            HeadsetService service = getService(source);
            if (service == null) {
                return false;
            }

            return service.disconnect(device);
        }

        @Override
        public List<BluetoothDevice> getConnectedDevices(AttributionSource source) {
            HeadsetService service = getService(source);
            if (service == null) {
                return Collections.emptyList();
            }

            return service.getConnectedDevices();
        }

        @Override
        public List<BluetoothDevice> getDevicesMatchingConnectionStates(
                int[] states, AttributionSource source) {
            HeadsetService service = getService(source);
            if (service == null) {
                return Collections.emptyList();
            }

            return service.getDevicesMatchingConnectionStates(states);
        }

        @Override
        public int getConnectionState(BluetoothDevice device, AttributionSource source) {
            HeadsetService service = getService(source);
            if (service == null) {
                return STATE_DISCONNECTED;
            }

            return service.getConnectionState(device);
        }

        @Override
        public boolean setConnectionPolicy(
                BluetoothDevice device, int connectionPolicy, AttributionSource source) {
            HeadsetService service = getService(source);
            if (service == null) {
                return false;
            }

            service.enforceCallingOrSelfPermission(MODIFY_PHONE_STATE, null);
            service.enforceCallingOrSelfPermission(BLUETOOTH_PRIVILEGED, null);
            return service.setConnectionPolicy(device, connectionPolicy);
        }

        @Override
        public int getConnectionPolicy(BluetoothDevice device, AttributionSource source) {
            HeadsetService service = getService(source);
            if (service == null) {
                return CONNECTION_POLICY_UNKNOWN;
            }

            service.enforceCallingOrSelfPermission(BLUETOOTH_PRIVILEGED, null);
            return service.getConnectionPolicy(device);
        }

        @Override
        public boolean isNoiseReductionSupported(BluetoothDevice device, AttributionSource source) {
            HeadsetService service = getService(source);
            if (service == null) {
                return false;
            }

            return service.isNoiseReductionSupported(device);
        }

        @Override
        public boolean isVoiceRecognitionSupported(
                BluetoothDevice device, AttributionSource source) {
            HeadsetService service = getService(source);
            if (service == null) {
                return false;
            }

            return service.isVoiceRecognitionSupported(device);
        }

        @Override
        public boolean startVoiceRecognition(BluetoothDevice device, AttributionSource source) {
            HeadsetService service = getService(source);
            if (service == null) {
                return false;
            }

            requireNonNull(device);

            return service.startVoiceRecognition(device);
        }

        @Override
        public boolean stopVoiceRecognition(BluetoothDevice device, AttributionSource source) {
            HeadsetService service = getService(source);
            if (service == null) {
                return false;
            }

            return service.stopVoiceRecognition(device);
        }

        @Override
        public boolean isAudioConnected(BluetoothDevice device, AttributionSource source) {
            HeadsetService service = getService(source);
            if (service == null) {
                return false;
            }

            return service.isAudioConnected(device);
        }

        @Override
        public int getAudioState(BluetoothDevice device, AttributionSource source) {
            HeadsetService service = getService(source);
            if (service == null) {
                return BluetoothHeadset.STATE_AUDIO_DISCONNECTED;
            }

            service.enforceCallingOrSelfPermission(BLUETOOTH_PRIVILEGED, null);
            return service.getAudioState(device);
        }

        @Override
        public int connectAudio(AttributionSource source) {
            HeadsetService service = getService(source);
            if (service == null) {
                return BluetoothStatusCodes.ERROR_PROFILE_SERVICE_NOT_BOUND;
            }

            service.enforceCallingOrSelfPermission(BLUETOOTH_PRIVILEGED, null);
            return service.connectAudio();
        }

        @Override
        public int disconnectAudio(AttributionSource source) {
            HeadsetService service = getService(source);
            if (service == null) {
                return BluetoothStatusCodes.ERROR_PROFILE_SERVICE_NOT_BOUND;
            }

            service.enforceCallingOrSelfPermission(BLUETOOTH_PRIVILEGED, null);
            return service.disconnectAudio();
        }

        @Override
        public void setAudioRouteAllowed(boolean allowed, AttributionSource source) {
            HeadsetService service = getService(source);
            if (service == null) {
                return;
            }

            service.enforceCallingOrSelfPermission(BLUETOOTH_PRIVILEGED, null);
            service.setAudioRouteAllowed(allowed);
        }

        @Override
        public boolean getAudioRouteAllowed(AttributionSource source) {
            HeadsetService service = getService(source);
            if (service == null) {
                return false;
            }

            service.enforceCallingOrSelfPermission(BLUETOOTH_PRIVILEGED, null);
            return service.getAudioRouteAllowed();
        }

        @Override
        public void setForceScoAudio(boolean forced, AttributionSource source) {
            HeadsetService service = getService(source);
            if (service == null) {
                return;
            }

            service.setForceScoAudio(forced);
        }

        @Override
        public boolean startScoUsingVirtualVoiceCall(AttributionSource source) {
            HeadsetService service = getService(source);
            if (service == null) {
                return false;
            }

            service.enforceCallingOrSelfPermission(MODIFY_PHONE_STATE, null);
            service.enforceCallingOrSelfPermission(BLUETOOTH_PRIVILEGED, null);

            return service.startScoUsingVirtualVoiceCall();
        }

        @Override
        public boolean stopScoUsingVirtualVoiceCall(AttributionSource source) {
            HeadsetService service = getService(source);
            if (service == null) {
                return false;
            }

            service.enforceCallingOrSelfPermission(MODIFY_PHONE_STATE, null);
            service.enforceCallingOrSelfPermission(BLUETOOTH_PRIVILEGED, null);

            return service.stopScoUsingVirtualVoiceCall();
        }

        @Override
        public boolean sendVendorSpecificResultCode(
                BluetoothDevice device, String command, String arg, AttributionSource source) {
            HeadsetService service = getService(source);
            if (service == null) {
                return false;
            }

            return service.sendVendorSpecificResultCode(device, command, arg);
        }

        @Override
        public boolean setActiveDevice(BluetoothDevice device, AttributionSource source) {
            HeadsetService service = getService(source);
            if (service == null) {
                return false;
            }

            service.enforceCallingOrSelfPermission(MODIFY_PHONE_STATE, null);

            return service.setActiveDevice(device);
        }

        @Override
        public BluetoothDevice getActiveDevice(AttributionSource source) {
            HeadsetService service = getService(source);
            if (service == null) {
                return null;
            }

            return service.getActiveDevice();
        }

        @Override
        public boolean isInbandRingingEnabled(AttributionSource source) {
            HeadsetService service = getService(source);
            if (service == null) {
                return false;
            }

            service.enforceCallingOrSelfPermission(BLUETOOTH_PRIVILEGED, null);
            return service.isInbandRingingEnabled();
        }

        @Override
        @SuppressLint("AndroidFrameworkRequiresPermission")
        public void phoneStateChangedDsDa(int numActive, int numHeld, int callState, String number,
                                          int type, String name, AttributionSource source) {
        }

        @Override
        @SuppressLint("AndroidFrameworkRequiresPermission")
        public void clccResponseDsDa(int index, int direction, int status, int mode, boolean mpty,
                                     String number, int type, AttributionSource source) {
        }
    }

    // API methods
    public static synchronized HeadsetService getHeadsetService() {
        if (sHeadsetService == null) {
            Log.w(TAG, "getHeadsetService(): service is NULL");
            return null;
        }
        if (!sHeadsetService.isAvailable()) {
            Log.w(TAG, "getHeadsetService(): service is not available");
            return null;
        }
        return sHeadsetService;
    }

    @VisibleForTesting
    public static synchronized void setHeadsetService(HeadsetService instance) {
        logD("setHeadsetService(): set to: " + instance);
        sHeadsetService = instance;
    }

    public boolean connect(BluetoothDevice device) {
        if (getConnectionPolicy(device) == CONNECTION_POLICY_FORBIDDEN) {
            Log.w(
                    TAG,
                    "connect: CONNECTION_POLICY_FORBIDDEN, device="
                            + device
                            + ", "
                            + Utils.getUidPidString());
            return false;
        }
        final ParcelUuid[] featureUuids = mAdapterService.getRemoteUuids(device);
        if (!BluetoothUuid.containsAnyUuid(featureUuids, HEADSET_UUIDS)) {
            Log.e(
                    TAG,
                    "connect: Cannot connect to "
                            + device
                            + ": no headset UUID, "
                            + Utils.getUidPidString());
            return false;
        }

        boolean isCsipSupported = Utils.arrayContains(mAdapterService.getRemoteUuids(device),
                                                      BluetoothUuid.COORDINATED_SET);
        CsipSetCoordinatorService csipClient = mFactory.getCsipSetCoordinatorService();
        int CsipGroupSize = 1;
        int groupId = -1;
        if (isCsipSupported && csipClient != null) {
            groupId = csipClient.getGroupId(device, BluetoothUuid.CAP);
            CsipGroupSize = csipClient.getDesiredGroupSize(groupId);
        }

        Log.w(TAG, "Group size of device " + device + " with group id: " + groupId +
                " has group size = " + CsipGroupSize);

        if (Utils.isDualModeAudioEnabled()) {
            if (isCsipSupported && CsipGroupSize > 0) {
                LeAudioService mLeAudio = LeAudioService.getLeAudioService();
                if (mLeAudio != null) {
                    int connPolicy = mLeAudio.getConnectionPolicy(device);
                    if (connPolicy != BluetoothProfile.CONNECTION_POLICY_FORBIDDEN) {
                        Log.e(TAG, "Disallow HFP connect when dual mode enable for CSIP device "
                             + device);
                        setConnectionPolicy(device, BluetoothProfile.CONNECTION_POLICY_FORBIDDEN);
                        return false;
                    }
                }
            }
        }

        synchronized (mStateMachines) {
            Log.i(TAG, "connect: device=" + device + ", " + Utils.getUidPidString());
            HeadsetStateMachine stateMachine = mStateMachines.get(device);
            if (stateMachine == null) {
                stateMachine =
                        HeadsetObjectsFactory.getInstance()
                                .makeStateMachine(
                                        device,
                                        mStateMachinesLooper,
                                        this,
                                        mAdapterService,
                                        mNativeInterface,
                                        mSystemInterface);
                mStateMachines.put(device, stateMachine);
            }
            int connectionState = stateMachine.getConnectionState();
            if (connectionState == STATE_CONNECTED || connectionState == STATE_CONNECTING) {
                Log.w(
                        TAG,
                        "connect: device "
                                + device
                                + " is already connected/connecting, connectionState="
                                + connectionState);
                return false;
            }
            List<BluetoothDevice> connectingConnectedDevices =
                    getDevicesMatchingConnectionStates(CONNECTING_CONNECTED_STATES);
            boolean disconnectExisting = false;
            if (connectingConnectedDevices.size() >= mMaxHeadsetConnections) {
                // When there is maximum one device, we automatically disconnect the current one
                if (mMaxHeadsetConnections == 1) {
                    disconnectExisting = true;
                } else {
                    Log.w(TAG, "Max connection has reached, rejecting connection to " + device);
                    return false;
                }
            }
            if (disconnectExisting) {
                for (BluetoothDevice connectingConnectedDevice : connectingConnectedDevices) {
                    disconnect(connectingConnectedDevice);
                }
                setActiveDevice(null);
            }
            stateMachine.sendMessage(HeadsetStateMachine.CONNECT, device);
        }
        return true;
    }

    /**
     * Disconnects hfp from the passed in device
     *
     * @param device is the device with which we will disconnect hfp
     * @return true if hfp is disconnected, false if the device is not connected
     */
    public boolean disconnect(BluetoothDevice device) {
        Log.i(TAG, "disconnect: device=" + device + ", " + Utils.getUidPidString());
        synchronized (mStateMachines) {
            HeadsetStateMachine stateMachine = mStateMachines.get(device);
            if (stateMachine == null) {
                Log.w(TAG, "disconnect: device " + device + " not ever connected/connecting");
                return false;
            }
            int connectionState = stateMachine.getConnectionState();
            if (connectionState != STATE_CONNECTED && connectionState != STATE_CONNECTING) {
                Log.w(
                        TAG,
                        "disconnect: device "
                                + device
                                + " not connected/connecting, connectionState="
                                + connectionState);
                return false;
            }
            stateMachine.sendMessage(HeadsetStateMachine.DISCONNECT, device);
        }
        return true;
    }

    public List<BluetoothDevice> getConnectedDevices() {
        ArrayList<BluetoothDevice> devices = new ArrayList<>();
        synchronized (mStateMachines) {
            for (HeadsetStateMachine stateMachine : mStateMachines.values()) {
                if (stateMachine.getConnectionState() == STATE_CONNECTED) {
                    devices.add(stateMachine.getDevice());
                }
            }
        }
        return devices;
    }

    /**
     * Same as the API method {@link BluetoothHeadset#getDevicesMatchingConnectionStates(int[])}
     *
     * @param states an array of states from {@link BluetoothProfile}
     * @return a list of devices matching the array of connection states
     */
    @VisibleForTesting
    public List<BluetoothDevice> getDevicesMatchingConnectionStates(int[] states) {
        ArrayList<BluetoothDevice> devices = new ArrayList<>();
        synchronized (mStateMachines) {
            if (states == null) {
                return devices;
            }
            final BluetoothDevice[] bondedDevices = mAdapterService.getBondedDevices();
            if (bondedDevices == null) {
                return devices;
            }
            for (BluetoothDevice device : bondedDevices) {
                final ParcelUuid[] featureUuids = mAdapterService.getRemoteUuids(device);
                if (!BluetoothUuid.containsAnyUuid(featureUuids, HEADSET_UUIDS)) {
                    continue;
                }
                int connectionState = getConnectionState(device);
                for (int state : states) {
                    if (connectionState == state) {
                        devices.add(device);
                        break;
                    }
                }
            }
        }
        return devices;
    }

    public int getConnectionState(BluetoothDevice device) {
        synchronized (mStateMachines) {
            final HeadsetStateMachine stateMachine = mStateMachines.get(device);
            if (stateMachine == null) {
                return STATE_DISCONNECTED;
            }
            return stateMachine.getConnectionState();
        }
    }

    /**
     * Set connection policy of the profile and connects it if connectionPolicy is {@link
     * BluetoothProfile#CONNECTION_POLICY_ALLOWED} or disconnects if connectionPolicy is {@link
     * BluetoothProfile#CONNECTION_POLICY_FORBIDDEN}
     *
     * <p>The device should already be paired. Connection policy can be one of: {@link
     * BluetoothProfile#CONNECTION_POLICY_ALLOWED}, {@link
     * BluetoothProfile#CONNECTION_POLICY_FORBIDDEN}, {@link
     * BluetoothProfile#CONNECTION_POLICY_UNKNOWN}
     *
     * @param device Paired bluetooth device
     * @param connectionPolicy is the connection policy to set to for this profile
     * @return true if connectionPolicy is set, false on error
     */
    public boolean setConnectionPolicy(BluetoothDevice device, int connectionPolicy) {
        Log.i(
                TAG,
                "setConnectionPolicy: device="
                        + device
                        + ", connectionPolicy="
                        + connectionPolicy
                        + ", "
                        + Utils.getUidPidString());

        if (!mDatabaseManager.setProfileConnectionPolicy(
                device, BluetoothProfile.HEADSET, connectionPolicy)) {
            return false;
        }
        if (connectionPolicy == CONNECTION_POLICY_ALLOWED) {
            connect(device);
        } else if (connectionPolicy == CONNECTION_POLICY_FORBIDDEN) {
            disconnect(device);
        }
        return true;
    }

    /**
     * Get the connection policy of the profile.
     *
     * <p>The connection policy can be any of: {@link BluetoothProfile#CONNECTION_POLICY_ALLOWED},
     * {@link BluetoothProfile#CONNECTION_POLICY_FORBIDDEN}, {@link
     * BluetoothProfile#CONNECTION_POLICY_UNKNOWN}
     *
     * @param device Bluetooth device
     * @return connection policy of the device
     */
    public int getConnectionPolicy(BluetoothDevice device) {
        return mDatabaseManager.getProfileConnectionPolicy(device, BluetoothProfile.HEADSET);
    }

    boolean isNoiseReductionSupported(BluetoothDevice device) {
        return mNativeInterface.isNoiseReductionSupported(device);
    }

    boolean isVoiceRecognitionSupported(BluetoothDevice device) {
        return mNativeInterface.isVoiceRecognitionSupported(device);
    }

    boolean startVoiceRecognition(BluetoothDevice device) {
        Log.i(TAG, "startVoiceRecognition: device=" + device + ", " + Utils.getUidPidString());
        synchronized (mStateMachines) {
            // TODO(b/79660380): Workaround in case voice recognition was not terminated properly
            if (mVoiceRecognitionStarted) {
                boolean status = stopVoiceRecognition(mActiveDevice);
                Log.w(
                        TAG,
                        "startVoiceRecognition: voice recognition is still active, just called "
                                + "stopVoiceRecognition, returned "
                                + status
                                + " on "
                                + mActiveDevice
                                + ", please try again");
                mVoiceRecognitionStarted = false;
                return false;
            }
            if (!isAudioModeIdle()) {
                Log.w(
                        TAG,
                        "startVoiceRecognition: audio mode not idle, active device is "
                                + mActiveDevice);
                return false;
            }
            // Audio should not be on when no audio mode is active
            if (isAudioOn()) {
                // Disconnect audio so that API user can try later
                int status = disconnectAudio();
                Log.w(
                        TAG,
                        "startVoiceRecognition: audio is still active, please wait for audio to"
                                + " be disconnected, disconnectAudio() returned "
                                + status
                                + ", active device is "
                                + mActiveDevice);
                return false;
            }
            boolean pendingRequestByHeadset = false;
            if (mVoiceRecognitionTimeoutEvent != null) {
                if (!mVoiceRecognitionTimeoutEvent.mVoiceRecognitionDevice.equals(device)) {
                    // TODO(b/79660380): Workaround when target device != requesting device
                    Log.w(
                            TAG,
                            "startVoiceRecognition: device "
                                    + device
                                    + " is not the same as requesting device "
                                    + mVoiceRecognitionTimeoutEvent.mVoiceRecognitionDevice
                                    + ", fall back to requesting device");
                    device = mVoiceRecognitionTimeoutEvent.mVoiceRecognitionDevice;
                }
                mStateMachinesThreadHandler.removeCallbacks(mVoiceRecognitionTimeoutEvent);
                mVoiceRecognitionTimeoutEvent = null;
                if (mSystemInterface.getVoiceRecognitionWakeLock().isHeld()) {
                    try {
                        mSystemInterface.getVoiceRecognitionWakeLock().release();
                    } catch (RuntimeException e) {
                        Log.d(TAG, "non properly release getVoiceRecognitionWakeLock", e);
                    }
                }
                pendingRequestByHeadset = true;
            }
            if (!device.equals(mActiveDevice) && !setActiveDevice(device)) {
                Log.w(TAG, "startVoiceRecognition: failed to set " + device + " as active");
                return false;
            }
            final HeadsetStateMachine stateMachine = mStateMachines.get(device);
            if (stateMachine == null) {
                Log.w(TAG, "startVoiceRecognition: " + device + " is never connected");
                return false;
            }
            int connectionState = stateMachine.getConnectionState();
            if (connectionState != STATE_CONNECTED && connectionState != STATE_CONNECTING) {
                Log.w(TAG, "startVoiceRecognition: " + device + " is not connected or connecting");
                return false;
            }
            if (SystemProperties.getBoolean(REJECT_SCO_IF_HFPC_CONNECTED_PROPERTY, false)
                    && isHeadsetClientConnected()) {
                Log.w(TAG, "startVoiceRecognition: rejected SCO since HFPC is connected!");
                return false;
            }
            mVoiceRecognitionStarted = true;
            if (pendingRequestByHeadset) {
                stateMachine.sendMessage(
                        HeadsetStateMachine.VOICE_RECOGNITION_RESULT, 1 /* success */, 0, device);
            } else {
                stateMachine.sendMessage(HeadsetStateMachine.VOICE_RECOGNITION_START, device);
            }
            if (!Utils.isScoManagedByAudioEnabled()) {
                stateMachine.sendMessage(HeadsetStateMachine.CONNECT_AUDIO, device);
                logScoSessionMetric(
                        device,
                        BluetoothStatsLog
                                .BLUETOOTH_CROSS_LAYER_EVENT_REPORTED__STATE__SCO_CONNECT_AUDIO_START,
                        Binder.getCallingUid());
            }
        }

        if (Utils.isScoManagedByAudioEnabled()) {
            BluetoothDevice voiceRecognitionDevice = device;
            // when isScoManagedByAudio is on, tell AudioManager to connect SCO
            AudioManager am = mSystemInterface.getAudioManager();
            Optional<AudioDeviceInfo> audioDeviceInfo =
                    am.getAvailableCommunicationDevices().stream()
                            .filter(
                                    x ->
                                            x.getType() == AudioDeviceInfo.TYPE_BLUETOOTH_SCO
                                                    && x.getAddress()
                                                            .equals(
                                                                    voiceRecognitionDevice
                                                                            .getAddress()))
                            .findFirst();
            if (audioDeviceInfo.isPresent()) {
                BluetoothDevice finalDevice = device;
                mHandler.post(
                        () -> {
                            am.setCommunicationDevice(audioDeviceInfo.get());
                            logScoSessionMetric(
                                    finalDevice,
                                    BluetoothStatsLog
                                            .BLUETOOTH_CROSS_LAYER_EVENT_REPORTED__STATE__SCO_VOICE_RECOGNITION_INITIATED_START,
                                    Binder.getCallingUid());
                            Log.i(TAG, "Audio Manager will initiate the SCO for Voice Recognition");
                        });
            } else {
                Log.w(
                        TAG,
                        "Cannot find audioDeviceInfo that matches device="
                                + voiceRecognitionDevice
                                + " to create the SCO");
                return false;
            }
        }
        enableSwbCodec(HeadsetHalConstants.BTHF_SWB_CODEC_VENDOR_APTX, true, device);
        return true;
    }

    boolean stopVoiceRecognition(BluetoothDevice device) {
        Log.i(TAG, "stopVoiceRecognition: device=" + device + ", " + Utils.getUidPidString());
        synchronized (mStateMachines) {
            if (!Objects.equals(mActiveDevice, device)) {
                Log.w(
                        TAG,
                        "stopVoiceRecognition: requested device "
                                + device
                                + " is not active, use active device "
                                + mActiveDevice
                                + " instead");
                device = mActiveDevice;
            }
            final HeadsetStateMachine stateMachine = mStateMachines.get(device);
            if (stateMachine == null) {
                Log.w(TAG, "stopVoiceRecognition: " + device + " is never connected");
                return false;
            }
            int connectionState = stateMachine.getConnectionState();
            if (connectionState != STATE_CONNECTED && connectionState != STATE_CONNECTING) {
                Log.w(TAG, "stopVoiceRecognition: " + device + " is not connected or connecting");
                return false;
            }
            if (!mVoiceRecognitionStarted) {
                Log.w(TAG, "stopVoiceRecognition: voice recognition was not started");
                return false;
            }
            mVoiceRecognitionStarted = false;
            stateMachine.sendMessage(HeadsetStateMachine.VOICE_RECOGNITION_STOP, device);
            if (!Utils.isScoManagedByAudioEnabled()) {
                stateMachine.sendMessage(HeadsetStateMachine.DISCONNECT_AUDIO, device);
                logScoSessionMetric(
                        device,
                        BluetoothStatsLog
                                .BLUETOOTH_CROSS_LAYER_EVENT_REPORTED__STATE__SCO_DISCONNECT_AUDIO_END,
                        Binder.getCallingUid());
            }
        }

        if (Utils.isScoManagedByAudioEnabled()) {
            // do the task outside synchronized to avoid deadlock with Audio Fwk
            BluetoothDevice finalDevice = device;
            mHandler.post(
                    () -> {
                        mSystemInterface.getAudioManager().clearCommunicationDevice();
                        logScoSessionMetric(
                                finalDevice,
                                BluetoothStatsLog
                                        .BLUETOOTH_CROSS_LAYER_EVENT_REPORTED__STATE__SCO_VOICE_RECOGNITION_INITIATED_END,
                                Binder.getCallingUid());
                    });
        }
        enableSwbCodec(HeadsetHalConstants.BTHF_SWB_CODEC_VENDOR_APTX, false, device);
        return true;
    }

    boolean isAudioOn() {
        return getNonIdleAudioDevices().size() > 0;
    }

    boolean isAudioConnected(BluetoothDevice device) {
        synchronized (mStateMachines) {
            final HeadsetStateMachine stateMachine = mStateMachines.get(device);
            if (stateMachine == null) {
                return false;
            }
            return stateMachine.getAudioState() == BluetoothHeadset.STATE_AUDIO_CONNECTED;
        }
    }

    int getAudioState(BluetoothDevice device) {
        synchronized (mStateMachines) {
            final HeadsetStateMachine stateMachine = mStateMachines.get(device);
            if (stateMachine == null) {
                return BluetoothHeadset.STATE_AUDIO_DISCONNECTED;
            }
            return stateMachine.getAudioState();
        }
    }

    public void setAudioRouteAllowed(boolean allowed) {
        Log.i(TAG, "setAudioRouteAllowed: allowed=" + allowed + ", " + Utils.getUidPidString());
        mAudioRouteAllowed = allowed;
        mNativeInterface.setScoAllowed(allowed);
    }

    public boolean getAudioRouteAllowed() {
        return mAudioRouteAllowed;
    }

    public void setForceScoAudio(boolean forced) {
        Log.i(TAG, "setForceScoAudio: forced=" + forced + ", " + Utils.getUidPidString());
        mForceScoAudio = forced;
    }

    @VisibleForTesting
    public boolean getForceScoAudio() {
        return mForceScoAudio;
    }

    /**
     * Get first available device for SCO audio
     *
     * @return first connected headset device
     */
    @VisibleForTesting
    @Nullable
    public BluetoothDevice getFirstConnectedAudioDevice() {
        ArrayList<HeadsetStateMachine> stateMachines = new ArrayList<>();
        synchronized (mStateMachines) {
            List<BluetoothDevice> availableDevices =
                    getDevicesMatchingConnectionStates(CONNECTING_CONNECTED_STATES);
            for (BluetoothDevice device : availableDevices) {
                final HeadsetStateMachine stateMachine = mStateMachines.get(device);
                if (stateMachine == null) {
                    continue;
                }
                stateMachines.add(stateMachine);
            }
        }
        stateMachines.sort(Comparator.comparingLong(HeadsetStateMachine::getConnectingTimestampMs));
        if (stateMachines.size() > 0) {
            return stateMachines.get(0).getDevice();
        }
        return null;
    }

    /**
     * Process a change in the silence mode for a {@link BluetoothDevice}.
     *
     * @param device the device to change silence mode
     * @param silence true to enable silence mode, false to disable.
     * @return true on success, false on error
     */
    @VisibleForTesting
    public boolean setSilenceMode(BluetoothDevice device, boolean silence) {
        Log.d(TAG, "setSilenceMode(" + device + "): " + silence);

        if (silence && Objects.equals(mActiveDevice, device)) {
            setActiveDevice(null);
        } else if (!silence && mActiveDevice == null) {
            // Set the device as the active device if currently no active device.
            setActiveDevice(device);
        }
        synchronized (mStateMachines) {
            final HeadsetStateMachine stateMachine = mStateMachines.get(device);
            if (stateMachine == null) {
                Log.w(TAG, "setSilenceMode: device " + device + " was never connected/connecting");
                return false;
            }
            stateMachine.setSilenceDevice(silence);
        }

        return true;
    }

    /**
     * Get the Bluetooth Audio Policy stored in the state machine
     *
     * @param device the device to change silence mode
     * @return a {@link BluetoothSinkAudioPolicy} object
     */
    public BluetoothSinkAudioPolicy getHfpCallAudioPolicy(BluetoothDevice device) {
        synchronized (mStateMachines) {
            final HeadsetStateMachine stateMachine = mStateMachines.get(device);
            if (stateMachine == null) {
                Log.w(TAG, "getHfpCallAudioPolicy(), " + device + " does not have a state machine");
                return null;
            }
            return stateMachine.getHfpCallAudioPolicy();
        }
    }

    /** Remove the active device */
    private void removeActiveDevice() {
        synchronized (mStateMachines) {
            if (mActiveDevice == null) {
              Log.w(TAG, "removeActiveDevice: Already active device set to null.");
              return;
            }
            // As per b/202602952, if we remove the active device due to a disconnection,
            // we need to check if another device is connected and set it active instead.
            // Calling this before any other active related calls has the same effect as
            // a classic active device switch.
            BluetoothDevice fallbackDevice = getFallbackDevice();
            if (fallbackDevice != null
                    && mActiveDevice != null
                    && getConnectionState(mActiveDevice) != STATE_CONNECTED) {
                setActiveDevice(fallbackDevice);
                return;
            }
            // Clear the active device
            if (mVoiceRecognitionStarted) {
                if (!stopVoiceRecognition(mActiveDevice)) {
                    Log.w(
                            TAG,
                            "removeActiveDevice: fail to stopVoiceRecognition from "
                                    + mActiveDevice);
                }
            }
            if (mVirtualCallStarted) {
                if (!stopScoUsingVirtualVoiceCall()) {
                    Log.w(
                            TAG,
                            "removeActiveDevice: fail to stopScoUsingVirtualVoiceCall from "
                                    + mActiveDevice);
                }
            }
            if (getAudioState(mActiveDevice) != BluetoothHeadset.STATE_AUDIO_DISCONNECTED) {
                int disconnectStatus = disconnectAudio(mActiveDevice);
                if (disconnectStatus != BluetoothStatusCodes.SUCCESS) {
                    Log.w(
                            TAG,
                            "removeActiveDevice: disconnectAudio failed on "
                                    + mActiveDevice
                                    + " with status code "
                                    + disconnectStatus);
                }
            }

            // Make sure the Audio Manager knows the previous active device is no longer active.
            BluetoothDevice previousActiveDevice = mActiveDevice;
            mActiveDevice = null;
            mNativeInterface.setActiveDevice(null);
            if (Utils.isScoManagedByAudioEnabled()) {
                mSystemInterface
                        .getAudioManager()
                        .handleBluetoothActiveDeviceChanged(
                                null,
                                previousActiveDevice,
                                BluetoothProfileConnectionInfo.createHfpInfo());
            } else {
                broadcastActiveDevice(null);
            }

            if (Flags.updateActiveDeviceInBandRingtone()) {
                updateInbandRinging(null, true);
            }
        }
    }

    /**
     * Set the active device.
     *
     * @param device the active device
     * @return true on success, otherwise false
     */
    public boolean setActiveDevice(BluetoothDevice device) {
        boolean deferConnectAudio = false;
        Log.i(TAG, "setActiveDevice: device=" + device + ", " + Utils.getUidPidString());
        if (device == null) {
            removeActiveDevice();
            return true;
        }
        synchronized (mStateMachines) {
            if (device.equals(mActiveDevice)) {
                Log.i(TAG, "setActiveDevice: device " + device + " is already active");
                return true;
            }
            if (getConnectionState(device) != STATE_CONNECTED) {
                Log.e(
                        TAG,
                        "setActiveDevice: Cannot set "
                                + device
                                + " as active, device is not connected");
                return false;
            }
            if (!mNativeInterface.setActiveDevice(device)) {
                Log.e(TAG, "setActiveDevice: Cannot set " + device + " as active in native layer");
                return false;
            }
            BluetoothDevice previousActiveDevice = mActiveDevice;
            mActiveDevice = device;

            /* If HFP is getting active for a phone call and there are active LE Audio devices,
             * Lets inactive LeAudio device as soon as possible so there is no CISes connected
             * when SCO is going to be created
             */
            if (mSystemInterface.isInCall() || mSystemInterface.isRinging()) {
                LeAudioService leAudioService = mFactory.getLeAudioService();
                if (leAudioService != null && !leAudioService.getConnectedDevices().isEmpty()) {
                    deferConnectAudio = true;
                    Log.i(TAG, "Make sure no le audio device active for HFP handover.");
                    leAudioService.setInactiveForHfpHandover(mActiveDevice);
                }
            }

            if (getAudioState(previousActiveDevice) != BluetoothHeadset.STATE_AUDIO_DISCONNECTED) {
                int disconnectStatus = disconnectAudio(previousActiveDevice);
                if (disconnectStatus != BluetoothStatusCodes.SUCCESS) {
                    Log.e(
                            TAG,
                            "setActiveDevice: fail to disconnectAudio from "
                                    + previousActiveDevice
                                    + " with status code "
                                    + disconnectStatus);
                    mActiveDevice = previousActiveDevice;
                    mNativeInterface.setActiveDevice(previousActiveDevice);
                    return false;
                }
                if (Utils.isScoManagedByAudioEnabled()) {
                    // tell Audio Framework that active device changed
                    mSystemInterface
                            .getAudioManager()
                            .handleBluetoothActiveDeviceChanged(
                                    mActiveDevice,
                                    previousActiveDevice,
                                    BluetoothProfileConnectionInfo.createHfpInfo());
                } else {
                    broadcastActiveDevice(mActiveDevice);
                }
            } else if (shouldPersistAudio()) {
                if (Flags.updateActiveDeviceInBandRingtone()) {
                    updateInbandRinging(device, true);
                }
                if (Utils.isScoManagedByAudioEnabled()) {
                    // tell Audio Framework that active device changed
                    mSystemInterface
                            .getAudioManager()
                            .handleBluetoothActiveDeviceChanged(
                                    mActiveDevice,
                                    previousActiveDevice,
                                    BluetoothProfileConnectionInfo.createHfpInfo());
                    // Audio Framework will handle audio transition
                    return true;
                }

                broadcastActiveDevice(mActiveDevice);
                Log.i(TAG, "setActiveDevice: deferConnectAudio: " + deferConnectAudio);
                if (!deferConnectAudio || !(SystemProperties.getBoolean(
                           "persist.bluetooth.leaudio.notify.idle.during.call", false))) {
                    int connectStatus = connectAudio(mActiveDevice);
                    if (connectStatus != BluetoothStatusCodes.SUCCESS) {
                        Log.e(
                                TAG,
                                "setActiveDevice: fail to connectAudio to "
                                        + mActiveDevice
                                        + " with status code "
                                        + connectStatus);
                        if (!shouldPersistAudio()) {
                            Log.w(TAG, "setActiveDevice: connectAudio shouldn't be called.");
                            return true;
                        } else {
                            if (previousActiveDevice == null) {
                                removeActiveDevice();
                            } else {
                                mActiveDevice = previousActiveDevice;
                                mNativeInterface.setActiveDevice(previousActiveDevice);
                            }
                            return false;
                        }
                    }
                }
            } else {
                if (Utils.isScoManagedByAudioEnabled()) {
                    // tell Audio Framework that active device changed
                    mSystemInterface
                            .getAudioManager()
                            .handleBluetoothActiveDeviceChanged(
                                    mActiveDevice,
                                    previousActiveDevice,
                                    BluetoothProfileConnectionInfo.createHfpInfo());
                } else {
                    broadcastActiveDevice(mActiveDevice);
                }
            }
            if (Flags.updateActiveDeviceInBandRingtone()) {
                updateInbandRinging(device, true);
            }
        }
        return true;
    }

    /**
     * Get the active device.
     *
     * @return the active device or null if no device is active
     */
    public BluetoothDevice getActiveDevice() {
        synchronized (mStateMachines) {
            return mActiveDevice;
        }
    }

    public int connectAudio() {
        synchronized (mStateMachines) {
            BluetoothDevice device = mActiveDevice;
            if (device == null) {
                Log.w(TAG, "connectAudio: no active device, " + Utils.getUidPidString());
                return BluetoothStatusCodes.ERROR_NO_ACTIVE_DEVICES;
            }
            return connectAudio(device);
        }
    }

    int connectAudio(BluetoothDevice device) {
        int connDelay = SystemProperties.getInt("persist.vendor.bluetooth.audioconnect.delay",
                AUDIO_CONNECTION_DELAY_DEFAULT);
        Log.i(TAG, "connectAudio: device=" + device + ", " + Utils.getUidPidString());
        synchronized (mStateMachines) {
            final HeadsetStateMachine stateMachine = mStateMachines.get(device);
            if (stateMachine == null) {
                Log.w(TAG, "connectAudio: device " + device + " was never connected/connecting");
                return BluetoothStatusCodes.ERROR_PROFILE_NOT_CONNECTED;
            }
            int scoConnectionAllowedState = isScoAcceptable(device);
            if (scoConnectionAllowedState != BluetoothStatusCodes.SUCCESS) {
                Log.w(TAG, "connectAudio, rejected SCO request to " + device);
                return scoConnectionAllowedState;
            }
            if (stateMachine.getConnectionState() != STATE_CONNECTED) {
                Log.w(TAG, "connectAudio: profile not connected");
                return BluetoothStatusCodes.ERROR_PROFILE_NOT_CONNECTED;
            }
            if (Utils.isDualModeAudioEnabled()) {
                Bundle preferredAudioProfiles =
                   mAdapterService.getPreferredAudioProfiles(device);
                if (preferredAudioProfiles != null && !preferredAudioProfiles.isEmpty()
                    && preferredAudioProfiles.getInt("audio_mode_duplex") ==
                                                     BluetoothProfile.LE_AUDIO) {
                    Log.w(TAG, "connectAudio: rejected SCO due to LE being"
                                 + "preferred profile in DM");
                    return BluetoothStatusCodes.NOT_ALLOWED;
                }
            }
            if (stateMachine.getAudioState() != BluetoothHeadset.STATE_AUDIO_DISCONNECTED) {
                logD("connectAudio: audio is not idle for device " + device);
<<<<<<< HEAD
                /*
                 * add for case that device disconnecting audio has been set active again,
                 * then send CONNECT_AUDIO if not contained in queue and should persist audio
                 */
                if (mActiveDevice != null && mActiveDevice.equals(device) &&
                        stateMachine.getAudioState() == BluetoothHeadset.STATE_AUDIO_DISCONNECTING
                        && !stateMachine.hasMessagesInQueue(HeadsetStateMachine.CONNECT_AUDIO) &&
                        !stateMachine.hasDeferredMessagesInQueue(HeadsetStateMachine.CONNECT_AUDIO)
                        && shouldPersistAudio()) {
                    if (stateMachine.getIfDeviceBlacklistedForSCOAfterSLC() == true)
                        connDelay = 0;

                    Log.i(TAG, "connectAudio: active again and connect audio after "
                            + connDelay + " ms");
                    stateMachine.sendMessageDelayed(HeadsetStateMachine.CONNECT_AUDIO,
                            device, connDelay);
                }
=======
                logScoSessionMetric(
                        device,
                        BluetoothStatsLog
                                .BLUETOOTH_CROSS_LAYER_EVENT_REPORTED__STATE__SCO_CONNECT_AUDIO_START,
                        Binder.getCallingUid());
>>>>>>> 1908fb7e
                return BluetoothStatusCodes.SUCCESS;
            }
            if (isAudioOn()) {
                Log.w(
                        TAG,
                        "connectAudio: audio is not idle, current audio devices are "
                                + Arrays.toString(getNonIdleAudioDevices().toArray()));
                return BluetoothStatusCodes.ERROR_AUDIO_DEVICE_ALREADY_CONNECTED;
            }
<<<<<<< HEAD

            if (stateMachine.getIfDeviceBlacklistedForSCOAfterSLC() == true)
                connDelay = 0;

            Log.i(TAG, "connectAudio: connect audio after " + connDelay + " ms");
            stateMachine.sendMessageDelayed(HeadsetStateMachine.CONNECT_AUDIO, device, connDelay);
=======
            stateMachine.sendMessage(HeadsetStateMachine.CONNECT_AUDIO, device);
            logScoSessionMetric(
                    device,
                    BluetoothStatsLog
                            .BLUETOOTH_CROSS_LAYER_EVENT_REPORTED__STATE__SCO_CONNECT_AUDIO_START,
                    Binder.getCallingUid());
>>>>>>> 1908fb7e
        }
        return BluetoothStatusCodes.SUCCESS;
    }

    private List<BluetoothDevice> getNonIdleAudioDevices() {
        ArrayList<BluetoothDevice> devices = new ArrayList<>();
        synchronized (mStateMachines) {
            for (HeadsetStateMachine stateMachine : mStateMachines.values()) {
                if (stateMachine.getAudioState() != BluetoothHeadset.STATE_AUDIO_DISCONNECTED) {
                    devices.add(stateMachine.getDevice());
                }
            }
        }
        return devices;
    }

    int disconnectAudio() {
        int disconnectResult = BluetoothStatusCodes.ERROR_NO_ACTIVE_DEVICES;
        synchronized (mStateMachines) {
            for (BluetoothDevice device : getNonIdleAudioDevices()) {
                disconnectResult = disconnectAudio(device);
                if (disconnectResult == BluetoothStatusCodes.SUCCESS) {
                    logScoSessionMetric(
                            device,
                            BluetoothStatsLog
                                    .BLUETOOTH_CROSS_LAYER_EVENT_REPORTED__STATE__SCO_DISCONNECT_AUDIO_END,
                            Binder.getCallingUid());
                    return disconnectResult;
                } else {
                    Log.e(
                            TAG,
                            "disconnectAudio() from "
                                    + device
                                    + " failed with status code "
                                    + disconnectResult);
                }
            }
        }
        logD("disconnectAudio() no active audio connection");
        return disconnectResult;
    }

    int disconnectAudio(BluetoothDevice device) {
        synchronized (mStateMachines) {
            Log.i(TAG, "disconnectAudio: device=" + device + ", " + Utils.getUidPidString());
            final HeadsetStateMachine stateMachine = mStateMachines.get(device);
            if (stateMachine == null) {
                Log.w(TAG, "disconnectAudio: device " + device + " was never connected/connecting");
                return BluetoothStatusCodes.ERROR_PROFILE_NOT_CONNECTED;
            }
            if (stateMachine.getAudioState() == BluetoothHeadset.STATE_AUDIO_DISCONNECTED) {
                Log.w(TAG, "disconnectAudio, audio is already disconnected for " + device);
                return BluetoothStatusCodes.ERROR_AUDIO_DEVICE_ALREADY_DISCONNECTED;
            }
            stateMachine.sendMessage(HeadsetStateMachine.DISCONNECT_AUDIO, device);
        }
        return BluetoothStatusCodes.SUCCESS;
    }

    boolean isVirtualCallStarted() {
        synchronized (mStateMachines) {
            return mVirtualCallStarted;
        }
    }

    @VisibleForTesting
    boolean startScoUsingVirtualVoiceCall() {
        Log.i(TAG, "startScoUsingVirtualVoiceCall: " + Utils.getUidPidString());
        synchronized (mStateMachines) {
            // TODO(b/79660380): Workaround in case voice recognition was not terminated properly
            if (mVoiceRecognitionStarted) {
                boolean status = stopVoiceRecognition(mActiveDevice);
                Log.w(
                        TAG,
                        "startScoUsingVirtualVoiceCall: voice recognition is still active, "
                                + "just called stopVoiceRecognition, returned "
                                + status
                                + " on "
                                + mActiveDevice
                                + ", please try again");
                mVoiceRecognitionStarted = false;
                return false;
            }
            if (!isAudioModeIdle()) {
                Log.w(
                        TAG,
                        "startScoUsingVirtualVoiceCall: audio mode not idle, active device is "
                                + mActiveDevice);
                return false;
            }
            // Audio should not be on when no audio mode is active
            if (isAudioOn()) {
                // Disconnect audio so that API user can try later
                int status = disconnectAudio();
                Log.w(
                        TAG,
                        "startScoUsingVirtualVoiceCall: audio is still active, please wait for "
                                + "audio to be disconnected, disconnectAudio() returned "
                                + status
                                + ", active device is "
                                + mActiveDevice);
                return false;
            }
            if (mActiveDevice == null) {
                Log.w(TAG, "startScoUsingVirtualVoiceCall: no active device");
                return false;
            }
            if (SystemProperties.getBoolean(REJECT_SCO_IF_HFPC_CONNECTED_PROPERTY, false)
                    && isHeadsetClientConnected()) {
                Log.w(TAG, "startScoUsingVirtualVoiceCall: rejected SCO since HFPC is connected!");
                return false;
            }
            mVirtualCallStarted = true;
            // Send virtual phone state changed to initialize SCO
            phoneStateChanged(0, 0, HeadsetHalConstants.CALL_STATE_DIALING, "", 0, "", true);
            phoneStateChanged(0, 0, HeadsetHalConstants.CALL_STATE_ALERTING, "", 0, "", true);
            phoneStateChanged(1, 0, HeadsetHalConstants.CALL_STATE_IDLE, "", 0, "", true);
            logScoSessionMetric(
                    mActiveDevice,
                    BluetoothStatsLog
                            .BLUETOOTH_CROSS_LAYER_EVENT_REPORTED__STATE__SCO_VIRTUAL_VOICE_INITIATED_START,
                    Binder.getCallingUid());
            return true;
        }
    }

    @RequiresPermission(android.Manifest.permission.MODIFY_PHONE_STATE)
    @SuppressLint("AndroidFrameworkRequiresPermission")
    public void updateLeStreamStatus(BluetoothDevice device, int streamStatus) {
        Log.i(TAG, "updateLeStreamStatus: received ");
        lock.lock();
        if (streamStatus == LE_GROUP_STREAM_STATUS_STREAMING) {
           Log.i(TAG, "LE Status Moved to streaming State");
           mLeGroupStreamStatus = LE_GROUP_STREAM_STATUS_STREAMING;
        } else if (streamStatus == LE_GROUP_STREAM_STATUS_IDLE) {
           Log.i(TAG, "LE Status Moved to Suspended State");
           mLeGroupStreamStatus = LE_GROUP_STREAM_STATUS_IDLE;
           if (mSendIndicatorsAfterSuspend == true) {
             Log.i(TAG, "LE stream status is suspended");
             leStreamStatusSuspend.signal();
             mSendIndicatorsAfterSuspend = false;
           }
        }
        lock.unlock();
    }

    boolean stopScoUsingVirtualVoiceCall() {
        Log.i(TAG, "stopScoUsingVirtualVoiceCall: " + Utils.getUidPidString());
        synchronized (mStateMachines) {
            // 1. Check if virtual call has already started
            if (!mVirtualCallStarted) {
                Log.w(TAG, "stopScoUsingVirtualVoiceCall: virtual call not started");
                return false;
            }
            mSendIndicatorsAfterSuspend = false;
            // 2. Send virtual phone state changed to close SCO
            phoneStateChanged(0, 0, HeadsetHalConstants.CALL_STATE_IDLE, "", 0, "", true);
            mVirtualCallStarted = false;
        }
        logScoSessionMetric(
                mActiveDevice,
                BluetoothStatsLog
                        .BLUETOOTH_CROSS_LAYER_EVENT_REPORTED__STATE__SCO_VIRTUAL_VOICE_INITIATED_END,
                Binder.getCallingUid());
        return true;
    }

    class DialingOutTimeoutEvent implements Runnable {
        BluetoothDevice mDialingOutDevice;

        DialingOutTimeoutEvent(BluetoothDevice fromDevice) {
            mDialingOutDevice = fromDevice;
        }

        @Override
        public void run() {
            synchronized (mStateMachines) {
                mDialingOutTimeoutEvent = null;
                doForStateMachine(
                        mDialingOutDevice,
                        stateMachine ->
                                stateMachine.sendMessage(
                                        HeadsetStateMachine.DIALING_OUT_RESULT,
                                        0 /* fail */,
                                        0,
                                        mDialingOutDevice));
            }
        }

        @Override
        public String toString() {
            return "DialingOutTimeoutEvent[" + mDialingOutDevice + "]";
        }
    }

    /**
     * Dial an outgoing call as requested by the remote device
     *
     * @param fromDevice remote device that initiated this dial out action
     * @param dialNumber number to dial
     * @return true on successful dial out
     */
    @VisibleForTesting(visibility = VisibleForTesting.Visibility.PACKAGE)
    public boolean dialOutgoingCall(BluetoothDevice fromDevice, String dialNumber) {
        synchronized (mStateMachines) {
            Log.i(TAG, "dialOutgoingCall: from " + fromDevice);
            if (mDialingOutTimeoutEvent != null) {
                Log.e(TAG, "dialOutgoingCall, already dialing by " + mDialingOutTimeoutEvent);
                return false;
            }
            if (isVirtualCallStarted()) {
                if (!stopScoUsingVirtualVoiceCall()) {
                    Log.e(TAG, "dialOutgoingCall failed to stop current virtual call");
                    return false;
                }
                HeadsetStateMachine stateMachine = mStateMachines.get(mActiveDevice);
                if (stateMachine != null &&
                    stateMachine.isDeviceBlacklistedForDelayingCLCCRespAfterVOIPCall()) {
                    // send delayed message for active device if Blacklisted
                    stateMachine.sendMessageDelayed(
                    HeadsetStateMachine.SEND_CLCC_RESP_AFTER_VOIP_CALL, 1000);
                }
            }
            if (!setActiveDevice(fromDevice)) {
                Log.e(TAG, "dialOutgoingCall failed to set active device to " + fromDevice);
                return false;
            }
            Intent intent =
                    new Intent(
                            Intent.ACTION_CALL_PRIVILEGED,
                            Uri.fromParts(PhoneAccount.SCHEME_TEL, dialNumber, null));
            intent.setFlags(Intent.FLAG_ACTIVITY_NEW_TASK);
            startActivity(intent);
            mDialingOutTimeoutEvent = new DialingOutTimeoutEvent(fromDevice);
            mStateMachinesThreadHandler.postDelayed(
                    mDialingOutTimeoutEvent, DIALING_OUT_TIMEOUT_MS);
            return true;
        }
    }

    /**
     * Check if any connected headset has started dialing calls
     *
     * @return true if some device has started dialing calls
     */
    @VisibleForTesting(visibility = VisibleForTesting.Visibility.PACKAGE)
    public boolean hasDeviceInitiatedDialingOut() {
        synchronized (mStateMachines) {
            return mDialingOutTimeoutEvent != null;
        }
    }

    class VoiceRecognitionTimeoutEvent implements Runnable {
        BluetoothDevice mVoiceRecognitionDevice;

        VoiceRecognitionTimeoutEvent(BluetoothDevice device) {
            mVoiceRecognitionDevice = device;
        }

        @Override
        public void run() {
            synchronized (mStateMachines) {
                if (mSystemInterface.getVoiceRecognitionWakeLock().isHeld()) {
                    try {
                        mSystemInterface.getVoiceRecognitionWakeLock().release();
                    } catch (RuntimeException e) {
                        Log.d(TAG, "non properly release getVoiceRecognitionWakeLock", e);
                    }
                }
                mVoiceRecognitionTimeoutEvent = null;
                doForStateMachine(
                        mVoiceRecognitionDevice,
                        stateMachine ->
                                stateMachine.sendMessage(
                                        HeadsetStateMachine.VOICE_RECOGNITION_RESULT,
                                        0 /* fail */,
                                        0,
                                        mVoiceRecognitionDevice));
                logScoSessionMetric(
                        mActiveDevice,
                        BluetoothStatsLog
                                .BLUETOOTH_CROSS_LAYER_EVENT_REPORTED__STATE__SCO_VOICE_RECOGNITION_HEADSET_TIMEOUT,
                        Binder.getCallingUid());
            }
        }

        @Override
        public String toString() {
            return "VoiceRecognitionTimeoutEvent[" + mVoiceRecognitionDevice + "]";
        }
    }

    boolean startVoiceRecognitionByHeadset(BluetoothDevice fromDevice) {
        synchronized (mStateMachines) {
            Log.i(TAG, "startVoiceRecognitionByHeadset: from " + fromDevice);
            // TODO(b/79660380): Workaround in case voice recognition was not terminated properly
            if (mVoiceRecognitionStarted) {
                boolean status = stopVoiceRecognition(mActiveDevice);
                Log.w(
                        TAG,
                        "startVoiceRecognitionByHeadset: voice recognition is still active, "
                                + "just called stopVoiceRecognition, returned "
                                + status
                                + " on "
                                + mActiveDevice
                                + ", please try again");
                mVoiceRecognitionStarted = false;
                return false;
            }
            if (fromDevice == null) {
                Log.e(TAG, "startVoiceRecognitionByHeadset: fromDevice is null");
                return false;
            }
            if (!isAudioModeIdle()) {
                Log.w(
                        TAG,
                        "startVoiceRecognitionByHeadset: audio mode not idle, active device is "
                                + mActiveDevice);
                return false;
            }
            // Audio should not be on when no audio mode is active
            if (isAudioOn()) {
                // Disconnect audio so that user can try later
                int status = disconnectAudio();
                Log.w(
                        TAG,
                        "startVoiceRecognitionByHeadset: audio is still active, please wait for"
                                + " audio to be disconnected, disconnectAudio() returned "
                                + status
                                + ", active device is "
                                + mActiveDevice);
                return false;
            }
            // Do not start new request until the current one is finished or timeout
            if (mVoiceRecognitionTimeoutEvent != null) {
                Log.w(
                        TAG,
                        "startVoiceRecognitionByHeadset: failed request from "
                                + fromDevice
                                + ", already pending by "
                                + mVoiceRecognitionTimeoutEvent);
                return false;
            }
            if (!setActiveDevice(fromDevice)) {
                Log.w(
                        TAG,
                        "startVoiceRecognitionByHeadset: failed to set "
                                + fromDevice
                                + " as active");
                return false;
            }

            LeAudioService leAudioService = mFactory.getLeAudioService();
            boolean isActiveLeAudioDeviceFound = false;
            if (leAudioService != null
                         && !leAudioService.getConnectedDevices().isEmpty()) {
                isActiveLeAudioDeviceFound =
                   leAudioService.IsActiveLeAudioDeviceExistCacheVrHfpDevice(fromDevice);
            }

            Log.w(TAG, "startVoiceRecognitionByHeadset: isActiveLeAudioDeviceFound: " +
                                                             isActiveLeAudioDeviceFound);

            if (isActiveLeAudioDeviceFound) {
                Log.w(TAG, "startVoiceRecognitionByHeadset: " +
                              "Unicast device still Active, defer VR initiated Hfp device.");
                return true;
            }

            if (!SynchronousStartVoiceRecognitionByHeadset(fromDevice)) {
                Log.w(TAG, "startVoiceRecognitionByHeadset: failed request from " + fromDevice);
                return false;
            }
<<<<<<< HEAD
=======
            enableSwbCodec(HeadsetHalConstants.BTHF_SWB_CODEC_VENDOR_APTX, true, fromDevice);
            logScoSessionMetric(
                    mActiveDevice,
                    BluetoothStatsLog
                            .BLUETOOTH_CROSS_LAYER_EVENT_REPORTED__STATE__SCO_VOICE_RECOGNITION_HEADSET_START,
                    Binder.getCallingUid());
>>>>>>> 1908fb7e
            return true;
        }
    }

    public boolean SynchronousStartVoiceRecognitionByHeadset(BluetoothDevice fromDevice) {
        Log.i(TAG, "SynchronousVoiceRecognitionByHeadset: from " + fromDevice);
        if (fromDevice == null) {
            Log.e(TAG, "SynchronousStartVoiceRecognitionByHeadset: fromDevice is null");
            return false;
        }

        if (!mSystemInterface.activateVoiceRecognition()) {
            Log.w(TAG, "SynchronousVoiceRecognitionByHeadset: failed request from " + fromDevice);
            return false;
        }

        if (SystemProperties.getBoolean(REJECT_SCO_IF_HFPC_CONNECTED_PROPERTY, false)
                && isHeadsetClientConnected()) {
            Log.w(TAG, "SynchronousVoiceRecognitionByHeadset: rejected SCO since HFPC is connected!");
            return false;
        }

        mVoiceRecognitionTimeoutEvent = new VoiceRecognitionTimeoutEvent(fromDevice);
        mStateMachinesThreadHandler.postDelayed(
                mVoiceRecognitionTimeoutEvent, sStartVrTimeoutMs);

        if (!mSystemInterface.getVoiceRecognitionWakeLock().isHeld()) {
            mSystemInterface.getVoiceRecognitionWakeLock().acquire(sStartVrTimeoutMs);
        }

        enableSwbCodec(HeadsetHalConstants.BTHF_SWB_CODEC_VENDOR_APTX, true, fromDevice);
        return true;
    }

    boolean stopVoiceRecognitionByHeadset(BluetoothDevice fromDevice) {
        synchronized (mStateMachines) {
            Log.i(TAG, "stopVoiceRecognitionByHeadset: from " + fromDevice);
            if (!Objects.equals(fromDevice, mActiveDevice)) {
                Log.w(
                        TAG,
                        "stopVoiceRecognitionByHeadset: "
                                + fromDevice
                                + " is not active, active device is "
                                + mActiveDevice);
                return false;
            }
            if (!mVoiceRecognitionStarted && mVoiceRecognitionTimeoutEvent == null) {
                Log.w(
                        TAG,
                        "stopVoiceRecognitionByHeadset: voice recognition not started, device="
                                + fromDevice);
                return false;
            }
            if (mVoiceRecognitionTimeoutEvent != null) {
                if (mSystemInterface.getVoiceRecognitionWakeLock().isHeld()) {
                    try {
                        mSystemInterface.getVoiceRecognitionWakeLock().release();
                    } catch (RuntimeException e) {
                        Log.d(TAG, "non properly release getVoiceRecognitionWakeLock", e);
                    }
                }
                mStateMachinesThreadHandler.removeCallbacks(mVoiceRecognitionTimeoutEvent);

                mVoiceRecognitionTimeoutEvent = null;
            }
            if (mVoiceRecognitionStarted) {
                int disconnectStatus = disconnectAudio();
                if (disconnectStatus != BluetoothStatusCodes.SUCCESS) {
                    Log.w(
                            TAG,
                            "stopVoiceRecognitionByHeadset: failed to disconnect audio from "
                                    + fromDevice
                                    + " with status code "
                                    + disconnectStatus);
                }
                mVoiceRecognitionStarted = false;
            }
            if (!mSystemInterface.deactivateVoiceRecognition()) {
                Log.w(TAG, "stopVoiceRecognitionByHeadset: failed request from " + fromDevice);
                return false;
            }
            enableSwbCodec(HeadsetHalConstants.BTHF_SWB_CODEC_VENDOR_APTX, false, fromDevice);
            logScoSessionMetric(
                    mActiveDevice,
                    BluetoothStatsLog
                            .BLUETOOTH_CROSS_LAYER_EVENT_REPORTED__STATE__SCO_VOICE_RECOGNITION_HEADSET_END,
                    Binder.getCallingUid());
            return true;
        }
    }

    @SuppressLint("AndroidFrameworkRequiresPermission")
    void phoneStateChangedInternal(
             int numActive,
             int numHeld,
             int callState,
             String number,
             int type,
             String name,
             boolean isVirtualCall) {
        enforceCallingOrSelfPermission(MODIFY_PHONE_STATE, "Need MODIFY_PHONE_STATE permission");
        // DSDA scenario for back to back incoming calls.Queuing until SCO disconenction complete
        HeadsetStateMachine stateMachine = mStateMachines.get(mActiveDevice);
        if (stateMachine == null ||
            (mVirtualCallStarted || mVoiceRecognitionStarted)) {
           Log.w(TAG, "HeadsetStateMachine is null or VOIP/VR in progress.");
           phoneStateChanged(numActive, numHeld, callState, number, type, name, isVirtualCall);
           return;
        }
        if ((numActive == 0) && (numHeld == 0) && !mDelayDsDaindicators) {
           if ((stateMachine.getAudioState() == BluetoothHeadset.STATE_AUDIO_CONNECTED) ||
               (stateMachine.getAudioState() == BluetoothHeadset.STATE_AUDIO_CONNECTING)) {
               if (callState == HeadsetHalConstants.CALL_STATE_INCOMING) {
                  //add the entries to queue
                  mDsDaCallIndicators.mNumActive = numActive;
                  mDsDaCallIndicators.mNumHeld = numHeld;
                  mDsDaCallIndicators.mCallState = callState;
                  mDsDaCallIndicators.mNumber = number;
                  mDsDaCallIndicators.mType = type;
                  mDelayDsDaindicators = true;
                  mDsDaDelayedCallStates.add(mDsDaCallIndicators);
                  return;
               }
           }
       } else if (mDelayDsDaindicators == true) {
           //add the entries to queue
           mDsDaCallIndicators.mNumActive = numActive;
           mDsDaCallIndicators.mNumHeld = numHeld;
           mDsDaCallIndicators.mCallState = callState;
           mDsDaCallIndicators.mNumber = number;
           mDsDaCallIndicators.mType = type;
           mDsDaDelayedCallStates.add(mDsDaCallIndicators);
           return;
       }
       phoneStateChanged(numActive, numHeld, callState, number, type, name, isVirtualCall);
    }

    @SuppressLint("WaitNotInLoop")
    public void phoneStateChanged(
            int numActive,
            int numHeld,
            int callState,
            String number,
            int type,
            String name,
            boolean isVirtualCall) {
        synchronized (mStateMachines) {
             // Should stop all other audio mode in this case
             if ((numActive + numHeld) > 0 || callState != HeadsetHalConstants.CALL_STATE_IDLE) {
                if (!isVirtualCall && mVirtualCallStarted) {
                    // stop virtual voice call if there is an incoming Telecom call update
                    stopScoUsingVirtualVoiceCall();
                    HeadsetStateMachine stateMachine = mStateMachines.get(mActiveDevice);
                    if (stateMachine != null &&
                        stateMachine.isDeviceBlacklistedForDelayingCLCCRespAfterVOIPCall()) {
                        // send delayed message for active device if Blacklisted
                        stateMachine.sendMessageDelayed(
                        HeadsetStateMachine.SEND_CLCC_RESP_AFTER_VOIP_CALL, 300);
                    }
                }
                if (mVoiceRecognitionStarted) {
                    // stop voice recognition if there is any incoming call
                    stopVoiceRecognition(mActiveDevice);
                }
            }
            if (mDialingOutTimeoutEvent != null) {
                // Send result to state machine when dialing starts
                if (callState == HeadsetHalConstants.CALL_STATE_DIALING) {
                    mStateMachinesThreadHandler.removeCallbacks(mDialingOutTimeoutEvent);
                    doForStateMachine(
                            mDialingOutTimeoutEvent.mDialingOutDevice,
                            stateMachine ->
                                    stateMachine.sendMessage(
                                            HeadsetStateMachine.DIALING_OUT_RESULT,
                                            1 /* success */,
                                            0,
                                            mDialingOutTimeoutEvent.mDialingOutDevice));
                } else if (callState == HeadsetHalConstants.CALL_STATE_ACTIVE
                        || callState == HeadsetHalConstants.CALL_STATE_IDLE) {
                    // Clear the timeout event when the call is connected or disconnected
                    if (!mStateMachinesThreadHandler.hasCallbacks(mDialingOutTimeoutEvent)) {
                        mDialingOutTimeoutEvent = null;
                    }
                }
            }
        }
<<<<<<< HEAD
        mStateMachinesThreadHandler.post(() -> {
            boolean isCallIdleBefore = mSystemInterface.isCallIdle();
            mSystemInterface.getHeadsetPhoneState().setNumActiveCall(numActive);
            mSystemInterface.getHeadsetPhoneState().setNumHeldCall(numHeld);
            mSystemInterface.getHeadsetPhoneState().setCallState(callState);
            // Suspend A2DP when call about is about to become active
            if (mActiveDevice != null && callState != HeadsetHalConstants.CALL_STATE_DISCONNECTED
                && !mSystemInterface.isCallIdle() && isCallIdleBefore
                && !Utils.isScoManagedByAudioEnabled()) {
                Log.i(TAG, "Before A2dp suspension");
                mSystemInterface.getAudioManager().setA2dpSuspended(true);
                Log.i(TAG, "After A2dp suspension");
                if (Utils.isDualModeAudioEnabled()) {
                   Bundle preferredAudioProfiles =
                        mAdapterService.getPreferredAudioProfiles(mActiveDevice);
                   if (preferredAudioProfiles != null && !preferredAudioProfiles.isEmpty()
                      && preferredAudioProfiles.getInt("audio_mode_duplex") !=
                                                       BluetoothProfile.LE_AUDIO) {
                      Log.i(TAG, "Setting LE suspension only for HFP preference case");
                      if (isAtLeastU()) {
                          mSystemInterface.getAudioManager().setLeAudioSuspended(true);
                      }
                   } else {
                     Log.i(TAG, "Not setting LE suspension. LE is the pref duplex profile");
                   }
                } else {
                  if (isAtLeastU()) {
                      mSystemInterface.getAudioManager().setLeAudioSuspended(true);
                  }
                }
                //Adding the wait mechanism Logic.
                lock.lock();
                if (mLeGroupStreamStatus == LE_GROUP_STREAM_STATUS_STREAMING) {
                    Log.d(TAG, "streaming in progress. Need to wait");
                    try {
                         mSendIndicatorsAfterSuspend = true;
                         Log.d(TAG, "Phonestatechange: Acquired lock wait for phonestate change");
                         leStreamStatusSuspend.await();
                    } catch (InterruptedException e) {
                         Log.d(TAG, "LEstreamSuspendlock:: Unblocked because of exception: " + e);
                    } finally {
                         Log.d(TAG, "LEstreamSuspendlock:: unlock");
                         mSendIndicatorsAfterSuspend = false;
=======
        mStateMachinesThreadHandler.post(
                () -> {
                    boolean isCallIdleBefore = mSystemInterface.isCallIdle();
                    mSystemInterface.getHeadsetPhoneState().setNumActiveCall(numActive);
                    mSystemInterface.getHeadsetPhoneState().setNumHeldCall(numHeld);
                    mSystemInterface.getHeadsetPhoneState().setCallState(callState);
                    logScoSessionMetric(
                            mActiveDevice,
                            BluetoothStatsLog
                                    .BLUETOOTH_CROSS_LAYER_EVENT_REPORTED__STATE__SCO_TELECOM_INITIATED_START,
                            Binder.getCallingUid());
                    // Suspend A2DP when call about is about to become active
                    if (mActiveDevice != null
                            && callState != HeadsetHalConstants.CALL_STATE_DISCONNECTED
                            && !mSystemInterface.isCallIdle()
                            && isCallIdleBefore
                            && !Utils.isScoManagedByAudioEnabled()) {
                        mSystemInterface.getAudioManager().setA2dpSuspended(true);
                        if (isAtLeastU()) {
                            mSystemInterface.getAudioManager().setLeAudioSuspended(true);
                        }
>>>>>>> 1908fb7e
                    }
                }
                lock.unlock();
            }
        });
        doForEachConnectedStateMachine(
                stateMachine ->
                        stateMachine.sendMessage(
                                HeadsetStateMachine.CALL_STATE_CHANGED,
                                new HeadsetCallState(
                                        numActive, numHeld, callState, number, type, name)));
        mStateMachinesThreadHandler.post(
                () -> {
                    if (callState == HeadsetHalConstants.CALL_STATE_IDLE
                            && mSystemInterface.isCallIdle()
                            && !isAudioOn()
                            && !Utils.isScoManagedByAudioEnabled()) {
                        // Resume A2DP when call ended and SCO is not connected
                        mSystemInterface.getAudioManager().setA2dpSuspended(false);
                        if (isAtLeastU()) {
                            mSystemInterface.getAudioManager().setLeAudioSuspended(false);
                        }
                    }
                });
        if (callState == HeadsetHalConstants.CALL_STATE_IDLE) {
            final HeadsetStateMachine stateMachine = mStateMachines.get(mActiveDevice);
            if (stateMachine == null) {
                Log.d(TAG, "phoneStateChanged: CALL_STATE_IDLE, mActiveDevice is Null");
            } else {
                BluetoothSinkAudioPolicy currentPolicy = stateMachine.getHfpCallAudioPolicy();
                if (currentPolicy != null
                        && currentPolicy.getActiveDevicePolicyAfterConnection()
                                == BluetoothSinkAudioPolicy.POLICY_NOT_ALLOWED) {
                    /*
                     * If the active device was set because of the pick up audio policy and the
                     * connecting policy is NOT_ALLOWED, then after the call is terminated, we must
                     * de-activate this device. If there is a fallback mechanism, we should follow
                     * it to set fallback device be active.
                     */
                    removeActiveDevice();

                    BluetoothDevice fallbackDevice = getFallbackDevice();
                    if (fallbackDevice != null
                            && getConnectionState(fallbackDevice) == STATE_CONNECTED) {
                        Log.d(
                                TAG,
                                "BluetoothSinkAudioPolicy set fallbackDevice="
                                        + fallbackDevice
                                        + " active");
                        setActiveDevice(fallbackDevice);
                    }
                }
            }
            logScoSessionMetric(
                    mActiveDevice,
                    BluetoothStatsLog
                            .BLUETOOTH_CROSS_LAYER_EVENT_REPORTED__STATE__SCO_TELECOM_INITIATED_END,
                    Binder.getCallingUid());
        }
    }

    public void clccResponse(
            int index, int direction, int status, int mode, boolean mpty, String number, int type) {
        mPendingClccResponses.add(
                stateMachine ->
                        stateMachine.sendMessage(
                                HeadsetStateMachine.SEND_CLCC_RESPONSE,
                                new HeadsetClccResponse(
                                        index, direction, status, mode, mpty, number, type)));
        if (index == CLCC_END_MARK_INDEX) {
            doForEachConnectedStateMachine(mPendingClccResponses);
            mPendingClccResponses.clear();
        }
    }

    private boolean sendVendorSpecificResultCode(
            BluetoothDevice device, String command, String arg) {
        synchronized (mStateMachines) {
            final HeadsetStateMachine stateMachine = mStateMachines.get(device);
            if (stateMachine == null) {
                Log.w(
                        TAG,
                        "sendVendorSpecificResultCode: device "
                                + device
                                + " was never connected/connecting");
                return false;
            }
            int connectionState = stateMachine.getConnectionState();
            if (connectionState != STATE_CONNECTED) {
                return false;
            }
            // Currently we support only "+ANDROID".
            if (!command.equals(BluetoothHeadset.VENDOR_RESULT_CODE_COMMAND_ANDROID)) {
                Log.w(TAG, "Disallowed unsolicited result code command: " + command);
                return false;
            }
            stateMachine.sendMessage(
                    HeadsetStateMachine.SEND_VENDOR_SPECIFIC_RESULT_CODE,
                    new HeadsetVendorSpecificResultCode(device, command, arg));
        }
        return true;
    }

    /**
     * Checks if headset devices are able to get inband ringing.
     *
     * @return True if inband ringing is enabled.
     */
    public boolean isInbandRingingEnabled() {
        boolean isInbandRingingSupported =
                getResources()
                        .getBoolean(
                                com.android.bluetooth.R.bool
                                        .config_bluetooth_hfp_inband_ringing_support);

        boolean inbandRingtoneAllowedByPolicy = true;
        List<BluetoothDevice> audioConnectableDevices = getConnectedDevices();
        if (audioConnectableDevices.size() == 1) {
            BluetoothDevice connectedDevice = audioConnectableDevices.get(0);
            BluetoothSinkAudioPolicy callAudioPolicy = getHfpCallAudioPolicy(connectedDevice);
            if (callAudioPolicy != null
                    && callAudioPolicy.getInBandRingtonePolicy()
                            == BluetoothSinkAudioPolicy.POLICY_NOT_ALLOWED) {
                inbandRingtoneAllowedByPolicy = false;
            }
        }

        return isInbandRingingSupported
                && !SystemProperties.getBoolean(DISABLE_INBAND_RINGING_PROPERTY, false)
                && !mInbandRingingRuntimeDisable
                && inbandRingtoneAllowedByPolicy
                && !isHeadsetClientConnected();
    }

    private static boolean isHeadsetClientConnected() {
        HeadsetClientService headsetClientService = HeadsetClientService.getHeadsetClientService();
        if (headsetClientService == null) {
            return false;
        }
        return !(headsetClientService.getConnectedDevices().isEmpty());
    }

    /**
     * Called from {@link HeadsetStateMachine} in state machine thread when there is a connection
     * state change
     *
     * @param device remote device
     * @param fromState from which connection state is the change
     * @param toState to which connection state is the change
     */
    @VisibleForTesting
    public void onConnectionStateChangedFromStateMachine(
            BluetoothDevice device, int fromState, int toState) {
        if (fromState != STATE_CONNECTED && toState == STATE_CONNECTED) {
            updateInbandRinging(device, true);
            MetricsLogger.logProfileConnectionEvent(BluetoothMetricsProto.ProfileId.HEADSET);
        }
        if (fromState != STATE_DISCONNECTED && toState == STATE_DISCONNECTED) {
            updateInbandRinging(device, false);
            if (device.equals(mActiveDevice)) {
                setActiveDevice(null);
            }
        }

        mAdapterService
                .getActiveDeviceManager()
                .profileConnectionStateChanged(
                        BluetoothProfile.HEADSET, device, fromState, toState);
        mAdapterService
                .getSilenceDeviceManager()
                .hfpConnectionStateChanged(device, fromState, toState);
        mAdapterService
                .getRemoteDevices()
                .handleHeadsetConnectionStateChanged(device, fromState, toState);
        mAdapterService.notifyProfileConnectionStateChangeToGatt(
                BluetoothProfile.HEADSET, fromState, toState);
        mAdapterService.handleProfileConnectionStateChange(
                BluetoothProfile.HEADSET, device, fromState, toState);
        mAdapterService.updateProfileConnectionAdapterProperties(
                device, BluetoothProfile.HEADSET, toState, fromState);
    }

    /** Called from {@link HeadsetClientStateMachine} to update inband ringing status. */
    public void updateInbandRinging(BluetoothDevice device, boolean connected) {
        synchronized (mStateMachines) {
            if (SystemProperties.getBoolean(DISABLE_INBAND_RINGING_PROPERTY, false)) {
                Log.i(TAG, "updateInbandRinging(): in-band ringtone disabled " +
                            "through property");
                return;
            }

            final boolean inbandRingingRuntimeDisable = mInbandRingingRuntimeDisable;

            if (getConnectedDevices().size() > 1
                    || isHeadsetClientConnected()
                    || (Flags.updateActiveDeviceInBandRingtone() && mActiveDevice == null)) {
                mInbandRingingRuntimeDisable = true;
            } else {
                mInbandRingingRuntimeDisable = false;
            }

            final boolean updateAll = inbandRingingRuntimeDisable != mInbandRingingRuntimeDisable;

            Log.i(
                    TAG,
                    "updateInbandRinging():"
                            + " Device="
                            + device
                            + " ActiveDevice="
                            + mActiveDevice
                            + " enabled="
                            + !mInbandRingingRuntimeDisable
                            + " connected="
                            + connected
                            + " Update all="
                            + updateAll);

            StateMachineTask sendBsirTask =
                    stateMachine ->
                            stateMachine.sendMessage(
                                    HeadsetStateMachine.SEND_BSIR,
                                    mInbandRingingRuntimeDisable ? 0 : 1);

            if (updateAll) {
                doForEachConnectedStateMachine(sendBsirTask);
            } else if (connected) {
                // Same Inband ringing status, send +BSIR only to the new connected device
                doForStateMachine(device, sendBsirTask);
            }
        }
    }

    /**
     * Check if no audio mode is active
     *
     * @return false if virtual call, voice recognition, or Telecom call is active, true if all idle
     */
    private boolean isAudioModeIdle() {
        synchronized (mStateMachines) {
            if (mVoiceRecognitionStarted || mVirtualCallStarted || !mSystemInterface.isCallIdle()) {
                Log.i(
                        TAG,
                        "isAudioModeIdle: not idle, mVoiceRecognitionStarted="
                                + mVoiceRecognitionStarted
                                + ", mVirtualCallStarted="
                                + mVirtualCallStarted
                                + ", isCallIdle="
                                + mSystemInterface.isCallIdle());
                return false;
            }
            return true;
        }
    }

    public boolean isInCall() {
        boolean isCallOngoing = mSystemInterface.isInCall();
        Log.d(TAG," isInCall " + isCallOngoing);
        return isCallOngoing;
    }

    public boolean isRinging() {
        boolean isRingOngoing = mSystemInterface.isRinging();
        Log.d(TAG," isRinging " + isRingOngoing);
        return isRingOngoing;
    }

    /**
     * Check if the device only allows HFP profile as audio profile
     *
     * @param device Bluetooth device
     * @return true if it is a BluetoothDevice with only HFP profile connectable
     */
    private boolean isHFPAudioOnly(@NonNull BluetoothDevice device) {
        int hfpPolicy =
                mDatabaseManager.getProfileConnectionPolicy(device, BluetoothProfile.HEADSET);
        int a2dpPolicy = mDatabaseManager.getProfileConnectionPolicy(device, BluetoothProfile.A2DP);
        int leAudioPolicy =
                mDatabaseManager.getProfileConnectionPolicy(device, BluetoothProfile.LE_AUDIO);
        int ashaPolicy =
                mDatabaseManager.getProfileConnectionPolicy(device, BluetoothProfile.HEARING_AID);
        return hfpPolicy == CONNECTION_POLICY_ALLOWED
                && a2dpPolicy != CONNECTION_POLICY_ALLOWED
                && leAudioPolicy != CONNECTION_POLICY_ALLOWED
                && ashaPolicy != CONNECTION_POLICY_ALLOWED;
    }

    private boolean shouldCallAudioBeActive() {
        return mSystemInterface.isInCall()
                || (mSystemInterface.isRinging() && isInbandRingingEnabled());
    }

    /**
     * Only persist audio during active device switch when call audio is supposed to be active and
     * virtual call has not been started. Virtual call is ignored because AudioService and
     * applications should reconnect SCO during active device switch and forcing SCO connection here
     * will make AudioService think SCO is started externally instead of by one of its SCO clients.
     *
     * @return true if call audio should be active and no virtual call is going on
     */
    private boolean shouldPersistAudio() {
        return !mVirtualCallStarted && shouldCallAudioBeActive();
    }

    /**
     * Called from {@link HeadsetStateMachine} in state machine thread when there is a audio
     * connection state change
     *
     * @param device remote device
     * @param fromState from which audio connection state is the change
     * @param toState to which audio connection state is the change
     */
    @VisibleForTesting
    public void onAudioStateChangedFromStateMachine(
            BluetoothDevice device, int fromState, int toState) {
        class Wrapper {
            boolean isCallIdleAndScoNotManagedbyHal;
        }
        var wrapper = new Wrapper();
        wrapper.isCallIdleAndScoNotManagedbyHal = false;
        synchronized (mStateMachines) {
            if (toState == BluetoothHeadset.STATE_AUDIO_DISCONNECTED) {
                if (fromState != BluetoothHeadset.STATE_AUDIO_DISCONNECTED) {
                    if (mActiveDevice != null
                            && !mActiveDevice.equals(device)
                            && shouldPersistAudio()) {
                        int connectStatus = connectAudio(mActiveDevice);
                        if (connectStatus != BluetoothStatusCodes.SUCCESS) {
                            Log.w(
                                    TAG,
                                    "onAudioStateChangedFromStateMachine, failed to connect"
                                            + " audio to new "
                                            + "active device "
                                            + mActiveDevice
                                            + ", after "
                                            + device
                                            + " is disconnected from SCO due to"
                                            + " status code "
                                            + connectStatus);
                        }
                    }
                }
                if (mVoiceRecognitionStarted) {
                    if (!stopVoiceRecognitionByHeadset(device)) {
                        Log.w(
                                TAG,
                                "onAudioStateChangedFromStateMachine: failed to stop voice "
                                        + "recognition");
                    }
                }
                if (mVirtualCallStarted) {
                    if (!stopScoUsingVirtualVoiceCall()) {
                        Log.w(
                                TAG,
                                "onAudioStateChangedFromStateMachine: failed to stop virtual "
                                        + "voice call");
                    }
                }
                // Resumes LE audio previous active device if HFP handover happened before.
                // Do it here because some controllers cannot handle SCO and CIS
                // co-existence see {@link LeAudioService#setInactiveForHfpHandover}
                LeAudioService leAudioService = mFactory.getLeAudioService();
                boolean isLeAudioConnectedDeviceNotActive = leAudioService != null
                        && !leAudioService.getConnectedDevices().isEmpty()
                        && leAudioService.getActiveDevices().get(0) == null;
                // usually controller limitation cause CONNECTING -> DISCONNECTED, so only
                // resume LE audio active device if it is HFP audio only and SCO disconnected
                if (fromState != BluetoothHeadset.STATE_AUDIO_CONNECTING
                        && isHFPAudioOnly(device)
                        && isLeAudioConnectedDeviceNotActive) {
                    leAudioService.setActiveAfterHfpHandover();
                }

                wrapper.isCallIdleAndScoNotManagedbyHal =
                       (mSystemInterface.isCallIdle() && !Utils.isScoManagedByAudioEnabled());
            }
        }

        Log.i(TAG, "isCallIdleAndScoNotManagedbyHal: " + wrapper.isCallIdleAndScoNotManagedbyHal);
        if (toState == BluetoothHeadset.STATE_AUDIO_DISCONNECTED) {
            mStateMachinesThreadHandler.post(() -> {
                // Unsuspend A2DP when SCO connection is gone and call state is idle
                if (wrapper.isCallIdleAndScoNotManagedbyHal) {
                    Log.i(TAG, "Resume A2DP when SCO is gone and call state is idle");
                    mSystemInterface.getAudioManager().setA2dpSuspended(false);
                    if (isAtLeastU()) {
                        mSystemInterface.getAudioManager().setLeAudioSuspended(false);
                    }
                }
            });
        }
    }

    private void broadcastActiveDevice(BluetoothDevice device) {
        logD("broadcastActiveDevice: " + device);

        mAdapterService.handleActiveDeviceChange(BluetoothProfile.HEADSET, device);

        BluetoothStatsLog.write(
                BluetoothStatsLog.BLUETOOTH_ACTIVE_DEVICE_CHANGED,
                BluetoothProfile.HEADSET,
                mAdapterService.obfuscateAddress(device),
                mAdapterService.getMetricId(device));

        Intent intent = new Intent(BluetoothHeadset.ACTION_ACTIVE_DEVICE_CHANGED);
        intent.putExtra(BluetoothDevice.EXTRA_DEVICE, device);
        intent.addFlags(
                Intent.FLAG_RECEIVER_REGISTERED_ONLY_BEFORE_BOOT
                        | Intent.FLAG_RECEIVER_INCLUDE_BACKGROUND);
        sendBroadcastAsUser(
                intent,
                UserHandle.ALL,
                BLUETOOTH_CONNECT,
                Utils.getTempBroadcastOptions().toBundle());
    }

    /* Notifications of audio device connection/disconnection events. */
    private class AudioManagerAudioDeviceCallback extends AudioDeviceCallback {
        @Override
        public void onAudioDevicesAdded(AudioDeviceInfo[] addedDevices) {
            if (mSystemInterface.getAudioManager() == null || mAdapterService == null) {
                Log.e(TAG, "Callback called when A2dpService is stopped");
                return;
            }

            synchronized (mStateMachines) {
                for (AudioDeviceInfo deviceInfo : addedDevices) {
                    if (deviceInfo.getType() != AudioDeviceInfo.TYPE_BLUETOOTH_SCO) {
                        continue;
                    }

                    String address = deviceInfo.getAddress();
                    if (address.equals("00:00:00:00:00:00")) {
                        continue;
                    }

                    byte[] addressBytes = Utils.getBytesFromAddress(address);
                    BluetoothDevice device = mAdapterService.getDeviceFromByte(addressBytes);

                    Log.d(
                            TAG,
                            " onAudioDevicesAdded: "
                                    + device
                                    + ", device type: "
                                    + deviceInfo.getType());

                    /* Don't expose already exposed active device */
                    if (device.equals(mExposedActiveDevice)) {
                        Log.d(TAG, " onAudioDevicesAdded: " + device + " is already exposed");
                        return;
                    }

                    if (!device.equals(mActiveDevice)) {
                        Log.e(
                                TAG,
                                "Added device does not match to the one activated here. ("
                                        + device
                                        + " != "
                                        + mActiveDevice
                                        + " / "
                                        + mActiveDevice
                                        + ")");
                        continue;
                    }

                    mExposedActiveDevice = device;
                    broadcastActiveDevice(device);
                    return;
                }
            }
        }

        @Override
        public void onAudioDevicesRemoved(AudioDeviceInfo[] removedDevices) {
            if (mSystemInterface.getAudioManager() == null || mAdapterService == null) {
                Log.e(TAG, "Callback called when LeAudioService is stopped");
                return;
            }

            synchronized (mStateMachines) {
                for (AudioDeviceInfo deviceInfo : removedDevices) {
                    if (deviceInfo.getType() != AudioDeviceInfo.TYPE_BLUETOOTH_SCO) {
                        continue;
                    }

                    String address = deviceInfo.getAddress();
                    if (address.equals("00:00:00:00:00:00")) {
                        continue;
                    }

                    mExposedActiveDevice = null;

                    Log.d(
                            TAG,
                            " onAudioDevicesRemoved: "
                                    + address
                                    + ", device type: "
                                    + deviceInfo.getType()
                                    + ", mActiveDevice: "
                                    + mActiveDevice);
                }
            }
        }
    }

    /**
     * Check whether it is OK to accept a headset connection from a remote device
     *
     * @param device remote device that initiates the connection
     * @return true if the connection is acceptable
     */
    public boolean okToAcceptConnection(BluetoothDevice device, boolean isOutgoingRequest) {
        // Check if this is an incoming connection in Quiet mode.
        if (mAdapterService.isQuietModeEnabled()) {
            Log.w(TAG, "okToAcceptConnection: return false as quiet mode enabled");
            return false;
        }
        // Check connection policy and accept or reject the connection.
        int connectionPolicy = getConnectionPolicy(device);
        if (!Flags.donotValidateBondStateFromProfiles()) {
            int bondState = mAdapterService.getBondState(device);
            // Allow this connection only if the device is bonded. Any attempt to connect while
            // bonding would potentially lead to an unauthorized connection.
            if (bondState != BluetoothDevice.BOND_BONDED) {
                Log.w(TAG, "okToAcceptConnection: return false, bondState=" + bondState);
                return false;
            }
        }
        if (connectionPolicy != CONNECTION_POLICY_UNKNOWN
                && connectionPolicy != CONNECTION_POLICY_ALLOWED) {
            // Otherwise, reject the connection if connection policy is not valid.
            if (!isOutgoingRequest) {
                A2dpService a2dpService = A2dpService.getA2dpService();
                if (a2dpService != null && a2dpService.okToConnect(device, true)) {
                    Log.d(
                            TAG,
                            "okToAcceptConnection: return false,"
                                    + " Fallback connection to allowed A2DP profile");
                    a2dpService.connect(device);
                    return false;
                }
            }
            Log.w(TAG, "okToAcceptConnection: return false, connectionPolicy=" + connectionPolicy);
            return false;
        }
        List<BluetoothDevice> connectingConnectedDevices =
                getDevicesMatchingConnectionStates(CONNECTING_CONNECTED_STATES);
        if (connectingConnectedDevices.size() >= mMaxHeadsetConnections) {
            Log.w(
                    TAG,
                    "Maximum number of connections "
                            + mMaxHeadsetConnections
                            + " was reached, rejecting connection from "
                            + device);
            return false;
        }
        return true;
    }

    /**
     * Checks if SCO should be connected at current system state. Returns {@link
     * BluetoothStatusCodes#SUCCESS} if SCO is allowed to be connected or an error code on failure.
     *
     * @param device device for SCO to be connected
     * @return whether SCO can be connected
     */
    public int isScoAcceptable(BluetoothDevice device) {
        synchronized (mStateMachines) {
            if (device == null || !device.equals(mActiveDevice)) {
                Log.w(
                        TAG,
                        "isScoAcceptable: rejected SCO since "
                                + device
                                + " is not the current active device "
                                + mActiveDevice);
                return BluetoothStatusCodes.ERROR_NOT_ACTIVE_DEVICE;
            }
            if (SystemProperties.getBoolean(REJECT_SCO_IF_HFPC_CONNECTED_PROPERTY, false)
                    && isHeadsetClientConnected()) {
                Log.w(TAG, "isScoAcceptable: rejected SCO since HFPC is connected!");
                return BluetoothStatusCodes.ERROR_AUDIO_ROUTE_BLOCKED;
            }
            if (mForceScoAudio) {
                return BluetoothStatusCodes.SUCCESS;
            }
            if (!mAudioRouteAllowed) {
                Log.w(TAG, "isScoAcceptable: rejected SCO since audio route is not allowed");
                return BluetoothStatusCodes.ERROR_AUDIO_ROUTE_BLOCKED;
            }
            if (mVoiceRecognitionStarted || mVirtualCallStarted) {
                return BluetoothStatusCodes.SUCCESS;
            }
            if (shouldCallAudioBeActive()) {
                return BluetoothStatusCodes.SUCCESS;
            }
            Log.w(
                    TAG,
                    "isScoAcceptable: rejected SCO, inCall="
                            + mSystemInterface.isInCall()
                            + ", voiceRecognition="
                            + mVoiceRecognitionStarted
                            + ", ringing="
                            + mSystemInterface.isRinging()
                            + ", inbandRinging="
                            + isInbandRingingEnabled()
                            + ", isVirtualCallStarted="
                            + mVirtualCallStarted);
            return BluetoothStatusCodes.ERROR_CALL_ACTIVE;
        }
    }

    /**
     * Remove state machine in {@link #mStateMachines} for a {@link BluetoothDevice}
     *
     * @param device device whose state machine is to be removed.
     */
    void removeStateMachine(BluetoothDevice device) {
        synchronized (mStateMachines) {
            HeadsetStateMachine stateMachine = mStateMachines.get(device);
            if (stateMachine == null) {
                Log.w(TAG, "removeStateMachine(), " + device + " does not have a state machine");
                return;
            }
            Log.i(TAG, "removeStateMachine(), removing state machine for device: " + device);
            HeadsetObjectsFactory.getInstance().destroyStateMachine(stateMachine);
            mStateMachines.remove(device);
        }
    }

    /** Retrieves the most recently connected device in the A2DP connected devices list. */
    public BluetoothDevice getFallbackDevice() {
        DatabaseManager dbManager = mAdapterService.getDatabase();
        if (dbManager != null) {
            BluetoothDevice mostRecentDevice =
                dbManager
                    .getMostRecentlyConnectedDevicesInList(getFallbackCandidates(dbManager));
            if (mostRecentDevice != null) {
                return mostRecentDevice.equals(getActiveDevice()) ? null : mostRecentDevice;
            }
        }
        return null;
    }

    @VisibleForTesting(visibility = VisibleForTesting.Visibility.PACKAGE)
    List<BluetoothDevice> getFallbackCandidates(DatabaseManager dbManager) {
        List<BluetoothDevice> fallbackCandidates = getConnectedDevices();
        List<BluetoothDevice> uninterestedCandidates = new ArrayList<>();
        for (BluetoothDevice device : fallbackCandidates) {
            if (Utils.isWatch(mAdapterService, device)) {
                uninterestedCandidates.add(device);
            }
        }
        for (BluetoothDevice device : uninterestedCandidates) {
            fallbackCandidates.remove(device);
        }
        return fallbackCandidates;
    }

    @Override
    public void dump(StringBuilder sb) {
        boolean isScoOn = mSystemInterface.getAudioManager().isBluetoothScoOn();
        boolean isInbandRingingSupported =
                getResources()
                        .getBoolean(
                                com.android.bluetooth.R.bool
                                        .config_bluetooth_hfp_inband_ringing_support);
        synchronized (mStateMachines) {
            super.dump(sb);
            ProfileService.println(sb, "mMaxHeadsetConnections: " + mMaxHeadsetConnections);
            ProfileService.println(
                    sb,
                    "DefaultMaxHeadsetConnections: "
                            + mAdapterService.getMaxConnectedAudioDevices());
            ProfileService.println(sb, "mActiveDevice: " + mActiveDevice);
            ProfileService.println(sb, "isInbandRingingEnabled: " + isInbandRingingEnabled());
            ProfileService.println(sb, "isInbandRingingSupported: " + isInbandRingingSupported);
            ProfileService.println(
                    sb, "mInbandRingingRuntimeDisable: " + mInbandRingingRuntimeDisable);
            ProfileService.println(sb, "mAudioRouteAllowed: " + mAudioRouteAllowed);
            ProfileService.println(sb, "mVoiceRecognitionStarted: " + mVoiceRecognitionStarted);
            ProfileService.println(
                    sb, "mVoiceRecognitionTimeoutEvent: " + mVoiceRecognitionTimeoutEvent);
            ProfileService.println(sb, "mVirtualCallStarted: " + mVirtualCallStarted);
            ProfileService.println(sb, "mDialingOutTimeoutEvent: " + mDialingOutTimeoutEvent);
            ProfileService.println(sb, "mForceScoAudio: " + mForceScoAudio);
            ProfileService.println(sb, "AudioManager.isBluetoothScoOn(): " + isScoOn);
            ProfileService.println(sb, "Telecom.isInCall(): " + mSystemInterface.isInCall());
            ProfileService.println(sb, "Telecom.isRinging(): " + mSystemInterface.isRinging());
            for (HeadsetStateMachine stateMachine : mStateMachines.values()) {
                ProfileService.println(
                        sb, "==== StateMachine for " + stateMachine.getDevice() + " ====");
                stateMachine.dump(sb);
            }
        }
    }

    /** Enable SWB Codec. */
    void enableSwbCodec(int swbCodec, boolean enable, BluetoothDevice device) {
        logD("enableSwbCodec: swbCodec: " + swbCodec + " enable: " + enable + " device: " + device);
        boolean result = mNativeInterface.enableSwb(swbCodec, enable, device);
        logD("enableSwbCodec result: " + result);
    }

    /** Check whether AptX SWB Codec is enabled. */
    boolean isAptXSwbEnabled() {
        logD("mIsAptXSwbEnabled: " + mIsAptXSwbEnabled);
        return mIsAptXSwbEnabled;
    }

    /** Check whether AptX SWB Codec Power Management is enabled. */
    boolean isAptXSwbPmEnabled() {
        logD("isAptXSwbPmEnabled: " + mIsAptXSwbPmEnabled);
        return mIsAptXSwbPmEnabled;
    }

    void processPendingCallStates() {
       logD("processPendingCallStates: ");
       if (mDelayDsDaindicators) {
          Iterator<HeadsetCallState> it = mDsDaDelayedCallStates.iterator();
          if (it != null) {
              while (it.hasNext()) {
                 HeadsetCallState callState = it.next();
                 phoneStateChanged(callState.mNumActive, callState.mNumHeld, callState.mCallState,
                                   callState.mNumber, callState.mType, callState.mName, false);
                 it.remove();
              }
          } else {
            Log.d(TAG, "There are no pending call state changes");
          }
       }
       mDelayDsDaindicators = false;
    }

    void clearPendingCallStates() {
       logD("clearPendingCallStates: ");
       while (mDsDaDelayedCallStates.isEmpty() != true)
       {
         mDsDaDelayedCallStates.poll();
       }
       mDelayDsDaindicators = false;
    }

    private static void logD(String message) {
        Log.d(TAG, message);
    }

    public static void logScoSessionMetric(BluetoothDevice device, int state, int uuid) {
        MetricsLogger.getInstance()
                .logBluetoothEvent(
                        device,
                        BluetoothStatsLog
                                .BLUETOOTH_CROSS_LAYER_EVENT_REPORTED__EVENT_TYPE__SCO_SESSION,
                        state,
                        uuid);
    }
}<|MERGE_RESOLUTION|>--- conflicted
+++ resolved
@@ -169,17 +169,13 @@
     private VoiceRecognitionTimeoutEvent mVoiceRecognitionTimeoutEvent;
     // Timeout when voice recognition is started by remote device
     @VisibleForTesting static int sStartVrTimeoutMs = 5000;
-<<<<<<< HEAD
-    private ArrayList<StateMachineTask> mPendingClccResponses = new ArrayList<>();
+    private final ArrayList<StateMachineTask> mPendingClccResponses = new ArrayList<>();
     private static final int LE_GROUP_STREAM_STATUS_STREAMING = 1;
     private static final int LE_GROUP_STREAM_STATUS_IDLE = 0;
     private int mLeGroupStreamStatus = 0;
     private boolean mSendIndicatorsAfterSuspend;
     private final Lock lock = new ReentrantLock();
     private final Condition leStreamStatusSuspend = lock.newCondition();
-=======
-    private final ArrayList<StateMachineTask> mPendingClccResponses = new ArrayList<>();
->>>>>>> 1908fb7e
     private final AudioManagerAudioDeviceCallback mAudioManagerAudioDeviceCallback =
             new AudioManagerAudioDeviceCallback();
     private static HeadsetService sHeadsetService;
@@ -193,7 +189,7 @@
                   new HeadsetCallState(0, 0, 0, "", 0, "");
 
     //ConcurrentLinkeQueue is used so that it is threadsafe
-     private ConcurrentLinkedQueue<HeadsetCallState> mDsDaDelayedCallStates =
+     private final ConcurrentLinkedQueue<HeadsetCallState> mDsDaDelayedCallStates =
                              new ConcurrentLinkedQueue<HeadsetCallState>();
 
     @VisibleForTesting ServiceFactory mFactory = new ServiceFactory();
@@ -1675,7 +1671,6 @@
             }
             if (stateMachine.getAudioState() != BluetoothHeadset.STATE_AUDIO_DISCONNECTED) {
                 logD("connectAudio: audio is not idle for device " + device);
-<<<<<<< HEAD
                 /*
                  * add for case that device disconnecting audio has been set active again,
                  * then send CONNECT_AUDIO if not contained in queue and should persist audio
@@ -1693,13 +1688,11 @@
                     stateMachine.sendMessageDelayed(HeadsetStateMachine.CONNECT_AUDIO,
                             device, connDelay);
                 }
-=======
                 logScoSessionMetric(
                         device,
                         BluetoothStatsLog
                                 .BLUETOOTH_CROSS_LAYER_EVENT_REPORTED__STATE__SCO_CONNECT_AUDIO_START,
                         Binder.getCallingUid());
->>>>>>> 1908fb7e
                 return BluetoothStatusCodes.SUCCESS;
             }
             if (isAudioOn()) {
@@ -1709,21 +1702,17 @@
                                 + Arrays.toString(getNonIdleAudioDevices().toArray()));
                 return BluetoothStatusCodes.ERROR_AUDIO_DEVICE_ALREADY_CONNECTED;
             }
-<<<<<<< HEAD
 
             if (stateMachine.getIfDeviceBlacklistedForSCOAfterSLC() == true)
                 connDelay = 0;
 
             Log.i(TAG, "connectAudio: connect audio after " + connDelay + " ms");
-            stateMachine.sendMessageDelayed(HeadsetStateMachine.CONNECT_AUDIO, device, connDelay);
-=======
             stateMachine.sendMessage(HeadsetStateMachine.CONNECT_AUDIO, device);
             logScoSessionMetric(
                     device,
                     BluetoothStatsLog
                             .BLUETOOTH_CROSS_LAYER_EVENT_REPORTED__STATE__SCO_CONNECT_AUDIO_START,
                     Binder.getCallingUid());
->>>>>>> 1908fb7e
         }
         return BluetoothStatusCodes.SUCCESS;
     }
@@ -2097,15 +2086,11 @@
                 Log.w(TAG, "startVoiceRecognitionByHeadset: failed request from " + fromDevice);
                 return false;
             }
-<<<<<<< HEAD
-=======
-            enableSwbCodec(HeadsetHalConstants.BTHF_SWB_CODEC_VENDOR_APTX, true, fromDevice);
             logScoSessionMetric(
                     mActiveDevice,
                     BluetoothStatsLog
                             .BLUETOOTH_CROSS_LAYER_EVENT_REPORTED__STATE__SCO_VOICE_RECOGNITION_HEADSET_START,
                     Binder.getCallingUid());
->>>>>>> 1908fb7e
             return true;
         }
     }
@@ -2292,12 +2277,16 @@
                 }
             }
         }
-<<<<<<< HEAD
         mStateMachinesThreadHandler.post(() -> {
             boolean isCallIdleBefore = mSystemInterface.isCallIdle();
             mSystemInterface.getHeadsetPhoneState().setNumActiveCall(numActive);
             mSystemInterface.getHeadsetPhoneState().setNumHeldCall(numHeld);
             mSystemInterface.getHeadsetPhoneState().setCallState(callState);
+            logScoSessionMetric(
+                    mActiveDevice,
+                    BluetoothStatsLog
+                            .BLUETOOTH_CROSS_LAYER_EVENT_REPORTED__STATE__SCO_TELECOM_INITIATED_START,
+                    Binder.getCallingUid());
             // Suspend A2DP when call about is about to become active
             if (mActiveDevice != null && callState != HeadsetHalConstants.CALL_STATE_DISCONNECTED
                 && !mSystemInterface.isCallIdle() && isCallIdleBefore
@@ -2336,29 +2325,6 @@
                     } finally {
                          Log.d(TAG, "LEstreamSuspendlock:: unlock");
                          mSendIndicatorsAfterSuspend = false;
-=======
-        mStateMachinesThreadHandler.post(
-                () -> {
-                    boolean isCallIdleBefore = mSystemInterface.isCallIdle();
-                    mSystemInterface.getHeadsetPhoneState().setNumActiveCall(numActive);
-                    mSystemInterface.getHeadsetPhoneState().setNumHeldCall(numHeld);
-                    mSystemInterface.getHeadsetPhoneState().setCallState(callState);
-                    logScoSessionMetric(
-                            mActiveDevice,
-                            BluetoothStatsLog
-                                    .BLUETOOTH_CROSS_LAYER_EVENT_REPORTED__STATE__SCO_TELECOM_INITIATED_START,
-                            Binder.getCallingUid());
-                    // Suspend A2DP when call about is about to become active
-                    if (mActiveDevice != null
-                            && callState != HeadsetHalConstants.CALL_STATE_DISCONNECTED
-                            && !mSystemInterface.isCallIdle()
-                            && isCallIdleBefore
-                            && !Utils.isScoManagedByAudioEnabled()) {
-                        mSystemInterface.getAudioManager().setA2dpSuspended(true);
-                        if (isAtLeastU()) {
-                            mSystemInterface.getAudioManager().setLeAudioSuspended(true);
-                        }
->>>>>>> 1908fb7e
                     }
                 }
                 lock.unlock();
