/*
 * Copyright (C) 2012 The Android Open Source Project
 *
 * Licensed under the Apache License, Version 2.0 (the "License");
 * you may not use this file except in compliance with the License.
 * You may obtain a copy of the License at
 *
 *      http://www.apache.org/licenses/LICENSE-2.0
 *
 * Unless required by applicable law or agreed to in writing, software
 * distributed under the License is distributed on an "AS IS" BASIS,
 * WITHOUT WARRANTIES OR CONDITIONS OF ANY KIND, either express or implied.
 * See the License for the specific language governing permissions and
 * limitations under the License.
 */

package com.android.bluetooth.hfp;

import static android.Manifest.permission.BLUETOOTH_CONNECT;
import static android.bluetooth.BluetoothProfile.CONNECTION_POLICY_ALLOWED;
import static android.bluetooth.BluetoothProfile.CONNECTION_POLICY_FORBIDDEN;
import static android.bluetooth.BluetoothProfile.CONNECTION_POLICY_UNKNOWN;
import static android.bluetooth.BluetoothProfile.STATE_CONNECTED;
import static android.bluetooth.BluetoothProfile.STATE_CONNECTING;
import static android.bluetooth.BluetoothProfile.STATE_DISCONNECTED;
import static android.media.audio.Flags.deprecateStreamBtSco;

import static com.android.modules.utils.build.SdkLevel.isAtLeastU;

import static java.util.Objects.requireNonNull;

import android.annotation.NonNull;
import android.annotation.Nullable;
<<<<<<< HEAD
import android.annotation.RequiresPermission;
import android.annotation.SuppressLint;
=======
>>>>>>> f3d3aaea
import android.bluetooth.BluetoothDevice;
import android.bluetooth.BluetoothHeadset;
import android.bluetooth.BluetoothProfile;
import android.bluetooth.BluetoothSinkAudioPolicy;
import android.bluetooth.BluetoothStatusCodes;
import android.bluetooth.BluetoothUuid;
import android.content.BroadcastReceiver;
import android.content.Context;
import android.content.Intent;
import android.content.IntentFilter;
import android.media.AudioDeviceCallback;
import android.media.AudioDeviceInfo;
import android.media.AudioManager;
import android.media.BluetoothProfileConnectionInfo;
import android.net.Uri;
import android.os.BatteryManager;
import android.os.Binder;
import android.os.Handler;
import android.os.HandlerThread;
import android.os.Looper;
import android.os.ParcelUuid;
import android.os.UserHandle;
import android.sysprop.BluetoothProperties;
import android.telecom.PhoneAccount;
import android.util.Log;
import android.os.Bundle;

import com.android.bluetooth.BluetoothStatsLog;
import com.android.bluetooth.Utils;
import com.android.bluetooth.a2dp.A2dpService;
import com.android.bluetooth.btservice.AdapterService;
import com.android.bluetooth.csip.CsipSetCoordinatorService;
import com.android.bluetooth.btservice.MetricsLogger;
import com.android.bluetooth.btservice.ProfileService;
import com.android.bluetooth.btservice.ServiceFactory;
import com.android.bluetooth.btservice.storage.DatabaseManager;
import com.android.bluetooth.flags.Flags;
import com.android.bluetooth.hfpclient.HeadsetClientService;
import com.android.bluetooth.hfpclient.HeadsetClientStateMachine;
import com.android.bluetooth.le_audio.LeAudioService;
import com.android.bluetooth.telephony.BluetoothInCallService;
import com.android.bluetooth.util.SystemProperties;
import com.android.internal.annotations.VisibleForTesting;
import java.util.concurrent.locks.Condition;
import java.util.concurrent.locks.Lock;
import java.util.concurrent.locks.ReentrantLock;

import java.util.ArrayList;
import java.util.Arrays;
import java.util.Comparator;
import java.util.HashMap;
import java.util.List;
import java.util.Objects;
import java.util.Optional;
import java.util.concurrent.ConcurrentLinkedQueue;
import java.util.Iterator;


/**
 * Provides Bluetooth Headset and Handsfree profile, as a service in the Bluetooth application.
 *
 * <p>Three modes for SCO audio: Mode 1: Telecom call through {@link #phoneStateChanged(int, int,
 * int, String, int, String, boolean)} Mode 2: Virtual call through {@link
 * #startScoUsingVirtualVoiceCall()} Mode 3: Voice recognition through {@link
 * #startVoiceRecognition(BluetoothDevice)}
 *
 * <p>When one mode is active, other mode cannot be started. API user has to terminate existing
 * modes using the correct API or just {@link #disconnectAudio()} if user is a system service,
 * before starting a new mode.
 *
 * <p>{@link #connectAudio()} will start SCO audio at one of the above modes, but won't change mode
 * {@link #disconnectAudio()} can happen in any mode to disconnect SCO
 *
 * <p>When audio is disconnected, only Mode 1 Telecom call will be persisted, both Mode 2 virtual
 * call and Mode 3 voice call will be terminated upon SCO termination and client has to restart the
 * mode.
 *
 * <p>NOTE: SCO termination can either be initiated on the AG side or the HF side TODO(b/79660380):
 * As a workaround, voice recognition will be terminated if virtual call or Telecom call is
 * initiated while voice recognition is ongoing, in case calling app did not call {@link
 * #stopVoiceRecognition(BluetoothDevice)}
 *
 * <p>AG - Audio Gateway, device running this {@link HeadsetService}, e.g. Android Phone HF -
 * Handsfree device, device running headset client, e.g. Wireless headphones or car kits
 */
public class HeadsetService extends ProfileService {
    private static final String TAG = HeadsetService.class.getSimpleName();

    /** HFP AG owned/managed components */
    private static final String HFP_AG_IN_CALL_SERVICE =
            BluetoothInCallService.class.getCanonicalName();

    private static final String DISABLE_INBAND_RINGING_PROPERTY =
            "persist.bluetooth.disableinbandringing";
    private static final String REJECT_SCO_IF_HFPC_CONNECTED_PROPERTY =
            "bluetooth.hfp.reject_sco_if_hfpc_connected";
    private static final ParcelUuid[] HEADSET_UUIDS = {BluetoothUuid.HSP, BluetoothUuid.HFP};
    private static final int[] CONNECTING_CONNECTED_STATES = {STATE_CONNECTING, STATE_CONNECTED};
    private static final int DIALING_OUT_TIMEOUT_MS = 10000;
    private static final int CLCC_END_MARK_INDEX = 0;

    // Timeout for state machine thread join, to prevent potential ANR.
    private static final int SM_THREAD_JOIN_TIMEOUT_MS = 1000;

    private final AdapterService mAdapterService;
    private final DatabaseManager mDatabaseManager;
    private final HeadsetNativeInterface mNativeInterface;
    private final HashMap<BluetoothDevice, HeadsetStateMachine> mStateMachines = new HashMap<>();
    private final Handler mHandler;
    private final Looper mStateMachinesLooper;
    private final Handler mStateMachinesThreadHandler;
    private final HandlerThread mStateMachinesThread;
    // This is also used as a lock for shared data in HeadsetService
    private final HeadsetSystemInterface mSystemInterface;

    private int mMaxHeadsetConnections = 1;
    private BluetoothDevice mExposedActiveDevice;
    private BluetoothDevice mActiveDevice;
    private boolean mAudioRouteAllowed = true;
    // Indicates whether SCO audio needs to be forced to open regardless ANY OTHER restrictions
    private boolean mForceScoAudio;
    private boolean mInbandRingingRuntimeDisable;
    private boolean mVirtualCallStarted;
    // Non null value indicates a pending dialing out event is going on
    private DialingOutTimeoutEvent mDialingOutTimeoutEvent;
    private boolean mVoiceRecognitionStarted;
    // Non null value indicates a pending voice recognition request from headset is going on
    private VoiceRecognitionTimeoutEvent mVoiceRecognitionTimeoutEvent;
    // Timeout when voice recognition is started by remote device
    @VisibleForTesting static int sStartVrTimeoutMs = 5000;
    private final ArrayList<StateMachineTask> mPendingClccResponses = new ArrayList<>();
    private static final int LE_GROUP_STREAM_STATUS_STREAMING = 1;
    private static final int LE_GROUP_STREAM_STATUS_IDLE = 0;
    private int mLeGroupStreamStatus = 0;
    private boolean mSendIndicatorsAfterSuspend;
    private final Lock lock = new ReentrantLock();
    private final Condition leStreamStatusSuspend = lock.newCondition();
    private final AudioManagerAudioDeviceCallback mAudioManagerAudioDeviceCallback =
            new AudioManagerAudioDeviceCallback();
    private static HeadsetService sHeadsetService;
    private static final int AUDIO_CONNECTION_DELAY_DEFAULT = 100;
    private boolean mDelayDsDaindicators = false;

    @VisibleForTesting boolean mIsAptXSwbEnabled = false;
    @VisibleForTesting boolean mIsAptXSwbPmEnabled = false;

    private final HeadsetCallState mDsDaCallIndicators =
                  new HeadsetCallState(0, 0, 0, "", 0, "");

    //ConcurrentLinkeQueue is used so that it is threadsafe
     private final ConcurrentLinkedQueue<HeadsetCallState> mDsDaDelayedCallStates =
                             new ConcurrentLinkedQueue<HeadsetCallState>();

    @VisibleForTesting ServiceFactory mFactory = new ServiceFactory();

    public HeadsetService(AdapterService adapterService) {
        this(adapterService, HeadsetNativeInterface.getInstance(), null);
    }

    @VisibleForTesting
    HeadsetService(AdapterService adapterService, HeadsetNativeInterface nativeInterface) {
        this(adapterService, nativeInterface, null);
    }

    @VisibleForTesting
    HeadsetService(
            AdapterService adapterService, HeadsetNativeInterface nativeInterface, Looper looper) {
        super(requireNonNull(adapterService));
        mAdapterService = adapterService;
        mDatabaseManager = requireNonNull(mAdapterService.getDatabase());
        mNativeInterface = requireNonNull(nativeInterface);
        if (looper != null) {
            mHandler = new Handler(looper);
            mStateMachinesThread = null;
            mStateMachinesLooper = looper;
        } else {
            mHandler = new Handler(Looper.getMainLooper());
            mStateMachinesThread = new HandlerThread("HeadsetService.StateMachines");
            mStateMachinesThread.start();
            mStateMachinesLooper = mStateMachinesThread.getLooper();
        }
        mStateMachinesThreadHandler = new Handler(mStateMachinesLooper);
        setComponentAvailable(HFP_AG_IN_CALL_SERVICE, true);

        // Step 3: Initialize system interface
        mSystemInterface = HeadsetObjectsFactory.getInstance().makeSystemInterface(this);
        // Step 4: Initialize native interface
        mIsAptXSwbEnabled =
                SystemProperties.getBoolean("bluetooth.hfp.codec_aptx_voice.enabled", false);
        Log.i(TAG, "mIsAptXSwbEnabled: " + mIsAptXSwbEnabled);
        mIsAptXSwbPmEnabled =
                SystemProperties.getBoolean(
                        "bluetooth.hfp.swb.aptx.power_management.enabled", false);
        Log.i(TAG, "mIsAptXSwbPmEnabled: " + mIsAptXSwbPmEnabled);
        setHeadsetService(this);
        mMaxHeadsetConnections = mAdapterService.getMaxConnectedAudioDevices();
        // Add 1 to allow a pending device to be connecting or disconnecting
        mNativeInterface.init(mMaxHeadsetConnections + 1, isInbandRingingEnabled());
        enableSwbCodec(
                HeadsetHalConstants.BTHF_SWB_CODEC_VENDOR_APTX, mIsAptXSwbEnabled, mActiveDevice);
        // Step 6: Register Audio Device callback
        if (Utils.isScoManagedByAudioEnabled()) {
            mSystemInterface
                    .getAudioManager()
                    .registerAudioDeviceCallback(mAudioManagerAudioDeviceCallback, mHandler);
        }

        // Step 7: Setup broadcast receivers
        IntentFilter filter = new IntentFilter();
        filter.setPriority(IntentFilter.SYSTEM_HIGH_PRIORITY);
        filter.addAction(Intent.ACTION_BATTERY_CHANGED);
        filter.addAction(AudioManager.ACTION_VOLUME_CHANGED);
        filter.addAction(BluetoothDevice.ACTION_CONNECTION_ACCESS_REPLY);
        registerReceiver(mHeadsetReceiver, filter);
    }

    public static boolean isEnabled() {
        return BluetoothProperties.isProfileHfpAgEnabled().orElse(false);
    }

    @Override
    public IProfileServiceBinder initBinder() {
        return new HeadsetServiceBinder(this);
    }

    @Override
    public void cleanup() {
        Log.i(TAG, "Cleanup Headset Service");

        // Step 7: Tear down broadcast receivers
        unregisterReceiver(mHeadsetReceiver);

        // Step 6: Unregister Audio Device Callback
        if (Utils.isScoManagedByAudioEnabled()) {
            mSystemInterface
                    .getAudioManager()
                    .unregisterAudioDeviceCallback(mAudioManagerAudioDeviceCallback);
        }

        synchronized (mStateMachines) {
            // Reset active device to null
            if (mActiveDevice != null) {
                mExposedActiveDevice = null;
                mActiveDevice = null;
                broadcastActiveDevice(null);
            }
            mInbandRingingRuntimeDisable = false;
            mForceScoAudio = false;
            mAudioRouteAllowed = true;
            mMaxHeadsetConnections = 1;
            mVoiceRecognitionStarted = false;
            mVirtualCallStarted = false;
            if (mDialingOutTimeoutEvent != null) {
                mStateMachinesThreadHandler.removeCallbacks(mDialingOutTimeoutEvent);
                mDialingOutTimeoutEvent = null;
            }
            if (mVoiceRecognitionTimeoutEvent != null) {
                mStateMachinesThreadHandler.removeCallbacks(mVoiceRecognitionTimeoutEvent);
                mVoiceRecognitionTimeoutEvent = null;
                if (mSystemInterface.getVoiceRecognitionWakeLock().isHeld()) {
                    try {
                        mSystemInterface.getVoiceRecognitionWakeLock().release();
                    } catch (RuntimeException e) {
                        Log.d(TAG, "non properly release getVoiceRecognitionWakeLock", e);
                    }
                }
            }
            // Step 5: Destroy state machines
            for (HeadsetStateMachine stateMachine : mStateMachines.values()) {
                HeadsetObjectsFactory.getInstance().destroyStateMachine(stateMachine);
            }
            mStateMachines.clear();
        }
        // Step 4: Destroy native interface
        mNativeInterface.cleanup();
        setHeadsetService(null);
        // Step 3: Destroy system interface
        mSystemInterface.stop();
        // Step 2: Stop handler thread
        if (mStateMachinesThread != null) {
            try {
                mStateMachinesThread.quitSafely();
                mStateMachinesThread.join(SM_THREAD_JOIN_TIMEOUT_MS);
            } catch (InterruptedException e) {
                // Do not rethrow as we are shutting down anyway
            }
        }

        // Unregister Handler and stop all queued messages.
        mHandler.removeCallbacksAndMessages(null);

        // Step 1: Clear
        setComponentAvailable(HFP_AG_IN_CALL_SERVICE, false);
    }

    /**
     * Checks if this service object is able to accept binder calls
     *
     * @return True if the object can accept binder calls, False otherwise
     */
    public boolean isAlive() {
        return isAvailable();
    }

    /**
     * Get the {@link Looper} for the state machine thread. This is used in testing and helper
     * objects
     *
     * @return {@link Looper} for the state machine thread
     */
    @VisibleForTesting
    public Looper getStateMachinesThreadLooper() {
        return mStateMachinesThread.getLooper();
    }

    interface StateMachineTask {
        void execute(HeadsetStateMachine stateMachine);
    }

    private boolean doForStateMachine(BluetoothDevice device, StateMachineTask task) {
        synchronized (mStateMachines) {
            HeadsetStateMachine stateMachine = mStateMachines.get(device);
            if (stateMachine == null) {
                return false;
            }
            task.execute(stateMachine);
        }
        return true;
    }

    private void doForEachConnectedStateMachine(StateMachineTask task) {
        synchronized (mStateMachines) {
            for (BluetoothDevice device : getConnectedDevices()) {
                task.execute(mStateMachines.get(device));
            }
        }
    }

    private void doForEachConnectedStateMachine(List<StateMachineTask> tasks) {
        synchronized (mStateMachines) {
            for (BluetoothDevice device : getConnectedDevices()) {
                for (StateMachineTask task : tasks) {
                    task.execute(mStateMachines.get(device));
                }
            }
        }
    }

    void onDeviceStateChanged(HeadsetDeviceState deviceState) {
        doForEachConnectedStateMachine(
                stateMachine ->
                        stateMachine.sendMessage(
                                HeadsetStateMachine.DEVICE_STATE_CHANGED, deviceState));
    }

    /**
     * Handle messages from native (JNI) to Java. This needs to be synchronized to avoid posting
     * messages to state machine before start() is done
     *
     * @param stackEvent event from native stack
     */
    void messageFromNative(HeadsetStackEvent stackEvent) {
        requireNonNull(stackEvent.device);
        synchronized (mStateMachines) {
            HeadsetStateMachine stateMachine = mStateMachines.get(stackEvent.device);
            if (stackEvent.type == HeadsetStackEvent.EVENT_TYPE_CONNECTION_STATE_CHANGED) {
                switch (stackEvent.valueInt) {
                    case HeadsetHalConstants.CONNECTION_STATE_CONNECTED:
                    case HeadsetHalConstants.CONNECTION_STATE_CONNECTING:
                        {
                            // Create new state machine if none is found
                            if (stateMachine == null) {
                                stateMachine =
                                        HeadsetObjectsFactory.getInstance()
                                                .makeStateMachine(
                                                        stackEvent.device,
                                                        mStateMachinesLooper,
                                                        this,
                                                        mAdapterService,
                                                        mNativeInterface,
                                                        mSystemInterface);
                                mStateMachines.put(stackEvent.device, stateMachine);
                            }
                            break;
                        }
                }
            }
            if (stateMachine == null) {
                throw new IllegalStateException(
                        "State machine not found for stack event: " + stackEvent);
            }
            stateMachine.sendMessage(HeadsetStateMachine.STACK_EVENT, stackEvent);
        }
    }

    private final BroadcastReceiver mHeadsetReceiver =
            new BroadcastReceiver() {
                @Override
                public void onReceive(Context context, Intent intent) {
                    String action = intent.getAction();
                    if (action == null) {
                        Log.w(TAG, "mHeadsetReceiver, action is null");
                        return;
                    }
                    switch (action) {
                        case Intent.ACTION_BATTERY_CHANGED:
                            {
                                int batteryLevel =
                                        intent.getIntExtra(BatteryManager.EXTRA_LEVEL, -1);
                                int scale = intent.getIntExtra(BatteryManager.EXTRA_SCALE, -1);
                                if (batteryLevel < 0 || scale <= 0) {
                                    Log.e(
                                            TAG,
                                            "Bad Battery Changed intent: batteryLevel="
                                                    + batteryLevel
                                                    + ", scale="
                                                    + scale);
                                    return;
                                }
                                int cindBatteryLevel =
                                        Math.round(batteryLevel * 5 / ((float) scale));
                                mSystemInterface
                                        .getHeadsetPhoneState()
                                        .setCindBatteryCharge(cindBatteryLevel);
                                break;
                            }
                        case AudioManager.ACTION_VOLUME_CHANGED:
                            {
                                int streamType =
                                        intent.getIntExtra(
                                                AudioManager.EXTRA_VOLUME_STREAM_TYPE, -1);
                                int volStream = AudioManager.STREAM_BLUETOOTH_SCO;
                                if (deprecateStreamBtSco()) {
                                    volStream = AudioManager.STREAM_VOICE_CALL;
                                }
                                if (streamType == volStream) {
                                    doForEachConnectedStateMachine(
                                            stateMachine ->
                                                    stateMachine.sendMessage(
                                                            HeadsetStateMachine
                                                                    .INTENT_SCO_VOLUME_CHANGED,
                                                            intent));
                                }
                                break;
                            }
                        case BluetoothDevice.ACTION_CONNECTION_ACCESS_REPLY:
                            {
                                int requestType =
                                        intent.getIntExtra(
                                                BluetoothDevice.EXTRA_ACCESS_REQUEST_TYPE,
                                                BluetoothDevice.REQUEST_TYPE_PHONEBOOK_ACCESS);
                                BluetoothDevice device =
                                        intent.getParcelableExtra(BluetoothDevice.EXTRA_DEVICE);
                                logD(
                                        "Received BluetoothDevice.ACTION_CONNECTION_ACCESS_REPLY,"
                                                + " device="
                                                + device
                                                + ", type="
                                                + requestType);
                                if (requestType == BluetoothDevice.REQUEST_TYPE_PHONEBOOK_ACCESS) {
                                    synchronized (mStateMachines) {
                                        final HeadsetStateMachine stateMachine =
                                                mStateMachines.get(device);
                                        if (stateMachine == null) {
                                            Log.wtf(TAG, "Cannot find state machine for " + device);
                                            return;
                                        }
                                        stateMachine.sendMessage(
                                                HeadsetStateMachine.INTENT_CONNECTION_ACCESS_REPLY,
                                                intent);
                                    }
                                }
                                break;
                            }
                        default:
                            Log.w(TAG, "Unknown action " + action);
                    }
                }
            };

    public void handleBondStateChanged(BluetoothDevice device, int fromState, int toState) {
        mHandler.post(() -> bondStateChanged(device, toState));
    }

    private void bondStateChanged(BluetoothDevice device, int state) {
        logD("Bond state changed for device: " + device + " state: " + state);
        if (state != BluetoothDevice.BOND_NONE) {
            return;
        }
        synchronized (mStateMachines) {
            HeadsetStateMachine stateMachine = mStateMachines.get(device);
            if (stateMachine == null) {
                return;
            }
            if (stateMachine.getConnectionState() != STATE_DISCONNECTED) {
                return;
            }
            removeStateMachine(device);
        }
    }

<<<<<<< HEAD
    /** Handlers for incoming service calls */
    @VisibleForTesting
    static class BluetoothHeadsetBinder extends IBluetoothHeadset.Stub
            implements IProfileServiceBinder {
        private HeadsetService mService;

        BluetoothHeadsetBinder(HeadsetService svc) {
            mService = svc;
        }

        @Override
        public void cleanup() {
            mService = null;
        }

        @RequiresPermission(BLUETOOTH_CONNECT)
        private HeadsetService getService(AttributionSource source) {
            // Cache mService because it can change while getService is called
            HeadsetService service = mService;

            if (Utils.isInstrumentationTestMode()) {
                return service;
            }

            if (!Utils.checkServiceAvailable(service, TAG)
                    || !Utils.checkCallerIsSystemOrActiveOrManagedUser(service, TAG)
                    || !Utils.checkConnectPermissionForDataDelivery(service, source, TAG)) {
                return null;
            }
            return service;
        }

        @Override
        public boolean connect(BluetoothDevice device, AttributionSource source) {
            HeadsetService service = getService(source);
            if (service == null) {
                return false;
            }

            service.enforceCallingOrSelfPermission(MODIFY_PHONE_STATE, null);
            return service.connect(device);
        }

        @Override
        public boolean disconnect(BluetoothDevice device, AttributionSource source) {
            HeadsetService service = getService(source);
            if (service == null) {
                return false;
            }

            return service.disconnect(device);
        }

        @Override
        public List<BluetoothDevice> getConnectedDevices(AttributionSource source) {
            HeadsetService service = getService(source);
            if (service == null) {
                return Collections.emptyList();
            }

            return service.getConnectedDevices();
        }

        @Override
        public List<BluetoothDevice> getDevicesMatchingConnectionStates(
                int[] states, AttributionSource source) {
            HeadsetService service = getService(source);
            if (service == null) {
                return Collections.emptyList();
            }

            return service.getDevicesMatchingConnectionStates(states);
        }

        @Override
        public int getConnectionState(BluetoothDevice device, AttributionSource source) {
            HeadsetService service = getService(source);
            if (service == null) {
                return STATE_DISCONNECTED;
            }

            return service.getConnectionState(device);
        }

        @Override
        public boolean setConnectionPolicy(
                BluetoothDevice device, int connectionPolicy, AttributionSource source) {
            HeadsetService service = getService(source);
            if (service == null) {
                return false;
            }

            service.enforceCallingOrSelfPermission(MODIFY_PHONE_STATE, null);
            service.enforceCallingOrSelfPermission(BLUETOOTH_PRIVILEGED, null);
            return service.setConnectionPolicy(device, connectionPolicy);
        }

        @Override
        public int getConnectionPolicy(BluetoothDevice device, AttributionSource source) {
            HeadsetService service = getService(source);
            if (service == null) {
                return CONNECTION_POLICY_UNKNOWN;
            }

            service.enforceCallingOrSelfPermission(BLUETOOTH_PRIVILEGED, null);
            return service.getConnectionPolicy(device);
        }

        @Override
        public boolean isNoiseReductionSupported(BluetoothDevice device, AttributionSource source) {
            HeadsetService service = getService(source);
            if (service == null) {
                return false;
            }

            return service.isNoiseReductionSupported(device);
        }

        @Override
        public boolean isVoiceRecognitionSupported(
                BluetoothDevice device, AttributionSource source) {
            HeadsetService service = getService(source);
            if (service == null) {
                return false;
            }

            return service.isVoiceRecognitionSupported(device);
        }

        @Override
        public boolean startVoiceRecognition(BluetoothDevice device, AttributionSource source) {
            HeadsetService service = getService(source);
            if (service == null) {
                return false;
            }

            requireNonNull(device);

            return service.startVoiceRecognition(device);
        }

        @Override
        public boolean stopVoiceRecognition(BluetoothDevice device, AttributionSource source) {
            HeadsetService service = getService(source);
            if (service == null) {
                return false;
            }

            return service.stopVoiceRecognition(device);
        }

        @Override
        public boolean isAudioConnected(BluetoothDevice device, AttributionSource source) {
            HeadsetService service = getService(source);
            if (service == null) {
                return false;
            }

            return service.isAudioConnected(device);
        }

        @Override
        public int getAudioState(BluetoothDevice device, AttributionSource source) {
            HeadsetService service = getService(source);
            if (service == null) {
                return BluetoothHeadset.STATE_AUDIO_DISCONNECTED;
            }

            service.enforceCallingOrSelfPermission(BLUETOOTH_PRIVILEGED, null);
            return service.getAudioState(device);
        }

        @Override
        public int connectAudio(AttributionSource source) {
            HeadsetService service = getService(source);
            if (service == null) {
                return BluetoothStatusCodes.ERROR_PROFILE_SERVICE_NOT_BOUND;
            }

            service.enforceCallingOrSelfPermission(BLUETOOTH_PRIVILEGED, null);
            return service.connectAudio();
        }

        @Override
        public int disconnectAudio(AttributionSource source) {
            HeadsetService service = getService(source);
            if (service == null) {
                return BluetoothStatusCodes.ERROR_PROFILE_SERVICE_NOT_BOUND;
            }

            service.enforceCallingOrSelfPermission(BLUETOOTH_PRIVILEGED, null);
            return service.disconnectAudio();
        }

        @Override
        public void setAudioRouteAllowed(boolean allowed, AttributionSource source) {
            HeadsetService service = getService(source);
            if (service == null) {
                return;
            }

            service.enforceCallingOrSelfPermission(BLUETOOTH_PRIVILEGED, null);
            service.setAudioRouteAllowed(allowed);
        }

        @Override
        public boolean getAudioRouteAllowed(AttributionSource source) {
            HeadsetService service = getService(source);
            if (service == null) {
                return false;
            }

            service.enforceCallingOrSelfPermission(BLUETOOTH_PRIVILEGED, null);
            return service.getAudioRouteAllowed();
        }

        @Override
        public void setForceScoAudio(boolean forced, AttributionSource source) {
            HeadsetService service = getService(source);
            if (service == null) {
                return;
            }

            service.setForceScoAudio(forced);
        }

        @Override
        public boolean startScoUsingVirtualVoiceCall(AttributionSource source) {
            HeadsetService service = getService(source);
            if (service == null) {
                return false;
            }

            service.enforceCallingOrSelfPermission(MODIFY_PHONE_STATE, null);
            service.enforceCallingOrSelfPermission(BLUETOOTH_PRIVILEGED, null);

            return service.startScoUsingVirtualVoiceCall();
        }

        @Override
        public boolean stopScoUsingVirtualVoiceCall(AttributionSource source) {
            HeadsetService service = getService(source);
            if (service == null) {
                return false;
            }

            service.enforceCallingOrSelfPermission(MODIFY_PHONE_STATE, null);
            service.enforceCallingOrSelfPermission(BLUETOOTH_PRIVILEGED, null);

            return service.stopScoUsingVirtualVoiceCall();
        }

        @Override
        public boolean sendVendorSpecificResultCode(
                BluetoothDevice device, String command, String arg, AttributionSource source) {
            HeadsetService service = getService(source);
            if (service == null) {
                return false;
            }

            return service.sendVendorSpecificResultCode(device, command, arg);
        }

        @Override
        public boolean setActiveDevice(BluetoothDevice device, AttributionSource source) {
            HeadsetService service = getService(source);
            if (service == null) {
                return false;
            }

            service.enforceCallingOrSelfPermission(MODIFY_PHONE_STATE, null);

            return service.setActiveDevice(device);
        }

        @Override
        public BluetoothDevice getActiveDevice(AttributionSource source) {
            HeadsetService service = getService(source);
            if (service == null) {
                return null;
            }

            return service.getActiveDevice();
        }

        @Override
        public boolean isInbandRingingEnabled(AttributionSource source) {
            HeadsetService service = getService(source);
            if (service == null) {
                return false;
            }

            service.enforceCallingOrSelfPermission(BLUETOOTH_PRIVILEGED, null);
            return service.isInbandRingingEnabled();
        }

        @Override
        @SuppressLint("AndroidFrameworkRequiresPermission")
        public void phoneStateChangedDsDa(int numActive, int numHeld, int callState, String number,
                                          int type, String name, AttributionSource source) {
        }

        @Override
        @SuppressLint("AndroidFrameworkRequiresPermission")
        public void clccResponseDsDa(int index, int direction, int status, int mode, boolean mpty,
                                     String number, int type, AttributionSource source) {
        }
    }

=======
>>>>>>> f3d3aaea
    // API methods
    public static synchronized HeadsetService getHeadsetService() {
        if (sHeadsetService == null) {
            Log.w(TAG, "getHeadsetService(): service is NULL");
            return null;
        }
        if (!sHeadsetService.isAvailable()) {
            Log.w(TAG, "getHeadsetService(): service is not available");
            return null;
        }
        return sHeadsetService;
    }

    @VisibleForTesting
    public static synchronized void setHeadsetService(HeadsetService instance) {
        logD("setHeadsetService(): set to: " + instance);
        sHeadsetService = instance;
    }

    public boolean connect(BluetoothDevice device) {
        if (getConnectionPolicy(device) == CONNECTION_POLICY_FORBIDDEN) {
            Log.w(
                    TAG,
                    "connect: CONNECTION_POLICY_FORBIDDEN, device="
                            + device
                            + ", "
                            + Utils.getUidPidString());
            return false;
        }
        final ParcelUuid[] featureUuids = mAdapterService.getRemoteUuids(device);
        if (!BluetoothUuid.containsAnyUuid(featureUuids, HEADSET_UUIDS)) {
            Log.e(
                    TAG,
                    "connect: Cannot connect to "
                            + device
                            + ": no headset UUID, "
                            + Utils.getUidPidString());
            return false;
        }

        boolean isCsipSupported = Utils.arrayContains(mAdapterService.getRemoteUuids(device),
                                                      BluetoothUuid.COORDINATED_SET);
        CsipSetCoordinatorService csipClient = mFactory.getCsipSetCoordinatorService();
        int CsipGroupSize = 1;
        int groupId = -1;
        if (isCsipSupported && csipClient != null) {
            groupId = csipClient.getGroupId(device, BluetoothUuid.CAP);
            CsipGroupSize = csipClient.getDesiredGroupSize(groupId);
        }

        Log.w(TAG, "Group size of device " + device + " with group id: " + groupId +
                " has group size = " + CsipGroupSize);

        if (Utils.isDualModeAudioEnabled()) {
            if (isCsipSupported && CsipGroupSize > 0) {
                LeAudioService mLeAudio = LeAudioService.getLeAudioService();
                if (mLeAudio != null) {
                    int connPolicy = mLeAudio.getConnectionPolicy(device);
                    if (connPolicy != BluetoothProfile.CONNECTION_POLICY_FORBIDDEN) {
                        Log.e(TAG, "Disallow HFP connect when dual mode enable for CSIP device "
                             + device);
                        setConnectionPolicy(device, BluetoothProfile.CONNECTION_POLICY_FORBIDDEN);
                        return false;
                    }
                }
            }
        }

        synchronized (mStateMachines) {
            Log.i(TAG, "connect: device=" + device + ", " + Utils.getUidPidString());
            HeadsetStateMachine stateMachine = mStateMachines.get(device);
            if (stateMachine == null) {
                stateMachine =
                        HeadsetObjectsFactory.getInstance()
                                .makeStateMachine(
                                        device,
                                        mStateMachinesLooper,
                                        this,
                                        mAdapterService,
                                        mNativeInterface,
                                        mSystemInterface);
                mStateMachines.put(device, stateMachine);
            }
            int connectionState = stateMachine.getConnectionState();
            if (connectionState == STATE_CONNECTED || connectionState == STATE_CONNECTING) {
                Log.w(
                        TAG,
                        "connect: device "
                                + device
                                + " is already connected/connecting, connectionState="
                                + connectionState);
                return false;
            }
            List<BluetoothDevice> connectingConnectedDevices =
                    getDevicesMatchingConnectionStates(CONNECTING_CONNECTED_STATES);
            boolean disconnectExisting = false;
            if (connectingConnectedDevices.size() >= mMaxHeadsetConnections) {
                // When there is maximum one device, we automatically disconnect the current one
                if (mMaxHeadsetConnections == 1) {
                    disconnectExisting = true;
                } else {
                    Log.w(TAG, "Max connection has reached, rejecting connection to " + device);
                    return false;
                }
            }
            if (disconnectExisting) {
                for (BluetoothDevice connectingConnectedDevice : connectingConnectedDevices) {
                    disconnect(connectingConnectedDevice);
                }
                setActiveDevice(null);
            }
            stateMachine.sendMessage(HeadsetStateMachine.CONNECT, device);
        }
        return true;
    }

    /**
     * Disconnects hfp from the passed in device
     *
     * @param device is the device with which we will disconnect hfp
     * @return true if hfp is disconnected, false if the device is not connected
     */
    public boolean disconnect(BluetoothDevice device) {
        Log.i(TAG, "disconnect: device=" + device + ", " + Utils.getUidPidString());
        synchronized (mStateMachines) {
            HeadsetStateMachine stateMachine = mStateMachines.get(device);
            if (stateMachine == null) {
                Log.w(TAG, "disconnect: device " + device + " not ever connected/connecting");
                return false;
            }
            int connectionState = stateMachine.getConnectionState();
            if (connectionState != STATE_CONNECTED && connectionState != STATE_CONNECTING) {
                Log.w(
                        TAG,
                        "disconnect: device "
                                + device
                                + " not connected/connecting, connectionState="
                                + connectionState);
                return false;
            }
            stateMachine.sendMessage(HeadsetStateMachine.DISCONNECT, device);
        }
        return true;
    }

    public List<BluetoothDevice> getConnectedDevices() {
        ArrayList<BluetoothDevice> devices = new ArrayList<>();
        synchronized (mStateMachines) {
            for (HeadsetStateMachine stateMachine : mStateMachines.values()) {
                if (stateMachine.getConnectionState() == STATE_CONNECTED) {
                    devices.add(stateMachine.getDevice());
                }
            }
        }
        return devices;
    }

    /**
     * Same as the API method {@link BluetoothHeadset#getDevicesMatchingConnectionStates(int[])}
     *
     * @param states an array of states from {@link BluetoothProfile}
     * @return a list of devices matching the array of connection states
     */
    public List<BluetoothDevice> getDevicesMatchingConnectionStates(int[] states) {
        ArrayList<BluetoothDevice> devices = new ArrayList<>();
        synchronized (mStateMachines) {
            if (states == null) {
                return devices;
            }
            final BluetoothDevice[] bondedDevices = mAdapterService.getBondedDevices();
            if (bondedDevices == null) {
                return devices;
            }
            for (BluetoothDevice device : bondedDevices) {
                final ParcelUuid[] featureUuids = mAdapterService.getRemoteUuids(device);
                if (!BluetoothUuid.containsAnyUuid(featureUuids, HEADSET_UUIDS)) {
                    continue;
                }
                int connectionState = getConnectionState(device);
                for (int state : states) {
                    if (connectionState == state) {
                        devices.add(device);
                        break;
                    }
                }
            }
        }
        return devices;
    }

    public int getConnectionState(BluetoothDevice device) {
        synchronized (mStateMachines) {
            final HeadsetStateMachine stateMachine = mStateMachines.get(device);
            if (stateMachine == null) {
                return STATE_DISCONNECTED;
            }
            return stateMachine.getConnectionState();
        }
    }

    /**
     * Set connection policy of the profile and connects it if connectionPolicy is {@link
     * BluetoothProfile#CONNECTION_POLICY_ALLOWED} or disconnects if connectionPolicy is {@link
     * BluetoothProfile#CONNECTION_POLICY_FORBIDDEN}
     *
     * <p>The device should already be paired. Connection policy can be one of: {@link
     * BluetoothProfile#CONNECTION_POLICY_ALLOWED}, {@link
     * BluetoothProfile#CONNECTION_POLICY_FORBIDDEN}, {@link
     * BluetoothProfile#CONNECTION_POLICY_UNKNOWN}
     *
     * @param device Paired bluetooth device
     * @param connectionPolicy is the connection policy to set to for this profile
     * @return true if connectionPolicy is set, false on error
     */
    public boolean setConnectionPolicy(BluetoothDevice device, int connectionPolicy) {
        Log.i(
                TAG,
                "setConnectionPolicy: device="
                        + device
                        + ", connectionPolicy="
                        + connectionPolicy
                        + ", "
                        + Utils.getUidPidString());

        if (!mDatabaseManager.setProfileConnectionPolicy(
                device, BluetoothProfile.HEADSET, connectionPolicy)) {
            return false;
        }
        if (connectionPolicy == CONNECTION_POLICY_ALLOWED) {
            connect(device);
        } else if (connectionPolicy == CONNECTION_POLICY_FORBIDDEN) {
            disconnect(device);
        }
        return true;
    }

    /**
     * Get the connection policy of the profile.
     *
     * <p>The connection policy can be any of: {@link BluetoothProfile#CONNECTION_POLICY_ALLOWED},
     * {@link BluetoothProfile#CONNECTION_POLICY_FORBIDDEN}, {@link
     * BluetoothProfile#CONNECTION_POLICY_UNKNOWN}
     *
     * @param device Bluetooth device
     * @return connection policy of the device
     */
    public int getConnectionPolicy(BluetoothDevice device) {
        return mDatabaseManager.getProfileConnectionPolicy(device, BluetoothProfile.HEADSET);
    }

    boolean isNoiseReductionSupported(BluetoothDevice device) {
        return mNativeInterface.isNoiseReductionSupported(device);
    }

    boolean isVoiceRecognitionSupported(BluetoothDevice device) {
        return mNativeInterface.isVoiceRecognitionSupported(device);
    }

    boolean startVoiceRecognition(BluetoothDevice device) {
        Log.i(TAG, "startVoiceRecognition: device=" + device + ", " + Utils.getUidPidString());
        synchronized (mStateMachines) {
            // TODO(b/79660380): Workaround in case voice recognition was not terminated properly
            if (mVoiceRecognitionStarted) {
                boolean status = stopVoiceRecognition(mActiveDevice);
                Log.w(
                        TAG,
                        "startVoiceRecognition: voice recognition is still active, just called "
                                + "stopVoiceRecognition, returned "
                                + status
                                + " on "
                                + mActiveDevice
                                + ", please try again");
                mVoiceRecognitionStarted = false;
                return false;
            }
            if (!isAudioModeIdle()) {
                Log.w(
                        TAG,
                        "startVoiceRecognition: audio mode not idle, active device is "
                                + mActiveDevice);
                return false;
            }
            // Audio should not be on when no audio mode is active
            if (isAudioOn()) {
                // Disconnect audio so that API user can try later
                int status = disconnectAudio();
                Log.w(
                        TAG,
                        "startVoiceRecognition: audio is still active, please wait for audio to"
                                + " be disconnected, disconnectAudio() returned "
                                + status
                                + ", active device is "
                                + mActiveDevice);
                return false;
            }
            boolean pendingRequestByHeadset = false;
            if (mVoiceRecognitionTimeoutEvent != null) {
                if (!mVoiceRecognitionTimeoutEvent.mVoiceRecognitionDevice.equals(device)) {
                    // TODO(b/79660380): Workaround when target device != requesting device
                    Log.w(
                            TAG,
                            "startVoiceRecognition: device "
                                    + device
                                    + " is not the same as requesting device "
                                    + mVoiceRecognitionTimeoutEvent.mVoiceRecognitionDevice
                                    + ", fall back to requesting device");
                    device = mVoiceRecognitionTimeoutEvent.mVoiceRecognitionDevice;
                }
                mStateMachinesThreadHandler.removeCallbacks(mVoiceRecognitionTimeoutEvent);
                mVoiceRecognitionTimeoutEvent = null;
                if (mSystemInterface.getVoiceRecognitionWakeLock().isHeld()) {
                    try {
                        mSystemInterface.getVoiceRecognitionWakeLock().release();
                    } catch (RuntimeException e) {
                        Log.d(TAG, "non properly release getVoiceRecognitionWakeLock", e);
                    }
                }
                pendingRequestByHeadset = true;
            }
            if (!device.equals(mActiveDevice) && !setActiveDevice(device)) {
                Log.w(TAG, "startVoiceRecognition: failed to set " + device + " as active");
                return false;
            }
            final HeadsetStateMachine stateMachine = mStateMachines.get(device);
            if (stateMachine == null) {
                Log.w(TAG, "startVoiceRecognition: " + device + " is never connected");
                return false;
            }
            int connectionState = stateMachine.getConnectionState();
            if (connectionState != STATE_CONNECTED && connectionState != STATE_CONNECTING) {
                Log.w(TAG, "startVoiceRecognition: " + device + " is not connected or connecting");
                return false;
            }
            if (SystemProperties.getBoolean(REJECT_SCO_IF_HFPC_CONNECTED_PROPERTY, false)
                    && isHeadsetClientConnected()) {
                Log.w(TAG, "startVoiceRecognition: rejected SCO since HFPC is connected!");
                return false;
            }
            mVoiceRecognitionStarted = true;
            if (pendingRequestByHeadset) {
                stateMachine.sendMessage(
                        HeadsetStateMachine.VOICE_RECOGNITION_RESULT, 1 /* success */, 0, device);
            } else {
                stateMachine.sendMessage(HeadsetStateMachine.VOICE_RECOGNITION_START, device);
            }
            if (!Utils.isScoManagedByAudioEnabled()) {
                stateMachine.sendMessage(HeadsetStateMachine.CONNECT_AUDIO, device);
                logScoSessionMetric(
                        device,
                        BluetoothStatsLog
                                .BLUETOOTH_CROSS_LAYER_EVENT_REPORTED__STATE__SCO_CONNECT_AUDIO_START,
                        Binder.getCallingUid());
            }
        }

        if (Utils.isScoManagedByAudioEnabled()) {
            BluetoothDevice voiceRecognitionDevice = device;
            // when isScoManagedByAudio is on, tell AudioManager to connect SCO
            AudioManager am = mSystemInterface.getAudioManager();
            Optional<AudioDeviceInfo> audioDeviceInfo =
                    am.getAvailableCommunicationDevices().stream()
                            .filter(
                                    x ->
                                            x.getType() == AudioDeviceInfo.TYPE_BLUETOOTH_SCO
                                                    && x.getAddress()
                                                            .equals(
                                                                    voiceRecognitionDevice
                                                                            .getAddress()))
                            .findFirst();
            if (audioDeviceInfo.isPresent()) {
                BluetoothDevice finalDevice = device;
                mHandler.post(
                        () -> {
                            am.setCommunicationDevice(audioDeviceInfo.get());
                            logScoSessionMetric(
                                    finalDevice,
                                    BluetoothStatsLog
                                            .BLUETOOTH_CROSS_LAYER_EVENT_REPORTED__STATE__SCO_VOICE_RECOGNITION_INITIATED_START,
                                    Binder.getCallingUid());
                            Log.i(TAG, "Audio Manager will initiate the SCO for Voice Recognition");
                        });
            } else {
                Log.w(
                        TAG,
                        "Cannot find audioDeviceInfo that matches device="
                                + voiceRecognitionDevice
                                + " to create the SCO");
                return false;
            }
        }
        enableSwbCodec(HeadsetHalConstants.BTHF_SWB_CODEC_VENDOR_APTX, true, device);
        return true;
    }

    boolean stopVoiceRecognition(BluetoothDevice device) {
        Log.i(TAG, "stopVoiceRecognition: device=" + device + ", " + Utils.getUidPidString());
        synchronized (mStateMachines) {
            if (!Objects.equals(mActiveDevice, device)) {
                Log.w(
                        TAG,
                        "stopVoiceRecognition: requested device "
                                + device
                                + " is not active, use active device "
                                + mActiveDevice
                                + " instead");
                device = mActiveDevice;
            }
            final HeadsetStateMachine stateMachine = mStateMachines.get(device);
            if (stateMachine == null) {
                Log.w(TAG, "stopVoiceRecognition: " + device + " is never connected");
                return false;
            }
            int connectionState = stateMachine.getConnectionState();
            if (connectionState != STATE_CONNECTED && connectionState != STATE_CONNECTING) {
                Log.w(TAG, "stopVoiceRecognition: " + device + " is not connected or connecting");
                return false;
            }
            if (!mVoiceRecognitionStarted) {
                Log.w(TAG, "stopVoiceRecognition: voice recognition was not started");
                return false;
            }
            mVoiceRecognitionStarted = false;
            stateMachine.sendMessage(HeadsetStateMachine.VOICE_RECOGNITION_STOP, device);
            if (!Utils.isScoManagedByAudioEnabled()) {
                stateMachine.sendMessage(HeadsetStateMachine.DISCONNECT_AUDIO, device);
                logScoSessionMetric(
                        device,
                        BluetoothStatsLog
                                .BLUETOOTH_CROSS_LAYER_EVENT_REPORTED__STATE__SCO_DISCONNECT_AUDIO_END,
                        Binder.getCallingUid());
            }
        }

        if (Utils.isScoManagedByAudioEnabled()) {
            // do the task outside synchronized to avoid deadlock with Audio Fwk
            BluetoothDevice finalDevice = device;
            mHandler.post(
                    () -> {
                        mSystemInterface.getAudioManager().clearCommunicationDevice();
                        logScoSessionMetric(
                                finalDevice,
                                BluetoothStatsLog
                                        .BLUETOOTH_CROSS_LAYER_EVENT_REPORTED__STATE__SCO_VOICE_RECOGNITION_INITIATED_END,
                                Binder.getCallingUid());
                    });
        }
        enableSwbCodec(HeadsetHalConstants.BTHF_SWB_CODEC_VENDOR_APTX, false, device);
        return true;
    }

    boolean isAudioOn() {
        return getNonIdleAudioDevices().size() > 0;
    }

    boolean isAudioConnected(BluetoothDevice device) {
        synchronized (mStateMachines) {
            final HeadsetStateMachine stateMachine = mStateMachines.get(device);
            if (stateMachine == null) {
                return false;
            }
            return stateMachine.getAudioState() == BluetoothHeadset.STATE_AUDIO_CONNECTED;
        }
    }

    int getAudioState(BluetoothDevice device) {
        synchronized (mStateMachines) {
            final HeadsetStateMachine stateMachine = mStateMachines.get(device);
            if (stateMachine == null) {
                return BluetoothHeadset.STATE_AUDIO_DISCONNECTED;
            }
            return stateMachine.getAudioState();
        }
    }

    public void setAudioRouteAllowed(boolean allowed) {
        Log.i(TAG, "setAudioRouteAllowed: allowed=" + allowed + ", " + Utils.getUidPidString());
        mAudioRouteAllowed = allowed;
        mNativeInterface.setScoAllowed(allowed);
    }

    public boolean getAudioRouteAllowed() {
        return mAudioRouteAllowed;
    }

    public void setForceScoAudio(boolean forced) {
        Log.i(TAG, "setForceScoAudio: forced=" + forced + ", " + Utils.getUidPidString());
        mForceScoAudio = forced;
    }

    @VisibleForTesting
    public boolean getForceScoAudio() {
        return mForceScoAudio;
    }

    /**
     * Get first available device for SCO audio
     *
     * @return first connected headset device
     */
    @VisibleForTesting
    @Nullable
    public BluetoothDevice getFirstConnectedAudioDevice() {
        ArrayList<HeadsetStateMachine> stateMachines = new ArrayList<>();
        synchronized (mStateMachines) {
            List<BluetoothDevice> availableDevices =
                    getDevicesMatchingConnectionStates(CONNECTING_CONNECTED_STATES);
            for (BluetoothDevice device : availableDevices) {
                final HeadsetStateMachine stateMachine = mStateMachines.get(device);
                if (stateMachine == null) {
                    continue;
                }
                stateMachines.add(stateMachine);
            }
        }
        stateMachines.sort(Comparator.comparingLong(HeadsetStateMachine::getConnectingTimestampMs));
        if (stateMachines.size() > 0) {
            return stateMachines.get(0).getDevice();
        }
        return null;
    }

    /**
     * Process a change in the silence mode for a {@link BluetoothDevice}.
     *
     * @param device the device to change silence mode
     * @param silence true to enable silence mode, false to disable.
     * @return true on success, false on error
     */
    @VisibleForTesting
    public boolean setSilenceMode(BluetoothDevice device, boolean silence) {
        Log.d(TAG, "setSilenceMode(" + device + "): " + silence);

        if (silence && Objects.equals(mActiveDevice, device)) {
            setActiveDevice(null);
        } else if (!silence && mActiveDevice == null) {
            // Set the device as the active device if currently no active device.
            setActiveDevice(device);
        }
        synchronized (mStateMachines) {
            final HeadsetStateMachine stateMachine = mStateMachines.get(device);
            if (stateMachine == null) {
                Log.w(TAG, "setSilenceMode: device " + device + " was never connected/connecting");
                return false;
            }
            stateMachine.setSilenceDevice(silence);
        }

        return true;
    }

    /**
     * Get the Bluetooth Audio Policy stored in the state machine
     *
     * @param device the device to change silence mode
     * @return a {@link BluetoothSinkAudioPolicy} object
     */
    public BluetoothSinkAudioPolicy getHfpCallAudioPolicy(BluetoothDevice device) {
        synchronized (mStateMachines) {
            final HeadsetStateMachine stateMachine = mStateMachines.get(device);
            if (stateMachine == null) {
                Log.w(TAG, "getHfpCallAudioPolicy(), " + device + " does not have a state machine");
                return null;
            }
            return stateMachine.getHfpCallAudioPolicy();
        }
    }

    /** Remove the active device */
    private void removeActiveDevice() {
        synchronized (mStateMachines) {
            if (mActiveDevice == null) {
              Log.w(TAG, "removeActiveDevice: Already active device set to null.");
              return;
            }
            // As per b/202602952, if we remove the active device due to a disconnection,
            // we need to check if another device is connected and set it active instead.
            // Calling this before any other active related calls has the same effect as
            // a classic active device switch.
            BluetoothDevice fallbackDevice = getFallbackDevice();
            if (fallbackDevice != null
                    && mActiveDevice != null
                    && getConnectionState(mActiveDevice) != STATE_CONNECTED) {
                setActiveDevice(fallbackDevice);
                return;
            }
            // Clear the active device
            if (mVoiceRecognitionStarted) {
                if (!stopVoiceRecognition(mActiveDevice)) {
                    Log.w(
                            TAG,
                            "removeActiveDevice: fail to stopVoiceRecognition from "
                                    + mActiveDevice);
                }
            }
            if (mVirtualCallStarted) {
                if (!stopScoUsingVirtualVoiceCall()) {
                    Log.w(
                            TAG,
                            "removeActiveDevice: fail to stopScoUsingVirtualVoiceCall from "
                                    + mActiveDevice);
                }
            }
            if (getAudioState(mActiveDevice) != BluetoothHeadset.STATE_AUDIO_DISCONNECTED) {
                int disconnectStatus = disconnectAudio(mActiveDevice);
                if (disconnectStatus != BluetoothStatusCodes.SUCCESS) {
                    Log.w(
                            TAG,
                            "removeActiveDevice: disconnectAudio failed on "
                                    + mActiveDevice
                                    + " with status code "
                                    + disconnectStatus);
                }
            }

            // Make sure the Audio Manager knows the previous active device is no longer active.
            BluetoothDevice previousActiveDevice = mActiveDevice;
            mActiveDevice = null;
            mNativeInterface.setActiveDevice(null);
            if (Utils.isScoManagedByAudioEnabled()) {
                mSystemInterface
                        .getAudioManager()
                        .handleBluetoothActiveDeviceChanged(
                                null,
                                previousActiveDevice,
                                BluetoothProfileConnectionInfo.createHfpInfo());
            } else {
                broadcastActiveDevice(null);
            }
            updateInbandRinging(null, true);
        }
    }

    /**
     * Set the active device.
     *
     * @param device the active device
     * @return true on success, otherwise false
     */
    public boolean setActiveDevice(BluetoothDevice device) {
        boolean deferConnectAudio = false;
        Log.i(TAG, "setActiveDevice: device=" + device + ", " + Utils.getUidPidString());
        if (device == null) {
            removeActiveDevice();
            return true;
        }
        synchronized (mStateMachines) {
            if (device.equals(mActiveDevice)) {
                Log.i(TAG, "setActiveDevice: device " + device + " is already active");
                return true;
            }
            if (getConnectionState(device) != STATE_CONNECTED) {
                Log.e(
                        TAG,
                        "setActiveDevice: Cannot set "
                                + device
                                + " as active, device is not connected");
                return false;
            }
            if (!mNativeInterface.setActiveDevice(device)) {
                Log.e(TAG, "setActiveDevice: Cannot set " + device + " as active in native layer");
                return false;
            }
            BluetoothDevice previousActiveDevice = mActiveDevice;
            mActiveDevice = device;

            /* If HFP is getting active for a phone call and there are active LE Audio devices,
             * Lets inactive LeAudio device as soon as possible so there is no CISes connected
             * when SCO is going to be created
             */
            if (mSystemInterface.isInCall() || mSystemInterface.isRinging()) {
                LeAudioService leAudioService = mFactory.getLeAudioService();
                if (leAudioService != null && !leAudioService.getConnectedDevices().isEmpty()) {
                    deferConnectAudio = true;
                    Log.i(TAG, "Make sure no le audio device active for HFP handover.");
                    leAudioService.setInactiveForHfpHandover(mActiveDevice);
                }
            }

            if (getAudioState(previousActiveDevice) != BluetoothHeadset.STATE_AUDIO_DISCONNECTED) {
                int disconnectStatus = disconnectAudio(previousActiveDevice);
                if (disconnectStatus != BluetoothStatusCodes.SUCCESS) {
                    Log.e(
                            TAG,
                            "setActiveDevice: fail to disconnectAudio from "
                                    + previousActiveDevice
                                    + " with status code "
                                    + disconnectStatus);
                    mActiveDevice = previousActiveDevice;
                    mNativeInterface.setActiveDevice(previousActiveDevice);
                    return false;
                }
                if (Utils.isScoManagedByAudioEnabled()) {
                    // tell Audio Framework that active device changed
                    mSystemInterface
                            .getAudioManager()
                            .handleBluetoothActiveDeviceChanged(
                                    mActiveDevice,
                                    previousActiveDevice,
                                    BluetoothProfileConnectionInfo.createHfpInfo());
                } else {
                    broadcastActiveDevice(mActiveDevice);
                }
            } else if (shouldPersistAudio()) {
                if (Flags.updateActiveDeviceInBandRingtone()) {
                    updateInbandRinging(device, true);
                }
                if (Utils.isScoManagedByAudioEnabled()) {
                    // tell Audio Framework that active device changed
                    mSystemInterface
                            .getAudioManager()
                            .handleBluetoothActiveDeviceChanged(
                                    mActiveDevice,
                                    previousActiveDevice,
                                    BluetoothProfileConnectionInfo.createHfpInfo());
                    // Audio Framework will handle audio transition
                    return true;
                }

                broadcastActiveDevice(mActiveDevice);
                Log.i(TAG, "setActiveDevice: deferConnectAudio: " + deferConnectAudio);
                if (!deferConnectAudio || !(SystemProperties.getBoolean(
                           "persist.bluetooth.leaudio.notify.idle.during.call", false))) {
                    int connectStatus = connectAudio(mActiveDevice);
                    if (connectStatus != BluetoothStatusCodes.SUCCESS) {
                        Log.e(
                                TAG,
                                "setActiveDevice: fail to connectAudio to "
                                        + mActiveDevice
                                        + " with status code "
                                        + connectStatus);
                        if (!shouldPersistAudio()) {
                            Log.w(TAG, "setActiveDevice: connectAudio shouldn't be called.");
                            return true;
                        } else {
                            if (previousActiveDevice == null) {
                                removeActiveDevice();
                            } else {
                                mActiveDevice = previousActiveDevice;
                                mNativeInterface.setActiveDevice(previousActiveDevice);
                            }
                            return false;
                        }
                    }
                }
            } else {
                if (Utils.isScoManagedByAudioEnabled()) {
                    // tell Audio Framework that active device changed
                    mSystemInterface
                            .getAudioManager()
                            .handleBluetoothActiveDeviceChanged(
                                    mActiveDevice,
                                    previousActiveDevice,
                                    BluetoothProfileConnectionInfo.createHfpInfo());
                } else {
                    broadcastActiveDevice(mActiveDevice);
                }
            }
            updateInbandRinging(device, true);
        }
        return true;
    }

    /**
     * Get the active device.
     *
     * @return the active device or null if no device is active
     */
    public BluetoothDevice getActiveDevice() {
        synchronized (mStateMachines) {
            return mActiveDevice;
        }
    }

    public int connectAudio() {
        synchronized (mStateMachines) {
            BluetoothDevice device = mActiveDevice;
            if (device == null) {
                Log.w(TAG, "connectAudio: no active device, " + Utils.getUidPidString());
                return BluetoothStatusCodes.ERROR_NO_ACTIVE_DEVICES;
            }
            return connectAudio(device);
        }
    }

    int connectAudio(BluetoothDevice device) {
        int connDelay = SystemProperties.getInt("persist.vendor.bluetooth.audioconnect.delay",
                AUDIO_CONNECTION_DELAY_DEFAULT);
        Log.i(TAG, "connectAudio: device=" + device + ", " + Utils.getUidPidString());
        synchronized (mStateMachines) {
            final HeadsetStateMachine stateMachine = mStateMachines.get(device);
            if (stateMachine == null) {
                Log.w(TAG, "connectAudio: device " + device + " was never connected/connecting");
                return BluetoothStatusCodes.ERROR_PROFILE_NOT_CONNECTED;
            }
            int scoConnectionAllowedState = isScoAcceptable(device);
            if (scoConnectionAllowedState != BluetoothStatusCodes.SUCCESS) {
                Log.w(TAG, "connectAudio, rejected SCO request to " + device);
                return scoConnectionAllowedState;
            }
            if (stateMachine.getConnectionState() != STATE_CONNECTED) {
                Log.w(TAG, "connectAudio: profile not connected");
                return BluetoothStatusCodes.ERROR_PROFILE_NOT_CONNECTED;
            }
            if (Utils.isDualModeAudioEnabled()) {
                Bundle preferredAudioProfiles =
                   mAdapterService.getPreferredAudioProfiles(device);
                if (preferredAudioProfiles != null && !preferredAudioProfiles.isEmpty()
                    && preferredAudioProfiles.getInt("audio_mode_duplex") ==
                                                     BluetoothProfile.LE_AUDIO) {
                    Log.w(TAG, "connectAudio: rejected SCO due to LE being"
                                 + "preferred profile in DM");
                    return BluetoothStatusCodes.NOT_ALLOWED;
                }
            }
            if (stateMachine.getAudioState() != BluetoothHeadset.STATE_AUDIO_DISCONNECTED) {
                logD("connectAudio: audio is not idle for device " + device);
                /*
                 * add for case that device disconnecting audio has been set active again,
                 * then send CONNECT_AUDIO if not contained in queue and should persist audio
                 */
                if (mActiveDevice != null && mActiveDevice.equals(device) &&
                        stateMachine.getAudioState() == BluetoothHeadset.STATE_AUDIO_DISCONNECTING
                        && !stateMachine.hasMessagesInQueue(HeadsetStateMachine.CONNECT_AUDIO) &&
                        !stateMachine.hasDeferredMessagesInQueue(HeadsetStateMachine.CONNECT_AUDIO)
                        && shouldPersistAudio()) {
                    if (stateMachine.getIfDeviceBlacklistedForSCOAfterSLC() == true)
                        connDelay = 0;

                    Log.i(TAG, "connectAudio: active again and connect audio after "
                            + connDelay + " ms");
                    stateMachine.sendMessageDelayed(HeadsetStateMachine.CONNECT_AUDIO,
                            device, connDelay);
                }
                logScoSessionMetric(
                        device,
                        BluetoothStatsLog
                                .BLUETOOTH_CROSS_LAYER_EVENT_REPORTED__STATE__SCO_CONNECT_AUDIO_START,
                        Binder.getCallingUid());
                return BluetoothStatusCodes.SUCCESS;
            }
            if (isAudioOn()) {
                Log.w(
                        TAG,
                        "connectAudio: audio is not idle, current audio devices are "
                                + Arrays.toString(getNonIdleAudioDevices().toArray()));
                return BluetoothStatusCodes.ERROR_AUDIO_DEVICE_ALREADY_CONNECTED;
            }

            if (stateMachine.getIfDeviceBlacklistedForSCOAfterSLC() == true)
                connDelay = 0;

            Log.i(TAG, "connectAudio: connect audio after " + connDelay + " ms");
            stateMachine.sendMessage(HeadsetStateMachine.CONNECT_AUDIO, device);
            logScoSessionMetric(
                    device,
                    BluetoothStatsLog
                            .BLUETOOTH_CROSS_LAYER_EVENT_REPORTED__STATE__SCO_CONNECT_AUDIO_START,
                    Binder.getCallingUid());
        }
        return BluetoothStatusCodes.SUCCESS;
    }

    private List<BluetoothDevice> getNonIdleAudioDevices() {
        ArrayList<BluetoothDevice> devices = new ArrayList<>();
        synchronized (mStateMachines) {
            for (HeadsetStateMachine stateMachine : mStateMachines.values()) {
                if (stateMachine.getAudioState() != BluetoothHeadset.STATE_AUDIO_DISCONNECTED) {
                    devices.add(stateMachine.getDevice());
                }
            }
        }
        return devices;
    }

    int disconnectAudio() {
        int disconnectResult = BluetoothStatusCodes.ERROR_NO_ACTIVE_DEVICES;
        synchronized (mStateMachines) {
            for (BluetoothDevice device : getNonIdleAudioDevices()) {
                disconnectResult = disconnectAudio(device);
                if (disconnectResult == BluetoothStatusCodes.SUCCESS) {
                    logScoSessionMetric(
                            device,
                            BluetoothStatsLog
                                    .BLUETOOTH_CROSS_LAYER_EVENT_REPORTED__STATE__SCO_DISCONNECT_AUDIO_END,
                            Binder.getCallingUid());
                    return disconnectResult;
                } else {
                    Log.e(
                            TAG,
                            "disconnectAudio() from "
                                    + device
                                    + " failed with status code "
                                    + disconnectResult);
                }
            }
        }
        logD("disconnectAudio() no active audio connection");
        return disconnectResult;
    }

    int disconnectAudio(BluetoothDevice device) {
        synchronized (mStateMachines) {
            Log.i(TAG, "disconnectAudio: device=" + device + ", " + Utils.getUidPidString());
            final HeadsetStateMachine stateMachine = mStateMachines.get(device);
            if (stateMachine == null) {
                Log.w(TAG, "disconnectAudio: device " + device + " was never connected/connecting");
                return BluetoothStatusCodes.ERROR_PROFILE_NOT_CONNECTED;
            }
            if (stateMachine.getAudioState() == BluetoothHeadset.STATE_AUDIO_DISCONNECTED) {
                Log.w(TAG, "disconnectAudio, audio is already disconnected for " + device);
                return BluetoothStatusCodes.ERROR_AUDIO_DEVICE_ALREADY_DISCONNECTED;
            }
            stateMachine.sendMessage(HeadsetStateMachine.DISCONNECT_AUDIO, device);
        }
        return BluetoothStatusCodes.SUCCESS;
    }

    boolean isVirtualCallStarted() {
        synchronized (mStateMachines) {
            return mVirtualCallStarted;
        }
    }

    boolean startScoUsingVirtualVoiceCall() {
        Log.i(TAG, "startScoUsingVirtualVoiceCall: " + Utils.getUidPidString());
        synchronized (mStateMachines) {
            // TODO(b/79660380): Workaround in case voice recognition was not terminated properly
            if (mVoiceRecognitionStarted) {
                boolean status = stopVoiceRecognition(mActiveDevice);
                Log.w(
                        TAG,
                        "startScoUsingVirtualVoiceCall: voice recognition is still active, "
                                + "just called stopVoiceRecognition, returned "
                                + status
                                + " on "
                                + mActiveDevice
                                + ", please try again");
                mVoiceRecognitionStarted = false;
                return false;
            }
            if (!isAudioModeIdle()) {
                Log.w(
                        TAG,
                        "startScoUsingVirtualVoiceCall: audio mode not idle, active device is "
                                + mActiveDevice);
                return false;
            }
            // Audio should not be on when no audio mode is active
            if (isAudioOn()) {
                // Disconnect audio so that API user can try later
                int status = disconnectAudio();
                Log.w(
                        TAG,
                        "startScoUsingVirtualVoiceCall: audio is still active, please wait for "
                                + "audio to be disconnected, disconnectAudio() returned "
                                + status
                                + ", active device is "
                                + mActiveDevice);
                return false;
            }
            if (mActiveDevice == null) {
                Log.w(TAG, "startScoUsingVirtualVoiceCall: no active device");
                return false;
            }
            if (SystemProperties.getBoolean(REJECT_SCO_IF_HFPC_CONNECTED_PROPERTY, false)
                    && isHeadsetClientConnected()) {
                Log.w(TAG, "startScoUsingVirtualVoiceCall: rejected SCO since HFPC is connected!");
                return false;
            }
            mVirtualCallStarted = true;
            // Send virtual phone state changed to initialize SCO
            phoneStateChanged(0, 0, HeadsetHalConstants.CALL_STATE_DIALING, "", 0, "", true);
            phoneStateChanged(0, 0, HeadsetHalConstants.CALL_STATE_ALERTING, "", 0, "", true);
            phoneStateChanged(1, 0, HeadsetHalConstants.CALL_STATE_IDLE, "", 0, "", true);
            logScoSessionMetric(
                    mActiveDevice,
                    BluetoothStatsLog
                            .BLUETOOTH_CROSS_LAYER_EVENT_REPORTED__STATE__SCO_VIRTUAL_VOICE_INITIATED_START,
                    Binder.getCallingUid());
            return true;
        }
    }

    @RequiresPermission(android.Manifest.permission.MODIFY_PHONE_STATE)
    @SuppressLint("AndroidFrameworkRequiresPermission")
    public void updateLeStreamStatus(BluetoothDevice device, int streamStatus) {
        Log.i(TAG, "updateLeStreamStatus: received ");
        lock.lock();
        if (streamStatus == LE_GROUP_STREAM_STATUS_STREAMING) {
           Log.i(TAG, "LE Status Moved to streaming State");
           mLeGroupStreamStatus = LE_GROUP_STREAM_STATUS_STREAMING;
        } else if (streamStatus == LE_GROUP_STREAM_STATUS_IDLE) {
           Log.i(TAG, "LE Status Moved to Suspended State");
           mLeGroupStreamStatus = LE_GROUP_STREAM_STATUS_IDLE;
           if (mSendIndicatorsAfterSuspend == true) {
             Log.i(TAG, "LE stream status is suspended");
             leStreamStatusSuspend.signal();
             mSendIndicatorsAfterSuspend = false;
           }
        }
        lock.unlock();
    }

    boolean stopScoUsingVirtualVoiceCall() {
        Log.i(TAG, "stopScoUsingVirtualVoiceCall: " + Utils.getUidPidString());
        synchronized (mStateMachines) {
            // 1. Check if virtual call has already started
            if (!mVirtualCallStarted) {
                Log.w(TAG, "stopScoUsingVirtualVoiceCall: virtual call not started");
                return false;
            }
            mSendIndicatorsAfterSuspend = false;
            // 2. Send virtual phone state changed to close SCO
            phoneStateChanged(0, 0, HeadsetHalConstants.CALL_STATE_IDLE, "", 0, "", true);
            mVirtualCallStarted = false;
        }
        logScoSessionMetric(
                mActiveDevice,
                BluetoothStatsLog
                        .BLUETOOTH_CROSS_LAYER_EVENT_REPORTED__STATE__SCO_VIRTUAL_VOICE_INITIATED_END,
                Binder.getCallingUid());
        return true;
    }

    class DialingOutTimeoutEvent implements Runnable {
        BluetoothDevice mDialingOutDevice;

        DialingOutTimeoutEvent(BluetoothDevice fromDevice) {
            mDialingOutDevice = fromDevice;
        }

        @Override
        public void run() {
            synchronized (mStateMachines) {
                mDialingOutTimeoutEvent = null;
                doForStateMachine(
                        mDialingOutDevice,
                        stateMachine ->
                                stateMachine.sendMessage(
                                        HeadsetStateMachine.DIALING_OUT_RESULT,
                                        0 /* fail */,
                                        0,
                                        mDialingOutDevice));
            }
        }

        @Override
        public String toString() {
            return "DialingOutTimeoutEvent[" + mDialingOutDevice + "]";
        }
    }

    /**
     * Dial an outgoing call as requested by the remote device
     *
     * @param fromDevice remote device that initiated this dial out action
     * @param dialNumber number to dial
     * @return true on successful dial out
     */
    @VisibleForTesting(visibility = VisibleForTesting.Visibility.PACKAGE)
    public boolean dialOutgoingCall(BluetoothDevice fromDevice, String dialNumber) {
        synchronized (mStateMachines) {
            Log.i(TAG, "dialOutgoingCall: from " + fromDevice);
            if (mDialingOutTimeoutEvent != null) {
                Log.e(TAG, "dialOutgoingCall, already dialing by " + mDialingOutTimeoutEvent);
                return false;
            }
            if (isVirtualCallStarted()) {
                if (!stopScoUsingVirtualVoiceCall()) {
                    Log.e(TAG, "dialOutgoingCall failed to stop current virtual call");
                    return false;
                }
                HeadsetStateMachine stateMachine = mStateMachines.get(mActiveDevice);
                if (stateMachine != null &&
                    stateMachine.isDeviceBlacklistedForDelayingCLCCRespAfterVOIPCall()) {
                    // send delayed message for active device if Blacklisted
                    stateMachine.sendMessageDelayed(
                    HeadsetStateMachine.SEND_CLCC_RESP_AFTER_VOIP_CALL, 1000);
                }
            }
            if (!setActiveDevice(fromDevice)) {
                Log.e(TAG, "dialOutgoingCall failed to set active device to " + fromDevice);
                return false;
            }
            Intent intent =
                    new Intent(
                            Intent.ACTION_CALL_PRIVILEGED,
                            Uri.fromParts(PhoneAccount.SCHEME_TEL, dialNumber, null));
            intent.setFlags(Intent.FLAG_ACTIVITY_NEW_TASK);
            startActivity(intent);
            mDialingOutTimeoutEvent = new DialingOutTimeoutEvent(fromDevice);
            mStateMachinesThreadHandler.postDelayed(
                    mDialingOutTimeoutEvent, DIALING_OUT_TIMEOUT_MS);
            return true;
        }
    }

    /**
     * Check if any connected headset has started dialing calls
     *
     * @return true if some device has started dialing calls
     */
    @VisibleForTesting(visibility = VisibleForTesting.Visibility.PACKAGE)
    public boolean hasDeviceInitiatedDialingOut() {
        synchronized (mStateMachines) {
            return mDialingOutTimeoutEvent != null;
        }
    }

    class VoiceRecognitionTimeoutEvent implements Runnable {
        BluetoothDevice mVoiceRecognitionDevice;

        VoiceRecognitionTimeoutEvent(BluetoothDevice device) {
            mVoiceRecognitionDevice = device;
        }

        @Override
        public void run() {
            synchronized (mStateMachines) {
                if (mSystemInterface.getVoiceRecognitionWakeLock().isHeld()) {
                    try {
                        mSystemInterface.getVoiceRecognitionWakeLock().release();
                    } catch (RuntimeException e) {
                        Log.d(TAG, "non properly release getVoiceRecognitionWakeLock", e);
                    }
                }
                mVoiceRecognitionTimeoutEvent = null;
                doForStateMachine(
                        mVoiceRecognitionDevice,
                        stateMachine ->
                                stateMachine.sendMessage(
                                        HeadsetStateMachine.VOICE_RECOGNITION_RESULT,
                                        0 /* fail */,
                                        0,
                                        mVoiceRecognitionDevice));
                logScoSessionMetric(
                        mActiveDevice,
                        BluetoothStatsLog
                                .BLUETOOTH_CROSS_LAYER_EVENT_REPORTED__STATE__SCO_VOICE_RECOGNITION_HEADSET_TIMEOUT,
                        Binder.getCallingUid());
            }
        }

        @Override
        public String toString() {
            return "VoiceRecognitionTimeoutEvent[" + mVoiceRecognitionDevice + "]";
        }
    }

    boolean startVoiceRecognitionByHeadset(BluetoothDevice fromDevice) {
        synchronized (mStateMachines) {
            Log.i(TAG, "startVoiceRecognitionByHeadset: from " + fromDevice);
            // TODO(b/79660380): Workaround in case voice recognition was not terminated properly
            if (mVoiceRecognitionStarted) {
                boolean status = stopVoiceRecognition(mActiveDevice);
                Log.w(
                        TAG,
                        "startVoiceRecognitionByHeadset: voice recognition is still active, "
                                + "just called stopVoiceRecognition, returned "
                                + status
                                + " on "
                                + mActiveDevice
                                + ", please try again");
                mVoiceRecognitionStarted = false;
                return false;
            }
            if (fromDevice == null) {
                Log.e(TAG, "startVoiceRecognitionByHeadset: fromDevice is null");
                return false;
            }
            if (!isAudioModeIdle()) {
                Log.w(
                        TAG,
                        "startVoiceRecognitionByHeadset: audio mode not idle, active device is "
                                + mActiveDevice);
                return false;
            }
            // Audio should not be on when no audio mode is active
            if (isAudioOn()) {
                // Disconnect audio so that user can try later
                int status = disconnectAudio();
                Log.w(
                        TAG,
                        "startVoiceRecognitionByHeadset: audio is still active, please wait for"
                                + " audio to be disconnected, disconnectAudio() returned "
                                + status
                                + ", active device is "
                                + mActiveDevice);
                return false;
            }
            // Do not start new request until the current one is finished or timeout
            if (mVoiceRecognitionTimeoutEvent != null) {
                Log.w(
                        TAG,
                        "startVoiceRecognitionByHeadset: failed request from "
                                + fromDevice
                                + ", already pending by "
                                + mVoiceRecognitionTimeoutEvent);
                return false;
            }
            if (!setActiveDevice(fromDevice)) {
                Log.w(
                        TAG,
                        "startVoiceRecognitionByHeadset: failed to set "
                                + fromDevice
                                + " as active");
                return false;
            }

            LeAudioService leAudioService = mFactory.getLeAudioService();
            boolean isActiveLeAudioDeviceFound = false;
            if (leAudioService != null
                         && !leAudioService.getConnectedDevices().isEmpty()) {
                isActiveLeAudioDeviceFound =
                   leAudioService.IsActiveLeAudioDeviceExistCacheVrHfpDevice(fromDevice);
            }

            Log.w(TAG, "startVoiceRecognitionByHeadset: isActiveLeAudioDeviceFound: " +
                                                             isActiveLeAudioDeviceFound);

            if (isActiveLeAudioDeviceFound) {
                Log.w(TAG, "startVoiceRecognitionByHeadset: " +
                              "Unicast device still Active, defer VR initiated Hfp device.");
                return true;
            }

            if (!SynchronousStartVoiceRecognitionByHeadset(fromDevice)) {
                Log.w(TAG, "startVoiceRecognitionByHeadset: failed request from " + fromDevice);
                return false;
            }
            logScoSessionMetric(
                    mActiveDevice,
                    BluetoothStatsLog
                            .BLUETOOTH_CROSS_LAYER_EVENT_REPORTED__STATE__SCO_VOICE_RECOGNITION_HEADSET_START,
                    Binder.getCallingUid());
            return true;
        }
    }

    public boolean SynchronousStartVoiceRecognitionByHeadset(BluetoothDevice fromDevice) {
        Log.i(TAG, "SynchronousVoiceRecognitionByHeadset: from " + fromDevice);
        if (fromDevice == null) {
            Log.e(TAG, "SynchronousStartVoiceRecognitionByHeadset: fromDevice is null");
            return false;
        }

        if (!mSystemInterface.activateVoiceRecognition()) {
            Log.w(TAG, "SynchronousVoiceRecognitionByHeadset: failed request from " + fromDevice);
            return false;
        }

        if (SystemProperties.getBoolean(REJECT_SCO_IF_HFPC_CONNECTED_PROPERTY, false)
                && isHeadsetClientConnected()) {
            Log.w(TAG, "SynchronousVoiceRecognitionByHeadset: rejected SCO since HFPC is connected!");
            return false;
        }

        mVoiceRecognitionTimeoutEvent = new VoiceRecognitionTimeoutEvent(fromDevice);
        mStateMachinesThreadHandler.postDelayed(
                mVoiceRecognitionTimeoutEvent, sStartVrTimeoutMs);

        if (!mSystemInterface.getVoiceRecognitionWakeLock().isHeld()) {
            mSystemInterface.getVoiceRecognitionWakeLock().acquire(sStartVrTimeoutMs);
        }

        enableSwbCodec(HeadsetHalConstants.BTHF_SWB_CODEC_VENDOR_APTX, true, fromDevice);
        return true;
    }

    boolean stopVoiceRecognitionByHeadset(BluetoothDevice fromDevice) {
        synchronized (mStateMachines) {
            Log.i(TAG, "stopVoiceRecognitionByHeadset: from " + fromDevice);
            if (!Objects.equals(fromDevice, mActiveDevice)) {
                Log.w(
                        TAG,
                        "stopVoiceRecognitionByHeadset: "
                                + fromDevice
                                + " is not active, active device is "
                                + mActiveDevice);
                return false;
            }
            if (!mVoiceRecognitionStarted && mVoiceRecognitionTimeoutEvent == null) {
                Log.w(
                        TAG,
                        "stopVoiceRecognitionByHeadset: voice recognition not started, device="
                                + fromDevice);
                return false;
            }
            if (mVoiceRecognitionTimeoutEvent != null) {
                if (mSystemInterface.getVoiceRecognitionWakeLock().isHeld()) {
                    try {
                        mSystemInterface.getVoiceRecognitionWakeLock().release();
                    } catch (RuntimeException e) {
                        Log.d(TAG, "non properly release getVoiceRecognitionWakeLock", e);
                    }
                }
                mStateMachinesThreadHandler.removeCallbacks(mVoiceRecognitionTimeoutEvent);

                mVoiceRecognitionTimeoutEvent = null;
            }
            if (mVoiceRecognitionStarted) {
                int disconnectStatus = disconnectAudio();
                if (disconnectStatus != BluetoothStatusCodes.SUCCESS) {
                    Log.w(
                            TAG,
                            "stopVoiceRecognitionByHeadset: failed to disconnect audio from "
                                    + fromDevice
                                    + " with status code "
                                    + disconnectStatus);
                }
                mVoiceRecognitionStarted = false;
            }
            if (!mSystemInterface.deactivateVoiceRecognition()) {
                Log.w(TAG, "stopVoiceRecognitionByHeadset: failed request from " + fromDevice);
                return false;
            }
            enableSwbCodec(HeadsetHalConstants.BTHF_SWB_CODEC_VENDOR_APTX, false, fromDevice);
            logScoSessionMetric(
                    mActiveDevice,
                    BluetoothStatsLog
                            .BLUETOOTH_CROSS_LAYER_EVENT_REPORTED__STATE__SCO_VOICE_RECOGNITION_HEADSET_END,
                    Binder.getCallingUid());
            return true;
        }
    }

    @SuppressLint("AndroidFrameworkRequiresPermission")
    void phoneStateChangedInternal(
             int numActive,
             int numHeld,
             int callState,
             String number,
             int type,
             String name,
             boolean isVirtualCall) {
        enforceCallingOrSelfPermission(MODIFY_PHONE_STATE, "Need MODIFY_PHONE_STATE permission");
        // DSDA scenario for back to back incoming calls.Queuing until SCO disconenction complete
        HeadsetStateMachine stateMachine = mStateMachines.get(mActiveDevice);
        if (stateMachine == null ||
            (mVirtualCallStarted || mVoiceRecognitionStarted)) {
           Log.w(TAG, "HeadsetStateMachine is null or VOIP/VR in progress.");
           phoneStateChanged(numActive, numHeld, callState, number, type, name, isVirtualCall);
           return;
        }
        if ((numActive == 0) && (numHeld == 0) && !mDelayDsDaindicators) {
           if ((stateMachine.getAudioState() == BluetoothHeadset.STATE_AUDIO_CONNECTED) ||
               (stateMachine.getAudioState() == BluetoothHeadset.STATE_AUDIO_CONNECTING)) {
               if (callState == HeadsetHalConstants.CALL_STATE_INCOMING) {
                  //add the entries to queue
                  mDsDaCallIndicators.mNumActive = numActive;
                  mDsDaCallIndicators.mNumHeld = numHeld;
                  mDsDaCallIndicators.mCallState = callState;
                  mDsDaCallIndicators.mNumber = number;
                  mDsDaCallIndicators.mType = type;
                  mDelayDsDaindicators = true;
                  mDsDaDelayedCallStates.add(mDsDaCallIndicators);
                  return;
               }
           }
       } else if (mDelayDsDaindicators == true) {
           //add the entries to queue
           mDsDaCallIndicators.mNumActive = numActive;
           mDsDaCallIndicators.mNumHeld = numHeld;
           mDsDaCallIndicators.mCallState = callState;
           mDsDaCallIndicators.mNumber = number;
           mDsDaCallIndicators.mType = type;
           mDsDaDelayedCallStates.add(mDsDaCallIndicators);
           return;
       }
       phoneStateChanged(numActive, numHeld, callState, number, type, name, isVirtualCall);
    }

    @SuppressLint("WaitNotInLoop")
    public void phoneStateChanged(
            int numActive,
            int numHeld,
            int callState,
            String number,
            int type,
            String name,
            boolean isVirtualCall) {
        synchronized (mStateMachines) {
             // Should stop all other audio mode in this case
             if ((numActive + numHeld) > 0 || callState != HeadsetHalConstants.CALL_STATE_IDLE) {
                if (!isVirtualCall && mVirtualCallStarted) {
                    // stop virtual voice call if there is an incoming Telecom call update
                    stopScoUsingVirtualVoiceCall();
                    HeadsetStateMachine stateMachine = mStateMachines.get(mActiveDevice);
                    if (stateMachine != null &&
                        stateMachine.isDeviceBlacklistedForDelayingCLCCRespAfterVOIPCall()) {
                        // send delayed message for active device if Blacklisted
                        stateMachine.sendMessageDelayed(
                        HeadsetStateMachine.SEND_CLCC_RESP_AFTER_VOIP_CALL, 300);
                    }
                }
                if (mVoiceRecognitionStarted) {
                    // stop voice recognition if there is any incoming call
                    stopVoiceRecognition(mActiveDevice);
                }
            }
            if (mDialingOutTimeoutEvent != null) {
                // Send result to state machine when dialing starts
                if (callState == HeadsetHalConstants.CALL_STATE_DIALING) {
                    mStateMachinesThreadHandler.removeCallbacks(mDialingOutTimeoutEvent);
                    doForStateMachine(
                            mDialingOutTimeoutEvent.mDialingOutDevice,
                            stateMachine ->
                                    stateMachine.sendMessage(
                                            HeadsetStateMachine.DIALING_OUT_RESULT,
                                            1 /* success */,
                                            0,
                                            mDialingOutTimeoutEvent.mDialingOutDevice));
                } else if (callState == HeadsetHalConstants.CALL_STATE_ACTIVE
                        || callState == HeadsetHalConstants.CALL_STATE_IDLE) {
                    // Clear the timeout event when the call is connected or disconnected
                    if (!mStateMachinesThreadHandler.hasCallbacks(mDialingOutTimeoutEvent)) {
                        mDialingOutTimeoutEvent = null;
                    }
                }
            }
        }
        mStateMachinesThreadHandler.post(() -> {
            boolean isCallIdleBefore = mSystemInterface.isCallIdle();
            mSystemInterface.getHeadsetPhoneState().setNumActiveCall(numActive);
            mSystemInterface.getHeadsetPhoneState().setNumHeldCall(numHeld);
            mSystemInterface.getHeadsetPhoneState().setCallState(callState);
            logScoSessionMetric(
                    mActiveDevice,
                    BluetoothStatsLog
                            .BLUETOOTH_CROSS_LAYER_EVENT_REPORTED__STATE__SCO_TELECOM_INITIATED_START,
                    Binder.getCallingUid());
            // Suspend A2DP when call about is about to become active
            if (mActiveDevice != null && callState != HeadsetHalConstants.CALL_STATE_DISCONNECTED
                && !mSystemInterface.isCallIdle() && isCallIdleBefore
                && !Utils.isScoManagedByAudioEnabled()) {
                Log.i(TAG, "Before A2dp suspension");
                mSystemInterface.getAudioManager().setA2dpSuspended(true);
                Log.i(TAG, "After A2dp suspension");
                if (Utils.isDualModeAudioEnabled()) {
                   Bundle preferredAudioProfiles =
                        mAdapterService.getPreferredAudioProfiles(mActiveDevice);
                   if (preferredAudioProfiles != null && !preferredAudioProfiles.isEmpty()
                      && preferredAudioProfiles.getInt("audio_mode_duplex") !=
                                                       BluetoothProfile.LE_AUDIO) {
                      Log.i(TAG, "Setting LE suspension only for HFP preference case");
                      if (isAtLeastU()) {
                          mSystemInterface.getAudioManager().setLeAudioSuspended(true);
                      }
                   } else {
                     Log.i(TAG, "Not setting LE suspension. LE is the pref duplex profile");
                   }
                } else {
                  if (isAtLeastU()) {
                      mSystemInterface.getAudioManager().setLeAudioSuspended(true);
                  }
                }
                //Adding the wait mechanism Logic.
                lock.lock();
                if (mLeGroupStreamStatus == LE_GROUP_STREAM_STATUS_STREAMING) {
                    Log.d(TAG, "streaming in progress. Need to wait");
                    try {
                         mSendIndicatorsAfterSuspend = true;
                         Log.d(TAG, "Phonestatechange: Acquired lock wait for phonestate change");
                         leStreamStatusSuspend.await();
                    } catch (InterruptedException e) {
                         Log.d(TAG, "LEstreamSuspendlock:: Unblocked because of exception: " + e);
                    } finally {
                         Log.d(TAG, "LEstreamSuspendlock:: unlock");
                         mSendIndicatorsAfterSuspend = false;
                    }
                }
                lock.unlock();
            }
        });
        doForEachConnectedStateMachine(
                stateMachine ->
                        stateMachine.sendMessage(
                                HeadsetStateMachine.CALL_STATE_CHANGED,
                                new HeadsetCallState(
                                        numActive, numHeld, callState, number, type, name)));
        mStateMachinesThreadHandler.post(
                () -> {
                    if (callState == HeadsetHalConstants.CALL_STATE_IDLE
                            && mSystemInterface.isCallIdle()
                            && !isAudioOn()
                            && !Utils.isScoManagedByAudioEnabled()) {
                        // Resume A2DP when call ended and SCO is not connected
                        mSystemInterface.getAudioManager().setA2dpSuspended(false);
                        if (isAtLeastU()) {
                            mSystemInterface.getAudioManager().setLeAudioSuspended(false);
                        }
                    }
                });
        if (callState == HeadsetHalConstants.CALL_STATE_IDLE) {
            final HeadsetStateMachine stateMachine = mStateMachines.get(mActiveDevice);
            if (stateMachine == null) {
                Log.d(TAG, "phoneStateChanged: CALL_STATE_IDLE, mActiveDevice is Null");
            } else {
                BluetoothSinkAudioPolicy currentPolicy = stateMachine.getHfpCallAudioPolicy();
                if (currentPolicy != null
                        && currentPolicy.getActiveDevicePolicyAfterConnection()
                                == BluetoothSinkAudioPolicy.POLICY_NOT_ALLOWED) {
                    /*
                     * If the active device was set because of the pick up audio policy and the
                     * connecting policy is NOT_ALLOWED, then after the call is terminated, we must
                     * de-activate this device. If there is a fallback mechanism, we should follow
                     * it to set fallback device be active.
                     */
                    removeActiveDevice();

                    BluetoothDevice fallbackDevice = getFallbackDevice();
                    if (fallbackDevice != null
                            && getConnectionState(fallbackDevice) == STATE_CONNECTED) {
                        Log.d(
                                TAG,
                                "BluetoothSinkAudioPolicy set fallbackDevice="
                                        + fallbackDevice
                                        + " active");
                        setActiveDevice(fallbackDevice);
                    }
                }
            }
            logScoSessionMetric(
                    mActiveDevice,
                    BluetoothStatsLog
                            .BLUETOOTH_CROSS_LAYER_EVENT_REPORTED__STATE__SCO_TELECOM_INITIATED_END,
                    Binder.getCallingUid());
        }
    }

    public void clccResponse(
            int index, int direction, int status, int mode, boolean mpty, String number, int type) {
        mPendingClccResponses.add(
                stateMachine ->
                        stateMachine.sendMessage(
                                HeadsetStateMachine.SEND_CLCC_RESPONSE,
                                new HeadsetClccResponse(
                                        index, direction, status, mode, mpty, number, type)));
        if (index == CLCC_END_MARK_INDEX) {
            doForEachConnectedStateMachine(mPendingClccResponses);
            mPendingClccResponses.clear();
        }
    }

    boolean sendVendorSpecificResultCode(BluetoothDevice device, String command, String arg) {
        synchronized (mStateMachines) {
            final HeadsetStateMachine stateMachine = mStateMachines.get(device);
            if (stateMachine == null) {
                Log.w(
                        TAG,
                        "sendVendorSpecificResultCode: device "
                                + device
                                + " was never connected/connecting");
                return false;
            }
            int connectionState = stateMachine.getConnectionState();
            if (connectionState != STATE_CONNECTED) {
                return false;
            }
            // Currently we support only "+ANDROID".
            if (!command.equals(BluetoothHeadset.VENDOR_RESULT_CODE_COMMAND_ANDROID)) {
                Log.w(TAG, "Disallowed unsolicited result code command: " + command);
                return false;
            }
            stateMachine.sendMessage(
                    HeadsetStateMachine.SEND_VENDOR_SPECIFIC_RESULT_CODE,
                    new HeadsetVendorSpecificResultCode(device, command, arg));
        }
        return true;
    }

    /**
     * Checks if headset devices are able to get inband ringing.
     *
     * @return True if inband ringing is enabled.
     */
    public boolean isInbandRingingEnabled() {
        boolean isInbandRingingSupported =
                getResources()
                        .getBoolean(
                                com.android.bluetooth.R.bool
                                        .config_bluetooth_hfp_inband_ringing_support);

        boolean inbandRingtoneAllowedByPolicy = true;
        List<BluetoothDevice> audioConnectableDevices = getConnectedDevices();
        if (audioConnectableDevices.size() == 1) {
            BluetoothDevice connectedDevice = audioConnectableDevices.get(0);
            BluetoothSinkAudioPolicy callAudioPolicy = getHfpCallAudioPolicy(connectedDevice);
            if (callAudioPolicy != null
                    && callAudioPolicy.getInBandRingtonePolicy()
                            == BluetoothSinkAudioPolicy.POLICY_NOT_ALLOWED) {
                inbandRingtoneAllowedByPolicy = false;
            }
        }

        return isInbandRingingSupported
                && !SystemProperties.getBoolean(DISABLE_INBAND_RINGING_PROPERTY, false)
                && !mInbandRingingRuntimeDisable
                && inbandRingtoneAllowedByPolicy
                && !isHeadsetClientConnected();
    }

    private static boolean isHeadsetClientConnected() {
        HeadsetClientService headsetClientService = HeadsetClientService.getHeadsetClientService();
        if (headsetClientService == null) {
            return false;
        }
        return !(headsetClientService.getConnectedDevices().isEmpty());
    }

    /**
     * Called from {@link HeadsetStateMachine} in state machine thread when there is a connection
     * state change
     *
     * @param device remote device
     * @param fromState from which connection state is the change
     * @param toState to which connection state is the change
     */
    @VisibleForTesting
    public void onConnectionStateChangedFromStateMachine(
            BluetoothDevice device, int fromState, int toState) {
        if (fromState != STATE_CONNECTED && toState == STATE_CONNECTED) {
            updateInbandRinging(device, true);
        }
        if (fromState != STATE_DISCONNECTED && toState == STATE_DISCONNECTED) {
            updateInbandRinging(device, false);
            if (device.equals(mActiveDevice)) {
                setActiveDevice(null);
            }
        }

        mAdapterService
                .getActiveDeviceManager()
                .profileConnectionStateChanged(
                        BluetoothProfile.HEADSET, device, fromState, toState);
        mAdapterService
                .getSilenceDeviceManager()
                .hfpConnectionStateChanged(device, fromState, toState);
        mAdapterService
                .getRemoteDevices()
                .handleHeadsetConnectionStateChanged(device, fromState, toState);
        mAdapterService.notifyProfileConnectionStateChangeToGatt(
                BluetoothProfile.HEADSET, fromState, toState);
        mAdapterService.handleProfileConnectionStateChange(
                BluetoothProfile.HEADSET, device, fromState, toState);
        mAdapterService.updateProfileConnectionAdapterProperties(
                device, BluetoothProfile.HEADSET, toState, fromState);
    }

    /** Called from {@link HeadsetClientStateMachine} to update inband ringing status. */
    public void updateInbandRinging(BluetoothDevice device, boolean connected) {
        synchronized (mStateMachines) {
            if (SystemProperties.getBoolean(DISABLE_INBAND_RINGING_PROPERTY, false)) {
                Log.i(TAG, "updateInbandRinging(): in-band ringtone disabled " +
                            "through property");
                return;
            }

            final boolean inbandRingingRuntimeDisable = mInbandRingingRuntimeDisable;

            if (getConnectedDevices().size() > 1
                    || isHeadsetClientConnected()
                    || mActiveDevice == null) {
                mInbandRingingRuntimeDisable = true;
            } else {
                mInbandRingingRuntimeDisable = false;
            }

            final boolean updateAll = inbandRingingRuntimeDisable != mInbandRingingRuntimeDisable;

            Log.i(
                    TAG,
                    "updateInbandRinging():"
                            + " Device="
                            + device
                            + " ActiveDevice="
                            + mActiveDevice
                            + " enabled="
                            + !mInbandRingingRuntimeDisable
                            + " connected="
                            + connected
                            + " Update all="
                            + updateAll);

            StateMachineTask sendBsirTask =
                    stateMachine ->
                            stateMachine.sendMessage(
                                    HeadsetStateMachine.SEND_BSIR,
                                    mInbandRingingRuntimeDisable ? 0 : 1);

            if (updateAll) {
                doForEachConnectedStateMachine(sendBsirTask);
            } else if (connected) {
                // Same Inband ringing status, send +BSIR only to the new connected device
                doForStateMachine(device, sendBsirTask);
            }
        }
    }

    /**
     * Check if no audio mode is active
     *
     * @return false if virtual call, voice recognition, or Telecom call is active, true if all idle
     */
    private boolean isAudioModeIdle() {
        synchronized (mStateMachines) {
            if (mVoiceRecognitionStarted || mVirtualCallStarted || !mSystemInterface.isCallIdle()) {
                Log.i(
                        TAG,
                        "isAudioModeIdle: not idle, mVoiceRecognitionStarted="
                                + mVoiceRecognitionStarted
                                + ", mVirtualCallStarted="
                                + mVirtualCallStarted
                                + ", isCallIdle="
                                + mSystemInterface.isCallIdle());
                return false;
            }
            return true;
        }
    }

    public boolean isInCall() {
        boolean isCallOngoing = mSystemInterface.isInCall();
        Log.d(TAG," isInCall " + isCallOngoing);
        return isCallOngoing;
    }

    public boolean isRinging() {
        boolean isRingOngoing = mSystemInterface.isRinging();
        Log.d(TAG," isRinging " + isRingOngoing);
        return isRingOngoing;
    }

    /**
     * Check if the device only allows HFP profile as audio profile
     *
     * @param device Bluetooth device
     * @return true if it is a BluetoothDevice with only HFP profile connectable
     */
    private boolean isHFPAudioOnly(@NonNull BluetoothDevice device) {
        int hfpPolicy =
                mDatabaseManager.getProfileConnectionPolicy(device, BluetoothProfile.HEADSET);
        int a2dpPolicy = mDatabaseManager.getProfileConnectionPolicy(device, BluetoothProfile.A2DP);
        int leAudioPolicy =
                mDatabaseManager.getProfileConnectionPolicy(device, BluetoothProfile.LE_AUDIO);
        int ashaPolicy =
                mDatabaseManager.getProfileConnectionPolicy(device, BluetoothProfile.HEARING_AID);
        return hfpPolicy == CONNECTION_POLICY_ALLOWED
                && a2dpPolicy != CONNECTION_POLICY_ALLOWED
                && leAudioPolicy != CONNECTION_POLICY_ALLOWED
                && ashaPolicy != CONNECTION_POLICY_ALLOWED;
    }

    private boolean shouldCallAudioBeActive() {
        return mSystemInterface.isInCall()
                || (mSystemInterface.isRinging() && isInbandRingingEnabled());
    }

    /**
     * Only persist audio during active device switch when call audio is supposed to be active and
     * virtual call has not been started. Virtual call is ignored because AudioService and
     * applications should reconnect SCO during active device switch and forcing SCO connection here
     * will make AudioService think SCO is started externally instead of by one of its SCO clients.
     *
     * @return true if call audio should be active and no virtual call is going on
     */
    private boolean shouldPersistAudio() {
        return !mVirtualCallStarted && shouldCallAudioBeActive();
    }

    /**
     * Called from {@link HeadsetStateMachine} in state machine thread when there is a audio
     * connection state change
     *
     * @param device remote device
     * @param fromState from which audio connection state is the change
     * @param toState to which audio connection state is the change
     */
    @VisibleForTesting
    public void onAudioStateChangedFromStateMachine(
            BluetoothDevice device, int fromState, int toState) {
        class Wrapper {
            boolean isCallIdleAndScoNotManagedbyHal;
        }
        var wrapper = new Wrapper();
        wrapper.isCallIdleAndScoNotManagedbyHal = false;
        synchronized (mStateMachines) {
            if (toState == BluetoothHeadset.STATE_AUDIO_DISCONNECTED) {
                if (fromState != BluetoothHeadset.STATE_AUDIO_DISCONNECTED) {
                    if (mActiveDevice != null
                            && !mActiveDevice.equals(device)
                            && shouldPersistAudio()) {
                        int connectStatus = connectAudio(mActiveDevice);
                        if (connectStatus != BluetoothStatusCodes.SUCCESS) {
                            Log.w(
                                    TAG,
                                    "onAudioStateChangedFromStateMachine, failed to connect"
                                            + " audio to new "
                                            + "active device "
                                            + mActiveDevice
                                            + ", after "
                                            + device
                                            + " is disconnected from SCO due to"
                                            + " status code "
                                            + connectStatus);
                        }
                    }
                }
                if (mVoiceRecognitionStarted) {
                    if (!stopVoiceRecognitionByHeadset(device)) {
                        Log.w(
                                TAG,
                                "onAudioStateChangedFromStateMachine: failed to stop voice "
                                        + "recognition");
                    }
                }
                if (mVirtualCallStarted) {
                    if (!stopScoUsingVirtualVoiceCall()) {
                        Log.w(
                                TAG,
                                "onAudioStateChangedFromStateMachine: failed to stop virtual "
                                        + "voice call");
                    }
                }
                // Resumes LE audio previous active device if HFP handover happened before.
                // Do it here because some controllers cannot handle SCO and CIS
                // co-existence see {@link LeAudioService#setInactiveForHfpHandover}
                LeAudioService leAudioService = mFactory.getLeAudioService();
                boolean isLeAudioConnectedDeviceNotActive =
                        leAudioService != null
                                && !leAudioService.getConnectedDevices().isEmpty()
                                && leAudioService.getActiveDevices().get(0) == null;
                // usually controller limitation cause CONNECTING -> DISCONNECTED, so only
                // resume LE audio active device if it is HFP audio only and SCO disconnected
                if (fromState != BluetoothHeadset.STATE_AUDIO_CONNECTING
                        && isHFPAudioOnly(device)
                        && isLeAudioConnectedDeviceNotActive) {
                    leAudioService.setActiveAfterHfpHandover();
                }

                wrapper.isCallIdleAndScoNotManagedbyHal =
                       (mSystemInterface.isCallIdle() && !Utils.isScoManagedByAudioEnabled());
            }
        }

        Log.i(TAG, "isCallIdleAndScoNotManagedbyHal: " + wrapper.isCallIdleAndScoNotManagedbyHal);
        if (toState == BluetoothHeadset.STATE_AUDIO_DISCONNECTED) {
            mStateMachinesThreadHandler.post(() -> {
                // Unsuspend A2DP when SCO connection is gone and call state is idle
                if (wrapper.isCallIdleAndScoNotManagedbyHal) {
                    Log.i(TAG, "Resume A2DP when SCO is gone and call state is idle");
                    mSystemInterface.getAudioManager().setA2dpSuspended(false);
                    if (isAtLeastU()) {
                        mSystemInterface.getAudioManager().setLeAudioSuspended(false);
                    }
                }
            });
        }
    }

    private void broadcastActiveDevice(BluetoothDevice device) {
        logD("broadcastActiveDevice: " + device);

        mAdapterService.handleActiveDeviceChange(BluetoothProfile.HEADSET, device);

        BluetoothStatsLog.write(
                BluetoothStatsLog.BLUETOOTH_ACTIVE_DEVICE_CHANGED,
                BluetoothProfile.HEADSET,
                mAdapterService.obfuscateAddress(device),
                mAdapterService.getMetricId(device));

        Intent intent = new Intent(BluetoothHeadset.ACTION_ACTIVE_DEVICE_CHANGED);
        intent.putExtra(BluetoothDevice.EXTRA_DEVICE, device);
        intent.addFlags(
                Intent.FLAG_RECEIVER_REGISTERED_ONLY_BEFORE_BOOT
                        | Intent.FLAG_RECEIVER_INCLUDE_BACKGROUND);
        sendBroadcastAsUser(
                intent,
                UserHandle.ALL,
                BLUETOOTH_CONNECT,
                Utils.getTempBroadcastOptions().toBundle());
    }

    /* Notifications of audio device connection/disconnection events. */
    private class AudioManagerAudioDeviceCallback extends AudioDeviceCallback {
        @Override
        public void onAudioDevicesAdded(AudioDeviceInfo[] addedDevices) {
            if (mSystemInterface.getAudioManager() == null || mAdapterService == null) {
                Log.e(TAG, "Callback called when A2dpService is stopped");
                return;
            }

            synchronized (mStateMachines) {
                for (AudioDeviceInfo deviceInfo : addedDevices) {
                    if (deviceInfo.getType() != AudioDeviceInfo.TYPE_BLUETOOTH_SCO) {
                        continue;
                    }

                    String address = deviceInfo.getAddress();
                    if (address.equals("00:00:00:00:00:00")) {
                        continue;
                    }

                    byte[] addressBytes = Utils.getBytesFromAddress(address);
                    BluetoothDevice device = mAdapterService.getDeviceFromByte(addressBytes);

                    Log.d(
                            TAG,
                            " onAudioDevicesAdded: "
                                    + device
                                    + ", device type: "
                                    + deviceInfo.getType());

                    /* Don't expose already exposed active device */
                    if (device.equals(mExposedActiveDevice)) {
                        Log.d(TAG, " onAudioDevicesAdded: " + device + " is already exposed");
                        return;
                    }

                    if (!device.equals(mActiveDevice)) {
                        Log.e(
                                TAG,
                                "Added device does not match to the one activated here. ("
                                        + device
                                        + " != "
                                        + mActiveDevice
                                        + " / "
                                        + mActiveDevice
                                        + ")");
                        continue;
                    }

                    mExposedActiveDevice = device;
                    broadcastActiveDevice(device);
                    return;
                }
            }
        }

        @Override
        public void onAudioDevicesRemoved(AudioDeviceInfo[] removedDevices) {
            if (mSystemInterface.getAudioManager() == null || mAdapterService == null) {
                Log.e(TAG, "Callback called when LeAudioService is stopped");
                return;
            }

            synchronized (mStateMachines) {
                for (AudioDeviceInfo deviceInfo : removedDevices) {
                    if (deviceInfo.getType() != AudioDeviceInfo.TYPE_BLUETOOTH_SCO) {
                        continue;
                    }

                    String address = deviceInfo.getAddress();
                    if (address.equals("00:00:00:00:00:00")) {
                        continue;
                    }

                    mExposedActiveDevice = null;

                    Log.d(
                            TAG,
                            " onAudioDevicesRemoved: "
                                    + address
                                    + ", device type: "
                                    + deviceInfo.getType()
                                    + ", mActiveDevice: "
                                    + mActiveDevice);
                }
            }
        }
    }

    /**
     * Check whether it is OK to accept a headset connection from a remote device
     *
     * @param device remote device that initiates the connection
     * @return true if the connection is acceptable
     */
    public boolean okToAcceptConnection(BluetoothDevice device, boolean isOutgoingRequest) {
        // Check if this is an incoming connection in Quiet mode.
        if (mAdapterService.isQuietModeEnabled()) {
            Log.w(TAG, "okToAcceptConnection: return false as quiet mode enabled");
            return false;
        }
        // Check connection policy and accept or reject the connection.
        int connectionPolicy = getConnectionPolicy(device);
        if (!Flags.donotValidateBondStateFromProfiles()) {
            int bondState = mAdapterService.getBondState(device);
            // Allow this connection only if the device is bonded. Any attempt to connect while
            // bonding would potentially lead to an unauthorized connection.
            if (bondState != BluetoothDevice.BOND_BONDED) {
                Log.w(TAG, "okToAcceptConnection: return false, bondState=" + bondState);
                return false;
            }
        }
        if (connectionPolicy != CONNECTION_POLICY_UNKNOWN
                && connectionPolicy != CONNECTION_POLICY_ALLOWED) {
            // Otherwise, reject the connection if connection policy is not valid.
            if (!isOutgoingRequest) {
                A2dpService a2dpService = A2dpService.getA2dpService();
                if (a2dpService != null && a2dpService.okToConnect(device, true)) {
                    Log.d(
                            TAG,
                            "okToAcceptConnection: return false,"
                                    + " Fallback connection to allowed A2DP profile");
                    a2dpService.connect(device);
                    return false;
                }
            }
            Log.w(TAG, "okToAcceptConnection: return false, connectionPolicy=" + connectionPolicy);
            return false;
        }
        List<BluetoothDevice> connectingConnectedDevices =
                getDevicesMatchingConnectionStates(CONNECTING_CONNECTED_STATES);
        if (connectingConnectedDevices.size() >= mMaxHeadsetConnections) {
            Log.w(
                    TAG,
                    "Maximum number of connections "
                            + mMaxHeadsetConnections
                            + " was reached, rejecting connection from "
                            + device);
            return false;
        }
        return true;
    }

    /**
     * Checks if SCO should be connected at current system state. Returns {@link
     * BluetoothStatusCodes#SUCCESS} if SCO is allowed to be connected or an error code on failure.
     *
     * @param device device for SCO to be connected
     * @return whether SCO can be connected
     */
    public int isScoAcceptable(BluetoothDevice device) {
        synchronized (mStateMachines) {
            if (device == null || !device.equals(mActiveDevice)) {
                Log.w(
                        TAG,
                        "isScoAcceptable: rejected SCO since "
                                + device
                                + " is not the current active device "
                                + mActiveDevice);
                return BluetoothStatusCodes.ERROR_NOT_ACTIVE_DEVICE;
            }
            if (SystemProperties.getBoolean(REJECT_SCO_IF_HFPC_CONNECTED_PROPERTY, false)
                    && isHeadsetClientConnected()) {
                Log.w(TAG, "isScoAcceptable: rejected SCO since HFPC is connected!");
                return BluetoothStatusCodes.ERROR_AUDIO_ROUTE_BLOCKED;
            }
            if (mForceScoAudio) {
                return BluetoothStatusCodes.SUCCESS;
            }
            if (!mAudioRouteAllowed) {
                Log.w(TAG, "isScoAcceptable: rejected SCO since audio route is not allowed");
                return BluetoothStatusCodes.ERROR_AUDIO_ROUTE_BLOCKED;
            }
            if (mVoiceRecognitionStarted || mVirtualCallStarted) {
                return BluetoothStatusCodes.SUCCESS;
            }
            if (shouldCallAudioBeActive()) {
                return BluetoothStatusCodes.SUCCESS;
            }
            Log.w(
                    TAG,
                    "isScoAcceptable: rejected SCO, inCall="
                            + mSystemInterface.isInCall()
                            + ", voiceRecognition="
                            + mVoiceRecognitionStarted
                            + ", ringing="
                            + mSystemInterface.isRinging()
                            + ", inbandRinging="
                            + isInbandRingingEnabled()
                            + ", isVirtualCallStarted="
                            + mVirtualCallStarted);
            return BluetoothStatusCodes.ERROR_CALL_ACTIVE;
        }
    }

    /**
     * Remove state machine in {@link #mStateMachines} for a {@link BluetoothDevice}
     *
     * @param device device whose state machine is to be removed.
     */
    void removeStateMachine(BluetoothDevice device) {
        synchronized (mStateMachines) {
            HeadsetStateMachine stateMachine = mStateMachines.get(device);
            if (stateMachine == null) {
                Log.w(TAG, "removeStateMachine(), " + device + " does not have a state machine");
                return;
            }
            Log.i(TAG, "removeStateMachine(), removing state machine for device: " + device);
            HeadsetObjectsFactory.getInstance().destroyStateMachine(stateMachine);
            mStateMachines.remove(device);
        }
    }

    /** Retrieves the most recently connected device in the A2DP connected devices list. */
    public BluetoothDevice getFallbackDevice() {
        DatabaseManager dbManager = mAdapterService.getDatabase();
        if (dbManager != null) {
            BluetoothDevice mostRecentDevice =
                dbManager
                    .getMostRecentlyConnectedDevicesInList(getFallbackCandidates(dbManager));
            if (mostRecentDevice != null) {
                return mostRecentDevice.equals(getActiveDevice()) ? null : mostRecentDevice;
            }
        }
        return null;
    }

    @VisibleForTesting(visibility = VisibleForTesting.Visibility.PACKAGE)
    List<BluetoothDevice> getFallbackCandidates(DatabaseManager dbManager) {
        List<BluetoothDevice> fallbackCandidates = getConnectedDevices();
        List<BluetoothDevice> uninterestedCandidates = new ArrayList<>();
        for (BluetoothDevice device : fallbackCandidates) {
            if (Utils.isWatch(mAdapterService, device)) {
                uninterestedCandidates.add(device);
            }
        }
        for (BluetoothDevice device : uninterestedCandidates) {
            fallbackCandidates.remove(device);
        }
        return fallbackCandidates;
    }

    @Override
    public void dump(StringBuilder sb) {
        boolean isScoOn = mSystemInterface.getAudioManager().isBluetoothScoOn();
        boolean isInbandRingingSupported =
                getResources()
                        .getBoolean(
                                com.android.bluetooth.R.bool
                                        .config_bluetooth_hfp_inband_ringing_support);
        synchronized (mStateMachines) {
            super.dump(sb);
            ProfileService.println(sb, "mMaxHeadsetConnections: " + mMaxHeadsetConnections);
            ProfileService.println(
                    sb,
                    "DefaultMaxHeadsetConnections: "
                            + mAdapterService.getMaxConnectedAudioDevices());
            ProfileService.println(sb, "mActiveDevice: " + mActiveDevice);
            ProfileService.println(sb, "isInbandRingingEnabled: " + isInbandRingingEnabled());
            ProfileService.println(sb, "isInbandRingingSupported: " + isInbandRingingSupported);
            ProfileService.println(
                    sb, "mInbandRingingRuntimeDisable: " + mInbandRingingRuntimeDisable);
            ProfileService.println(sb, "mAudioRouteAllowed: " + mAudioRouteAllowed);
            ProfileService.println(sb, "mVoiceRecognitionStarted: " + mVoiceRecognitionStarted);
            ProfileService.println(
                    sb, "mVoiceRecognitionTimeoutEvent: " + mVoiceRecognitionTimeoutEvent);
            ProfileService.println(sb, "mVirtualCallStarted: " + mVirtualCallStarted);
            ProfileService.println(sb, "mDialingOutTimeoutEvent: " + mDialingOutTimeoutEvent);
            ProfileService.println(sb, "mForceScoAudio: " + mForceScoAudio);
            ProfileService.println(sb, "AudioManager.isBluetoothScoOn(): " + isScoOn);
            ProfileService.println(sb, "Telecom.isInCall(): " + mSystemInterface.isInCall());
            ProfileService.println(sb, "Telecom.isRinging(): " + mSystemInterface.isRinging());
            for (HeadsetStateMachine stateMachine : mStateMachines.values()) {
                ProfileService.println(
                        sb, "==== StateMachine for " + stateMachine.getDevice() + " ====");
                stateMachine.dump(sb);
            }
        }
    }

    /** Enable SWB Codec. */
    void enableSwbCodec(int swbCodec, boolean enable, BluetoothDevice device) {
        logD("enableSwbCodec: swbCodec: " + swbCodec + " enable: " + enable + " device: " + device);
        boolean result = mNativeInterface.enableSwb(swbCodec, enable, device);
        logD("enableSwbCodec result: " + result);
    }

    /** Check whether AptX SWB Codec is enabled. */
    boolean isAptXSwbEnabled() {
        logD("mIsAptXSwbEnabled: " + mIsAptXSwbEnabled);
        return mIsAptXSwbEnabled;
    }

    /** Check whether AptX SWB Codec Power Management is enabled. */
    boolean isAptXSwbPmEnabled() {
        logD("isAptXSwbPmEnabled: " + mIsAptXSwbPmEnabled);
        return mIsAptXSwbPmEnabled;
    }

    void processPendingCallStates() {
       logD("processPendingCallStates: ");
       if (mDelayDsDaindicators) {
          Iterator<HeadsetCallState> it = mDsDaDelayedCallStates.iterator();
          if (it != null) {
              while (it.hasNext()) {
                 HeadsetCallState callState = it.next();
                 phoneStateChanged(callState.mNumActive, callState.mNumHeld, callState.mCallState,
                                   callState.mNumber, callState.mType, callState.mName, false);
                 it.remove();
              }
          } else {
            Log.d(TAG, "There are no pending call state changes");
          }
       }
       mDelayDsDaindicators = false;
    }

    void clearPendingCallStates() {
       logD("clearPendingCallStates: ");
       while (mDsDaDelayedCallStates.isEmpty() != true)
       {
         mDsDaDelayedCallStates.poll();
       }
       mDelayDsDaindicators = false;
    }

    private static void logD(String message) {
        Log.d(TAG, message);
    }

    public static void logScoSessionMetric(BluetoothDevice device, int state, int uuid) {
        MetricsLogger.getInstance()
                .logBluetoothEvent(
                        device,
                        BluetoothStatsLog
                                .BLUETOOTH_CROSS_LAYER_EVENT_REPORTED__EVENT_TYPE__SCO_SESSION,
                        state,
                        uuid);
    }
}<|MERGE_RESOLUTION|>--- conflicted
+++ resolved
@@ -17,6 +17,7 @@
 package com.android.bluetooth.hfp;
 
 import static android.Manifest.permission.BLUETOOTH_CONNECT;
+import static android.Manifest.permission.MODIFY_PHONE_STATE;
 import static android.bluetooth.BluetoothProfile.CONNECTION_POLICY_ALLOWED;
 import static android.bluetooth.BluetoothProfile.CONNECTION_POLICY_FORBIDDEN;
 import static android.bluetooth.BluetoothProfile.CONNECTION_POLICY_UNKNOWN;
@@ -31,11 +32,8 @@
 
 import android.annotation.NonNull;
 import android.annotation.Nullable;
-<<<<<<< HEAD
 import android.annotation.RequiresPermission;
 import android.annotation.SuppressLint;
-=======
->>>>>>> f3d3aaea
 import android.bluetooth.BluetoothDevice;
 import android.bluetooth.BluetoothHeadset;
 import android.bluetooth.BluetoothProfile;
@@ -537,318 +535,6 @@
         }
     }
 
-<<<<<<< HEAD
-    /** Handlers for incoming service calls */
-    @VisibleForTesting
-    static class BluetoothHeadsetBinder extends IBluetoothHeadset.Stub
-            implements IProfileServiceBinder {
-        private HeadsetService mService;
-
-        BluetoothHeadsetBinder(HeadsetService svc) {
-            mService = svc;
-        }
-
-        @Override
-        public void cleanup() {
-            mService = null;
-        }
-
-        @RequiresPermission(BLUETOOTH_CONNECT)
-        private HeadsetService getService(AttributionSource source) {
-            // Cache mService because it can change while getService is called
-            HeadsetService service = mService;
-
-            if (Utils.isInstrumentationTestMode()) {
-                return service;
-            }
-
-            if (!Utils.checkServiceAvailable(service, TAG)
-                    || !Utils.checkCallerIsSystemOrActiveOrManagedUser(service, TAG)
-                    || !Utils.checkConnectPermissionForDataDelivery(service, source, TAG)) {
-                return null;
-            }
-            return service;
-        }
-
-        @Override
-        public boolean connect(BluetoothDevice device, AttributionSource source) {
-            HeadsetService service = getService(source);
-            if (service == null) {
-                return false;
-            }
-
-            service.enforceCallingOrSelfPermission(MODIFY_PHONE_STATE, null);
-            return service.connect(device);
-        }
-
-        @Override
-        public boolean disconnect(BluetoothDevice device, AttributionSource source) {
-            HeadsetService service = getService(source);
-            if (service == null) {
-                return false;
-            }
-
-            return service.disconnect(device);
-        }
-
-        @Override
-        public List<BluetoothDevice> getConnectedDevices(AttributionSource source) {
-            HeadsetService service = getService(source);
-            if (service == null) {
-                return Collections.emptyList();
-            }
-
-            return service.getConnectedDevices();
-        }
-
-        @Override
-        public List<BluetoothDevice> getDevicesMatchingConnectionStates(
-                int[] states, AttributionSource source) {
-            HeadsetService service = getService(source);
-            if (service == null) {
-                return Collections.emptyList();
-            }
-
-            return service.getDevicesMatchingConnectionStates(states);
-        }
-
-        @Override
-        public int getConnectionState(BluetoothDevice device, AttributionSource source) {
-            HeadsetService service = getService(source);
-            if (service == null) {
-                return STATE_DISCONNECTED;
-            }
-
-            return service.getConnectionState(device);
-        }
-
-        @Override
-        public boolean setConnectionPolicy(
-                BluetoothDevice device, int connectionPolicy, AttributionSource source) {
-            HeadsetService service = getService(source);
-            if (service == null) {
-                return false;
-            }
-
-            service.enforceCallingOrSelfPermission(MODIFY_PHONE_STATE, null);
-            service.enforceCallingOrSelfPermission(BLUETOOTH_PRIVILEGED, null);
-            return service.setConnectionPolicy(device, connectionPolicy);
-        }
-
-        @Override
-        public int getConnectionPolicy(BluetoothDevice device, AttributionSource source) {
-            HeadsetService service = getService(source);
-            if (service == null) {
-                return CONNECTION_POLICY_UNKNOWN;
-            }
-
-            service.enforceCallingOrSelfPermission(BLUETOOTH_PRIVILEGED, null);
-            return service.getConnectionPolicy(device);
-        }
-
-        @Override
-        public boolean isNoiseReductionSupported(BluetoothDevice device, AttributionSource source) {
-            HeadsetService service = getService(source);
-            if (service == null) {
-                return false;
-            }
-
-            return service.isNoiseReductionSupported(device);
-        }
-
-        @Override
-        public boolean isVoiceRecognitionSupported(
-                BluetoothDevice device, AttributionSource source) {
-            HeadsetService service = getService(source);
-            if (service == null) {
-                return false;
-            }
-
-            return service.isVoiceRecognitionSupported(device);
-        }
-
-        @Override
-        public boolean startVoiceRecognition(BluetoothDevice device, AttributionSource source) {
-            HeadsetService service = getService(source);
-            if (service == null) {
-                return false;
-            }
-
-            requireNonNull(device);
-
-            return service.startVoiceRecognition(device);
-        }
-
-        @Override
-        public boolean stopVoiceRecognition(BluetoothDevice device, AttributionSource source) {
-            HeadsetService service = getService(source);
-            if (service == null) {
-                return false;
-            }
-
-            return service.stopVoiceRecognition(device);
-        }
-
-        @Override
-        public boolean isAudioConnected(BluetoothDevice device, AttributionSource source) {
-            HeadsetService service = getService(source);
-            if (service == null) {
-                return false;
-            }
-
-            return service.isAudioConnected(device);
-        }
-
-        @Override
-        public int getAudioState(BluetoothDevice device, AttributionSource source) {
-            HeadsetService service = getService(source);
-            if (service == null) {
-                return BluetoothHeadset.STATE_AUDIO_DISCONNECTED;
-            }
-
-            service.enforceCallingOrSelfPermission(BLUETOOTH_PRIVILEGED, null);
-            return service.getAudioState(device);
-        }
-
-        @Override
-        public int connectAudio(AttributionSource source) {
-            HeadsetService service = getService(source);
-            if (service == null) {
-                return BluetoothStatusCodes.ERROR_PROFILE_SERVICE_NOT_BOUND;
-            }
-
-            service.enforceCallingOrSelfPermission(BLUETOOTH_PRIVILEGED, null);
-            return service.connectAudio();
-        }
-
-        @Override
-        public int disconnectAudio(AttributionSource source) {
-            HeadsetService service = getService(source);
-            if (service == null) {
-                return BluetoothStatusCodes.ERROR_PROFILE_SERVICE_NOT_BOUND;
-            }
-
-            service.enforceCallingOrSelfPermission(BLUETOOTH_PRIVILEGED, null);
-            return service.disconnectAudio();
-        }
-
-        @Override
-        public void setAudioRouteAllowed(boolean allowed, AttributionSource source) {
-            HeadsetService service = getService(source);
-            if (service == null) {
-                return;
-            }
-
-            service.enforceCallingOrSelfPermission(BLUETOOTH_PRIVILEGED, null);
-            service.setAudioRouteAllowed(allowed);
-        }
-
-        @Override
-        public boolean getAudioRouteAllowed(AttributionSource source) {
-            HeadsetService service = getService(source);
-            if (service == null) {
-                return false;
-            }
-
-            service.enforceCallingOrSelfPermission(BLUETOOTH_PRIVILEGED, null);
-            return service.getAudioRouteAllowed();
-        }
-
-        @Override
-        public void setForceScoAudio(boolean forced, AttributionSource source) {
-            HeadsetService service = getService(source);
-            if (service == null) {
-                return;
-            }
-
-            service.setForceScoAudio(forced);
-        }
-
-        @Override
-        public boolean startScoUsingVirtualVoiceCall(AttributionSource source) {
-            HeadsetService service = getService(source);
-            if (service == null) {
-                return false;
-            }
-
-            service.enforceCallingOrSelfPermission(MODIFY_PHONE_STATE, null);
-            service.enforceCallingOrSelfPermission(BLUETOOTH_PRIVILEGED, null);
-
-            return service.startScoUsingVirtualVoiceCall();
-        }
-
-        @Override
-        public boolean stopScoUsingVirtualVoiceCall(AttributionSource source) {
-            HeadsetService service = getService(source);
-            if (service == null) {
-                return false;
-            }
-
-            service.enforceCallingOrSelfPermission(MODIFY_PHONE_STATE, null);
-            service.enforceCallingOrSelfPermission(BLUETOOTH_PRIVILEGED, null);
-
-            return service.stopScoUsingVirtualVoiceCall();
-        }
-
-        @Override
-        public boolean sendVendorSpecificResultCode(
-                BluetoothDevice device, String command, String arg, AttributionSource source) {
-            HeadsetService service = getService(source);
-            if (service == null) {
-                return false;
-            }
-
-            return service.sendVendorSpecificResultCode(device, command, arg);
-        }
-
-        @Override
-        public boolean setActiveDevice(BluetoothDevice device, AttributionSource source) {
-            HeadsetService service = getService(source);
-            if (service == null) {
-                return false;
-            }
-
-            service.enforceCallingOrSelfPermission(MODIFY_PHONE_STATE, null);
-
-            return service.setActiveDevice(device);
-        }
-
-        @Override
-        public BluetoothDevice getActiveDevice(AttributionSource source) {
-            HeadsetService service = getService(source);
-            if (service == null) {
-                return null;
-            }
-
-            return service.getActiveDevice();
-        }
-
-        @Override
-        public boolean isInbandRingingEnabled(AttributionSource source) {
-            HeadsetService service = getService(source);
-            if (service == null) {
-                return false;
-            }
-
-            service.enforceCallingOrSelfPermission(BLUETOOTH_PRIVILEGED, null);
-            return service.isInbandRingingEnabled();
-        }
-
-        @Override
-        @SuppressLint("AndroidFrameworkRequiresPermission")
-        public void phoneStateChangedDsDa(int numActive, int numHeld, int callState, String number,
-                                          int type, String name, AttributionSource source) {
-        }
-
-        @Override
-        @SuppressLint("AndroidFrameworkRequiresPermission")
-        public void clccResponseDsDa(int index, int direction, int status, int mode, boolean mpty,
-                                     String number, int type, AttributionSource source) {
-        }
-    }
-
-=======
->>>>>>> f3d3aaea
     // API methods
     public static synchronized HeadsetService getHeadsetService() {
         if (sHeadsetService == null) {
@@ -1552,9 +1238,7 @@
                     broadcastActiveDevice(mActiveDevice);
                 }
             } else if (shouldPersistAudio()) {
-                if (Flags.updateActiveDeviceInBandRingtone()) {
-                    updateInbandRinging(device, true);
-                }
+                updateInbandRinging(device, true);
                 if (Utils.isScoManagedByAudioEnabled()) {
                     // tell Audio Framework that active device changed
                     mSystemInterface
