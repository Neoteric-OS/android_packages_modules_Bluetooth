/*
 * Copyright (C) 2012 The Android Open Source Project
 *
 * Licensed under the Apache License, Version 2.0 (the "License");
 * you may not use this file except in compliance with the License.
 * You may obtain a copy of the License at
 *
 *      http://www.apache.org/licenses/LICENSE-2.0
 *
 * Unless required by applicable law or agreed to in writing, software
 * distributed under the License is distributed on an "AS IS" BASIS,
 * WITHOUT WARRANTIES OR CONDITIONS OF ANY KIND, either express or implied.
 * See the License for the specific language governing permissions and
 * limitations under the License.
 */

package com.android.bluetooth.hfp;

import static android.Manifest.permission.BLUETOOTH_CONNECT;
import static android.bluetooth.BluetoothDevice.ACCESS_ALLOWED;
import static android.bluetooth.BluetoothDevice.ACCESS_REJECTED;
import static android.media.audio.Flags.deprecateStreamBtSco;

import static com.android.modules.utils.build.SdkLevel.isAtLeastU;

import static java.util.Objects.requireNonNull;

import android.bluetooth.BluetoothAdapter;
import android.bluetooth.BluetoothAssignedNumbers;
import android.bluetooth.BluetoothDevice;
import android.bluetooth.BluetoothHeadset;
import android.bluetooth.BluetoothProfile;
import android.bluetooth.BluetoothProtoEnums;
import android.bluetooth.BluetoothSinkAudioPolicy;
import android.bluetooth.BluetoothStatusCodes;
import android.bluetooth.hfp.BluetoothHfpProtoEnums;
import android.content.Intent;
import android.media.AudioManager;
import android.os.Build;
import android.os.Looper;
import android.os.Message;
import android.os.SystemClock;
import android.os.SystemProperties;
import android.os.UserHandle;
import android.telephony.PhoneNumberUtils;
import android.telephony.PhoneStateListener;
import android.telephony.ServiceState;
import android.text.TextUtils;
import android.util.Log;

import com.android.bluetooth.BluetoothStatsLog;
import com.android.bluetooth.Utils;
import com.android.bluetooth.btservice.AdapterService;
import com.android.bluetooth.btservice.MetricsLogger;
import com.android.bluetooth.btservice.InteropUtil;
import com.android.bluetooth.btservice.ProfileService;
import com.android.bluetooth.btservice.storage.DatabaseManager;
import com.android.bluetooth.flags.Flags;
import com.android.internal.annotations.VisibleForTesting;
import com.android.internal.util.State;
import com.android.internal.util.StateMachine;
import com.android.modules.expresslog.Counter;

import java.io.FileDescriptor;
import java.io.PrintWriter;
import java.io.StringWriter;
import java.util.ArrayList;
import java.util.HashMap;
import java.util.Map;
import java.util.Objects;
import java.util.Scanner;

/**
 * A Bluetooth Handset StateMachine (Disconnected) | ^ CONNECT | | DISCONNECTED V | (Connecting)
 * (Disconnecting) | ^ CONNECTED | | DISCONNECT V | (Connected) | ^ CONNECT_AUDIO | |
 * AUDIO_DISCONNECTED V | (AudioConnecting) (AudioDiconnecting) | ^ AUDIO_CONNECTED | |
 * DISCONNECT_AUDIO V | (AudioOn)
 */
class HeadsetStateMachine extends StateMachine {
    private static final String TAG = HeadsetStateMachine.class.getSimpleName();

    static final int CONNECT = 1;
    static final int DISCONNECT = 2;
    static final int CONNECT_AUDIO = 3;
    static final int DISCONNECT_AUDIO = 4;
    static final int VOICE_RECOGNITION_START = 5;
    static final int VOICE_RECOGNITION_STOP = 6;

    // message.obj is an intent AudioManager.ACTION_VOLUME_CHANGED
    // EXTRA_VOLUME_STREAM_TYPE is STREAM_BLUETOOTH_SCO/STREAM_VOICE_CALL
    static final int INTENT_SCO_VOLUME_CHANGED = 7;
    static final int INTENT_CONNECTION_ACCESS_REPLY = 8;
    static final int CALL_STATE_CHANGED = 9;
    static final int DEVICE_STATE_CHANGED = 10;
    static final int SEND_CLCC_RESPONSE = 11;
    static final int SEND_VENDOR_SPECIFIC_RESULT_CODE = 12;
    static final int SEND_BSIR = 13;
    static final int DIALING_OUT_RESULT = 14;
    static final int VOICE_RECOGNITION_RESULT = 15;
    static final int SEND_INCOMING_CALL_IND = 16;
    static final int SCO_RETRIAL_NOT_REQ = 17;
    static final int SEND_CLCC_RESP_AFTER_VOIP_CALL = 18;
    static final int STACK_EVENT = 101;
    private static final int CLCC_RSP_TIMEOUT = 104;

    private static final int CONNECT_TIMEOUT = 201;

    private static final int CLCC_RSP_TIMEOUT_MS = 5000;
    // NOTE: the value is not "final" - it is modified in the unit tests
    @VisibleForTesting static int sConnectTimeoutMs = 30000;

    // Number of times we should retry disconnecting audio before
    // disconnecting the device.
    private static final int MAX_RETRY_DISCONNECT_AUDIO = 3;

    private static final HeadsetAgIndicatorEnableState DEFAULT_AG_INDICATOR_ENABLE_STATE =
            new HeadsetAgIndicatorEnableState(true, true, true, true);
    private static final int INCOMING_CALL_IND_DELAY = 200;
    private int RETRY_SCO_CONNECTION_DELAY = 0;
    private int SCO_RETRIAL_REQ_TIMEOUT = 5000;
    // maintain call states in state machine as well
    private final HeadsetCallState mStateMachineCallState =
                 new HeadsetCallState(0, 0, 0, "", 0, "");

    // State machine states
    private final Disconnected mDisconnected = new Disconnected();
    private final Connecting mConnecting = new Connecting();
    private final Disconnecting mDisconnecting = new Disconnecting();
    private final Connected mConnected = new Connected();
    private final AudioOn mAudioOn = new AudioOn();
    private final AudioConnecting mAudioConnecting = new AudioConnecting();
    private final AudioDisconnecting mAudioDisconnecting = new AudioDisconnecting();
    private HeadsetStateBase mPrevState;
    private HeadsetStateBase mCurrentState;

    // Run time dependencies
    private final BluetoothDevice mDevice;
    private final HeadsetService mHeadsetService;
    private final AdapterService mAdapterService;
    private final HeadsetNativeInterface mNativeInterface;
    private final HeadsetSystemInterface mSystemInterface;
    private final DatabaseManager mDatabaseManager;

    // Runtime states
    @VisibleForTesting int mSpeakerVolume;
    @VisibleForTesting int mMicVolume;
    private boolean mDeviceSilenced;
    private HeadsetAgIndicatorEnableState mAgIndicatorEnableState;
    private boolean mIsCallIndDelay = false;
    private boolean mIsBlacklistedDevice = false;
    private boolean mIsBlacklistedForSCOAfterSLC = false;

    private int mRetryConnectCount = 0;
    private static final int MAX_RETRY_CONNECT_COUNT = 2;
    /* Retry outgoing connection after this time if the first attempt fails */
    private static final int RETRY_CONNECT_TIME_MSEC = 2500;

    private boolean mIsRetrySco = false;
    private boolean mIsBlacklistedDeviceforRetrySCO = false;
    // The timestamp when the device entered connecting/connected state
    private long mConnectingTimestampMs = Long.MIN_VALUE;
    // Audio Parameters
    private boolean mHasNrecEnabled = false;
    private boolean mHasWbsEnabled = false;
    private boolean mHasSwbLc3Enabled = false;
    private boolean mHasSwbAptXEnabled = false;
    private boolean mIsSwbSupportedByRemote = false;
    // AT Phone book keeps a group of states used by AT+CPBR commands
    @VisibleForTesting final AtPhonebook mPhonebook;
    // HSP specific
    private boolean mNeedDialingOutReply;
    // Audio disconnect timeout retry count
    private int mAudioDisconnectRetry = 0;

    private BluetoothSinkAudioPolicy mHsClientAudioPolicy;

    // Keys are AT commands, and values are the company IDs.
    private static final Map<String, Integer> VENDOR_SPECIFIC_AT_COMMAND_COMPANY_ID;

    static {
        VENDOR_SPECIFIC_AT_COMMAND_COMPANY_ID = new HashMap<>();
        VENDOR_SPECIFIC_AT_COMMAND_COMPANY_ID.put(
                BluetoothHeadset.VENDOR_SPECIFIC_HEADSET_EVENT_XEVENT,
                BluetoothAssignedNumbers.PLANTRONICS);
        VENDOR_SPECIFIC_AT_COMMAND_COMPANY_ID.put(
                BluetoothHeadset.VENDOR_RESULT_CODE_COMMAND_ANDROID,
                BluetoothAssignedNumbers.GOOGLE);
        VENDOR_SPECIFIC_AT_COMMAND_COMPANY_ID.put(
                BluetoothHeadset.VENDOR_SPECIFIC_HEADSET_EVENT_XAPL,
                BluetoothAssignedNumbers.APPLE);
        VENDOR_SPECIFIC_AT_COMMAND_COMPANY_ID.put(
                BluetoothHeadset.VENDOR_SPECIFIC_HEADSET_EVENT_IPHONEACCEV,
                BluetoothAssignedNumbers.APPLE);
        VENDOR_SPECIFIC_AT_COMMAND_COMPANY_ID.put(
                BluetoothHeadset.VENDOR_SPECIFIC_HEADSET_EVENT_CGMI,
                BluetoothAssignedNumbers.GOOGLE);
        VENDOR_SPECIFIC_AT_COMMAND_COMPANY_ID.put(
                BluetoothHeadset.VENDOR_SPECIFIC_HEADSET_EVENT_CGMR,
                BluetoothAssignedNumbers.GOOGLE);
        VENDOR_SPECIFIC_AT_COMMAND_COMPANY_ID.put(
                BluetoothHeadset.VENDOR_SPECIFIC_HEADSET_EVENT_CGMM,
                BluetoothAssignedNumbers.GOOGLE);
        VENDOR_SPECIFIC_AT_COMMAND_COMPANY_ID.put(
                BluetoothHeadset.VENDOR_SPECIFIC_HEADSET_EVENT_CGSN,
                BluetoothAssignedNumbers.GOOGLE);
    }

    private HeadsetStateMachine(
            BluetoothDevice device,
            Looper looper,
            HeadsetService headsetService,
            AdapterService adapterService,
            HeadsetNativeInterface nativeInterface,
            HeadsetSystemInterface systemInterface) {
        super(TAG, requireNonNull(looper));

        // Let the logging framework enforce the log level. TAG is set above in the parent
        // constructor.
        setDbg(true);

        mDevice = requireNonNull(device);
        mHeadsetService = requireNonNull(headsetService);
        mNativeInterface = requireNonNull(nativeInterface);
        mSystemInterface = requireNonNull(systemInterface);
        mAdapterService = requireNonNull(adapterService);
        mDatabaseManager = requireNonNull(adapterService.getDatabase());

        mDeviceSilenced = false;

        BluetoothSinkAudioPolicy storedAudioPolicy =
                mDatabaseManager.getAudioPolicyMetadata(device);
        if (storedAudioPolicy == null) {
            Log.w(TAG, "Audio Policy not created in database! Creating...");
            mHsClientAudioPolicy = new BluetoothSinkAudioPolicy.Builder().build();
            mDatabaseManager.setAudioPolicyMetadata(device, mHsClientAudioPolicy);
        } else {
            Log.i(TAG, "Audio Policy found in database!");
            mHsClientAudioPolicy = storedAudioPolicy;
        }

        // Create phonebook helper
        mPhonebook = new AtPhonebook(mAdapterService, mNativeInterface);
        // Initialize state machine
        addState(mDisconnected);
        addState(mConnecting);
        addState(mDisconnecting);
        addState(mConnected);
        addState(mAudioOn);
        addState(mAudioConnecting);
        addState(mAudioDisconnecting);
        setInitialState(mDisconnected);
    }

    static HeadsetStateMachine make(
            BluetoothDevice device,
            Looper looper,
            HeadsetService headsetService,
            AdapterService adapterService,
            HeadsetNativeInterface nativeInterface,
            HeadsetSystemInterface systemInterface) {
        HeadsetStateMachine stateMachine =
                new HeadsetStateMachine(
                        device,
                        looper,
                        headsetService,
                        adapterService,
                        nativeInterface,
                        systemInterface);
        stateMachine.start();
        Log.i(TAG, "Created state machine " + stateMachine + " for " + device);
        return stateMachine;
    }

    static void destroy(HeadsetStateMachine stateMachine) {
        Log.i(TAG, "destroy");
        if (stateMachine == null) {
            Log.w(TAG, "destroy(), stateMachine is null");
            return;
        }
        stateMachine.quitNow();
        stateMachine.cleanup();
    }

    public void cleanup() {
        if (mPhonebook != null) {
            mPhonebook.cleanup();
        }
        mHasWbsEnabled = false;
        mHasNrecEnabled = false;
        mHasSwbLc3Enabled = false;
        mHasSwbAptXEnabled = false;
    }

    public void dump(StringBuilder sb) {
        ProfileService.println(sb, "  mCurrentDevice: " + mDevice);
        ProfileService.println(sb, "  mCurrentState: " + mCurrentState);
        ProfileService.println(sb, "  mPrevState: " + mPrevState);
        ProfileService.println(sb, "  mConnectionState: " + getConnectionState());
        ProfileService.println(sb, "  mAudioState: " + getAudioState());
        ProfileService.println(sb, "  mNeedDialingOutReply: " + mNeedDialingOutReply);
        ProfileService.println(sb, "  mSpeakerVolume: " + mSpeakerVolume);
        ProfileService.println(sb, "  mMicVolume: " + mMicVolume);
        ProfileService.println(
                sb, "  mConnectingTimestampMs(uptimeMillis): " + mConnectingTimestampMs);
        ProfileService.println(sb, "  mHsClientAudioPolicy: " + mHsClientAudioPolicy.toString());

        ProfileService.println(sb, "  StateMachine: " + this);
        // Dump the state machine logs
        StringWriter stringWriter = new StringWriter();
        PrintWriter printWriter = new PrintWriter(stringWriter);
        super.dump(new FileDescriptor(), printWriter, new String[] {});
        printWriter.flush();
        stringWriter.flush();
        ProfileService.println(sb, "  StateMachineLog:");
        Scanner scanner = new Scanner(stringWriter.toString());
        while (scanner.hasNextLine()) {
            String line = scanner.nextLine();
            ProfileService.println(sb, "    " + line);
        }
        scanner.close();
    }

    public boolean getIfDeviceBlacklistedForSCOAfterSLC() {
        Log.d(TAG, "getIfDeviceBlacklistedForSCOAfterSLC, returning " +
                mIsBlacklistedForSCOAfterSLC);
        return  mIsBlacklistedForSCOAfterSLC;
    }

    public boolean hasMessagesInQueue(int what) {
        return super.hasMessages(what);
    }

    public boolean hasDeferredMessagesInQueue(int what) {
        return super.hasDeferredMessages(what);
    }

    /**
     * Base class for states used in this state machine to share common infrastructures
     */
    private abstract class HeadsetStateBase extends State {
        @Override
        public void enter() {
            mCurrentState = this;
            // Crash if mPrevState is null and state is not Disconnected
            if (!(this instanceof Disconnected) && mPrevState == null) {
                throw new IllegalStateException("mPrevState is null on enter()");
            }
            enforceValidConnectionStateTransition();
        }

        @Override
        public void exit() {
            mPrevState = this;
        }

        @Override
        public String toString() {
            return getName();
        }

        /**
         * Broadcast audio and connection state changes to the system. This should be called at the
         * end of enter() method after all the setup is done
         */
        void broadcastStateTransitions() {
            if (mPrevState == null) {
                return;
            }
            // TODO: Add STATE_AUDIO_DISCONNECTING constant to get rid of the 2nd part of this logic
            if (getAudioStateInt() != mPrevState.getAudioStateInt()
                    || (mPrevState instanceof AudioDisconnecting && this instanceof AudioOn)) {
                stateLogD("audio state changed: " + mDevice + ": " + mPrevState + " -> " + this);
                broadcastAudioState(mDevice, mPrevState.getAudioStateInt(), getAudioStateInt());
            }
            if (getConnectionStateInt() != mPrevState.getConnectionStateInt()) {
                stateLogD(
                        "connection state changed: " + mDevice + ": " + mPrevState + " -> " + this);
                broadcastConnectionState(
                        mDevice, mPrevState.getConnectionStateInt(), getConnectionStateInt());
            }
        }

        // Should not be called from enter() method
        void broadcastConnectionState(BluetoothDevice device, int fromState, int toState) {
            stateLogD("broadcastConnectionState " + device + ": " + fromState + "->" + toState);
            mHeadsetService.onConnectionStateChangedFromStateMachine(device, fromState, toState);
            Intent intent = new Intent(BluetoothHeadset.ACTION_CONNECTION_STATE_CHANGED);
            intent.putExtra(BluetoothProfile.EXTRA_PREVIOUS_STATE, fromState);
            intent.putExtra(BluetoothProfile.EXTRA_STATE, toState);
            intent.putExtra(BluetoothDevice.EXTRA_DEVICE, device);
            intent.addFlags(Intent.FLAG_RECEIVER_INCLUDE_BACKGROUND);
            mHeadsetService.sendBroadcastAsUser(
                    intent,
                    UserHandle.ALL,
                    BLUETOOTH_CONNECT,
                    Utils.getTempBroadcastOptions().toBundle());
        }

        // Should not be called from enter() method
        void broadcastAudioState(BluetoothDevice device, int fromState, int toState) {
            stateLogD("broadcastAudioState: " + device + ": " + fromState + "->" + toState);
            // TODO(b/278520111): add metrics for SWB
            BluetoothStatsLog.write(
                    BluetoothStatsLog.BLUETOOTH_SCO_CONNECTION_STATE_CHANGED,
                    mAdapterService.obfuscateAddress(device),
                    getConnectionStateFromAudioState(toState),
                    mHasWbsEnabled
                            ? BluetoothHfpProtoEnums.SCO_CODEC_MSBC
                            : BluetoothHfpProtoEnums.SCO_CODEC_CVSD,
                    mAdapterService.getMetricId(device));
            mHeadsetService.onAudioStateChangedFromStateMachine(device, fromState, toState);
            Intent intent = new Intent(BluetoothHeadset.ACTION_AUDIO_STATE_CHANGED);
            intent.putExtra(BluetoothProfile.EXTRA_PREVIOUS_STATE, fromState);
            intent.putExtra(BluetoothProfile.EXTRA_STATE, toState);
            intent.putExtra(BluetoothDevice.EXTRA_DEVICE, device);
            mHeadsetService.sendBroadcastAsUser(
                    intent,
                    UserHandle.ALL,
                    BLUETOOTH_CONNECT,
                    Utils.getTempBroadcastOptions().toBundle());
        }

        /**
         * Verify if the current state transition is legal. This is supposed to be called from
         * enter() method and crash if the state transition is out of the specification
         *
         * <p>Note: This method uses state objects to verify transition because these objects should
         * be final and any other instances are invalid
         */
        void enforceValidConnectionStateTransition() {
            boolean result = false;
            if (this == mDisconnected) {
                result =
                        mPrevState == null
                                || mPrevState == mConnecting
                                || mPrevState == mDisconnecting
                                // TODO: edges to be removed after native stack refactoring
                                // all transitions to disconnected state should go through a pending
                                // state
                                // also, states should not go directly from an active audio state to
                                // disconnected state
                                || mPrevState == mConnected
                                || mPrevState == mAudioOn
                                || mPrevState == mAudioConnecting
                                || mPrevState == mAudioDisconnecting;
            } else if (this == mConnecting) {
                result = mPrevState == mDisconnected;
            } else if (this == mDisconnecting) {
                result =
                        mPrevState == mConnected
                                // TODO: edges to be removed after native stack refactoring
                                // all transitions to disconnecting state should go through
                                // connected state
                                || mPrevState == mAudioConnecting
                                || mPrevState == mAudioOn
                                || mPrevState == mAudioDisconnecting;
            } else if (this == mConnected) {
                result =
                        mPrevState == mConnecting
                                || mPrevState == mAudioDisconnecting
                                || mPrevState == mDisconnecting
                                || mPrevState == mAudioConnecting
                                // TODO: edges to be removed after native stack refactoring
                                // all transitions to connected state should go through a pending
                                // state
                                || mPrevState == mAudioOn
                                || mPrevState == mDisconnected;
            } else if (this == mAudioConnecting) {
                result = mPrevState == mConnected;
            } else if (this == mAudioDisconnecting) {
                result = mPrevState == mAudioOn;
            } else if (this == mAudioOn) {
                result =
                        mPrevState == mAudioConnecting
                                || mPrevState == mAudioDisconnecting
                                // TODO: edges to be removed after native stack refactoring
                                // all transitions to audio connected state should go through a
                                // pending
                                // state
                                || mPrevState == mConnected;
            }
            if (!result) {
                throw new IllegalStateException(
                        "Invalid state transition from "
                                + mPrevState
                                + " to "
                                + this
                                + " for device "
                                + mDevice);
            }
        }

        void stateLogD(String msg) {
            log(getName() + ": currentDevice=" + mDevice + ", msg=" + msg);
        }

        void stateLogW(String msg) {
            logw(getName() + ": currentDevice=" + mDevice + ", msg=" + msg);
        }

        void stateLogE(String msg) {
            loge(getName() + ": currentDevice=" + mDevice + ", msg=" + msg);
        }

        void stateLogV(String msg) {
            logv(getName() + ": currentDevice=" + mDevice + ", msg=" + msg);
        }

        void stateLogI(String msg) {
            logi(getName() + ": currentDevice=" + mDevice + ", msg=" + msg);
        }

        void stateLogWtf(String msg) {
            Log.wtf(TAG, getName() + ": " + msg);
        }

        /**
         * Process connection event
         *
         * @param message the current message for the event
         * @param state connection state to transition to
         */
        public void processConnectionEvent(Message message, int state) {
            stateLogD(
                    "processConnectionEvent, state="
                            + HeadsetHalConstants.getConnectionStateName(state)
                            + "["
                            + state
                            + "]");
        }

        /**
         * Get a state value from {@link BluetoothProfile} that represents the connection state of
         * this headset state
         *
         * @return a value in {@link BluetoothProfile#STATE_DISCONNECTED}, {@link
         *     BluetoothProfile#STATE_CONNECTING}, {@link BluetoothProfile#STATE_CONNECTED}, or
         *     {@link BluetoothProfile#STATE_DISCONNECTING}
         */
        abstract int getConnectionStateInt();

        /**
         * Get an audio state value from {@link BluetoothHeadset}
         *
         * @return a value in {@link BluetoothHeadset#STATE_AUDIO_DISCONNECTED}, {@link
         *     BluetoothHeadset#STATE_AUDIO_CONNECTING}, or {@link
         *     BluetoothHeadset#STATE_AUDIO_CONNECTED}
         */
        abstract int getAudioStateInt();

        protected void setAptxVoice(HeadsetCallState callState) {
            if (!mHeadsetService.isAptXSwbEnabled()) {
                return;
            }
            if (!mHeadsetService.isAptXSwbPmEnabled()) {
                return;
            }
            if (mHeadsetService.isVirtualCallStarted()) {
                if (mIsSwbSupportedByRemote) {
                    stateLogD("CALL_STATE_CHANGED: enable AptX SWB for all voip calls");
                    mHeadsetService.enableSwbCodec(
                            HeadsetHalConstants.BTHF_SWB_CODEC_VENDOR_APTX, true, mDevice);
                } else {
                    stateLogD("CALL_STATE_CHANGED: disable AptX SWB for all voip calls");
                    mHeadsetService.enableSwbCodec(
                            HeadsetHalConstants.BTHF_SWB_CODEC_VENDOR_APTX, false, mDevice);
                }
            } else if ((callState.mCallState == HeadsetHalConstants.CALL_STATE_DIALING)
                    || (callState.mCallState == HeadsetHalConstants.CALL_STATE_INCOMING)
                    || ((callState.mCallState == HeadsetHalConstants.CALL_STATE_IDLE)
                            && (callState.mNumActive > 0))) {
                if (!mSystemInterface.isHighDefCallInProgress() ||
                         !mIsSwbSupportedByRemote) {
                    stateLogD("CALL_STATE_CHANGED: disable AptX SWB for non-HD call ");
                    mHeadsetService.enableSwbCodec(
                            HeadsetHalConstants.BTHF_SWB_CODEC_VENDOR_APTX, false, mDevice);
                    mHasSwbAptXEnabled = false;
                } else {
                    stateLogD("CALL_STATE_CHANGED: enable AptX SWB for HD call ");
                    mHeadsetService.enableSwbCodec(
                            HeadsetHalConstants.BTHF_SWB_CODEC_VENDOR_APTX, true, mDevice);
                    mHasSwbAptXEnabled = true;
                }
            } else {
                stateLogD("CALL_STATE_CHANGED: AptX SWB state unchanged");
            }
        }
    }

    class Disconnected extends HeadsetStateBase {
        @Override
        int getConnectionStateInt() {
            return BluetoothProfile.STATE_DISCONNECTED;
        }

        @Override
        int getAudioStateInt() {
            return BluetoothHeadset.STATE_AUDIO_DISCONNECTED;
        }

        @Override
        public void enter() {
            super.enter();
            mConnectingTimestampMs = Long.MIN_VALUE;
            mPhonebook.resetAtState();
            updateAgIndicatorEnableState(null);
            mNeedDialingOutReply = false;
            mHasWbsEnabled = false;
            mHasSwbLc3Enabled = false;
            mHasNrecEnabled = false;
            mHasSwbAptXEnabled = false;
            mIsSwbSupportedByRemote = false;
            // reset call information
            mStateMachineCallState.mNumActive = 0;
            mStateMachineCallState.mNumHeld = 0;
            mStateMachineCallState.mCallState = 0;
            mStateMachineCallState.mNumber = "";
            mStateMachineCallState.mType = 0;

            broadcastStateTransitions();
            logFailureIfNeeded();

            // Remove the state machine for unbonded devices
            if (mPrevState != null
                    && mAdapterService.getBondState(mDevice) == BluetoothDevice.BOND_NONE) {
                getHandler().post(() -> mHeadsetService.removeStateMachine(mDevice));
            }
<<<<<<< HEAD
            if (mHeadsetService != null) {
                mHeadsetService.clearPendingCallStates();
            }
            mIsBlacklistedDevice = false;
            mIsRetrySco = false;
            mIsBlacklistedDeviceforRetrySCO = false;
=======

            if (mPrevState == mConnecting) {
                logHfpSessionMetric(
                        mDevice,
                        BluetoothStatsLog
                                .BLUETOOTH_CROSS_LAYER_EVENT_REPORTED__STATE__HFP_CONNECT_FAIL);
            }
>>>>>>> 58b0a28e
        }

        @Override
        public boolean processMessage(Message message) {
            switch (message.what) {
                case CONNECT:
                    BluetoothDevice device = (BluetoothDevice) message.obj;
                    stateLogD("Connecting to " + device);
                    logHfpSessionMetric(
                            device,
                            BluetoothStatsLog
                                    .BLUETOOTH_CROSS_LAYER_EVENT_REPORTED__STATE__START_LOCAL_INITIATED);
                    if (!mDevice.equals(device)) {
                        stateLogE(
                                "CONNECT failed, device=" + device + ", currentDevice=" + mDevice);
                        break;
                    }

                    stateLogD("mRetryConnectCount = " + mRetryConnectCount);
                    if (mRetryConnectCount >= MAX_RETRY_CONNECT_COUNT) {
                        // max attempts reached, reset it to 0
                        mRetryConnectCount = 0;
                        break;
                    }

                    if (!mNativeInterface.connectHfp(device)) {
                        stateLogE("CONNECT failed for connectHfp(" + device + ")");
                        // No state transition is involved, fire broadcast immediately
                        logHfpSessionMetric(
                                device,
                                BluetoothStatsLog
                                        .BLUETOOTH_CROSS_LAYER_EVENT_REPORTED__STATE__HFP_CONNECT_FAIL);
                        broadcastConnectionState(
                                device,
                                BluetoothProfile.STATE_DISCONNECTED,
                                BluetoothProfile.STATE_DISCONNECTED);
                        BluetoothStatsLog.write(
                                BluetoothStatsLog.BLUETOOTH_PROFILE_CONNECTION_ATTEMPTED,
                                BluetoothProfile.HEADSET,
                                BluetoothProtoEnums.RESULT_FAILURE,
                                BluetoothProfile.STATE_DISCONNECTED,
                                BluetoothProfile.STATE_DISCONNECTED,
                                BluetoothProtoEnums.REASON_NATIVE_LAYER_REJECTED,
                                MetricsLogger.getInstance().getRemoteDeviceInfoProto(mDevice));
                        break;
                    }
                    mRetryConnectCount++;
                    transitionTo(mConnecting);
                    break;
                case DISCONNECT:
                    // ignore
                    break;
                case CALL_STATE_CHANGED:
                    stateLogD("Ignoring CALL_STATE_CHANGED event");
                    break;
                case DEVICE_STATE_CHANGED:
                    stateLogD("Ignoring DEVICE_STATE_CHANGED event");
                    break;
                case STACK_EVENT:
                    HeadsetStackEvent event = (HeadsetStackEvent) message.obj;
                    stateLogD("STACK_EVENT: " + event);
                    if (!mDevice.equals(event.device)) {
                        stateLogE(
                                "Event device does not match currentDevice["
                                        + mDevice
                                        + "], event: "
                                        + event);
                        break;
                    }
                    switch (event.type) {
                        case HeadsetStackEvent.EVENT_TYPE_CONNECTION_STATE_CHANGED:
                            processConnectionEvent(message, event.valueInt);
                            break;
                        default:
                            stateLogE("Unexpected stack event: " + event);
                            break;
                    }
                    break;
                default:
                    stateLogE("Unexpected msg " + getMessageName(message.what) + ": " + message);
                    return NOT_HANDLED;
            }
            return HANDLED;
        }

        @Override
        public void processConnectionEvent(Message message, int state) {
            super.processConnectionEvent(message, state);
            switch (state) {
                case HeadsetHalConstants.CONNECTION_STATE_DISCONNECTED:
                    stateLogW("ignore DISCONNECTED event");
                    break;
                    // Both events result in Connecting state as SLC establishment is still required
                case HeadsetHalConstants.CONNECTION_STATE_CONNECTED:
                case HeadsetHalConstants.CONNECTION_STATE_CONNECTING:
                    if (mHeadsetService.okToAcceptConnection(mDevice, false)) {
                        stateLogI("accept incoming connection");
                        logHfpSessionMetric(
                                mDevice,
                                BluetoothStatsLog
                                        .BLUETOOTH_CROSS_LAYER_EVENT_REPORTED__STATE__START_REMOTE_INITIATED);
                        transitionTo(mConnecting);
                    } else {
                        stateLogI(
                                "rejected incoming HF, connectionPolicy="
                                        + mHeadsetService.getConnectionPolicy(mDevice)
                                        + " bondState="
                                        + mAdapterService.getBondState(mDevice));
                        // Reject the connection and stay in Disconnected state itself
                        if (!mNativeInterface.disconnectHfp(mDevice)) {
                            stateLogE("failed to disconnect");
                        }
                        // Indicate rejection to other components.
                        broadcastConnectionState(
                                mDevice,
                                BluetoothProfile.STATE_DISCONNECTED,
                                BluetoothProfile.STATE_DISCONNECTED);
                        BluetoothStatsLog.write(
                                BluetoothStatsLog.BLUETOOTH_PROFILE_CONNECTION_ATTEMPTED,
                                BluetoothProfile.HEADSET,
                                BluetoothProtoEnums.RESULT_FAILURE,
                                BluetoothProfile.STATE_DISCONNECTED,
                                BluetoothProfile.STATE_DISCONNECTED,
                                BluetoothProtoEnums.REASON_INCOMING_CONN_REJECTED,
                                MetricsLogger.getInstance().getRemoteDeviceInfoProto(mDevice));
                        logHfpSessionMetric(
                                mDevice,
                                BluetoothStatsLog
                                        .BLUETOOTH_CROSS_LAYER_EVENT_REPORTED__STATE__HFP_CONNECT_REJECT_FAIL);
                    }
                    break;
                case HeadsetHalConstants.CONNECTION_STATE_DISCONNECTING:
                    stateLogW("Ignore DISCONNECTING event");
                    break;
                default:
                    stateLogE("Incorrect state: " + state);
                    break;
            }
        }

        private void logFailureIfNeeded() {
            if (mPrevState == mConnecting || mPrevState == mDisconnected) {
                // Result for disconnected -> disconnected is unknown as it should
                // not have occurred.
                int result =
                        (mPrevState == mConnecting)
                                ? BluetoothProtoEnums.RESULT_FAILURE
                                : BluetoothProtoEnums.RESULT_UNKNOWN;

                BluetoothStatsLog.write(
                        BluetoothStatsLog.BLUETOOTH_PROFILE_CONNECTION_ATTEMPTED,
                        BluetoothProfile.HEADSET,
                        result,
                        mPrevState.getConnectionStateInt(),
                        BluetoothProfile.STATE_DISCONNECTED,
                        BluetoothProtoEnums.REASON_UNEXPECTED_STATE,
                        MetricsLogger.getInstance().getRemoteDeviceInfoProto(mDevice));
            }
        }
    }

    // Per HFP 1.7.1 spec page 23/144, Pending state needs to handle
    //      AT+BRSF, AT+CIND, AT+CMER, AT+BIND, AT+CHLD
    // commands during SLC establishment
    // AT+CHLD=? will be handled by statck directly
    class Connecting extends HeadsetStateBase {
        @Override
        int getConnectionStateInt() {
            return BluetoothProfile.STATE_CONNECTING;
        }

        @Override
        int getAudioStateInt() {
            return BluetoothHeadset.STATE_AUDIO_DISCONNECTED;
        }

        @Override
        public void enter() {
            super.enter();
            mConnectingTimestampMs = SystemClock.uptimeMillis();
            sendMessageDelayed(CONNECT_TIMEOUT, mDevice, sConnectTimeoutMs);
            mSystemInterface.queryPhoneState();
            // update call states in StateMachine
            mStateMachineCallState.mNumActive =
                   mSystemInterface.getHeadsetPhoneState().getNumActiveCall();
            mStateMachineCallState.mNumHeld =
                   mSystemInterface.getHeadsetPhoneState().getNumHeldCall();
            mStateMachineCallState.mCallState =
                   mSystemInterface.getHeadsetPhoneState().getCallState();
            mStateMachineCallState.mNumber =
                   mSystemInterface.getHeadsetPhoneState().getNumber();
            mStateMachineCallState.mType =
                   mSystemInterface.getHeadsetPhoneState().getType();

            broadcastStateTransitions();
        }

        @Override
        public boolean processMessage(Message message) {
            switch (message.what) {
                case CONNECT:
                case CONNECT_AUDIO:
                case DISCONNECT:
                    deferMessage(message);
                    break;
                case CONNECT_TIMEOUT:
                    {
                        // We timed out trying to connect, transition to Disconnected state
                        BluetoothDevice device = (BluetoothDevice) message.obj;
                        if (!mDevice.equals(device)) {
                            stateLogE("Unknown device timeout " + device);
                            break;
                        }
                        stateLogW("CONNECT_TIMEOUT");
                        logHfpSessionMetric(
                                device,
                                BluetoothStatsLog
                                        .BLUETOOTH_CROSS_LAYER_EVENT_REPORTED__STATE__CONNECTION_TIMEOUT);
                        transitionTo(mDisconnected);
                        break;
                    }
                case CALL_STATE_CHANGED:
                    HeadsetCallState callState = (HeadsetCallState) message.obj;
                    setAptxVoice(callState);
                    processCallState(callState);
                    break;
                case DEVICE_STATE_CHANGED:
                    stateLogD("ignoring DEVICE_STATE_CHANGED event");
                    break;
                case STACK_EVENT:
                    HeadsetStackEvent event = (HeadsetStackEvent) message.obj;
                    stateLogD("STACK_EVENT: " + event);
                    if (!mDevice.equals(event.device)) {
                        stateLogE(
                                "Event device does not match currentDevice["
                                        + mDevice
                                        + "], event: "
                                        + event);
                        break;
                    }
                    switch (event.type) {
                        case HeadsetStackEvent.EVENT_TYPE_CONNECTION_STATE_CHANGED:
                            processConnectionEvent(message, event.valueInt);
                            break;
                        case HeadsetStackEvent.EVENT_TYPE_AT_CIND:
                            processAtCind(event.device);
                            break;
                        case HeadsetStackEvent.EVENT_TYPE_WBS:
                            processWBSEvent(event.valueInt);
                            break;
                        case HeadsetStackEvent.EVENT_TYPE_SWB:
                            if (event.valueInt == HeadsetHalConstants.BTHF_SWB_CODEC_VENDOR_APTX &&
                                    event.valueInt2 == HeadsetHalConstants.BTHF_SWB_YES) {
                                mIsSwbSupportedByRemote = true;
                                stateLogW("Remote supports SWB. setting mIsSwbSupportedByRemote to true");
                            }
                            processSWBEvent(event.valueInt, event.valueInt2);
                            break;
                        case HeadsetStackEvent.EVENT_TYPE_BIND:
                            processAtBind(event.valueString, event.device);
                            break;
                            // Unexpected AT commands, we only handle them for comparability reasons
                        case HeadsetStackEvent.EVENT_TYPE_VR_STATE_CHANGED:
                            stateLogW(
                                    "Unexpected VR event, device="
                                            + event.device
                                            + ", state="
                                            + event.valueInt);
                            processVrEvent(event.valueInt);
                            break;
                        case HeadsetStackEvent.EVENT_TYPE_DIAL_CALL:
                            stateLogW("Unexpected dial event, device=" + event.device);
                            processDialCall(event.valueString);
                            break;
                        case HeadsetStackEvent.EVENT_TYPE_SUBSCRIBER_NUMBER_REQUEST:
                            stateLogW(
                                    "Unexpected subscriber number event for"
                                            + event.device
                                            + ", state="
                                            + event.valueInt);
                            processSubscriberNumberRequest(event.device);
                            break;
                        case HeadsetStackEvent.EVENT_TYPE_AT_COPS:
                            stateLogW("Unexpected COPS event for " + event.device);
                            processAtCops(event.device);
                            break;
                        case HeadsetStackEvent.EVENT_TYPE_AT_CLCC:
                            Log.w(TAG, "Connecting: Unexpected CLCC event for" + event.device);
                            processAtClcc(event.device);
                            break;
                        case HeadsetStackEvent.EVENT_TYPE_UNKNOWN_AT:
                            stateLogW(
                                    "Unexpected unknown AT event for"
                                            + event.device
                                            + ", cmd="
                                            + event.valueString);
                            processUnknownAt(event.valueString, event.device);
                            break;
                        case HeadsetStackEvent.EVENT_TYPE_KEY_PRESSED:
                            stateLogW("Unexpected key-press event for " + event.device);
                            processKeyPressed(event.device);
                            break;
                        case HeadsetStackEvent.EVENT_TYPE_BIEV:
                            stateLogW(
                                    "Unexpected BIEV event for "
                                            + event.device
                                            + ", indId="
                                            + event.valueInt
                                            + ", indVal="
                                            + event.valueInt2);
                            processAtBiev(event.valueInt, event.valueInt2, event.device);
                            break;
                        case HeadsetStackEvent.EVENT_TYPE_VOLUME_CHANGED:
                            stateLogW("Unexpected volume event for " + event.device);
                            processVolumeEvent(event.valueInt, event.valueInt2);
                            break;
                        case HeadsetStackEvent.EVENT_TYPE_ANSWER_CALL:
                            stateLogW("Unexpected answer event for " + event.device);
                            mSystemInterface.answerCall(event.device);
                            break;
                        case HeadsetStackEvent.EVENT_TYPE_HANGUP_CALL:
                            stateLogW("Unexpected hangup event for " + event.device);
                            mSystemInterface.hangupCall(event.device);
                            break;
                        default:
                            stateLogE("Unexpected event: " + event);
                            break;
                    }
                    break;
                default:
                    stateLogE("Unexpected msg " + getMessageName(message.what) + ": " + message);
                    return NOT_HANDLED;
            }
            return HANDLED;
        }

        @Override
        public void processConnectionEvent(Message message, int state) {
            super.processConnectionEvent(message, state);
            switch (state) {
                case HeadsetHalConstants.CONNECTION_STATE_DISCONNECTED:
                    stateLogW("Disconnected");
                    stateLogD("mRetryConnectCount = " + mRetryConnectCount);
                    if (mRetryConnectCount == 1 && !hasDeferredMessages(DISCONNECT)) {
                        stateLogD("No deferred Disconnect, retry once more ");
                        sendMessageDelayed(CONNECT, mDevice, RETRY_CONNECT_TIME_MSEC);
                    } else if (mRetryConnectCount >= MAX_RETRY_CONNECT_COUNT ||
                            hasDeferredMessages(DISCONNECT)) {
                        // we already tried twice.
                        stateLogD("Already tried twice or has deferred Disconnect");
                        mRetryConnectCount = 0;
                    }
                    transitionTo(mDisconnected);
                    break;
                case HeadsetHalConstants.CONNECTION_STATE_CONNECTED:
                    stateLogD("RFCOMM connected");
                    break;
                case HeadsetHalConstants.CONNECTION_STATE_SLC_CONNECTED:
                    stateLogD("SLC connected");
                    mRetryConnectCount = 0;
                    transitionTo(mConnected);
                    break;
                case HeadsetHalConstants.CONNECTION_STATE_CONNECTING:
                    // Ignored
                    break;
                case HeadsetHalConstants.CONNECTION_STATE_DISCONNECTING:
                    stateLogW("Disconnecting");
                    break;
                default:
                    stateLogE("Incorrect state " + state);
                    break;
            }
        }

        @Override
        public void exit() {
            removeMessages(CONNECT_TIMEOUT);
            super.exit();
        }
    }

    class Disconnecting extends HeadsetStateBase {
        @Override
        int getConnectionStateInt() {
            return BluetoothProfile.STATE_DISCONNECTING;
        }

        @Override
        int getAudioStateInt() {
            return BluetoothHeadset.STATE_AUDIO_DISCONNECTED;
        }

        @Override
        public void enter() {
            super.enter();
            if (mHeadsetService != null) {
                mHeadsetService.clearPendingCallStates();
            }
            sendMessageDelayed(CONNECT_TIMEOUT, mDevice, sConnectTimeoutMs);
            broadcastStateTransitions();
        }

        @Override
        public boolean processMessage(Message message) {
            switch (message.what) {
                case CONNECT:
                case CONNECT_AUDIO:
                case DISCONNECT:
                    deferMessage(message);
                    break;
                case CONNECT_TIMEOUT:
                    {
                        BluetoothDevice device = (BluetoothDevice) message.obj;
                        if (!mDevice.equals(device)) {
                            stateLogE("Unknown device timeout " + device);
                            break;
                        }
                        stateLogE("timeout");
                        transitionTo(mDisconnected);
                        break;
                    }
                case STACK_EVENT:
                    HeadsetStackEvent event = (HeadsetStackEvent) message.obj;
                    stateLogD("STACK_EVENT: " + event);
                    if (!mDevice.equals(event.device)) {
                        stateLogE(
                                "Event device does not match currentDevice["
                                        + mDevice
                                        + "], event: "
                                        + event);
                        break;
                    }
                    switch (event.type) {
                        case HeadsetStackEvent.EVENT_TYPE_CONNECTION_STATE_CHANGED:
                            processConnectionEvent(message, event.valueInt);
                            break;
                        default:
                            stateLogE("Unexpected event: " + event);
                            break;
                    }
                    break;
                default:
                    stateLogE("Unexpected msg " + getMessageName(message.what) + ": " + message);
                    return NOT_HANDLED;
            }
            return HANDLED;
        }

        // in Disconnecting state
        @Override
        public void processConnectionEvent(Message message, int state) {
            super.processConnectionEvent(message, state);
            switch (state) {
                case HeadsetHalConstants.CONNECTION_STATE_DISCONNECTED:
                    stateLogD("processConnectionEvent: Disconnected");
                    transitionTo(mDisconnected);
                    break;
                case HeadsetHalConstants.CONNECTION_STATE_SLC_CONNECTED:
                    stateLogD("processConnectionEvent: Connected");
                    transitionTo(mConnected);
                    break;
                default:
                    stateLogE("processConnectionEvent: Bad state: " + state);
                    break;
            }
        }

        @Override
        public void exit() {
            removeMessages(CONNECT_TIMEOUT);
            super.exit();
        }
    }

    /** Base class for Connected, AudioConnecting, AudioOn, AudioDisconnecting states */
    private abstract class ConnectedBase extends HeadsetStateBase {
        @Override
        int getConnectionStateInt() {
            return BluetoothProfile.STATE_CONNECTED;
        }

        /**
         * Handle common messages in connected states. However, state specific messages must be
         * handled individually.
         *
         * @param message Incoming message to handle
         * @return True if handled successfully, False otherwise
         */
        @Override
        public boolean processMessage(Message message) {
            switch (message.what) {
                case CONNECT:
                case DISCONNECT:
                case CONNECT_AUDIO:
                case DISCONNECT_AUDIO:
                case CONNECT_TIMEOUT:
                    throw new IllegalStateException(
                            "Illegal message in generic handler: " + message);
                case VOICE_RECOGNITION_START:
                    {
                        BluetoothDevice device = (BluetoothDevice) message.obj;
                        if (!mDevice.equals(device)) {
                            stateLogW(
                                    "VOICE_RECOGNITION_START failed "
                                            + device
                                            + " is not currentDevice");
                            break;
                        }
                        if (!mNativeInterface.startVoiceRecognition(mDevice)) {
                            stateLogW("Failed to start voice recognition");
                            break;
                        }
                        break;
                    }
                case VOICE_RECOGNITION_STOP:
                    {
                        BluetoothDevice device = (BluetoothDevice) message.obj;
                        if (!mDevice.equals(device)) {
                            stateLogW(
                                    "VOICE_RECOGNITION_STOP failed "
                                            + device
                                            + " is not currentDevice");
                            break;
                        }
                        if (!mNativeInterface.stopVoiceRecognition(mDevice)) {
                            stateLogW("Failed to stop voice recognition");
                            break;
                        }
                        break;
                    }
                case CALL_STATE_CHANGED:
                    HeadsetCallState callState = (HeadsetCallState) message.obj;
                    setAptxVoice(callState);

                    boolean isPts =
                        SystemProperties.getBoolean("vendor.bt.pts.certification", false);
                    // for PTS, send the indicators as is
                    if (isPts) {
                        if (!mNativeInterface.phoneStateChange(mDevice, callState)) {
                            stateLogW("processCallState: failed to update call state " + callState);
                            break;
                        }
                    }
                    else
                        processCallState(callState);
                    break;
                case DEVICE_STATE_CHANGED:
                    if (mDeviceSilenced) {
                        stateLogW(
                                "DEVICE_STATE_CHANGED: "
                                        + mDevice
                                        + " is silenced, skip notify state changed.");
                        break;
                    }
                    mNativeInterface.notifyDeviceStatus(mDevice, (HeadsetDeviceState) message.obj);
                    break;
                case SEND_CLCC_RESPONSE:
                    processSendClccResponse((HeadsetClccResponse) message.obj);
                    break;
                case CLCC_RSP_TIMEOUT:
                    {
                        BluetoothDevice device = (BluetoothDevice) message.obj;
                        if (!mDevice.equals(device)) {
                            stateLogW(
                                    "CLCC_RSP_TIMEOUT failed " + device + " is not currentDevice");
                            break;
                        }
                        mNativeInterface.clccResponse(device, 0, 0, 0, 0, false, "", 0);
                    }
                    break;
                case SEND_VENDOR_SPECIFIC_RESULT_CODE:
                    processSendVendorSpecificResultCode(
                            (HeadsetVendorSpecificResultCode) message.obj);
                    break;
                case SEND_BSIR:
                    mNativeInterface.sendBsir(mDevice, message.arg1 == 1);
                    break;
                case VOICE_RECOGNITION_RESULT:
                    {
                        BluetoothDevice device = (BluetoothDevice) message.obj;
                        if (!mDevice.equals(device)) {
                            stateLogW(
                                    "VOICE_RECOGNITION_RESULT failed "
                                            + device
                                            + " is not currentDevice");
                            break;
                        }
                        mNativeInterface.atResponseCode(
                                mDevice,
                                message.arg1 == 1
                                        ? HeadsetHalConstants.AT_RESPONSE_OK
                                        : HeadsetHalConstants.AT_RESPONSE_ERROR,
                                0);
                        break;
                    }
                case DIALING_OUT_RESULT:
                    {
                        BluetoothDevice device = (BluetoothDevice) message.obj;
                        if (!mDevice.equals(device)) {
                            stateLogW(
                                    "DIALING_OUT_RESULT failed "
                                            + device
                                            + " is not currentDevice");
                            break;
                        }
                        if (mNeedDialingOutReply) {
                            mNeedDialingOutReply = false;
                            mNativeInterface.atResponseCode(
                                    mDevice,
                                    message.arg1 == 1
                                            ? HeadsetHalConstants.AT_RESPONSE_OK
                                            : HeadsetHalConstants.AT_RESPONSE_ERROR,
                                    0);
                        }
                    }
                    break;
                case INTENT_CONNECTION_ACCESS_REPLY:
                    handleAccessPermissionResult((Intent) message.obj);
                    break;
                case STACK_EVENT:
                    HeadsetStackEvent event = (HeadsetStackEvent) message.obj;
                    stateLogD("STACK_EVENT: " + event);
                    if (!mDevice.equals(event.device)) {
                        stateLogE(
                                "Event device does not match currentDevice["
                                        + mDevice
                                        + "], event: "
                                        + event);
                        break;
                    }
                    switch (event.type) {
                        case HeadsetStackEvent.EVENT_TYPE_CONNECTION_STATE_CHANGED:
                            processConnectionEvent(message, event.valueInt);
                            break;
                        case HeadsetStackEvent.EVENT_TYPE_AUDIO_STATE_CHANGED:
                            processAudioEvent(event.valueInt);
                            break;
                        case HeadsetStackEvent.EVENT_TYPE_VR_STATE_CHANGED:
                            processVrEvent(event.valueInt);
                            break;
                        case HeadsetStackEvent.EVENT_TYPE_ANSWER_CALL:
                            mSystemInterface.answerCall(event.device);
                            break;
                        case HeadsetStackEvent.EVENT_TYPE_HANGUP_CALL:
                            mSystemInterface.hangupCall(event.device);
                            break;
                        case HeadsetStackEvent.EVENT_TYPE_VOLUME_CHANGED:
                            processVolumeEvent(event.valueInt, event.valueInt2);
                            break;
                        case HeadsetStackEvent.EVENT_TYPE_DIAL_CALL:
                            processDialCall(event.valueString);
                            break;
                        case HeadsetStackEvent.EVENT_TYPE_SEND_DTMF:
                            mSystemInterface.sendDtmf(event.valueInt, event.device);
                            break;
                        case HeadsetStackEvent.EVENT_TYPE_NOISE_REDUCTION:
                            processNoiseReductionEvent(event.valueInt == 1);
                            break;
                        case HeadsetStackEvent.EVENT_TYPE_WBS:
                            processWBSEvent(event.valueInt);
                            break;
                        case HeadsetStackEvent.EVENT_TYPE_SWB:
                            if (event.valueInt == HeadsetHalConstants.BTHF_SWB_CODEC_VENDOR_APTX &&
                                    event.valueInt2 == HeadsetHalConstants.BTHF_SWB_YES) {
                                mIsSwbSupportedByRemote = true;
                                stateLogW("Remote supports SWB. setting mIsSwbSupportedByRemote to true");
                            }
                            processSWBEvent(event.valueInt, event.valueInt2);
                            break;
                        case HeadsetStackEvent.EVENT_TYPE_AT_CHLD:
                            processAtChld(event.valueInt, event.device);
                            break;
                        case HeadsetStackEvent.EVENT_TYPE_SUBSCRIBER_NUMBER_REQUEST:
                            processSubscriberNumberRequest(event.device);
                            break;
                        case HeadsetStackEvent.EVENT_TYPE_AT_CIND:
                            processAtCind(event.device);
                            break;
                        case HeadsetStackEvent.EVENT_TYPE_AT_COPS:
                            processAtCops(event.device);
                            break;
                        case HeadsetStackEvent.EVENT_TYPE_AT_CLCC:
                            processAtClcc(event.device);
                            break;
                        case HeadsetStackEvent.EVENT_TYPE_UNKNOWN_AT:
                            processUnknownAt(event.valueString, event.device);
                            break;
                        case HeadsetStackEvent.EVENT_TYPE_KEY_PRESSED:
                            processKeyPressed(event.device);
                            break;
                        case HeadsetStackEvent.EVENT_TYPE_BIND:
                            processAtBind(event.valueString, event.device);
                            break;
                        case HeadsetStackEvent.EVENT_TYPE_BIEV:
                            processAtBiev(event.valueInt, event.valueInt2, event.device);
                            break;
                        case HeadsetStackEvent.EVENT_TYPE_BIA:
                            updateAgIndicatorEnableState(
                                    (HeadsetAgIndicatorEnableState) event.valueObject);
                            break;
                        default:
                            stateLogE("Unknown stack event: " + event);
                            break;
                    }
                    break;
                default:
                    stateLogE("Unexpected msg " + getMessageName(message.what) + ": " + message);
                    return NOT_HANDLED;
            }
            return HANDLED;
        }

        @Override
        public void processConnectionEvent(Message message, int state) {
            super.processConnectionEvent(message, state);
            switch (state) {
                case HeadsetHalConstants.CONNECTION_STATE_CONNECTED:
                    stateLogE("processConnectionEvent: RFCOMM connected again, shouldn't happen");
                    break;
                case HeadsetHalConstants.CONNECTION_STATE_SLC_CONNECTED:
                    stateLogE("processConnectionEvent: SLC connected again, shouldn't happen");
                    mRetryConnectCount = 0;
                    break;
                case HeadsetHalConstants.CONNECTION_STATE_DISCONNECTING:
                    stateLogI("processConnectionEvent: Disconnecting");
                    transitionTo(mDisconnecting);
                    break;
                case HeadsetHalConstants.CONNECTION_STATE_DISCONNECTED:
                    stateLogI("processConnectionEvent: Disconnected");
                    transitionTo(mDisconnected);
                    break;
                default:
                    stateLogE("processConnectionEvent: bad state: " + state);
                    break;
            }
        }

        /**
         * Each state should handle audio events differently
         *
         * @param state audio state
         */
        public abstract void processAudioEvent(int state);

        void processIntentScoVolume(Intent intent, BluetoothDevice device) {
            int volumeValue = intent.getIntExtra(AudioManager.EXTRA_VOLUME_STREAM_VALUE, 0);
            stateLogD(
                    "processIntentScoVolume: mSpeakerVolume="
                            + mSpeakerVolume
                            + ", volumeValue="
                            + volumeValue);
            if (mSpeakerVolume != volumeValue) {
                mSpeakerVolume = volumeValue;
                mNativeInterface.setVolume(
                        device, HeadsetHalConstants.VOLUME_TYPE_SPK, mSpeakerVolume);
            }
        }
    }

    class Connected extends ConnectedBase {
        @Override
        int getAudioStateInt() {
            return BluetoothHeadset.STATE_AUDIO_DISCONNECTED;
        }

        @Override
        public void enter() {
            super.enter();
            if (mPrevState == mConnecting) {
                // Reset AG indicator subscriptions, HF can set this later using AT+BIA command
                updateAgIndicatorEnableState(DEFAULT_AG_INDICATOR_ENABLE_STATE);
                // Reset NREC on connect event. Headset will override later
                processNoiseReductionEvent(true);
                // Query phone state for initial setup
                mSystemInterface.queryPhoneState();
                // Checking for the Blacklisted device Addresses
                mIsBlacklistedDevice = isConnectedDeviceBlacklistedforIncomingCall();
                // Checking for the Blacklisted device Addresses
                mIsBlacklistedForSCOAfterSLC = isSCONeededImmediatelyAfterSLC();
                // Checking for the Blacklisted device Addresses
                mIsBlacklistedDeviceforRetrySCO = isConnectedDeviceBlacklistedforRetrySco();
                // Remove pending connection attempts that were deferred during the pending
                // state. This is to prevent auto connect attempts from disconnecting
                // devices that previously successfully connected.
                removeDeferredMessages(CONNECT);
            } else if (mPrevState == mAudioDisconnecting) {
                // Reset audio disconnecting retry count. Either the disconnection was successful
                // or the retry count reached MAX_RETRY_DISCONNECT_AUDIO.
                mAudioDisconnectRetry = 0;
            }
            if (mPrevState == mAudioConnecting || mPrevState == mAudioOn
                 || mPrevState == mAudioDisconnecting) {
               mHeadsetService.processPendingCallStates();
            }
            broadcastStateTransitions();
            logSuccessIfNeeded();
            logHfpSessionMetric(
                    mDevice,
                    BluetoothStatsLog.BLUETOOTH_CROSS_LAYER_EVENT_REPORTED__STATE__HFP_CONNECTED);
        }

        @Override
        public boolean processMessage(Message message) {
            switch (message.what) {
                case CONNECT:
                    {
                        BluetoothDevice device = (BluetoothDevice) message.obj;
                        stateLogW(
                                "CONNECT, ignored, device=" + device + ", currentDevice" + mDevice);
                        break;
                    }
                case DISCONNECT:
                    {
                        BluetoothDevice device = (BluetoothDevice) message.obj;
                        stateLogD("DISCONNECT from device=" + device);
                        if (!mDevice.equals(device)) {
                            stateLogW("DISCONNECT, device " + device + " not connected");
                            break;
                        }
                        if (!mNativeInterface.disconnectHfp(device)) {
                            // broadcast immediately as no state transition is involved
                            stateLogE("DISCONNECT from " + device + " failed");
                            broadcastConnectionState(
                                    device,
                                    BluetoothProfile.STATE_CONNECTED,
                                    BluetoothProfile.STATE_CONNECTED);
                            break;
                        }
                        transitionTo(mDisconnecting);
                    }
                    break;
                case CONNECT_AUDIO:
                    stateLogD("CONNECT_AUDIO, device=" + mDevice);
                    if (Utils.isScoManagedByAudioEnabled()) {
                        stateLogD("ScoManagedByAudioEnabled, BT does not CONNECT_AUDIO");
                        transitionTo(mAudioConnecting);
                        break;
                    }

                    if (mHeadsetService.isScoAcceptable(mDevice) != BluetoothStatusCodes.SUCCESS) {
                        stateLogW("sco is not acceptable, device=" + mDevice);
                        break;
                    }

                    mSystemInterface.getAudioManager().setA2dpSuspended(true);
                    if (isAtLeastU()) {
                        mSystemInterface.getAudioManager().setLeAudioSuspended(true);
                    }
                    stateLogD("mIsSwbSupportedByRemote is " + mIsSwbSupportedByRemote);
                    if (mHeadsetService.isAptXSwbEnabled()
                            && mHeadsetService.isAptXSwbPmEnabled()
                            && mIsSwbSupportedByRemote) {
                        if (!mHeadsetService.isVirtualCallStarted()
                                && mSystemInterface.isHighDefCallInProgress()) {
                            stateLogD("CONNECT_AUDIO: enable AptX SWB for HD call ");
                            mHeadsetService.enableSwbCodec(
                                    HeadsetHalConstants.BTHF_SWB_CODEC_VENDOR_APTX, true, mDevice);
                        } else {
                            stateLogD("CONNECT_AUDIO: disable AptX SWB for non-HD or Voip calls");
                            mHeadsetService.enableSwbCodec(
                                    HeadsetHalConstants.BTHF_SWB_CODEC_VENDOR_APTX, false, mDevice);
                        }
                    }

                    if (!mNativeInterface.connectAudio(mDevice)) {
                        mSystemInterface.getAudioManager().setA2dpSuspended(false);
                        if (isAtLeastU()) {
                            mSystemInterface.getAudioManager().setLeAudioSuspended(false);
                        }
                        stateLogE("Failed to connect SCO audio for " + mDevice);
                        // No state change involved, fire broadcast immediately
                        broadcastAudioState(
                                mDevice,
                                BluetoothHeadset.STATE_AUDIO_DISCONNECTED,
                                BluetoothHeadset.STATE_AUDIO_DISCONNECTED);
                        break;
                    }
                    transitionTo(mAudioConnecting);
                    break;
                case DISCONNECT_AUDIO:
                    stateLogD("ignore DISCONNECT_AUDIO, device=" + mDevice);
                    // ignore
                    break;
                default:
                    return super.processMessage(message);
            }
            return HANDLED;
        }

        @Override
        public void processAudioEvent(int state) {
            stateLogD("processAudioEvent, state=" + state);
            switch (state) {
                case HeadsetHalConstants.AUDIO_STATE_CONNECTED:
                    if (mHeadsetService.isScoAcceptable(mDevice) != BluetoothStatusCodes.SUCCESS) {
                        stateLogW("processAudioEvent: reject incoming audio connection");
                        if (!mNativeInterface.disconnectAudio(mDevice)) {
                            stateLogE("processAudioEvent: failed to disconnect audio");
                        }
                        // Indicate rejection to other components.
                        broadcastAudioState(
                                mDevice,
                                BluetoothHeadset.STATE_AUDIO_DISCONNECTED,
                                BluetoothHeadset.STATE_AUDIO_DISCONNECTED);
                        break;
                    }
                    stateLogI("processAudioEvent: audio connected");
                    transitionTo(mAudioOn);
                    break;
                case HeadsetHalConstants.AUDIO_STATE_CONNECTING:
                    if (mHeadsetService.isScoAcceptable(mDevice) != BluetoothStatusCodes.SUCCESS) {
                        stateLogW("processAudioEvent: reject incoming pending audio connection");
                        if (!mNativeInterface.disconnectAudio(mDevice)) {
                            stateLogE("processAudioEvent: failed to disconnect pending audio");
                        }
                        // Indicate rejection to other components.
                        broadcastAudioState(
                                mDevice,
                                BluetoothHeadset.STATE_AUDIO_DISCONNECTED,
                                BluetoothHeadset.STATE_AUDIO_DISCONNECTED);
                        break;
                    }
                    stateLogI("processAudioEvent: audio connecting");
                    transitionTo(mAudioConnecting);
                    break;
                case HeadsetHalConstants.AUDIO_STATE_DISCONNECTED:
                case HeadsetHalConstants.AUDIO_STATE_DISCONNECTING:
                    // ignore
                    break;
                default:
                    stateLogE("processAudioEvent: bad state: " + state);
                    break;
            }
        }

        private void logSuccessIfNeeded() {
            if (mPrevState == mConnecting || mPrevState == mDisconnected) {
                BluetoothStatsLog.write(
                        BluetoothStatsLog.BLUETOOTH_PROFILE_CONNECTION_ATTEMPTED,
                        BluetoothProfile.HEADSET,
                        BluetoothProtoEnums.RESULT_SUCCESS,
                        mPrevState.getConnectionStateInt(),
                        BluetoothProfile.STATE_CONNECTED,
                        BluetoothProtoEnums.REASON_SUCCESS,
                        MetricsLogger.getInstance().getRemoteDeviceInfoProto(mDevice));
            }
        }
    }

    class AudioConnecting extends ConnectedBase {
        @Override
        int getAudioStateInt() {
            return BluetoothHeadset.STATE_AUDIO_CONNECTING;
        }

        @Override
        public void enter() {
            super.enter();
            sendMessageDelayed(CONNECT_TIMEOUT, mDevice, sConnectTimeoutMs);
            broadcastStateTransitions();
        }

        @Override
        public boolean processMessage(Message message) {
            switch (message.what) {
                case CONNECT:
                case DISCONNECT:
                case CONNECT_AUDIO:
                case DISCONNECT_AUDIO:
                    deferMessage(message);
                    break;
                case CONNECT_TIMEOUT:
                    {
                        BluetoothDevice device = (BluetoothDevice) message.obj;
                        if (!mDevice.equals(device)) {
                            stateLogW("CONNECT_TIMEOUT for unknown device " + device);
                            break;
                        }
                        stateLogW("CONNECT_TIMEOUT");
                        transitionTo(mConnected);
                        break;
                    }
                default:
                    return super.processMessage(message);
            }
            return HANDLED;
        }

        @Override
        public void processAudioEvent(int state) {
            switch (state) {
                case HeadsetHalConstants.AUDIO_STATE_DISCONNECTED:
                    stateLogW("processAudioEvent: audio connection failed");
                    if ((mIsBlacklistedDeviceforRetrySCO == true) && (mIsRetrySco == true)) {
                        Log.d(TAG, "blacklisted device, retry SCO after " +
                                     RETRY_SCO_CONNECTION_DELAY + " msec");
                       Message m = obtainMessage(CONNECT_AUDIO);
                       sendMessageDelayed(m, RETRY_SCO_CONNECTION_DELAY);
                       mIsRetrySco = false;
                    }
                    transitionTo(mConnected);
                    break;
                case HeadsetHalConstants.AUDIO_STATE_CONNECTING:
                    // ignore, already in audio connecting state
                    break;
                case HeadsetHalConstants.AUDIO_STATE_DISCONNECTING:
                    // ignore, there is no BluetoothHeadset.STATE_AUDIO_DISCONNECTING
                    break;
                case HeadsetHalConstants.AUDIO_STATE_CONNECTED:
                    stateLogI("processAudioEvent: audio connected");
                    transitionTo(mAudioOn);
                    break;
                default:
                    stateLogE("processAudioEvent: bad state: " + state);
                    break;
            }
        }

        @Override
        public void exit() {
            removeMessages(CONNECT_TIMEOUT);
            super.exit();
        }
    }

    class MyAudioServerStateCallback extends AudioManager.AudioServerStateCallback {
        @Override
        public void onAudioServerDown() {
            logi("onAudioServerDown");
        }

        @Override
        public void onAudioServerUp() {
            logi("onAudioServerUp restoring audio parameters");
            setAudioParameters();
        }
    }

    MyAudioServerStateCallback mAudioServerStateCallback = new MyAudioServerStateCallback();

    class AudioOn extends ConnectedBase {
        @Override
        int getAudioStateInt() {
            return BluetoothHeadset.STATE_AUDIO_CONNECTED;
        }

        @Override
        public void enter() {
            super.enter();
            removeDeferredMessages(CONNECT_AUDIO);
            // Set active device to current active SCO device when the current active device
            // is different from mCurrentDevice. This is to accommodate active device state
            // mis-match between native and Java.
            if (!mDevice.equals(mHeadsetService.getActiveDevice())
                    && !hasDeferredMessages(DISCONNECT_AUDIO)) {
                mHeadsetService.setActiveDevice(mDevice);
            }

            // TODO (b/276463350): Remove check when Express metrics no longer need jni
            if (!Utils.isInstrumentationTestMode()) {
                if (mHasSwbLc3Enabled) {
                    Counter.logIncrement("bluetooth.value_lc3_codec_usage_over_hfp");
                } else if (mHasSwbAptXEnabled) {
                    Counter.logIncrement("bluetooth.value_aptx_codec_usage_over_hfp");
                } else if (mHasWbsEnabled) {
                    Counter.logIncrement("bluetooth.value_msbc_codec_usage_over_hfp");
                } else {
                    Counter.logIncrement("bluetooth.value_cvsd_codec_usage_over_hfp");
                }
            }

            setAudioParameters();
            Message m = obtainMessage(SCO_RETRIAL_NOT_REQ);
            sendMessageDelayed(m, SCO_RETRIAL_REQ_TIMEOUT);

            mSystemInterface
                    .getAudioManager()
                    .setAudioServerStateCallback(
                            mHeadsetService.getMainExecutor(), mAudioServerStateCallback);

            broadcastStateTransitions();
        }

        @Override
        public void exit() {
            super.exit();

            mSystemInterface.getAudioManager().clearAudioServerStateCallback();
        }

        @Override
        public boolean processMessage(Message message) {
            switch (message.what) {
                case CONNECT:
                    {
                        BluetoothDevice device = (BluetoothDevice) message.obj;
                        stateLogW(
                                "CONNECT, ignored, device=" + device + ", currentDevice" + mDevice);
                        break;
                    }
                case DISCONNECT:
                    {
                        BluetoothDevice device = (BluetoothDevice) message.obj;
                        stateLogD("DISCONNECT, device=" + device);
                        if (!mDevice.equals(device)) {
                            stateLogW("DISCONNECT, device " + device + " not connected");
                            break;
                        }
                        // Disconnect BT SCO first
                        if (!mNativeInterface.disconnectAudio(mDevice)) {
                            stateLogW("DISCONNECT failed, device=" + mDevice);
                            // if disconnect BT SCO failed, transition to mConnected state to force
                            // disconnect device
                        }
                        deferMessage(obtainMessage(DISCONNECT, mDevice));
                        transitionTo(mAudioDisconnecting);
                        break;
                    }
                case CONNECT_AUDIO:
                    {
                        BluetoothDevice device = (BluetoothDevice) message.obj;
                        if (!mDevice.equals(device)) {
                            stateLogW("CONNECT_AUDIO device is not connected " + device);
                            break;
                        }
                        stateLogW("CONNECT_AUDIO device audio is already connected " + device);
                        break;
                    }
                case DISCONNECT_AUDIO:
                    {
                        BluetoothDevice device = (BluetoothDevice) message.obj;
                        if (!mDevice.equals(device)) {
                            stateLogW(
                                    "DISCONNECT_AUDIO, failed, device="
                                            + device
                                            + ", currentDevice="
                                            + mDevice);
                            break;
                        }
                        if (mNativeInterface.disconnectAudio(mDevice)) {
                            stateLogD("DISCONNECT_AUDIO, device=" + mDevice);
                            transitionTo(mAudioDisconnecting);
                        } else {
                            stateLogW("DISCONNECT_AUDIO failed, device=" + mDevice);
                            broadcastAudioState(
                                    mDevice,
                                    BluetoothHeadset.STATE_AUDIO_CONNECTED,
                                    BluetoothHeadset.STATE_AUDIO_CONNECTED);
                        }
                        break;
                    }
                case SCO_RETRIAL_NOT_REQ:
                    //after this timeout, sco retrial is not required
                    stateLogD("SCO_RETRIIAL_NOT_REQ: ");
                    mIsRetrySco = false;
                    break;
                case INTENT_SCO_VOLUME_CHANGED:
                    processIntentScoVolume((Intent) message.obj, mDevice);
                    break;
                case STACK_EVENT:
                    HeadsetStackEvent event = (HeadsetStackEvent) message.obj;
                    stateLogD("STACK_EVENT: " + event);
                    if (!mDevice.equals(event.device)) {
                        stateLogE(
                                "Event device does not match currentDevice["
                                        + mDevice
                                        + "], event: "
                                        + event);
                        break;
                    }
                    switch (event.type) {
                        case HeadsetStackEvent.EVENT_TYPE_WBS:
                            stateLogE("Cannot change WBS state when audio is connected: " + event);
                            break;
                        case HeadsetStackEvent.EVENT_TYPE_SWB:
                            stateLogE("Cannot change SWB state when audio is connected: " + event);
                            break;
                        default:
                            super.processMessage(message);
                            break;
                    }
                    break;
                default:
                    return super.processMessage(message);
            }
            return HANDLED;
        }

        @Override
        public void processAudioEvent(int state) {
            switch (state) {
                case HeadsetHalConstants.AUDIO_STATE_DISCONNECTED:
                    stateLogI("processAudioEvent: audio disconnected by remote");
                    if ((mIsBlacklistedDeviceforRetrySCO == true) && (mIsRetrySco == true)) {
                        Log.d(TAG, "blacklisted device, retry SCO after " +
                                     RETRY_SCO_CONNECTION_DELAY + " msec");
                        Message m = obtainMessage(CONNECT_AUDIO);
                        sendMessageDelayed(m, RETRY_SCO_CONNECTION_DELAY);
                        mIsRetrySco = false;
                    }
                    transitionTo(mConnected);
                    break;
                case HeadsetHalConstants.AUDIO_STATE_DISCONNECTING:
                    stateLogI("processAudioEvent: audio being disconnected by remote");
                    transitionTo(mAudioDisconnecting);
                    break;
                default:
                    stateLogE("processAudioEvent: bad state: " + state);
                    break;
            }
        }
    }

    class AudioDisconnecting extends ConnectedBase {
        @Override
        int getAudioStateInt() {
            // TODO: need BluetoothHeadset.STATE_AUDIO_DISCONNECTING
            return BluetoothHeadset.STATE_AUDIO_CONNECTED;
        }

        @Override
        public void enter() {
            super.enter();
            sendMessageDelayed(CONNECT_TIMEOUT, mDevice, sConnectTimeoutMs);
            broadcastStateTransitions();
        }

        @Override
        public boolean processMessage(Message message) {
            switch (message.what) {
                case CONNECT:
                case DISCONNECT:
                case CONNECT_AUDIO:
                case DISCONNECT_AUDIO:
                    deferMessage(message);
                    break;
                case CONNECT_TIMEOUT:
                    {
                        BluetoothDevice device = (BluetoothDevice) message.obj;
                        if (!mDevice.equals(device)) {
                            stateLogW("CONNECT_TIMEOUT for unknown device " + device);
                            break;
                        }
                        if (mAudioDisconnectRetry == MAX_RETRY_DISCONNECT_AUDIO) {
                            stateLogW("CONNECT_TIMEOUT: Disconnecting device");
                            // Restoring state to Connected with message DISCONNECT
                            deferMessage(obtainMessage(DISCONNECT, mDevice));
                            transitionTo(mConnected);
                        } else {
                            mAudioDisconnectRetry += 1;
                            stateLogW(
                                    "CONNECT_TIMEOUT: retrying "
                                            + (MAX_RETRY_DISCONNECT_AUDIO - mAudioDisconnectRetry)
                                            + " more time(s)");
                            transitionTo(mAudioOn);
                        }
                        break;
                    }
                default:
                    return super.processMessage(message);
            }
            return HANDLED;
        }

        @Override
        public void processAudioEvent(int state) {
            switch (state) {
                case HeadsetHalConstants.AUDIO_STATE_DISCONNECTED:
                    stateLogI("processAudioEvent: audio disconnected");
                    transitionTo(mConnected);
                    break;
                case HeadsetHalConstants.AUDIO_STATE_DISCONNECTING:
                    // ignore
                    break;
                case HeadsetHalConstants.AUDIO_STATE_CONNECTED:
                    stateLogW("processAudioEvent: audio disconnection failed");
                    // Audio connected, resetting disconnect retry.
                    mAudioDisconnectRetry = 0;
                    transitionTo(mAudioOn);
                    break;
                case HeadsetHalConstants.AUDIO_STATE_CONNECTING:
                    // ignore, see if it goes into connected state, otherwise, timeout
                    break;
                default:
                    stateLogE("processAudioEvent: bad state: " + state);
                    break;
            }
        }

        @Override
        public void exit() {
            removeMessages(CONNECT_TIMEOUT);
            super.exit();
        }
    }

    /**
     * Get the underlying device tracked by this state machine
     *
     * @return device in focus
     */
    @VisibleForTesting
    public BluetoothDevice getDevice() {
        return mDevice;
    }

    /**
     * Get the current connection state of this state machine
     *
     * @return current connection state, one of {@link BluetoothProfile#STATE_DISCONNECTED}, {@link
     *     BluetoothProfile#STATE_CONNECTING}, {@link BluetoothProfile#STATE_CONNECTED}, or {@link
     *     BluetoothProfile#STATE_DISCONNECTING}
     */
    @VisibleForTesting
    public synchronized int getConnectionState() {
        if (mCurrentState == null) {
            return BluetoothHeadset.STATE_DISCONNECTED;
        }
        return mCurrentState.getConnectionStateInt();
    }

    /**
     * Get the current audio state of this state machine
     *
     * @return current audio state, one of {@link BluetoothHeadset#STATE_AUDIO_DISCONNECTED}, {@link
     *     BluetoothHeadset#STATE_AUDIO_CONNECTING}, or {@link
     *     BluetoothHeadset#STATE_AUDIO_CONNECTED}
     */
    public int getAudioState() {
        HeadsetStateBase state = mCurrentState;
        if (state == null) {
            return BluetoothHeadset.STATE_AUDIO_DISCONNECTED;
        }
        return state.getAudioStateInt();
    }

    public long getConnectingTimestampMs() {
        return mConnectingTimestampMs;
    }

    /**
     * Set the silence mode status of this state machine
     *
     * @param silence true to enter silence mode, false on exit
     * @return true on success, false on error
     */
    @VisibleForTesting
    public boolean setSilenceDevice(boolean silence) {
        if (silence == mDeviceSilenced) {
            return false;
        }
        if (silence) {
            mSystemInterface
                    .getHeadsetPhoneState()
                    .listenForPhoneState(mDevice, PhoneStateListener.LISTEN_NONE);
        } else {
            updateAgIndicatorEnableState(mAgIndicatorEnableState);
        }
        mDeviceSilenced = silence;
        return true;
    }

    /*
     * Put the AT command, company ID, arguments, and device in an Intent and broadcast it.
     */
    @VisibleForTesting
    void broadcastVendorSpecificEventIntent(
            String command,
            int companyId,
            int commandType,
            Object[] arguments,
            BluetoothDevice device) {
        log("broadcastVendorSpecificEventIntent(" + command + ")");
        mAdapterService
                .getRemoteDevices()
                .handleVendorSpecificHeadsetEvent(
                        device, command, companyId, commandType, arguments);

        Intent intent = new Intent(BluetoothHeadset.ACTION_VENDOR_SPECIFIC_HEADSET_EVENT);
        intent.putExtra(BluetoothHeadset.EXTRA_VENDOR_SPECIFIC_HEADSET_EVENT_CMD, command);
        intent.putExtra(BluetoothHeadset.EXTRA_VENDOR_SPECIFIC_HEADSET_EVENT_CMD_TYPE, commandType);
        // assert: all elements of args are Serializable
        intent.putExtra(BluetoothHeadset.EXTRA_VENDOR_SPECIFIC_HEADSET_EVENT_ARGS, arguments);
        intent.putExtra(BluetoothDevice.EXTRA_DEVICE, device);
        intent.addCategory(
                BluetoothHeadset.VENDOR_SPECIFIC_HEADSET_EVENT_COMPANY_ID_CATEGORY
                        + "."
                        + Integer.toString(companyId));
        mHeadsetService.sendBroadcastAsUser(
                intent,
                UserHandle.ALL,
                BLUETOOTH_CONNECT,
                Utils.getTempBroadcastOptions().toBundle());
    }

    private void setAudioParameters() {
        if (Utils.isScoManagedByAudioEnabled()) {
            Log.i(TAG, "isScoManagedByAudio enabled, do not setAudioParameters");
            return;
        }
        AudioManager am = mSystemInterface.getAudioManager();
        Log.i(
                TAG,
                ("setAudioParameters for " + mDevice + ":")
                        + (" Name=" + getCurrentDeviceName())
                        + (" hasNrecEnabled=" + mHasNrecEnabled)
                        + (" hasWbsEnabled=" + mHasWbsEnabled)
                        + (" hasSwbEnabled=" + mHasSwbLc3Enabled)
                        + (" hasAptXSwbEnabled=" + mHasSwbAptXEnabled));
        am.setParameters("bt_lc3_swb=" + (mHasSwbLc3Enabled ? "on" : "off"));
        if (mHeadsetService.isAptXSwbEnabled()) {
            /* AptX bt_swb: 0 -> on, 65535 -> off */
            am.setParameters("bt_swb=" + (mHasSwbAptXEnabled ? "0" : "65535"));
        }
        am.setBluetoothHeadsetProperties(getCurrentDeviceName(), mHasNrecEnabled, mHasWbsEnabled);
    }

    @VisibleForTesting
    String parseUnknownAt(String atString) {
        StringBuilder atCommand = new StringBuilder(atString.length());

        for (int i = 0; i < atString.length(); i++) {
            char c = atString.charAt(i);
            if (c == '"') {
                int j = atString.indexOf('"', i + 1); // search for closing "
                if (j == -1) { // unmatched ", insert one.
                    atCommand.append(atString.substring(i, atString.length()));
                    atCommand.append('"');
                    break;
                }
                String atSubString = atString.substring(i, j + 1);
                atCommand.append(atSubString);
                i = j;
            } else if (c != ' ') {
                atCommand.append(Character.toUpperCase(c));
            }
        }
        return atCommand.toString();
    }

    @VisibleForTesting
    int getAtCommandType(String atCommand) {
        int commandType = AtPhonebook.TYPE_UNKNOWN;
        String atString = null;
        atCommand = atCommand.trim();
        if (atCommand.length() > 5) {
            atString = atCommand.substring(5);
            if (atString.startsWith("?")) { // Read
                commandType = AtPhonebook.TYPE_READ;
            } else if (atString.startsWith("=?")) { // Test
                commandType = AtPhonebook.TYPE_TEST;
            } else if (atString.startsWith("=")) { // Set
                commandType = AtPhonebook.TYPE_SET;
            } else {
                commandType = AtPhonebook.TYPE_UNKNOWN;
            }
        }
        return commandType;
    }

    private void processDialCall(String number) {
        String dialNumber;
        if (mHeadsetService.hasDeviceInitiatedDialingOut()) {
            Log.w(TAG, "processDialCall, already dialling");
            mNativeInterface.atResponseCode(mDevice, HeadsetHalConstants.AT_RESPONSE_ERROR, 0);
            return;
        }
        if ((number == null) || (number.length() == 0)) {
            dialNumber = mPhonebook.getLastDialledNumber();
            if (dialNumber == null) {
                Log.w(TAG, "processDialCall, last dial number null");
                mNativeInterface.atResponseCode(mDevice, HeadsetHalConstants.AT_RESPONSE_ERROR, 0);
                return;
            }
        } else if (number.charAt(0) == '>') {
            // Yuck - memory dialling requested.
            // Just dial last number for now
            if (number.startsWith(">9999")) { // for PTS test
                Log.w(TAG, "Number is too big");
                mNativeInterface.atResponseCode(mDevice, HeadsetHalConstants.AT_RESPONSE_ERROR, 0);
                return;
            }
            log("processDialCall, memory dial do last dial for now");
            dialNumber = mPhonebook.getLastDialledNumber();
            if (dialNumber == null) {
                Log.w(TAG, "processDialCall, last dial number null");
                mNativeInterface.atResponseCode(mDevice, HeadsetHalConstants.AT_RESPONSE_ERROR, 0);
                return;
            }
        } else {
            // Remove trailing ';'
            if (number.charAt(number.length() - 1) == ';') {
                number = number.substring(0, number.length() - 1);
            }
            dialNumber = Utils.convertPreDial(number);
        }
        if (!mHeadsetService.dialOutgoingCall(mDevice, dialNumber)) {
            Log.w(TAG, "processDialCall, failed to dial in service");
            mNativeInterface.atResponseCode(mDevice, HeadsetHalConstants.AT_RESPONSE_ERROR, 0);
            return;
        }
        mNeedDialingOutReply = true;
    }

    private void processVrEvent(int state) {
        if (state == HeadsetHalConstants.VR_STATE_STARTED) {
            if (!mHeadsetService.startVoiceRecognitionByHeadset(mDevice)) {
                mNativeInterface.atResponseCode(mDevice, HeadsetHalConstants.AT_RESPONSE_ERROR, 0);
            }
        } else if (state == HeadsetHalConstants.VR_STATE_STOPPED) {
            if (mHeadsetService.stopVoiceRecognitionByHeadset(mDevice)) {
                mNativeInterface.atResponseCode(mDevice, HeadsetHalConstants.AT_RESPONSE_OK, 0);
            } else {
                mNativeInterface.atResponseCode(mDevice, HeadsetHalConstants.AT_RESPONSE_ERROR, 0);
            }
        } else {
            mNativeInterface.atResponseCode(mDevice, HeadsetHalConstants.AT_RESPONSE_ERROR, 0);
        }
    }

    @VisibleForTesting
    void processVolumeEvent(int volumeType, int volume) {
        // Only current active device can change SCO volume
        if (!mDevice.equals(mHeadsetService.getActiveDevice())) {
            Log.w(TAG, "processVolumeEvent, ignored because " + mDevice + " is not active");
            return;
        }
        if (volumeType == HeadsetHalConstants.VOLUME_TYPE_SPK) {
            mSpeakerVolume = volume;
            int flag = (mCurrentState == mAudioOn) ? AudioManager.FLAG_SHOW_UI : 0;
            int volStream =
                    deprecateStreamBtSco()
                            ? AudioManager.STREAM_VOICE_CALL
                            : AudioManager.STREAM_BLUETOOTH_SCO;
            int currentVol = mSystemInterface.getAudioManager().getStreamVolume(volStream);
            if (volume != currentVol) {
                mSystemInterface.getAudioManager().setStreamVolume(volStream, volume, flag);
            }
        } else if (volumeType == HeadsetHalConstants.VOLUME_TYPE_MIC) {
            // Not used currently
            mMicVolume = volume;
        } else {
            Log.e(TAG, "Bad volume type: " + volumeType);
        }
    }

    private void processCallState(HeadsetCallState callState) {
        /* If active call is ended, no held call is present, disconnect SCO
         * and fake the MT Call indicators. */
        boolean isPts =
                SystemProperties.getBoolean("vendor.bt.pts.certification", false);
        if (!isPts) {
            Log.w(TAG, "mIsBlacklistedDevice:" + mIsBlacklistedDevice);
            if (mIsBlacklistedDevice &&
                mStateMachineCallState.mNumActive == 1 &&
                callState.mNumActive == 0 &&
                callState.mNumHeld == 0 &&
                callState.mCallState == HeadsetHalConstants.CALL_STATE_INCOMING) {

                log("Disconnect SCO since active call is ended," +
                                    "only waiting call is there");
                Message m = obtainMessage(DISCONNECT_AUDIO);
                m.obj = mDevice;
                sendMessage(m);

                log("Send Idle call indicators once Active call disconnected.");
                mStateMachineCallState.mCallState =
                                               HeadsetHalConstants.CALL_STATE_IDLE;
                HeadsetCallState updateCallState = new HeadsetCallState(callState.mNumActive,
                                 callState.mNumHeld,
                                 HeadsetHalConstants.CALL_STATE_IDLE,
                                 callState.mNumber,
                                 callState.mType, "");
                mNativeInterface.phoneStateChange(mDevice, updateCallState);
                mIsCallIndDelay = true;
            }

            /* The device is blacklisted for sending incoming call setup
             * indicator after SCO disconnection and sending active call end
             * indicator. While the incoming call setup indicator is in queue,
             * waiting call moved to active state. Send call setup update first
             * and remove it from queue. Create SCO since SCO might be in
             * disconnecting/disconnected state */
            if (mIsBlacklistedDevice &&
                callState.mNumActive == 1 &&
                callState.mNumHeld == 0 &&
                callState.mCallState == HeadsetHalConstants.CALL_STATE_IDLE &&
                hasMessages(SEND_INCOMING_CALL_IND)) {

                Log.w(TAG, "waiting call moved to active state while incoming call");
                Log.w(TAG, "setup indicator is in queue. Send it first and create SCO");
                //remove call setup indicator from queue.
                removeMessages(SEND_INCOMING_CALL_IND);

                HeadsetCallState incomingCallSetupState =
                        new HeadsetCallState(0, 0, HeadsetHalConstants.CALL_STATE_INCOMING,
                               mSystemInterface.getHeadsetPhoneState().getNumber(),
                                 mSystemInterface.getHeadsetPhoneState().getType(),
                                 "");
                mNativeInterface.phoneStateChange(mDevice, incomingCallSetupState);

                if (mDevice.equals(mHeadsetService.getActiveDevice())) {
                    Message m = obtainMessage(CONNECT_AUDIO);
                    m.obj = mDevice;
                    sendMessage(m);
                }
            }
        }

        /* If device is blacklisted, set retry SCO flag true before creating SCO for 1st time */
        Log.d(TAG, "mIsBlacklistedDeviceforRetrySCO: " + mIsBlacklistedDeviceforRetrySCO);
        if (mIsBlacklistedDeviceforRetrySCO) {
           if (((mStateMachineCallState.mNumActive == 0 && callState.mNumActive == 1) ||
                (mStateMachineCallState.mNumHeld == 0 && callState.mNumHeld == 1)) &&
                (mStateMachineCallState.mCallState == HeadsetHalConstants.CALL_STATE_INCOMING &&
                 callState.mCallState == HeadsetHalConstants.CALL_STATE_IDLE)) {
              Log.d(TAG, "Incoming call is accepted as Active or Held call");
              if (mCurrentState == mAudioOn && !hasMessages(SCO_RETRIAL_NOT_REQ)) {
                  Log.d(TAG,
                      "not retry as audio is already on and SCO_RETRIAL_NOT_REQ is not there");
              } else {
                  mIsRetrySco = true;
                  RETRY_SCO_CONNECTION_DELAY =
                      SystemProperties.getInt("persist.vendor.btstack.mt.retry_sco.interval", 2000);
              }
           } else if ((callState.mNumActive == 0 && callState.mNumHeld == 0) &&
                     (mStateMachineCallState.mCallState == HeadsetHalConstants.CALL_STATE_IDLE &&
                     (callState.mCallState == HeadsetHalConstants.CALL_STATE_DIALING ||
                     callState.mCallState == HeadsetHalConstants.CALL_STATE_ALERTING))) {
              Log.d(TAG, "Dialing or Alerting indication");
              if (mCurrentState == mAudioOn && !hasMessages(SCO_RETRIAL_NOT_REQ)) {
                  Log.d(TAG,
                      "not retry as audio is already on and SCO_RETRIAL_NOT_REQ is not there");
              } else {
                  mIsRetrySco = true;
                  RETRY_SCO_CONNECTION_DELAY =
                      SystemProperties.getInt("persist.vendor.btstack.mo.retry_sco.interval", 2000);
              }
           }
        }
        mStateMachineCallState.mNumActive = callState.mNumActive;
        mStateMachineCallState.mNumHeld = callState.mNumHeld;
        mStateMachineCallState.mCallState = callState.mCallState;
        mStateMachineCallState.mNumber = callState.mNumber;
        mStateMachineCallState.mType = callState.mType;

        if (mIsCallIndDelay) {
            mIsCallIndDelay = false;
            sendMessageDelayed(SEND_INCOMING_CALL_IND, INCOMING_CALL_IND_DELAY);
        } else {
            mNativeInterface.phoneStateChange(mDevice, callState);
        }
    }


    private void processNoiseReductionEvent(boolean enable) {
        log("processNoiseReductionEvent: " + mHasNrecEnabled + " -> " + enable);
        mHasNrecEnabled = enable;
        if (getAudioState() == BluetoothHeadset.STATE_AUDIO_CONNECTED) {
            setAudioParameters();
        }
    }

    private void processWBSEvent(int wbsConfig) {
        boolean prevWbs = mHasWbsEnabled;
        switch (wbsConfig) {
            case HeadsetHalConstants.BTHF_WBS_YES:
                mHasWbsEnabled = true;
                if (mHeadsetService.isAptXSwbEnabled()) {
                    mHasSwbAptXEnabled = false;
                }
                break;
            case HeadsetHalConstants.BTHF_WBS_NO:
            case HeadsetHalConstants.BTHF_WBS_NONE:
                mHasWbsEnabled = false;
                break;
            default:
                Log.e(TAG, "processWBSEvent: unknown wbsConfig " + wbsConfig);
                return;
        }
        log("processWBSEvent: " + prevWbs + " -> " + mHasWbsEnabled);
    }

    private void processSWBEvent(int swbCodec, int swbConfig) {
        boolean prevSwbLc3 = mHasSwbLc3Enabled;
        boolean prevSwbAptx = mHasSwbAptXEnabled;
        boolean success = true;

        switch (swbConfig) {
            case HeadsetHalConstants.BTHF_SWB_YES:
                switch (swbCodec) {
                    case HeadsetHalConstants.BTHF_SWB_CODEC_LC3:
                        mHasSwbLc3Enabled = true;
                        mHasWbsEnabled = false;
                        mHasSwbAptXEnabled = false;
                        break;
                    case HeadsetHalConstants.BTHF_SWB_CODEC_VENDOR_APTX:
                        mHasSwbLc3Enabled = false;
                        mHasWbsEnabled = false;
                        mHasSwbAptXEnabled = true;
                        break;
                    default:
                        success = false;
                        break;
                }
                break;
            case HeadsetHalConstants.BTHF_SWB_NO:
            case HeadsetHalConstants.BTHF_SWB_NONE:
                mHasSwbLc3Enabled = false;
                mHasSwbAptXEnabled = false;
                break;
            default:
                success = false;
        }

        if (!success) {
            Log.e(
                    TAG,
                    ("processSWBEvent failed: swbCodec: " + swbCodec)
                            + (" swb_config: " + swbConfig));
            return;
        }

        log("processSWBEvent LC3 SWB config: " + prevSwbLc3 + " -> " + mHasSwbLc3Enabled);
        log("processSWBEvent AptX SWB config: " + prevSwbAptx + " -> " + mHasSwbAptXEnabled);
    }

    @VisibleForTesting
    void processAtChld(int chld, BluetoothDevice device) {
        if (mSystemInterface.processChld(chld)) {
            mNativeInterface.atResponseCode(device, HeadsetHalConstants.AT_RESPONSE_OK, 0);
        } else {
            mNativeInterface.atResponseCode(device, HeadsetHalConstants.AT_RESPONSE_ERROR, 0);
        }
    }

    @VisibleForTesting
    void processSubscriberNumberRequest(BluetoothDevice device) {
        String number = mSystemInterface.getSubscriberNumber();
        if (number != null) {
            mNativeInterface.atResponseString(
                    device,
                    "+CNUM: ,\"" + number + "\"," + PhoneNumberUtils.toaFromString(number) + ",,4");
        } else {
            Log.e(TAG, "getSubscriberNumber returns null, no subscriber number can reply");
        }

        // Based on spec, if subscriber number is empty, we should still return OK response.
        mNativeInterface.atResponseCode(device, HeadsetHalConstants.AT_RESPONSE_OK, 0);
    }

    private void processAtCind(BluetoothDevice device) {
        int call, callSetup;
        logi("processAtCind: for device=" + device);
        final HeadsetPhoneState phoneState = mSystemInterface.getHeadsetPhoneState();
        int service = phoneState.getCindService(), signal = phoneState.getCindSignal();

        /* Handsfree carkits expect that +CIND is properly responded to
        Hence we ensure that a proper response is sent
        for the virtual call too.*/
        if (mHeadsetService.isVirtualCallStarted()) {
            call = 1;
            callSetup = 0;
        } else {
            // regular phone call
            call = phoneState.getNumActiveCall();
            callSetup = phoneState.getNumHeldCall();
        }

        // During wifi call, a regular call in progress while no network service,
        // pretend service availability and signal strength.
        boolean isCallOngoing =
                (phoneState.getNumActiveCall() > 0)
                        || (phoneState.getNumHeldCall() > 0)
                        || phoneState.getCallState() == HeadsetHalConstants.CALL_STATE_ALERTING
                        || phoneState.getCallState() == HeadsetHalConstants.CALL_STATE_DIALING
                        || phoneState.getCallState() == HeadsetHalConstants.CALL_STATE_INCOMING;
        if ((isCallOngoing
                && (!mHeadsetService.isVirtualCallStarted())
                && (phoneState.getCindService()
                        == HeadsetHalConstants.NETWORK_STATE_NOT_AVAILABLE))) {
            logi(
                    "processAtCind: If regular call is in progress/active/held while no network"
                            + " during BT-ON, pretend service availability and signal strength");
            service = HeadsetHalConstants.NETWORK_STATE_AVAILABLE;
            signal = 3; // use a non-zero signal strength
        } else {
            service = phoneState.getCindService();
            signal = phoneState.getCindSignal();
        }

        mNativeInterface.cindResponse(
                device,
                service,
                call,
                callSetup,
                phoneState.getCallState(),
                signal,
                phoneState.getCindRoam(),
                phoneState.getCindBatteryCharge());
    }

    @VisibleForTesting
    void processAtCops(BluetoothDevice device) {
        // Get operator name suggested by Telephony
        String operatorName = null;
        ServiceState serviceState = mSystemInterface.getHeadsetPhoneState().getServiceState();
        if (serviceState != null) {
            operatorName = serviceState.getOperatorAlphaLong();
            if (TextUtils.isEmpty(operatorName)) {
                operatorName = serviceState.getOperatorAlphaShort();
            }
        }
        if (mSystemInterface.isInCall() || TextUtils.isEmpty(operatorName)) {
            // Get operator name suggested by Telecom
            operatorName = mSystemInterface.getNetworkOperator();
        }
        if (operatorName == null) {
            operatorName = "";
        }
        mNativeInterface.copsResponse(device, operatorName);
    }

    @VisibleForTesting
    void processAtClcc(BluetoothDevice device) {
        if (mHeadsetService.isVirtualCallStarted()) {
            // In virtual call, send our phone number instead of remote phone number
            String phoneNumber = mSystemInterface.getSubscriberNumber();
            if (phoneNumber == null) {
                phoneNumber = "";
            }
            int type = PhoneNumberUtils.toaFromString(phoneNumber);
            mNativeInterface.clccResponse(device, 1, 0, 0, 0, false, phoneNumber, type);
            mNativeInterface.clccResponse(device, 0, 0, 0, 0, false, "", 0);
        } else {
            // In Telecom call, ask Telecom to send send remote phone number
            if (!mSystemInterface.listCurrentCalls(mHeadsetService)) {
                Log.e(TAG, "processAtClcc: failed to list current calls for " + device);
                mNativeInterface.clccResponse(device, 0, 0, 0, 0, false, "", 0);
            } else {
                sendMessageDelayed(CLCC_RSP_TIMEOUT, device, CLCC_RSP_TIMEOUT_MS);
            }
        }
    }

    @VisibleForTesting
    void processAtCscs(String atString, int type, BluetoothDevice device) {
        log("processAtCscs - atString = " + atString);
        if (mPhonebook != null) {
            mPhonebook.handleCscsCommand(atString, type, device);
        } else {
            Log.e(TAG, "Phonebook handle null for At+CSCS");
            mNativeInterface.atResponseCode(device, HeadsetHalConstants.AT_RESPONSE_ERROR, 0);
        }
    }

    @VisibleForTesting
    void processAtCpbs(String atString, int type, BluetoothDevice device) {
        log("processAtCpbs - atString = " + atString);
        if (mPhonebook != null) {
            mPhonebook.handleCpbsCommand(atString, type, device);
        } else {
            Log.e(TAG, "Phonebook handle null for At+CPBS");
            mNativeInterface.atResponseCode(device, HeadsetHalConstants.AT_RESPONSE_ERROR, 0);
        }
    }

    @VisibleForTesting
    void processAtCpbr(String atString, int type, BluetoothDevice device) {
        log("processAtCpbr - atString = " + atString);
        if (mPhonebook != null) {
            mPhonebook.handleCpbrCommand(atString, type, device);
        } else {
            Log.e(TAG, "Phonebook handle null for At+CPBR");
            mNativeInterface.atResponseCode(device, HeadsetHalConstants.AT_RESPONSE_ERROR, 0);
        }
    }

    /** Find a character ch, ignoring quoted sections. Return input.length() if not found. */
    @VisibleForTesting
    static int findChar(char ch, String input, int fromIndex) {
        for (int i = fromIndex; i < input.length(); i++) {
            char c = input.charAt(i);
            if (c == '"') {
                i = input.indexOf('"', i + 1);
                if (i == -1) {
                    return input.length();
                }
            } else if (c == ch) {
                return i;
            }
        }
        return input.length();
    }

    /**
     * Break an argument string into individual arguments (comma delimited). Integer arguments are
     * turned into Integer objects. Otherwise a String object is used.
     */
    @VisibleForTesting
    static Object[] generateArgs(String input) {
        int i = 0;
        int j;
        ArrayList<Object> out = new ArrayList<Object>();
        while (i <= input.length()) {
            j = findChar(',', input, i);

            String arg = input.substring(i, j);
            try {
                out.add(Integer.valueOf(arg));
            } catch (NumberFormatException e) {
                out.add(arg);
            }

            i = j + 1; // move past comma
        }
        return out.toArray();
    }

    /**
     * Process vendor specific AT commands
     *
     * @param atString AT command after the "AT+" prefix
     * @param device Remote device that has sent this command
     */
    @VisibleForTesting
    void processVendorSpecificAt(String atString, BluetoothDevice device) {
        log("processVendorSpecificAt - atString = " + atString);

        // Currently we accept only SET type commands, except the 4 AT commands
        // which requests the device's information: +CGMI, +CGMM, +CGMR and +CGSN, which we
        // responds to right away without any further processing.
        boolean isIopInfoRequestAt = true;
        switch (atString) {
            case BluetoothHeadset.VENDOR_SPECIFIC_HEADSET_EVENT_CGMI:
                processAtCgmi(device);
                break;
            case BluetoothHeadset.VENDOR_SPECIFIC_HEADSET_EVENT_CGMM:
                processAtCgmm(device);
                break;
            case BluetoothHeadset.VENDOR_SPECIFIC_HEADSET_EVENT_CGMR:
                processAtCgmr(device);
                break;
            case BluetoothHeadset.VENDOR_SPECIFIC_HEADSET_EVENT_CGSN:
                processAtCgsn(device);
                break;
            default:
                isIopInfoRequestAt = false;
        }
        if (isIopInfoRequestAt) {
            mNativeInterface.atResponseCode(device, HeadsetHalConstants.AT_RESPONSE_OK, 0);
            return;
        }

        // Check if the command is a SET type command.
        int indexOfEqual = atString.indexOf("=");
        if (indexOfEqual == -1) {
            Log.w(TAG, "processVendorSpecificAt: command type error in " + atString);
            mNativeInterface.atResponseCode(device, HeadsetHalConstants.AT_RESPONSE_ERROR, 0);
            return;
        }

        String command = atString.substring(0, indexOfEqual);
        Integer companyId = VENDOR_SPECIFIC_AT_COMMAND_COMPANY_ID.get(command);
        if (companyId == null) {
            Log.i(TAG, "processVendorSpecificAt: unsupported command: " + atString);
            mNativeInterface.atResponseCode(device, HeadsetHalConstants.AT_RESPONSE_ERROR, 0);
            return;
        }

        String arg = atString.substring(indexOfEqual + 1);
        if (arg.startsWith("?")) {
            Log.w(TAG, "processVendorSpecificAt: command type error in " + atString);
            mNativeInterface.atResponseCode(device, HeadsetHalConstants.AT_RESPONSE_ERROR, 0);
            return;
        }

        Object[] args = generateArgs(arg);
        if (command.equals(BluetoothHeadset.VENDOR_SPECIFIC_HEADSET_EVENT_XAPL)) {
            processAtXapl(args, device);
        }
        broadcastVendorSpecificEventIntent(
                command, companyId, BluetoothHeadset.AT_CMD_TYPE_SET, args, device);
        mNativeInterface.atResponseCode(device, HeadsetHalConstants.AT_RESPONSE_OK, 0);
    }

    /**
     * Look for Android specific AT command starts with AT+ANDROID and try to process it
     *
     * @param atString AT command in string
     * @param device Remote device that has sent this command
     * @return true if the command is processed, false if not.
     */
    @VisibleForTesting
    boolean checkAndProcessAndroidAt(String atString, BluetoothDevice device) {
        log("checkAndProcessAndroidAt - atString = " + atString);

        if (atString.equals("+ANDROID=?")) {
            // feature request type command
            processAndroidAtFeatureRequest(device);
            mNativeInterface.atResponseCode(device, HeadsetHalConstants.AT_RESPONSE_OK, 0);
            return true;
        } else if (atString.startsWith("+ANDROID=")) {
            // set type command
            int equalIndex = atString.indexOf("=");
            String arg = atString.substring(equalIndex + 1);

            if (arg.isEmpty()) {
                Log.w(TAG, "Android AT command is empty");
                return false;
            }

            Object[] args = generateArgs(arg);

            if (!(args[0] instanceof String)) {
                Log.w(TAG, "Incorrect type of Android AT command!");
                mNativeInterface.atResponseCode(device, HeadsetHalConstants.AT_RESPONSE_ERROR, 0);
                return true;
            }

            String type = (String) args[0];

            if (type.equals(BluetoothSinkAudioPolicy.HFP_SET_SINK_AUDIO_POLICY_ID)) {
                Log.d(TAG, "Processing command: " + atString);
                if (processAndroidAtSinkAudioPolicy(args, device)) {
                    mNativeInterface.atResponseCode(device, HeadsetHalConstants.AT_RESPONSE_OK, 0);
                    if (getHfpCallAudioPolicy().getActiveDevicePolicyAfterConnection()
                                    == BluetoothSinkAudioPolicy.POLICY_NOT_ALLOWED
                            && mDevice.equals(mHeadsetService.getActiveDevice())) {
                        Log.d(
                                TAG,
                                "Remove the active device because the active device policy after"
                                        + " connection is not allowed");
                        mHeadsetService.setActiveDevice(null);
                    }
                } else {
                    Log.w(TAG, "Invalid SinkAudioPolicy parameters!");
                    mNativeInterface.atResponseCode(
                            device, HeadsetHalConstants.AT_RESPONSE_ERROR, 0);
                }
                return true;
            } else {
                Log.w(TAG, "Undefined Android command type: " + type);
                return false;
            }
        }

        Log.w(TAG, "Unhandled +ANDROID command: " + atString);
        return false;
    }

    private void processAndroidAtFeatureRequest(BluetoothDevice device) {
        /*
            replying with +ANDROID: (<feature1>, <feature2>, ...)
            currently we only support one type of feature: SINKAUDIOPOLICY
        */
        mNativeInterface.atResponseString(
                device,
                BluetoothHeadset.VENDOR_RESULT_CODE_COMMAND_ANDROID
                        + ": ("
                        + BluetoothSinkAudioPolicy.HFP_SET_SINK_AUDIO_POLICY_ID
                        + ")");
    }

    /**
     * Process AT+ANDROID=SINKAUDIOPOLICY AT command
     *
     * @param args command arguments after the equal sign
     * @param device Remote device that has sent this command
     * @return true on success, false on error
     */
    @VisibleForTesting
    boolean processAndroidAtSinkAudioPolicy(Object[] args, BluetoothDevice device) {
        if (args.length != 4) {
            Log.e(
                    TAG,
                    "processAndroidAtSinkAudioPolicy() args length must be 4: "
                            + String.valueOf(args.length));
            return false;
        }
        if (!(args[1] instanceof Integer)
                || !(args[2] instanceof Integer)
                || !(args[3] instanceof Integer)) {
            Log.e(TAG, "processAndroidAtSinkAudioPolicy() argument types not matched");
            return false;
        }

        if (!mDevice.equals(device)) {
            Log.e(
                    TAG,
                    "processAndroidAtSinkAudioPolicy(): argument device "
                            + device
                            + " doesn't match mDevice "
                            + mDevice);
            return false;
        }

        int callEstablishPolicy = (Integer) args[1];
        int connectingTimePolicy = (Integer) args[2];
        int inbandPolicy = (Integer) args[3];

        setHfpCallAudioPolicy(
                new BluetoothSinkAudioPolicy.Builder()
                        .setCallEstablishPolicy(callEstablishPolicy)
                        .setActiveDevicePolicyAfterConnection(connectingTimePolicy)
                        .setInBandRingtonePolicy(inbandPolicy)
                        .build());
        return true;
    }

    /**
     * sets the audio policy of the client device and stores in the database
     *
     * @param policies policies to be set and stored
     */
    public void setHfpCallAudioPolicy(BluetoothSinkAudioPolicy policies) {
        mHsClientAudioPolicy = policies;
        mDatabaseManager.setAudioPolicyMetadata(mDevice, policies);
    }

    /** get the audio policy of the client device */
    public BluetoothSinkAudioPolicy getHfpCallAudioPolicy() {
        return mHsClientAudioPolicy;
    }

    /**
     * Process AT+XAPL AT command
     *
     * @param args command arguments after the equal sign
     * @param device Remote device that has sent this command
     */
    @VisibleForTesting
    void processAtXapl(Object[] args, BluetoothDevice device) {
        if (args.length != 2) {
            Log.w(TAG, "processAtXapl() args length must be 2: " + String.valueOf(args.length));
            return;
        }
        if (!(args[0] instanceof String) || !(args[1] instanceof Integer)) {
            Log.w(TAG, "processAtXapl() argument types not match");
            return;
        }
        String[] deviceInfo = ((String) args[0]).split("-");
        if (deviceInfo.length != 3) {
            Log.w(TAG, "processAtXapl() deviceInfo length " + deviceInfo.length + " is wrong");
            return;
        }
        String vendorId = deviceInfo[0];
        String productId = deviceInfo[1];
        String version = deviceInfo[2];
        String[] macAddress = device.getAddress().split(":");
        BluetoothStatsLog.write(
                BluetoothStatsLog.BLUETOOTH_DEVICE_INFO_REPORTED,
                mAdapterService.obfuscateAddress(device),
                BluetoothProtoEnums.DEVICE_INFO_INTERNAL,
                BluetoothHeadset.VENDOR_SPECIFIC_HEADSET_EVENT_XAPL,
                vendorId,
                productId,
                version,
                null,
                mAdapterService.getMetricId(device),
                device.getAddressType(),
                Integer.parseInt(macAddress[0], 16),
                Integer.parseInt(macAddress[1], 16),
                Integer.parseInt(macAddress[2], 16));
        // feature = 2 indicates that we support battery level reporting only
        mNativeInterface.atResponseString(device, "+XAPL=iPhone," + String.valueOf(2));
    }

    /**
     * Process AT+CGMI AT command
     *
     * @param device Remote device that has sent this command
     */
    @VisibleForTesting
    void processAtCgmi(BluetoothDevice device) {
        mNativeInterface.atResponseString(device, Build.MANUFACTURER);
    }

    /**
     * Process AT+CGMM AT command
     *
     * @param device Remote device that has sent this command
     */
    @VisibleForTesting
    void processAtCgmm(BluetoothDevice device) {
        mNativeInterface.atResponseString(device, Build.MODEL);
    }

    /**
     * Process AT+CGMR AT command
     *
     * @param device Remote device that has sent this command
     */
    @VisibleForTesting
    void processAtCgmr(BluetoothDevice device) {
        mNativeInterface.atResponseString(
                device, Build.VERSION.RELEASE + " (" + Build.VERSION.INCREMENTAL + ")");
    }

    /**
     * Process AT+CGSN AT command
     *
     * @param device Remote device that has sent this command
     */
    @VisibleForTesting
    void processAtCgsn(BluetoothDevice device) {
        mNativeInterface.atResponseString(device, Build.getSerial());
    }

    @VisibleForTesting
    void processUnknownAt(String atString, BluetoothDevice device) {
        if (device == null) {
            Log.w(TAG, "processUnknownAt device is null");
            return;
        }
        log("processUnknownAt - atString = " + atString);
        String atCommand = parseUnknownAt(atString);
        int commandType = getAtCommandType(atCommand);
        if (atCommand.startsWith("+CSCS")) {
            processAtCscs(atCommand.substring(5), commandType, device);
        } else if (atCommand.startsWith("+CPBS")) {
            processAtCpbs(atCommand.substring(5), commandType, device);
        } else if (atCommand.startsWith("+CPBR")) {
            processAtCpbr(atCommand.substring(5), commandType, device);
        } else if (atCommand.startsWith("+ANDROID")
                && checkAndProcessAndroidAt(atCommand, device)) {
            // Do nothing
        } else {
            processVendorSpecificAt(atCommand, device);
        }
    }

    // HSP +CKPD command
    private void processKeyPressed(BluetoothDevice device) {
        if (mSystemInterface.isRinging()) {
            mSystemInterface.answerCall(device);
        } else if (mSystemInterface.isInCall()) {
            if (getAudioState() == BluetoothHeadset.STATE_AUDIO_DISCONNECTED) {
                // Should connect audio as well
                if (!mHeadsetService.setActiveDevice(mDevice)) {
                    Log.w(TAG, "processKeyPressed, failed to set active device to " + mDevice);
                }
            } else {
                mSystemInterface.hangupCall(device);
            }
        } else if (getAudioState() != BluetoothHeadset.STATE_AUDIO_DISCONNECTED) {
            if (!mNativeInterface.disconnectAudio(mDevice)) {
                Log.w(TAG, "processKeyPressed, failed to disconnect audio from " + mDevice);
            }
        } else {
            // We have already replied OK to this HSP command, no feedback is needed
            if (mHeadsetService.hasDeviceInitiatedDialingOut()) {
                Log.w(TAG, "processKeyPressed, already dialling");
                return;
            }
            String dialNumber = mPhonebook.getLastDialledNumber();
            if (dialNumber == null) {
                Log.w(TAG, "processKeyPressed, last dial number null");
                return;
            }
            if (!mHeadsetService.dialOutgoingCall(mDevice, dialNumber)) {
                Log.w(TAG, "processKeyPressed, failed to call in service");
                return;
            }
        }
    }

    /**
     * Send HF indicator value changed intent
     *
     * @param device Device whose HF indicator value has changed
     * @param indId Indicator ID [0-65535]
     * @param indValue Indicator Value [0-65535], -1 means invalid but indId is supported
     */
    private void sendIndicatorIntent(BluetoothDevice device, int indId, int indValue) {
        mAdapterService.getRemoteDevices().handleHfIndicatorValueChanged(device, indId, indValue);
        Intent intent = new Intent(BluetoothHeadset.ACTION_HF_INDICATORS_VALUE_CHANGED);
        intent.putExtra(BluetoothDevice.EXTRA_DEVICE, device);
        intent.putExtra(BluetoothHeadset.EXTRA_HF_INDICATORS_IND_ID, indId);
        intent.putExtra(BluetoothHeadset.EXTRA_HF_INDICATORS_IND_VALUE, indValue);
        mHeadsetService.sendBroadcast(
                intent, BLUETOOTH_CONNECT, Utils.getTempBroadcastOptions().toBundle());
    }

    private void processAtBind(String atString, BluetoothDevice device) {
        log("processAtBind: " + atString);

        for (String id : atString.split(",")) {

            int indId;

            try {
                indId = Integer.parseInt(id);
            } catch (NumberFormatException e) {
                Log.e(TAG, Log.getStackTraceString(new Throwable()));
                continue;
            }

            switch (indId) {
                case HeadsetHalConstants.HF_INDICATOR_ENHANCED_DRIVER_SAFETY:
                    log("Send Broadcast intent for the Enhanced Driver Safety indicator.");
                    sendIndicatorIntent(device, indId, -1);
                    break;
                case HeadsetHalConstants.HF_INDICATOR_BATTERY_LEVEL_STATUS:
                    if (Flags.enableBatteryLevelUpdateOnlyThroughHfIndicator()) {
                        mAdapterService
                                .getRemoteDevices()
                                .handleHfIndicatorStatus(device, indId, true);
                    }
                    log("Send Broadcast intent for the Battery Level indicator.");
                    sendIndicatorIntent(device, indId, -1);
                    break;
                default:
                    log("Invalid HF Indicator Received");
                    break;
            }
        }
    }

    @VisibleForTesting
    void processAtBiev(int indId, int indValue, BluetoothDevice device) {
        log("processAtBiev: ind_id=" + indId + ", ind_value=" + indValue);
        sendIndicatorIntent(device, indId, indValue);
    }

    @VisibleForTesting
    void processSendClccResponse(HeadsetClccResponse clcc) {
        if (!hasMessages(CLCC_RSP_TIMEOUT)) {
            return;
        }
        if (clcc.mIndex == 0) {
            removeMessages(CLCC_RSP_TIMEOUT);
        }
        mNativeInterface.clccResponse(
                mDevice,
                clcc.mIndex,
                clcc.mDirection,
                clcc.mStatus,
                clcc.mMode,
                clcc.mMpty,
                clcc.mNumber,
                clcc.mType);
    }

    @VisibleForTesting
    void processSendVendorSpecificResultCode(HeadsetVendorSpecificResultCode resultCode) {
        String stringToSend = resultCode.mCommand + ": ";
        if (resultCode.mArg != null) {
            stringToSend = stringToSend + resultCode.mArg;
        }
        mNativeInterface.atResponseString(resultCode.mDevice, stringToSend);
    }

    private String getCurrentDeviceName() {
        String deviceName = mAdapterService.getRemoteName(mDevice);
        if (deviceName == null) {
            return "<unknown>";
        }
        return deviceName;
    }

    private void updateAgIndicatorEnableState(
            HeadsetAgIndicatorEnableState agIndicatorEnableState) {
        if (!mDeviceSilenced && Objects.equals(mAgIndicatorEnableState, agIndicatorEnableState)) {
            Log.i(
                    TAG,
                    "updateAgIndicatorEnableState, no change in indicator state "
                            + mAgIndicatorEnableState);
            return;
        }
        mAgIndicatorEnableState = agIndicatorEnableState;
        int events = PhoneStateListener.LISTEN_NONE;
        if (mAgIndicatorEnableState != null && mAgIndicatorEnableState.service) {
            events |= PhoneStateListener.LISTEN_SERVICE_STATE;
        }
        if (mAgIndicatorEnableState != null && mAgIndicatorEnableState.signal) {
            events |= PhoneStateListener.LISTEN_SIGNAL_STRENGTHS;
        }
        mSystemInterface.getHeadsetPhoneState().listenForPhoneState(mDevice, events);
    }

    boolean isConnectedDeviceBlacklistedforIncomingCall() {
        boolean matched = InteropUtil.interopMatchAddrOrName(
            InteropUtil.InteropFeature.INTEROP_HFP_FAKE_INCOMING_CALL_INDICATOR,
            mDevice.getAddress());
        return matched;
    }

    boolean isConnectedDeviceBlacklistedforRetrySco() {
       boolean matched = InteropUtil.interopMatchAddrOrName(
           InteropUtil.InteropFeature.INTEROP_RETRY_SCO_AFTER_REMOTE_REJECT_SCO,
           mDevice.getAddress());
       return matched;
    }

    boolean isSCONeededImmediatelyAfterSLC() {
        boolean matched = InteropUtil.interopMatchAddrOrName(
            InteropUtil.InteropFeature.INTEROP_SETUP_SCO_WITH_NO_DELAY_AFTER_SLC_DURING_CALL,
            mDevice.getAddress());
        return matched;
    }

    boolean isDeviceBlacklistedForDelayingCLCCRespAfterVOIPCall() {
        boolean matched = InteropUtil.interopMatchAddrOrName(
            InteropUtil.InteropFeature.INTEROP_HFP_SEND_OK_FOR_CLCC_AFTER_VOIP_CALL_END,
            mDevice.getAddress());
        return matched;
    }

    @Override
    protected void log(String msg) {
        super.log(msg);
    }

    @Override
    protected String getLogRecString(Message msg) {
        StringBuilder builder = new StringBuilder();
        builder.append(getMessageName(msg.what));
        builder.append(": ");
        builder.append("arg1=")
                .append(msg.arg1)
                .append(", arg2=")
                .append(msg.arg2)
                .append(", obj=");
        if (msg.obj instanceof HeadsetMessageObject) {
            HeadsetMessageObject object = (HeadsetMessageObject) msg.obj;
            object.buildString(builder);
        } else {
            builder.append(msg.obj);
        }
        return builder.toString();
    }

    @VisibleForTesting
    void handleAccessPermissionResult(Intent intent) {
        log("handleAccessPermissionResult");
        BluetoothDevice device = intent.getParcelableExtra(BluetoothDevice.EXTRA_DEVICE);
        if (!mPhonebook.getCheckingAccessPermission()) {
            return;
        }
        int atCommandResult = 0;
        int atCommandErrorCode = 0;
        // HeadsetBase headset = mHandsfree.getHeadset();
        // ASSERT: (headset != null) && headSet.isConnected()
        // REASON: mCheckingAccessPermission is true, otherwise resetAtState
        // has set mCheckingAccessPermission to false
        if (intent.getAction().equals(BluetoothDevice.ACTION_CONNECTION_ACCESS_REPLY)) {
            if (intent.getIntExtra(
                            BluetoothDevice.EXTRA_CONNECTION_ACCESS_RESULT,
                            BluetoothDevice.CONNECTION_ACCESS_NO)
                    == BluetoothDevice.CONNECTION_ACCESS_YES) {
                if (intent.getBooleanExtra(BluetoothDevice.EXTRA_ALWAYS_ALLOWED, false)) {
                    mAdapterService.setPhonebookAccessPermission(device, ACCESS_ALLOWED);
                }
                atCommandResult = mPhonebook.processCpbrCommand(device);
            } else {
                if (intent.getBooleanExtra(BluetoothDevice.EXTRA_ALWAYS_ALLOWED, false)) {
                    mAdapterService.setPhonebookAccessPermission(device, ACCESS_REJECTED);
                }
            }
        }
        mPhonebook.setCpbrIndex(-1);
        mPhonebook.setCheckingAccessPermission(false);
        if (atCommandResult >= 0) {
            mNativeInterface.atResponseCode(device, atCommandResult, atCommandErrorCode);
        } else {
            log("handleAccessPermissionResult - RESULT_NONE");
        }
    }

    private static int getConnectionStateFromAudioState(int audioState) {
        switch (audioState) {
            case BluetoothHeadset.STATE_AUDIO_CONNECTED:
                return BluetoothAdapter.STATE_CONNECTED;
            case BluetoothHeadset.STATE_AUDIO_CONNECTING:
                return BluetoothAdapter.STATE_CONNECTING;
            case BluetoothHeadset.STATE_AUDIO_DISCONNECTED:
                return BluetoothAdapter.STATE_DISCONNECTED;
        }
        return BluetoothAdapter.STATE_DISCONNECTED;
    }

    private static String getMessageName(int what) {
        switch (what) {
            case CONNECT:
                return "CONNECT";
            case DISCONNECT:
                return "DISCONNECT";
            case CONNECT_AUDIO:
                return "CONNECT_AUDIO";
            case DISCONNECT_AUDIO:
                return "DISCONNECT_AUDIO";
            case VOICE_RECOGNITION_START:
                return "VOICE_RECOGNITION_START";
            case VOICE_RECOGNITION_STOP:
                return "VOICE_RECOGNITION_STOP";
            case INTENT_SCO_VOLUME_CHANGED:
                return "INTENT_SCO_VOLUME_CHANGED";
            case INTENT_CONNECTION_ACCESS_REPLY:
                return "INTENT_CONNECTION_ACCESS_REPLY";
            case CALL_STATE_CHANGED:
                return "CALL_STATE_CHANGED";
            case DEVICE_STATE_CHANGED:
                return "DEVICE_STATE_CHANGED";
            case SEND_CLCC_RESPONSE:
                return "SEND_CLCC_RESPONSE";
            case SEND_VENDOR_SPECIFIC_RESULT_CODE:
                return "SEND_VENDOR_SPECIFIC_RESULT_CODE";
            case STACK_EVENT:
                return "STACK_EVENT";
            case VOICE_RECOGNITION_RESULT:
                return "VOICE_RECOGNITION_RESULT";
            case DIALING_OUT_RESULT:
                return "DIALING_OUT_RESULT";
            case CLCC_RSP_TIMEOUT:
                return "CLCC_RSP_TIMEOUT";
            case CONNECT_TIMEOUT:
                return "CONNECT_TIMEOUT";
            default:
                return "UNKNOWN(" + what + ")";
        }
    }

    private void logHfpSessionMetric(BluetoothDevice device, int state) {
        MetricsLogger.getInstance()
                .logBluetoothEvent(
                        device,
                        BluetoothStatsLog
                                .BLUETOOTH_CROSS_LAYER_EVENT_REPORTED__EVENT_TYPE__HFP_SESSION,
                        state,
                        0);
    }
}<|MERGE_RESOLUTION|>--- conflicted
+++ resolved
@@ -625,14 +625,12 @@
                     && mAdapterService.getBondState(mDevice) == BluetoothDevice.BOND_NONE) {
                 getHandler().post(() -> mHeadsetService.removeStateMachine(mDevice));
             }
-<<<<<<< HEAD
             if (mHeadsetService != null) {
                 mHeadsetService.clearPendingCallStates();
             }
             mIsBlacklistedDevice = false;
             mIsRetrySco = false;
             mIsBlacklistedDeviceforRetrySCO = false;
-=======
 
             if (mPrevState == mConnecting) {
                 logHfpSessionMetric(
@@ -640,7 +638,6 @@
                         BluetoothStatsLog
                                 .BLUETOOTH_CROSS_LAYER_EVENT_REPORTED__STATE__HFP_CONNECT_FAIL);
             }
->>>>>>> 58b0a28e
         }
 
         @Override
