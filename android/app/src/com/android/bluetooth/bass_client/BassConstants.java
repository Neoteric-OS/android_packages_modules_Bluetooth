/*
 * Copyright 2022 The Android Open Source Project
 *
 * Licensed under the Apache License, Version 2.0 (the "License");
 * you may not use this file except in compliance with the License.
 * You may obtain a copy of the License at
 *
 *      http://www.apache.org/licenses/LICENSE-2.0
 *
 * Unless required by applicable law or agreed to in writing, software
 * distributed under the License is distributed on an "AS IS" BASIS,
 * WITHOUT WARRANTIES OR CONDITIONS OF ANY KIND, either express or implied.
 * See the License for the specific language governing permissions and
 * limitations under the License.
 */

package com.android.bluetooth.bass_client;

import android.os.ParcelUuid;

import java.util.UUID;

/** Broadcast Audio Scan Service constants class */
public class BassConstants {
    public static final ParcelUuid BAAS_UUID =
            ParcelUuid.fromString("00001852-0000-1000-8000-00805F9B34FB");
    public static final UUID BASS_UUID = UUID.fromString("0000184F-0000-1000-8000-00805F9B34FB");
    public static final UUID BASS_BCAST_AUDIO_SCAN_CTRL_POINT =
            UUID.fromString("00002BC7-0000-1000-8000-00805F9B34FB");
    public static final UUID BASS_BCAST_RECEIVER_STATE =
            UUID.fromString("00002BC8-0000-1000-8000-00805F9B34FB");
    public static final UUID CLIENT_CHARACTERISTIC_CONFIG =
            UUID.fromString("00002902-0000-1000-8000-00805f9b34fb");
    public static final ParcelUuid BASIC_AUDIO_UUID =
            ParcelUuid.fromString("00001851-0000-1000-8000-00805F9B34FB");
    public static final ParcelUuid PUBLIC_BROADCAST_UUID =
            ParcelUuid.fromString("00001856-0000-1000-8000-00805F9B34FB");

    public static final int INVALID_SYNC_HANDLE = -1;
    public static final int INVALID_ADV_SID = -1;
    public static final int INVALID_ADV_ADDRESS_TYPE = -1;
    public static final int INVALID_ADV_INTERVAL = -1;
    public static final int INVALID_BROADCAST_ID = -1;
    public static final int BROADCAST_ASSIST_ADDRESS_TYPE_PUBLIC = 0;
    public static final int INVALID_SOURCE_ID = -1;
    public static final int INVALID_PA_SYNC_VALUE = -1;
    public static final int ADV_ADDRESS_DONT_MATCHES_EXT_ADV_ADDRESS = 0x00000001;
    public static final int ADV_ADDRESS_DONT_MATCHES_SOURCE_ADV_ADDRESS = 0x00000002;
    // types of command for select and add Broadcast source operations
    public static final int AUTO = 1;
    public static final int USER = 2;
    public static final int BASS_MAX_BYTES = 100;
    // broadcast receiver state indices
    public static final int BCAST_RCVR_STATE_SRC_ID_IDX = 0;
    public static final int BCAST_RCVR_STATE_SRC_ADDR_TYPE_IDX = 1;
    public static final int BCAST_RCVR_STATE_SRC_ADDR_START_IDX = 2;
    public static final int BCAST_RCVR_STATE_SRC_BCAST_ID_START_IDX = 9;
    public static final int BCAST_RCVR_STATE_SRC_ADDR_SIZE = 6;
    public static final int BCAST_RCVR_STATE_SRC_ADV_SID_IDX = 8;
    public static final int BCAST_RCVR_STATE_PA_SYNC_IDX = 12;
    public static final int BCAST_RCVR_STATE_ENC_STATUS_IDX = 13;
    public static final int BCAST_RCVR_STATE_BADCODE_START_IDX = 14;
    public static final int BCAST_RCVR_STATE_BADCODE_SIZE = 16;
    public static final int BCAST_RCVR_STATE_BIS_SYNC_SIZE = 4;
    // BIS_Sync State value
    public static final long BCAST_RCVR_STATE_BIS_SYNC_NOT_SYNC_TO_BIS = 0x00000000L;
    public static final long BCAST_RCVR_STATE_BIS_SYNC_FAILED_SYNC_TO_BIG = 0xFFFFFFFFL;
    // 30 secs time out for all gatt writes
    public static final int GATT_TXN_TIMEOUT_MS = 30000;
    public static final int SOURCE_OPERATION_TIMEOUT_MS = 3000;
    // 3 min time out for keeping PSYNC active
    public static final int PSYNC_ACTIVE_TIMEOUT_MS = 3 * 60000;
    // 2 secs time out achieving psync
    public static final int PSYNC_TIMEOUT = 200;
    public static final int PIN_CODE_CMD_LEN = 18;
    public static final int CONNECT_TIMEOUT_MS = 30000;
    // broadcast name AD type and length
    public static final int BCAST_NAME_AD_TYPE = 0x30;
    public static final int BCAST_NAME_LEN_MIN = 4;
    public static final int BCAST_NAME_LEN_MAX = 32;
    // PA_Sync parameter value in BASS operations
    public static final int PA_SYNC_DO_NOT_SYNC = 0x00;
    public static final int PA_SYNC_PAST_AVAILABLE = 0x01;
    public static final int PA_SYNC_PAST_NOT_AVAILABLE = 0x02;
<<<<<<< HEAD
    // BIS_Sync parameter value
    public static final long BIS_SYNC_NOT_SYNC_TO_BIS = 0x00000000L;
    public static final long BIS_SYNC_FAILED_SYNC_TO_BIG = 0xFFFFFFFFL;
    // 100 ms time out for removing source
    public static final int REMOVE_SOURCE_TIMEOUT_MS = 100;
=======
    // BIS_Sync parameter value in BASS operations
    public static final long BIS_SYNC_DO_NOT_SYNC_TO_BIS = 0x00000000L;
    public static final long BIS_SYNC_NO_PREFERENCE = 0xFFFFFFFFL;
>>>>>>> b82d855f
}<|MERGE_RESOLUTION|>--- conflicted
+++ resolved
@@ -82,15 +82,9 @@
     public static final int PA_SYNC_DO_NOT_SYNC = 0x00;
     public static final int PA_SYNC_PAST_AVAILABLE = 0x01;
     public static final int PA_SYNC_PAST_NOT_AVAILABLE = 0x02;
-<<<<<<< HEAD
-    // BIS_Sync parameter value
-    public static final long BIS_SYNC_NOT_SYNC_TO_BIS = 0x00000000L;
-    public static final long BIS_SYNC_FAILED_SYNC_TO_BIG = 0xFFFFFFFFL;
-    // 100 ms time out for removing source
-    public static final int REMOVE_SOURCE_TIMEOUT_MS = 100;
-=======
     // BIS_Sync parameter value in BASS operations
     public static final long BIS_SYNC_DO_NOT_SYNC_TO_BIS = 0x00000000L;
     public static final long BIS_SYNC_NO_PREFERENCE = 0xFFFFFFFFL;
->>>>>>> b82d855f
+    // 100 ms time out for removing source
+    public static final int REMOVE_SOURCE_TIMEOUT_MS = 100;
 }