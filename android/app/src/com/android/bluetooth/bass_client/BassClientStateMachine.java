/*
 * Copyright 2022 The Android Open Source Project
 *
 * Licensed under the Apache License, Version 2.0 (the "License");
 * you may not use this file except in compliance with the License.
 * You may obtain a copy of the License at
 *
 *      http://www.apache.org/licenses/LICENSE-2.0
 *
 * Unless required by applicable law or agreed to in writing, software
 * distributed under the License is distributed on an "AS IS" BASIS,
 * WITHOUT WARRANTIES OR CONDITIONS OF ANY KIND, either express or implied.
 * See the License for the specific language governing permissions and
 * limitations under the License.
 */

package com.android.bluetooth.bass_client;

import static android.Manifest.permission.BLUETOOTH_CONNECT;

import android.annotation.Nullable;
import android.bluetooth.BluetoothDevice;
import android.bluetooth.BluetoothGatt;
import android.bluetooth.BluetoothGattCallback;
import android.bluetooth.BluetoothGattCharacteristic;
import android.bluetooth.BluetoothGattDescriptor;
import android.bluetooth.BluetoothGattService;
import android.bluetooth.BluetoothLeAudioCodecConfigMetadata;
import android.bluetooth.BluetoothLeAudioContentMetadata;
import android.bluetooth.BluetoothLeBroadcastAssistant;
import android.bluetooth.BluetoothLeBroadcastChannel;
import android.bluetooth.BluetoothLeBroadcastMetadata;
import android.bluetooth.BluetoothLeBroadcastReceiveState;
import android.bluetooth.BluetoothLeBroadcastSubgroup;
import android.bluetooth.BluetoothProfile;
import android.bluetooth.BluetoothStatusCodes;
import android.bluetooth.BluetoothUtils;
import android.bluetooth.BluetoothUtils.TypeValueEntry;
import android.bluetooth.le.PeriodicAdvertisingCallback;
import android.bluetooth.le.PeriodicAdvertisingReport;
import android.bluetooth.le.ScanRecord;
import android.bluetooth.le.ScanResult;
import android.content.Intent;
import android.os.Binder;
import android.os.Looper;
import android.os.Message;
import android.os.ParcelUuid;
import android.provider.DeviceConfig;
import android.util.Log;
import android.util.Pair;

import com.android.bluetooth.BluetoothMethodProxy;
import com.android.bluetooth.Utils;
import com.android.bluetooth.btservice.AdapterService;
import com.android.bluetooth.btservice.ProfileService;
import com.android.bluetooth.flags.Flags;
import com.android.internal.annotations.VisibleForTesting;
import com.android.internal.util.State;
import com.android.internal.util.StateMachine;

import java.io.ByteArrayOutputStream;
import java.io.FileDescriptor;
import java.io.PrintWriter;
import java.io.StringWriter;
import java.nio.charset.StandardCharsets;
import java.util.ArrayList;
import java.util.Arrays;
import java.util.Collection;
import java.util.HashMap;
import java.util.Iterator;
import java.util.List;
import java.util.Map;
import java.util.Scanner;
import java.util.UUID;
import java.util.stream.IntStream;

@VisibleForTesting
public class BassClientStateMachine extends StateMachine {
    private static final String TAG = "BassClientStateMachine";
    @VisibleForTesting
    static final byte[] REMOTE_SCAN_STOP = {00};
    @VisibleForTesting
    static final byte[] REMOTE_SCAN_START = {01};
    private static final byte OPCODE_ADD_SOURCE = 0x02;
    private static final byte OPCODE_UPDATE_SOURCE = 0x03;
    private static final byte OPCODE_SET_BCAST_PIN = 0x04;
    private static final byte OPCODE_REMOVE_SOURCE = 0x05;
    private static final int UPDATE_SOURCE_FIXED_LENGTH = 6;

    static final int CONNECT = 1;
    static final int DISCONNECT = 2;
    static final int CONNECTION_STATE_CHANGED = 3;
    static final int GATT_TXN_PROCESSED = 4;
    static final int READ_BASS_CHARACTERISTICS = 5;
    static final int START_SCAN_OFFLOAD = 6;
    static final int STOP_SCAN_OFFLOAD = 7;
    static final int SELECT_BCAST_SOURCE = 8;
    static final int ADD_BCAST_SOURCE = 9;
    static final int UPDATE_BCAST_SOURCE = 10;
    static final int SET_BCAST_CODE = 11;
    static final int REMOVE_BCAST_SOURCE = 12;
    static final int GATT_TXN_TIMEOUT = 13;
    static final int PSYNC_ACTIVE_TIMEOUT = 14;
    static final int CONNECT_TIMEOUT = 15;
    static final int REACHED_MAX_SOURCE_LIMIT = 16;
    static final int SWITCH_BCAST_SOURCE = 17;
<<<<<<< HEAD
    static final int STOP_PENDING_PA_SYNC = 18;
=======
    static final int CANCEL_PENDING_SOURCE_OPERATION = 18;
>>>>>>> d6fbf670

    // NOTE: the value is not "final" - it is modified in the unit tests
    @VisibleForTesting
    private int mConnectTimeoutMs;

    // Type of argument for set broadcast code operation
    static final int ARGTYPE_METADATA = 1;
    static final int ARGTYPE_RCVSTATE = 2;

    static final int ATT_WRITE_CMD_HDR_LEN = 3;

    private final Map<Integer, PeriodicAdvertisingCallback> mPeriodicAdvCallbacksMap =
            new HashMap<>();
    /*key is combination of sourceId, Address and advSid for this hashmap*/
    private final Map<Integer, BluetoothLeBroadcastReceiveState>
            mBluetoothLeBroadcastReceiveStates =
            new HashMap<Integer, BluetoothLeBroadcastReceiveState>();
    private final Map<Integer, BluetoothLeBroadcastMetadata> mCurrentMetadata = new HashMap();
    private final Disconnected mDisconnected = new Disconnected();
    private final Connected mConnected = new Connected();
    private final Connecting mConnecting = new Connecting();
    private final ConnectedProcessing mConnectedProcessing = new ConnectedProcessing();
    private final List<Pair<ScanResult, Integer>> mSourceSyncRequestsQueue =
            new ArrayList<Pair<ScanResult, Integer>>();

    @VisibleForTesting
    final List<BluetoothGattCharacteristic> mBroadcastCharacteristics =
            new ArrayList<BluetoothGattCharacteristic>();
    @VisibleForTesting
    BluetoothDevice mDevice;

    private boolean mIsAllowedList = false;
    private int mLastConnectionState = -1;
    @VisibleForTesting
    boolean mMTUChangeRequested = false;
    @VisibleForTesting
    boolean mDiscoveryInitiated = false;
    @VisibleForTesting
    BassClientService mService;
    AdapterService mAdapterService;
    @VisibleForTesting
    BluetoothGattCharacteristic mBroadcastScanControlPoint;
    private final Map<Integer, Boolean> mFirstTimeBisDiscoveryMap;
    private int mPASyncRetryCounter = 0;
    @VisibleForTesting
    int mNumOfBroadcastReceiverStates = 0;
    @VisibleForTesting
    int mPendingOperation = -1;
    @VisibleForTesting
    byte mPendingSourceId = -1;
    @VisibleForTesting
    BluetoothLeBroadcastMetadata mPendingMetadata = null;
    private BluetoothLeBroadcastMetadata mSetBroadcastPINMetadata = null;
    @VisibleForTesting
    boolean mSetBroadcastCodePending = false;
    private final Map<Integer, Boolean> mPendingRemove = new HashMap();
    @VisibleForTesting
    boolean mAutoTriggered = false;
    private boolean mDefNoPAS = false;
    private boolean mForceSB = false;
    @VisibleForTesting
    BluetoothLeBroadcastMetadata mPendingSourceToAdd = null;
    private int mBroadcastSourceIdLength = 3;
    @VisibleForTesting
    byte mNextSourceId = 0;
    private boolean mAllowReconnect = false;
    @VisibleForTesting
    BluetoothGattTestableWrapper mBluetoothGatt = null;
    BluetoothGattCallback mGattCallback = null;
    @VisibleForTesting PeriodicAdvertisingCallback mLocalPeriodicAdvCallback = new PACallback();
    int mMaxSingleAttributeWriteValueLen = 0;
    @VisibleForTesting BluetoothLeBroadcastMetadata mPendingSourceToSwitch = null;

    BassClientStateMachine(
            BluetoothDevice device,
            BassClientService svc,
            AdapterService adapterService,
            Looper looper,
            int connectTimeoutMs) {
        super(TAG + "(" + device.toString() + ")", looper);
        mDevice = device;
        mService = svc;
        mAdapterService = adapterService;
        mConnectTimeoutMs = connectTimeoutMs;
        addState(mDisconnected);
        addState(mConnected);
        addState(mConnecting);
        addState(mConnectedProcessing);
        setInitialState(mDisconnected);
        mFirstTimeBisDiscoveryMap = new HashMap<Integer, Boolean>();
        long token = Binder.clearCallingIdentity();
        mIsAllowedList = DeviceConfig.getBoolean(DeviceConfig.NAMESPACE_BLUETOOTH,
                "persist.vendor.service.bt.wl", true);
        mDefNoPAS = DeviceConfig.getBoolean(DeviceConfig.NAMESPACE_BLUETOOTH,
                "persist.vendor.service.bt.defNoPAS", false);
        mForceSB = DeviceConfig.getBoolean(DeviceConfig.NAMESPACE_BLUETOOTH,
                "persist.vendor.service.bt.forceSB", false);
        Binder.restoreCallingIdentity(token);
    }

    static BassClientStateMachine make(
            BluetoothDevice device,
            BassClientService svc,
            AdapterService adapterService,
            Looper looper) {
        Log.d(TAG, "make for device " + device);

        if (!BassClientPeriodicAdvertisingManager
                .initializePeriodicAdvertisingManagerOnDefaultAdapter()) {
            Log.e(TAG, "Failed to initialize Periodic Advertising Manager on Default Adapter");
            return null;
        }

        BassClientStateMachine BassclientSm =
                new BassClientStateMachine(
                        device, svc, adapterService, looper, BassConstants.CONNECT_TIMEOUT_MS);
        BassclientSm.start();
        return BassclientSm;
    }

    static void destroy(BassClientStateMachine stateMachine) {
        Log.i(TAG, "destroy");
        if (stateMachine == null) {
            Log.w(TAG, "destroy(), stateMachine is null");
            return;
        }
        stateMachine.doQuit();
        stateMachine.cleanup();
    }

    public void doQuit() {
        log("doQuit for device " + mDevice);
        quitNow();
    }

    public void cleanup() {
        log("cleanup for device " + mDevice);
        clearCharsCache();

        if (mBluetoothGatt != null) {
            log("disconnect gatt");
            mBluetoothGatt.disconnect();
            mBluetoothGatt.close();
            mBluetoothGatt = null;
            mGattCallback = null;
        }
        mPendingOperation = -1;
        mPendingSourceId = -1;
        mPendingMetadata = null;
        mPendingSourceToAdd = null;
        mPendingSourceToSwitch = null;
        mCurrentMetadata.clear();
        mPendingRemove.clear();
        mPeriodicAdvCallbacksMap.clear();
        mSourceSyncRequestsQueue.clear();
    }

    private void stopPendingSync() {
        log("stopPendingSync");
        List<Integer> syncHandles = new ArrayList();
        for (Map.Entry<Integer, PeriodicAdvertisingCallback> entry:
                mPeriodicAdvCallbacksMap.entrySet()) {
            int syncHandle = entry.getKey();
            if (syncHandle != BassConstants.INVALID_SYNC_HANDLE) {
                syncHandles.add(syncHandle);
            }
        }
        for (Integer syncHandle: syncHandles) {
            log("stopPendingSync: syncHandle = " + syncHandle);
            cancelActiveSync(syncHandle);
        }
        mPeriodicAdvCallbacksMap.clear();
        mSourceSyncRequestsQueue.clear();
        removeMessages(SELECT_BCAST_SOURCE);
    }

    Boolean hasPendingSourceOperation() {
        return mPendingMetadata != null;
    }

    Boolean hasPendingSourceOperation(int broadcastId) {
        return mPendingMetadata != null && mPendingMetadata.getBroadcastId() == broadcastId;
    }

    private void cancelPendingSourceOperation(int broadcastId) {
        if ((mPendingMetadata != null) && (mPendingMetadata.getBroadcastId() == broadcastId)) {
            Log.d(TAG, "clearPendingSourceOperation: broadcast ID: " + broadcastId);
            mPendingMetadata = null;
        }
    }

    BluetoothLeBroadcastMetadata getCurrentBroadcastMetadata(Integer sourceId) {
        return mCurrentMetadata.getOrDefault(sourceId, null);
    }

    private void setCurrentBroadcastMetadata(Integer sourceId,
            BluetoothLeBroadcastMetadata metadata) {
        if (metadata != null) {
            mCurrentMetadata.put(sourceId, metadata);
        } else {
            mCurrentMetadata.remove(sourceId);
        }
    }

    boolean isPendingRemove(Integer sourceId) {
        return mPendingRemove.getOrDefault(sourceId, false);
    }

    private void setPendingRemove(Integer sourceId, boolean remove) {
        if (remove) {
            mPendingRemove.put(sourceId, remove);
        } else {
            mPendingRemove.remove(sourceId);
        }
    }

    BluetoothLeBroadcastReceiveState getBroadcastReceiveStateForSourceDevice(
            BluetoothDevice srcDevice) {
        List<BluetoothLeBroadcastReceiveState> currentSources = getAllSources();
        BluetoothLeBroadcastReceiveState state = null;
        for (int i = 0; i < currentSources.size(); i++) {
            BluetoothDevice device = currentSources.get(i).getSourceDevice();
            if (device != null && device.equals(srcDevice)) {
                state = currentSources.get(i);
                Log.e(TAG,
                        "getBroadcastReceiveStateForSourceDevice: returns for: "
                                + srcDevice + "&srcInfo" + state);
                return state;
            }
        }
        return null;
    }

    BluetoothLeBroadcastReceiveState getBroadcastReceiveStateForSourceId(int sourceId) {
        List<BluetoothLeBroadcastReceiveState> currentSources = getAllSources();
        for (int i = 0; i < currentSources.size(); i++) {
            if (sourceId == currentSources.get(i).getSourceId()) {
                return currentSources.get(i);
            }
        }
        return null;
    }

    BluetoothLeBroadcastMetadata getBroadcastMetadataFromReceiveState(int sourceId) {
        BluetoothLeBroadcastReceiveState recvState = getBroadcastReceiveStateForSourceId(sourceId);
        BluetoothLeBroadcastMetadata.Builder metaData =
                new BluetoothLeBroadcastMetadata.Builder();

        if (recvState == null) {
            Log.w(TAG, "getBroadcastMetadataFromReceiveState: recvState is null");
            return null;
        }

        List<BluetoothLeAudioContentMetadata> subgroupMetadata =
                recvState.getSubgroupMetadata();
        for (int i = 0; i < recvState.getNumSubgroups(); i++) {
            BluetoothLeBroadcastSubgroup.Builder subGroup =
                    new BluetoothLeBroadcastSubgroup.Builder();
            BluetoothLeBroadcastChannel.Builder channel =
                    new BluetoothLeBroadcastChannel.Builder();
            channel.setChannelIndex(0);
            channel.setCodecMetadata(
                    BluetoothLeAudioCodecConfigMetadata.fromRawBytes(new byte[0]));
            subGroup.addChannel(channel.build());
            subGroup.setCodecSpecificConfig(
                    BluetoothLeAudioCodecConfigMetadata.fromRawBytes(new byte[0]));
            subGroup.setContentMetadata(subgroupMetadata.get(i));
            metaData.addSubgroup(subGroup.build());
        }

        boolean encrypted = recvState.getBigEncryptionState()
                == BluetoothLeBroadcastReceiveState.BIG_ENCRYPTION_STATE_NOT_ENCRYPTED ? false : true;
        log("getBroadcastMetadataFromReceiveState: encrypted " + encrypted);
        metaData.setSourceDevice(recvState.getSourceDevice(), recvState.getSourceAddressType());
        metaData.setBroadcastId(recvState.getBroadcastId());
        metaData.setSourceAdvertisingSid(recvState.getSourceAdvertisingSid());
        metaData.setEncrypted(encrypted);

        return metaData.build();
    }

    boolean isSyncedToTheSource(int sourceId) {
        BluetoothLeBroadcastReceiveState recvState = getBroadcastReceiveStateForSourceId(sourceId);

        return recvState != null
                && (recvState.getPaSyncState()
                                == BluetoothLeBroadcastReceiveState.PA_SYNC_STATE_SYNCHRONIZED
                        || recvState.getBisSyncState().stream()
                                .anyMatch(
                                        bitmap -> {
                                            return bitmap != 0;
                                        }));
    }

    void parseBaseData(BluetoothDevice device, int syncHandle, byte[] serviceData) {
        log("parseBaseData" + Arrays.toString(serviceData));
        BaseData base = BaseData.parseBaseData(serviceData);
        if (base != null) {
            mService.updateBase(syncHandle, base);
            base.print();
            if (mAutoTriggered) {
                // successful auto periodic synchrnization with source
                log("auto triggered assist");
                mAutoTriggered = false;
                // perform PAST with this device
                BluetoothDevice srcDevice = mService.getDeviceForSyncHandle(syncHandle);
                if (srcDevice != null) {
                    BluetoothLeBroadcastReceiveState recvState =
                            getBroadcastReceiveStateForSourceDevice(srcDevice);
                    processPASyncState(recvState);
                } else {
                    Log.w(TAG, "Autoassist: no matching device");
                }
            }
        } else {
            Log.e(TAG, "Seems BASE is not in parsable format");
            if (!mAutoTriggered) {
                cancelActiveSync(syncHandle);
            } else {
                mAutoTriggered = false;
            }
        }
    }

    void parseScanRecord(int syncHandle, ScanRecord record) {
        log("parseScanRecord: " + record);
        Map<ParcelUuid, byte[]> bmsAdvDataMap = record.getServiceData();
        if (bmsAdvDataMap != null) {
            for (Map.Entry<ParcelUuid, byte[]> entry : bmsAdvDataMap.entrySet()) {
                log("ParcelUUid = " + entry.getKey() + ", Value = "
                        + Arrays.toString(entry.getValue()));
            }
        }
        byte[] advData = record.getServiceData(BassConstants.BASIC_AUDIO_UUID);
        if (advData != null) {
            parseBaseData(mDevice, syncHandle, advData);
        } else {
            Log.e(TAG, "No service data in Scan record");
            if (!mAutoTriggered) {
                cancelActiveSync(syncHandle);
            } else {
                mAutoTriggered = false;
            }
        }
    }

    private String checkAndParseBroadcastName(ScanRecord record) {
        log("checkAndParseBroadcastName");
        byte[] rawBytes = record.getBytes();
        List<TypeValueEntry> entries = BluetoothUtils.parseLengthTypeValueBytes(rawBytes);
        if (rawBytes.length > 0 && rawBytes[0] > 0 && entries.isEmpty()) {
            Log.e(TAG, "Invalid LTV entries in Scan record");
            return null;
        }

        String broadcastName = null;
        for (TypeValueEntry entry : entries) {
            // Only use the first value of each type
            if (broadcastName == null && entry.getType() == BassConstants.BCAST_NAME_AD_TYPE) {
                byte[] bytes = entry.getValue();
                int len = bytes.length;
                if (len < BassConstants.BCAST_NAME_LEN_MIN
                        || len > BassConstants.BCAST_NAME_LEN_MAX) {
                    Log.e(TAG, "Invalid broadcast name length in Scan record" + len);
                    return null;
                }
                broadcastName = new String(bytes, StandardCharsets.UTF_8);
            }
        }
        return broadcastName;
    }

    private boolean selectSource(
            ScanResult scanRes, boolean autoTriggered) {
        log("selectSource: ScanResult " + scanRes);
        mAutoTriggered = autoTriggered;
        mPASyncRetryCounter = 1;

        // updating mainly for Address type and PA Interval here
        // extract BroadcastId from ScanResult
        ScanRecord scanRecord = scanRes.getScanRecord();
        if (scanRecord != null) {
            Map<ParcelUuid, byte[]> listOfUuids = scanRecord.getServiceData();
            int broadcastId = BassConstants.INVALID_BROADCAST_ID;
            PublicBroadcastData pbData = null;
            if (listOfUuids != null) {
                if (listOfUuids.containsKey(BassConstants.BAAS_UUID)) {
                    byte[] bId = listOfUuids.get(BassConstants.BAAS_UUID);
                    broadcastId = BassUtils.parseBroadcastId(bId);
                }
                if (listOfUuids.containsKey(BassConstants.PUBLIC_BROADCAST_UUID)) {
                    byte[] pbAnnouncement =
                            listOfUuids.get(BassConstants.PUBLIC_BROADCAST_UUID);
                    pbData = PublicBroadcastData.parsePublicBroadcastData(pbAnnouncement);
                }
            }

            if (broadcastId == BassConstants.INVALID_BROADCAST_ID || pbData == null) {
                Log.w(TAG, "Invalid broadcast ID or public broadcast data");
                return false;
            }

            // Check if broadcast name present in scan record and parse
            // null if no name present
            String broadcastName = checkAndParseBroadcastName(scanRecord);

            // Avoid duplicated sync request if the same broadcast BIG is synced
            if (isSourceSynced(broadcastId)) {
                log("Skip duplicated sync request to broadcast id: " + broadcastId);
                return false;
            }

            PeriodicAdvertisingCallback paCb = new PACallback();
            // put temp sync handle and update in onSyncEstablished
            int tempHandle = BassConstants.INVALID_SYNC_HANDLE;
            mPeriodicAdvCallbacksMap.put(tempHandle, paCb);
            try {
                BluetoothMethodProxy.getInstance()
                        .periodicAdvertisingManagerRegisterSync(
                                BassClientPeriodicAdvertisingManager
                                        .getPeriodicAdvertisingManager(),
                                scanRes,
                                0,
                                BassConstants.PSYNC_TIMEOUT,
                                paCb,
                                null);
            } catch (IllegalArgumentException ex) {
                Log.w(TAG, "registerSync:IllegalArgumentException");
                mPeriodicAdvCallbacksMap.remove(tempHandle);
                return false;
            }

            mService.updatePeriodicAdvertisementResultMap(
                    scanRes.getDevice(),
                    scanRes.getDevice().getAddressType(),
                    BassConstants.INVALID_SYNC_HANDLE,
                    BassConstants.INVALID_ADV_SID,
                    scanRes.getPeriodicAdvertisingInterval(),
                    broadcastId,
                    pbData,
                    broadcastName);
        }
        return true;
    }

    private boolean isSourceSynced(int broadcastId) {
        List<Integer> activeSyncedSrc = mService.getActiveSyncedSources(mDevice);
        return (activeSyncedSrc != null
                && activeSyncedSrc.contains(mService.getSyncHandleForBroadcastId(broadcastId)));
    }

    private void cancelActiveSync(Integer syncHandle) {
        log("cancelActiveSync: syncHandle = " + syncHandle);
        if (syncHandle == null) {
            // clean up the pending sync request if syncHandle is null
            mPeriodicAdvCallbacksMap.remove(BassConstants.INVALID_SYNC_HANDLE);
        }
        List<Integer> activeSyncedSrc = mService.getActiveSyncedSources(mDevice);

        /* Stop sync if there is some running */
        if (activeSyncedSrc != null
                && (syncHandle == null || activeSyncedSrc.contains(syncHandle))) {
            if (syncHandle != null) {
                // only one source needs to be unsynced
                unsyncSource(syncHandle);
                mService.removeActiveSyncedSource(mDevice, syncHandle);
            } else {
                // remove all the sources
                for (int handle : activeSyncedSrc) {
                    unsyncSource(handle);
                }
                mService.removeActiveSyncedSource(mDevice, null);
            }
            if (mService.getActiveSyncedSources(mDevice) == null) {
                // all sources are removed, clean up
                removeMessages(PSYNC_ACTIVE_TIMEOUT);
                mService.clearNotifiedFlags();
            }
        }
    }

    private boolean unsyncSource(int syncHandle) {
        if (syncHandle != BassConstants.INVALID_SYNC_HANDLE
                && mPeriodicAdvCallbacksMap.containsKey(syncHandle)) {
            try {
                BluetoothMethodProxy.getInstance()
                        .periodicAdvertisingManagerUnregisterSync(
                                BassClientPeriodicAdvertisingManager
                                        .getPeriodicAdvertisingManager(),
                                mPeriodicAdvCallbacksMap.get(syncHandle));
            } catch (IllegalArgumentException ex) {
                Log.w(TAG, "unregisterSync:IllegalArgumentException");
                return false;
            }
            mPeriodicAdvCallbacksMap.remove(syncHandle);
        } else {
            log("calling unregisterSync, not found syncHandle: " + syncHandle);
        }
        return true;
    }

    private void resetBluetoothGatt() {
        // cleanup mBluetoothGatt
        if (mBluetoothGatt != null) {
            mBluetoothGatt.close();
            mBluetoothGatt = null;
        }
    }

    private BluetoothLeBroadcastMetadata getBroadcastMetadataFromBaseData(
            BaseData baseData, BluetoothDevice device, int syncHandle, boolean encrypted) {
        BluetoothLeBroadcastMetadata.Builder metaData =
                new BluetoothLeBroadcastMetadata.Builder();
        int index = 0;
        for (BaseData.BaseInformation baseLevel2 : baseData.getLevelTwo()) {
            BluetoothLeBroadcastSubgroup.Builder subGroup =
                    new BluetoothLeBroadcastSubgroup.Builder();
            for (int j = 0; j < baseLevel2.numSubGroups; j ++) {
                BaseData.BaseInformation baseLevel3 =
                        baseData.getLevelThree().get(index++);
                BluetoothLeBroadcastChannel.Builder channel =
                        new BluetoothLeBroadcastChannel.Builder();
                channel.setChannelIndex(baseLevel3.index);
                channel.setSelected(false);
                try {
                    channel.setCodecMetadata(
                            BluetoothLeAudioCodecConfigMetadata.fromRawBytes(
                                    baseLevel3.codecConfigInfo));
                } catch (IllegalArgumentException e) {
                    Log.w(TAG, "Invalid metadata, adding empty data. Error: " + e);
                    channel.setCodecMetadata(
                            BluetoothLeAudioCodecConfigMetadata.fromRawBytes(new byte[0]));
                }
                subGroup.addChannel(channel.build());
            }
            byte[] arrayCodecId = baseLevel2.codecId;
            long codeId = ((long) (arrayCodecId[4] & 0xff)) << 32
                    | (arrayCodecId[3] & 0xff) << 24
                    | (arrayCodecId[2] & 0xff) << 16
                    | (arrayCodecId[1] & 0xff) << 8
                    | (arrayCodecId[0] & 0xff);
            subGroup.setCodecId(codeId);
            try {
                subGroup.setCodecSpecificConfig(
                        BluetoothLeAudioCodecConfigMetadata.fromRawBytes(
                                baseLevel2.codecConfigInfo));
            } catch (IllegalArgumentException e) {
                Log.w(TAG, "Invalid config, adding empty one. Error: " + e);
                subGroup.setCodecSpecificConfig(
                        BluetoothLeAudioCodecConfigMetadata.fromRawBytes(new byte[0]));
            }

            try {
                subGroup.setContentMetadata(
                        BluetoothLeAudioContentMetadata.fromRawBytes(baseLevel2.metaData));
            } catch (IllegalArgumentException e) {
                Log.w(TAG, "Invalid metadata, adding empty one. Error: " + e);
                subGroup.setContentMetadata(
                        BluetoothLeAudioContentMetadata.fromRawBytes(new byte[0]));
            }

            metaData.addSubgroup(subGroup.build());
        }
        metaData.setSourceDevice(device, device.getAddressType());
        byte[] arrayPresentationDelay = baseData.getLevelOne().presentationDelay;
        int presentationDelay =
                (int)
                        ((arrayPresentationDelay[2] & 0xff) << 16
                                | (arrayPresentationDelay[1] & 0xff) << 8
                                | (arrayPresentationDelay[0] & 0xff));
        metaData.setPresentationDelayMicros(presentationDelay);
        PeriodicAdvertisementResult result =
                mService.getPeriodicAdvertisementResult(
                        device, mService.getBroadcastIdForSyncHandle(syncHandle));
        if (result != null) {
            int broadcastId = result.getBroadcastId();
            log("broadcast ID: " + broadcastId);
            metaData.setBroadcastId(broadcastId);
            metaData.setSourceAdvertisingSid(result.getAdvSid());

            PublicBroadcastData pbData = result.getPublicBroadcastData();
            if (pbData != null) {
                metaData.setPublicBroadcast(true);
                metaData.setAudioConfigQuality(pbData.getAudioConfigQuality());
                try {
                    metaData.setPublicBroadcastMetadata(
                            BluetoothLeAudioContentMetadata.fromRawBytes(pbData.getMetadata()));
                } catch (IllegalArgumentException e) {
                    Log.w(TAG, "Invalid public metadata, adding empty one. Error " + e);
                    metaData.setPublicBroadcastMetadata(null);
                }
            }

            String broadcastName = result.getBroadcastName();
            if (broadcastName != null) {
                metaData.setBroadcastName(broadcastName);
            }
        }
        metaData.setEncrypted(encrypted);
        if (Flags.leaudioBroadcastMonitorSourceSyncStatus()) {
            // update the rssi value
            ScanResult scanRes = mService.getCachedBroadcast(result.getBroadcastId());
            if (scanRes != null) {
                metaData.setRssi(scanRes.getRssi());
            }
        }
        return metaData.build();
    }

    private void broadcastReceiverState(
            BluetoothLeBroadcastReceiveState state, int sourceId) {
        log("broadcastReceiverState: " + mDevice);
        mService.getCallbacks().notifyReceiveStateChanged(mDevice, sourceId, state);
    }

    @VisibleForTesting
    static boolean isEmpty(final byte[] data) {
        return IntStream.range(0, data.length).parallel().allMatch(i -> data[i] == 0);
    }

    private void processPASyncState(BluetoothLeBroadcastReceiveState recvState) {
        int serviceData = 0;
        if (recvState == null) {
            Log.e(TAG, "processPASyncState: recvState is null");
            return;
        }
        int state = recvState.getPaSyncState();
        if (state == BluetoothLeBroadcastReceiveState.PA_SYNC_STATE_SYNCINFO_REQUEST) {
            log("Initiate PAST procedure");
            PeriodicAdvertisementResult result =
                    mService.getPeriodicAdvertisementResult(
                            recvState.getSourceDevice(), recvState.getBroadcastId());
            if (result != null) {
                int syncHandle = result.getSyncHandle();
                log("processPASyncState: syncHandle " + result.getSyncHandle());
                if (syncHandle != BassConstants.INVALID_SYNC_HANDLE) {
                    serviceData = 0x000000FF & recvState.getSourceId();
                    serviceData = serviceData << 8;
                    //advA matches EXT_ADV_ADDRESS
                    //also matches source address (as we would have written)
                    serviceData = serviceData
                            & (~BassConstants.ADV_ADDRESS_DONT_MATCHES_EXT_ADV_ADDRESS);
                    serviceData = serviceData
                            & (~BassConstants.ADV_ADDRESS_DONT_MATCHES_SOURCE_ADV_ADDRESS);
                    log("Initiate PAST for: " + mDevice + ", syncHandle: " +  syncHandle
                            + "serviceData" + serviceData);
                    BluetoothMethodProxy.getInstance()
                            .periodicAdvertisingManagerTransferSync(
                                    BassClientPeriodicAdvertisingManager
                                            .getPeriodicAdvertisingManager(),
                                    mDevice,
                                    serviceData,
                                    syncHandle);
                }
            } else {
                BluetoothLeBroadcastMetadata currentMetadata =
                        getCurrentBroadcastMetadata(recvState.getSourceId());
                if (mService.isLocalBroadcast(currentMetadata)) {
                    int advHandle = currentMetadata.getSourceAdvertisingSid();
                    serviceData = 0x000000FF & recvState.getSourceId();
                    serviceData = serviceData << 8;
                    // Address we set in the Source Address can differ from the address in the air
                    serviceData = serviceData
                            | BassConstants.ADV_ADDRESS_DONT_MATCHES_SOURCE_ADV_ADDRESS;
                    log("Initiate local broadcast PAST for: " + mDevice
                            + ", advSID/Handle: " +  advHandle
                            + ", serviceData: " + serviceData);
                    BluetoothMethodProxy.getInstance()
                            .periodicAdvertisingManagerTransferSetInfo(
                                    BassClientPeriodicAdvertisingManager
                                            .getPeriodicAdvertisingManager(),
                                    mDevice,
                                    serviceData,
                                    advHandle,
                                    mLocalPeriodicAdvCallback);
                } else {
                    Log.e(TAG, "There is no valid sync handle for this Source");
                }
            }
        }
    }

    private void checkAndUpdateBroadcastCode(BluetoothLeBroadcastReceiveState recvState) {
        log("checkAndUpdateBroadcastCode");
        // non colocated case, Broadcast PIN should have been updated from lyaer
        // If there is pending one process it Now
        if (recvState.getBigEncryptionState()
                == BluetoothLeBroadcastReceiveState.BIG_ENCRYPTION_STATE_CODE_REQUIRED
                && mSetBroadcastCodePending) {
            log("Update the Broadcast now");
            if (mSetBroadcastPINMetadata != null) {
                setCurrentBroadcastMetadata(recvState.getSourceId(),
                        mSetBroadcastPINMetadata);
            }
            Message m = obtainMessage(BassClientStateMachine.SET_BCAST_CODE);
            m.obj = recvState;
            m.arg1 = ARGTYPE_RCVSTATE;
            sendMessage(m);
            mSetBroadcastCodePending = false;
            mSetBroadcastPINMetadata = null;
        } else if (recvState.getBigEncryptionState()
                == BluetoothLeBroadcastReceiveState.BIG_ENCRYPTION_STATE_BAD_CODE ||
                recvState.getPaSyncState()
                        == BluetoothLeBroadcastReceiveState.PA_SYNC_STATE_FAILED_TO_SYNCHRONIZE) {
            log("Bad code, remove this source...");
            int sourceId = recvState.getSourceId();
            if (recvState.getPaSyncState()
                    == BluetoothLeBroadcastReceiveState.PA_SYNC_STATE_SYNCHRONIZED) {
                BluetoothLeBroadcastMetadata metaDataToUpdate =
                        getCurrentBroadcastMetadata(sourceId);
                if (metaDataToUpdate != null) {
                    log("Force source to lost PA sync");
                    Message msg = obtainMessage(UPDATE_BCAST_SOURCE);
                    msg.arg1 = sourceId;
                    msg.arg2 = BluetoothLeBroadcastReceiveState.PA_SYNC_STATE_IDLE;
                    msg.obj = metaDataToUpdate;
                    sendMessage(msg);
                }
            }
            Message m = obtainMessage(BassClientStateMachine.REMOVE_BCAST_SOURCE);
            m.arg1 = recvState.getSourceId();
            sendMessageDelayed(m, BassConstants.REMOVE_SOURCE_TIMEOUT_MS);
        }
    }

    private BluetoothLeBroadcastReceiveState parseBroadcastReceiverState(
            byte[] receiverState) {
        byte sourceId = 0;
        if (receiverState.length > 0) {
            sourceId = receiverState[BassConstants.BCAST_RCVR_STATE_SRC_ID_IDX];
        }
        log("processBroadcastReceiverState: receiverState length: " + receiverState.length);

        BluetoothLeBroadcastReceiveState recvState = null;
        if (receiverState.length == 0
                || isEmpty(Arrays.copyOfRange(receiverState, 1, receiverState.length - 1))) {
            byte[] emptyBluetoothDeviceAddress = Utils.getBytesFromAddress("00:00:00:00:00:00");
            if (mPendingOperation == REMOVE_BCAST_SOURCE) {
                recvState =
                        new BluetoothLeBroadcastReceiveState(
                                mPendingSourceId,
                                BluetoothDevice.ADDRESS_TYPE_PUBLIC, // sourceAddressType
                                mAdapterService.getDeviceFromByte(
                                        emptyBluetoothDeviceAddress), // sourceDev
                                0, // sourceAdvertisingSid
                                0, // broadcastId
                                BluetoothLeBroadcastReceiveState.PA_SYNC_STATE_IDLE, // paSyncState
                                // bigEncryptionState
                                BluetoothLeBroadcastReceiveState.BIG_ENCRYPTION_STATE_NOT_ENCRYPTED,
                                null, // badCode
                                0, // numSubgroups
                                Arrays.asList(new Long[0]), // bisSyncState
                                Arrays.asList(
                                        new BluetoothLeAudioContentMetadata[0]) // subgroupMetadata
                                );
            } else if (receiverState.length == 0) {
                if (mBluetoothLeBroadcastReceiveStates != null) {
                    mNextSourceId = (byte) mBluetoothLeBroadcastReceiveStates.size();
                }
                if (mNextSourceId >= mNumOfBroadcastReceiverStates) {
                    Log.e(TAG, "reached the remote supported max SourceInfos");
                    return null;
                }
                mNextSourceId++;
                recvState =
                        new BluetoothLeBroadcastReceiveState(
                                mNextSourceId,
                                BluetoothDevice.ADDRESS_TYPE_PUBLIC, // sourceAddressType
                                mAdapterService.getDeviceFromByte(
                                        emptyBluetoothDeviceAddress), // sourceDev
                                0, // sourceAdvertisingSid
                                0, // broadcastId
                                BluetoothLeBroadcastReceiveState.PA_SYNC_STATE_IDLE, // paSyncState
                                // bigEncryptionState
                                BluetoothLeBroadcastReceiveState.BIG_ENCRYPTION_STATE_NOT_ENCRYPTED,
                                null, // badCode
                                0, // numSubgroups
                                Arrays.asList(new Long[0]), // bisSyncState
                                Arrays.asList(
                                        new BluetoothLeAudioContentMetadata[0]) // subgroupMetadata
                                );
            }
        } else {
            byte paSyncState = receiverState[BassConstants.BCAST_RCVR_STATE_PA_SYNC_IDX];
            byte bigEncryptionStatus = receiverState[BassConstants.BCAST_RCVR_STATE_ENC_STATUS_IDX];
            byte[] badBroadcastCode = null;
            int badBroadcastCodeLen = 0;
            if (bigEncryptionStatus
                    == BluetoothLeBroadcastReceiveState.BIG_ENCRYPTION_STATE_BAD_CODE) {
                badBroadcastCode = new byte[BassConstants.BCAST_RCVR_STATE_BADCODE_SIZE];
                System.arraycopy(
                        receiverState,
                        BassConstants.BCAST_RCVR_STATE_BADCODE_START_IDX,
                        badBroadcastCode,
                        0,
                        BassConstants.BCAST_RCVR_STATE_BADCODE_SIZE);
                badBroadcastCodeLen = BassConstants.BCAST_RCVR_STATE_BADCODE_SIZE;
            }
            byte numSubGroups = receiverState[BassConstants.BCAST_RCVR_STATE_BADCODE_START_IDX
                    + badBroadcastCodeLen];
            int offset = BassConstants.BCAST_RCVR_STATE_BADCODE_START_IDX
                    + badBroadcastCodeLen + 1;
            ArrayList<BluetoothLeAudioContentMetadata> metadataList =
                    new ArrayList<BluetoothLeAudioContentMetadata>();
            ArrayList<Long> bisSyncState = new ArrayList<Long>();
            for (int i = 0; i < numSubGroups; i++) {
                byte[] bisSyncIndex = new byte[BassConstants.BCAST_RCVR_STATE_BIS_SYNC_SIZE];
                System.arraycopy(receiverState, offset, bisSyncIndex, 0,
                        BassConstants.BCAST_RCVR_STATE_BIS_SYNC_SIZE);
                offset += BassConstants.BCAST_RCVR_STATE_BIS_SYNC_SIZE;
                bisSyncState.add((long) Utils.byteArrayToInt(bisSyncIndex));

<<<<<<< HEAD
                int metaDataLength = receiverState[offset++] & 0xff;
=======
                int metaDataLength = receiverState[offset++] & 0xFF;
>>>>>>> d6fbf670
                if (metaDataLength > 0) {
                    log("metadata of length: " + metaDataLength + "is available");
                    byte[] metaData = new byte[metaDataLength];
                    System.arraycopy(receiverState, offset, metaData, 0, metaDataLength);
                    offset += metaDataLength;
                    metadataList.add(BluetoothLeAudioContentMetadata.fromRawBytes(metaData));
                } else {
                    metadataList.add(BluetoothLeAudioContentMetadata.fromRawBytes(new byte[0]));
                }
            }
            byte[] broadcastIdBytes = new byte[mBroadcastSourceIdLength];
            System.arraycopy(
                    receiverState,
                    BassConstants.BCAST_RCVR_STATE_SRC_BCAST_ID_START_IDX,
                    broadcastIdBytes,
                    0,
                    mBroadcastSourceIdLength);
            int broadcastId = BassUtils.parseBroadcastId(broadcastIdBytes);
            byte[] sourceAddress = new byte[BassConstants.BCAST_RCVR_STATE_SRC_ADDR_SIZE];
            System.arraycopy(
                    receiverState,
                    BassConstants.BCAST_RCVR_STATE_SRC_ADDR_START_IDX,
                    sourceAddress,
                    0,
                    BassConstants.BCAST_RCVR_STATE_SRC_ADDR_SIZE);
            byte sourceAddressType = receiverState[BassConstants
                    .BCAST_RCVR_STATE_SRC_ADDR_TYPE_IDX];
            BassUtils.reverse(sourceAddress);
            BluetoothDevice device = mAdapterService.getDeviceFromByte(sourceAddress);
            byte sourceAdvSid = receiverState[BassConstants.BCAST_RCVR_STATE_SRC_ADV_SID_IDX];
            recvState = new BluetoothLeBroadcastReceiveState(
                    sourceId,
                    (int) sourceAddressType,
                    device,
                    sourceAdvSid,
                    broadcastId,
                    (int) paSyncState,
                    (int) bigEncryptionStatus,
                    badBroadcastCode,
                    numSubGroups,
                    bisSyncState,
                    metadataList);
        }
        return recvState;
    }

    private void processBroadcastReceiverState(
            byte[] receiverState, BluetoothGattCharacteristic characteristic) {
        log("processBroadcastReceiverState: characteristic:" + characteristic);
        BluetoothLeBroadcastReceiveState recvState = parseBroadcastReceiverState(
                receiverState);
        if (recvState == null) {
            log("processBroadcastReceiverState: Null recvState");
            return;
        } else if (recvState.getSourceId() == -1) {
            log("processBroadcastReceiverState: invalid index: " + recvState.getSourceId());
            return;
        }
        BluetoothLeBroadcastReceiveState oldRecvState =
                mBluetoothLeBroadcastReceiveStates.get(characteristic.getInstanceId());
        if (oldRecvState == null) {
            log("Initial Read and Populating values");
            if (mBluetoothLeBroadcastReceiveStates.size() == mNumOfBroadcastReceiverStates) {
                Log.e(TAG, "reached the Max SourceInfos");
                return;
            }
            mBluetoothLeBroadcastReceiveStates.put(characteristic.getInstanceId(), recvState);
            checkAndUpdateBroadcastCode(recvState);
            processPASyncState(recvState);
        } else {
            log("Updated receiver state: " + recvState);
            mBluetoothLeBroadcastReceiveStates.replace(characteristic.getInstanceId(), recvState);
            String emptyBluetoothDevice = "00:00:00:00:00:00";
            if (oldRecvState.getSourceDevice() == null
                    || oldRecvState.getSourceDevice().getAddress().equals(emptyBluetoothDevice)) {
                log("New Source Addition");
                removeMessages(CANCEL_PENDING_SOURCE_OPERATION);
                mService.getCallbacks()
                        .notifySourceAdded(
                                mDevice, recvState, BluetoothStatusCodes.REASON_LOCAL_APP_REQUEST);
                if (mPendingMetadata != null) {
                    setCurrentBroadcastMetadata(recvState.getSourceId(), mPendingMetadata);
                    mPendingMetadata = null;
                }
                checkAndUpdateBroadcastCode(recvState);
                processPASyncState(recvState);
            } else {
                if (recvState.getSourceDevice() == null
                        || recvState.getSourceDevice().getAddress().equals(emptyBluetoothDevice)) {
                    BluetoothDevice removedDevice = oldRecvState.getSourceDevice();
                    log("sourceInfo removal" + removedDevice);
                    cancelActiveSync(
                            mService.getSyncHandleForBroadcastId(recvState.getBroadcastId()));
                    setCurrentBroadcastMetadata(oldRecvState.getSourceId(), null);
                    if (mPendingSourceToSwitch != null) {
                        // Source remove is triggered by switch source request
                        mService.getCallbacks()
                                .notifySourceRemoved(
                                        mDevice,
                                        oldRecvState.getSourceId(),
                                        BluetoothStatusCodes.REASON_LOCAL_STACK_REQUEST);
                        log("Switching to new source");
                        Message message = obtainMessage(ADD_BCAST_SOURCE);
                        message.obj = mPendingSourceToSwitch;
                        sendMessage(message);
                        mPendingSourceToSwitch = null;
                    } else {
                        mService.getCallbacks()
                                .notifySourceRemoved(
                                        mDevice,
                                        oldRecvState.getSourceId(),
                                        BluetoothStatusCodes.REASON_LOCAL_APP_REQUEST);
                    }
                } else {
                    log("update to an existing recvState");
                    if (mPendingMetadata != null) {
                        setCurrentBroadcastMetadata(recvState.getSourceId(), mPendingMetadata);
                        mPendingMetadata = null;
                    }
                    removeMessages(CANCEL_PENDING_SOURCE_OPERATION);
                    mService.getCallbacks().notifySourceModified(mDevice,
                            recvState.getSourceId(), BluetoothStatusCodes.REASON_LOCAL_APP_REQUEST);
                    checkAndUpdateBroadcastCode(recvState);
                    processPASyncState(recvState);

                    if (isPendingRemove(recvState.getSourceId())) {
                        Message message = obtainMessage(REMOVE_BCAST_SOURCE);
                        message.arg1 = recvState.getSourceId();
                        sendMessage(message);
                    }
                }
            }
        }
        broadcastReceiverState(recvState, recvState.getSourceId());
    }

    // Implements callback methods for GATT events that the app cares about.
    // For example, connection change and services discovered.
    final class GattCallback extends BluetoothGattCallback {
        @Override
        public void onConnectionStateChange(BluetoothGatt gatt, int status, int newState) {
            boolean isStateChanged = false;
            log("onConnectionStateChange : Status=" + status + "newState" + newState);
            if (newState == BluetoothProfile.STATE_CONNECTED
                    && getConnectionState() != BluetoothProfile.STATE_CONNECTED) {
                isStateChanged = true;
                Log.w(TAG, "Bassclient Connected from Disconnected state: " + mDevice);
                if (mService.okToConnect(mDevice)) {
                    log("Bassclient Connected to: " + mDevice);
                    if (mBluetoothGatt != null) {
                        log("Attempting to start service discovery:"
                                + mBluetoothGatt.discoverServices());
                        mDiscoveryInitiated = true;
                    }
                } else if (mBluetoothGatt != null) {
                    // Reject the connection
                    Log.w(TAG, "Bassclient Connect request rejected: " + mDevice);
                    mBluetoothGatt.disconnect();
                    mBluetoothGatt.close();
                    mBluetoothGatt = null;
                    // force move to disconnected
                    newState = BluetoothProfile.STATE_DISCONNECTED;
                }
            } else if (newState == BluetoothProfile.STATE_DISCONNECTED
                    && getConnectionState() != BluetoothProfile.STATE_DISCONNECTED) {
                isStateChanged = true;
                log("Disconnected from Bass GATT server.");
            }
            if (isStateChanged) {
                Message m = obtainMessage(CONNECTION_STATE_CHANGED);
                m.obj = newState;
                sendMessage(m);
            }
        }

        @Override
        public void onServicesDiscovered(BluetoothGatt gatt, int status) {
            log("onServicesDiscovered:" + status);
            if (mDiscoveryInitiated) {
                mDiscoveryInitiated = false;
                if (status == BluetoothGatt.GATT_SUCCESS && mBluetoothGatt != null) {
                    mBluetoothGatt.requestMtu(BassConstants.BASS_MAX_BYTES);
                    mMTUChangeRequested = true;
                } else {
                    Log.w(TAG, "onServicesDiscovered received: "
                            + status + "mBluetoothGatt" + mBluetoothGatt);
                }
            } else {
                log("remote initiated callback");
            }
        }

        @Override
        public void onCharacteristicRead(
                BluetoothGatt gatt,
                BluetoothGattCharacteristic characteristic,
                int status) {
            if (status == BluetoothGatt.GATT_SUCCESS && characteristic.getUuid()
                    .equals(BassConstants.BASS_BCAST_RECEIVER_STATE)) {
                log("onCharacteristicRead: BASS_BCAST_RECEIVER_STATE: status" + status);
                if (characteristic.getValue() == null) {
                    Log.e(TAG, "Remote receiver state is NULL");
                    return;
                }
                logByteArray("Received ", characteristic.getValue(), 0,
                        characteristic.getValue().length);
                processBroadcastReceiverState(characteristic.getValue(), characteristic);
            }
            // switch to receiving notifications after initial characteristic read
            BluetoothGattDescriptor desc = characteristic
                    .getDescriptor(BassConstants.CLIENT_CHARACTERISTIC_CONFIG);
            if (mBluetoothGatt != null && desc != null) {
                log("Setting the value for Desc");
                mBluetoothGatt.setCharacteristicNotification(characteristic, true);
                desc.setValue(BluetoothGattDescriptor.ENABLE_NOTIFICATION_VALUE);
                mBluetoothGatt.writeDescriptor(desc);
            } else {
                Log.w(TAG, "CCC for " + characteristic + "seem to be not present");
                // at least move the SM to stable state
                Message m = obtainMessage(GATT_TXN_PROCESSED);
                m.arg1 = status;
                sendMessage(m);
            }
        }

        @Override
        public void onDescriptorWrite(
                BluetoothGatt gatt, BluetoothGattDescriptor descriptor, int status) {
            // Move the SM to connected so further reads happens
            Message m = obtainMessage(GATT_TXN_PROCESSED);
            m.arg1 = status;
            sendMessage(m);
        }

        @Override
        public void onMtuChanged(BluetoothGatt gatt, int mtu, int status) {
            if (mMTUChangeRequested && mBluetoothGatt != null) {
                acquireAllBassChars();
                mMTUChangeRequested = false;
            } else {
                log("onMtuChanged is remote initiated trigger, mBluetoothGatt:"
                        + mBluetoothGatt);
            }

            if (status == BluetoothGatt.GATT_SUCCESS) {
                Log.d(TAG, "mtu: " + mtu);
                mMaxSingleAttributeWriteValueLen = mtu - ATT_WRITE_CMD_HDR_LEN;
            }
        }

        @Override
        public void onCharacteristicChanged(
                BluetoothGatt gatt, BluetoothGattCharacteristic characteristic) {
            if (characteristic.getUuid().equals(BassConstants.BASS_BCAST_RECEIVER_STATE)) {
                if (characteristic.getValue() == null) {
                    Log.e(TAG, "Remote receiver state is NULL");
                    return;
                }
                processBroadcastReceiverState(characteristic.getValue(), characteristic);
            }
        }

        @Override
        public void onCharacteristicWrite(BluetoothGatt gatt,
                BluetoothGattCharacteristic characteristic, int status) {
            Message m = obtainMessage(GATT_TXN_PROCESSED);
            m.arg1 = status;
            sendMessage(m);
        }
    }

    /** Internal periodc Advertising manager callback */
    private final class PACallback extends PeriodicAdvertisingCallback {
        @Override
        public void onSyncEstablished(
                int syncHandle,
                BluetoothDevice device,
                int advertisingSid,
                int skip,
                int timeout,
                int status) {
            log("onSyncEstablished syncHandle: " + syncHandle
                    + ", device: " + device
                    + ", advertisingSid: " + advertisingSid
                    + ", skip: " + skip
                    + ", timeout: " + timeout
                    + ", status: " + status);
            if (status == BluetoothGatt.GATT_SUCCESS) {
                // updates syncHandle, advSid
                // set other fields as invalid or null
                mService.updatePeriodicAdvertisementResultMap(
                        device,
                        BassConstants.INVALID_ADV_ADDRESS_TYPE,
                        syncHandle,
                        advertisingSid,
                        BassConstants.INVALID_ADV_INTERVAL,
                        BassConstants.INVALID_BROADCAST_ID,
                        null,
                        null);
                removeMessages(PSYNC_ACTIVE_TIMEOUT);
                // Refresh sync timeout if another source synced
                sendMessageDelayed(
                        PSYNC_ACTIVE_TIMEOUT, BassConstants.PSYNC_ACTIVE_TIMEOUT_MS);
                mService.addActiveSyncedSource(mDevice, syncHandle);

                // update valid sync handle in mPeriodicAdvCallbacksMap
                if (mPeriodicAdvCallbacksMap.containsKey(BassConstants.INVALID_SYNC_HANDLE)) {
                    PeriodicAdvertisingCallback paCb =
                            mPeriodicAdvCallbacksMap.get(BassConstants.INVALID_SYNC_HANDLE);
                    mPeriodicAdvCallbacksMap.put(syncHandle, paCb);
                    mPeriodicAdvCallbacksMap.remove(BassConstants.INVALID_SYNC_HANDLE);
                }
                mFirstTimeBisDiscoveryMap.put(syncHandle, true);
                if (mPendingSourceToAdd != null) {
                    Message message = obtainMessage(ADD_BCAST_SOURCE);
                    message.obj = mPendingSourceToAdd;
                    sendMessage(message);
                }
            } else {
                log("failed to sync to PA: " + mPASyncRetryCounter);
                mAutoTriggered = false;
                // remove failed sync handle
                mPeriodicAdvCallbacksMap.remove(BassConstants.INVALID_SYNC_HANDLE);
            }
            mPendingSourceToAdd = null;
            if (!mSourceSyncRequestsQueue.isEmpty()) {
                log("Processing the next source to sync");
                Pair<ScanResult, Integer> queuedSourceToSync = mSourceSyncRequestsQueue.remove(0);
                Message msg = obtainMessage(SELECT_BCAST_SOURCE);
                msg.obj = queuedSourceToSync.first;
                msg.arg1 = queuedSourceToSync.second;
                sendMessage(msg);
            }
        }

        @Override
        public void onPeriodicAdvertisingReport(PeriodicAdvertisingReport report) {
            log("onPeriodicAdvertisingReport");
            Boolean first = mFirstTimeBisDiscoveryMap.get(report.getSyncHandle());
            // Parse the BIS indices from report's service data
            if (first != null && first.booleanValue() == true) {
                parseScanRecord(report.getSyncHandle(), report.getData());
                mFirstTimeBisDiscoveryMap.put(report.getSyncHandle(), false);
            }
        }

        @Override
        public void onSyncLost(int syncHandle) {
            log("OnSyncLost" + syncHandle);
            if (Flags.leaudioBroadcastMonitorSourceSyncStatus()) {
                int broadcastId = mService.getBroadcastIdForSyncHandle(syncHandle);
                if (broadcastId != BassConstants.INVALID_BROADCAST_ID) {
                    log("Notify broadcast source lost, broadcast id: " + broadcastId);
                    mService.getCallbacks().notifySourceLost(broadcastId);
                }
            }
            cancelActiveSync(syncHandle);
        }

        @Override
        public void onBigInfoAdvertisingReport(int syncHandle, boolean encrypted) {
            log(
                    "onBIGInfoAdvertisingReport: syncHandle="
                            + syncHandle
                            + " ,encrypted ="
                            + encrypted);
            BluetoothDevice srcDevice = mService.getDeviceForSyncHandle(syncHandle);
            if (srcDevice == null) {
                log("No device found.");
                return;
            }
            PeriodicAdvertisementResult result =
                    mService.getPeriodicAdvertisementResult(
                            srcDevice, mService.getBroadcastIdForSyncHandle(syncHandle));
            if (result == null) {
                log("No PA record found");
                return;
            }
            if (!result.isNotified()) {
                result.setNotified(true);
                BaseData baseData = mService.getBase(syncHandle);
                if (baseData == null) {
                    log("No BaseData found");
                    return;
                }
                BluetoothLeBroadcastMetadata metaData =
                        getBroadcastMetadataFromBaseData(
                                baseData, srcDevice, syncHandle, encrypted);
                log("Notify broadcast source found");
                mService.getCallbacks().notifySourceFound(metaData);
            }
        }

        @Override
        public void onSyncTransferred(BluetoothDevice device, int status) {
            log("onSyncTransferred: device=" + device +
                    " ,status =" + status);
        }
    }

    /**
     * Connects to the GATT server of the device.
     *
     * @return {@code true} if it successfully connects to the GATT server.
     */
    @VisibleForTesting(visibility = VisibleForTesting.Visibility.PACKAGE)
    public boolean connectGatt(Boolean autoConnect) {
        if (mGattCallback == null) {
            mGattCallback = new GattCallback();
        }

        BluetoothGatt gatt = mDevice.connectGatt(mService, autoConnect,
                mGattCallback, BluetoothDevice.TRANSPORT_LE,
                (BluetoothDevice.PHY_LE_1M_MASK
                        | BluetoothDevice.PHY_LE_2M_MASK
                        | BluetoothDevice.PHY_LE_CODED_MASK), null);

        if (gatt != null) {
            mBluetoothGatt = new BluetoothGattTestableWrapper(gatt);
        }

        return mBluetoothGatt != null;
    }

    /**
     * getAllSources
     */
    public List<BluetoothLeBroadcastReceiveState> getAllSources() {
        List list = new ArrayList(mBluetoothLeBroadcastReceiveStates.values());
        return list;
    }

    void acquireAllBassChars() {
        clearCharsCache();
        BluetoothGattService service = null;
        if (mBluetoothGatt != null) {
            log("getting Bass Service handle");
            service = mBluetoothGatt.getService(BassConstants.BASS_UUID);
        }
        if (service == null) {
            log("acquireAllBassChars: BASS service not found");
            return;
        }
        log("found BASS_SERVICE");
        List<BluetoothGattCharacteristic> allChars = service.getCharacteristics();
        int numOfChars = allChars.size();
        mNumOfBroadcastReceiverStates = numOfChars - 1;
        log("Total number of chars" + numOfChars);
        for (int i = 0; i < allChars.size(); i++) {
            if (allChars.get(i).getUuid().equals(BassConstants.BASS_BCAST_AUDIO_SCAN_CTRL_POINT)) {
                int properties = allChars.get(i).getProperties();

                if (((properties & BluetoothGattCharacteristic.PROPERTY_WRITE_NO_RESPONSE) == 0)
                        || ((properties & BluetoothGattCharacteristic.PROPERTY_WRITE) == 0)) {
                    Log.w(TAG, "Broadcast Audio Scan Control Point characteristic has invalid "
                            + "properties!");
                } else {
                    mBroadcastScanControlPoint = allChars.get(i);
                    log("Index of ScanCtrlPoint:" + i);
                }
            } else {
                log("Reading " + i + "th ReceiverState");
                mBroadcastCharacteristics.add(allChars.get(i));
                Message m = obtainMessage(READ_BASS_CHARACTERISTICS);
                m.obj = allChars.get(i);
                sendMessage(m);
            }
        }
    }

    void clearCharsCache() {
        if (mBroadcastCharacteristics != null) {
            mBroadcastCharacteristics.clear();
        }
        if (mBroadcastScanControlPoint != null) {
            mBroadcastScanControlPoint = null;
        }
        mNumOfBroadcastReceiverStates = 0;
        if (mBluetoothLeBroadcastReceiveStates != null) {
            mBluetoothLeBroadcastReceiveStates.clear();
        }
        mPendingOperation = -1;
        mPendingMetadata = null;
        mCurrentMetadata.clear();
        mPendingRemove.clear();
    }

    @VisibleForTesting
    class Disconnected extends State {
        @Override
        public void enter() {
            log("Enter Disconnected(" + mDevice + "): "
                    + messageWhatToString(getCurrentMessage().what));
            clearCharsCache();
            mNextSourceId = 0;
            removeDeferredMessages(DISCONNECT);
            if (mLastConnectionState == -1) {
                log("no Broadcast of initial profile state ");
            } else {
                broadcastConnectionState(
                        mDevice, mLastConnectionState, BluetoothProfile.STATE_DISCONNECTED);
                if (mLastConnectionState != BluetoothProfile.STATE_DISCONNECTED) {
                    // Reconnect in background if not disallowed by the service
                    if (mService.okToConnect(mDevice) && mAllowReconnect) {
                        connectGatt(true);
                    }
                }
            }
        }

        @Override
        public void exit() {
            log("Exit Disconnected(" + mDevice + "): "
                    + messageWhatToString(getCurrentMessage().what));
            mLastConnectionState = BluetoothProfile.STATE_DISCONNECTED;
        }

        @Override
        public boolean processMessage(Message message) {
            log("Disconnected process message(" + mDevice
                    + "): " + messageWhatToString(message.what));
            switch (message.what) {
                case CONNECT:
                    log("Connecting to " + mDevice);
                    if (mBluetoothGatt != null) {
                        Log.d(TAG, "clear off, pending wl connection");
                        mBluetoothGatt.disconnect();
                        mBluetoothGatt.close();
                        mBluetoothGatt = null;
                    }
                    mAllowReconnect = true;
                    if (connectGatt(mIsAllowedList)) {
                        transitionTo(mConnecting);
                    } else {
                        Log.e(TAG, "Disconnected: error connecting to " + mDevice);
                    }
                    break;
                case DISCONNECT:
                    // Disconnect if there's an ongoing background connection
                    mAllowReconnect = false;
                    if (mBluetoothGatt != null) {
                        log("Cancelling the background connection to " + mDevice);
                        mBluetoothGatt.disconnect();
                        mBluetoothGatt.close();
                        mBluetoothGatt = null;
                    } else {
                        Log.d(TAG, "Disconnected: DISCONNECT ignored: " + mDevice);
                    }
                    break;
                case CONNECTION_STATE_CHANGED:
                    int state = (int) message.obj;
                    Log.w(TAG, "connection state changed:" + state);
                    if (state == BluetoothProfile.STATE_CONNECTED) {
                        log("remote/wl connection");
                        transitionTo(mConnected);
                    } else {
                        Log.w(TAG, "Disconnected: Connection failed to " + mDevice);
                    }
                    break;
                case PSYNC_ACTIVE_TIMEOUT:
                    cancelActiveSync(null);
                    break;
                default:
                    log("DISCONNECTED: not handled message:" + message.what);
                    return NOT_HANDLED;
            }
            return HANDLED;
        }
    }

    @VisibleForTesting
    class Connecting extends State {
        @Override
        public void enter() {
            log("Enter Connecting(" + mDevice + "): "
                    + messageWhatToString(getCurrentMessage().what));
            sendMessageDelayed(CONNECT_TIMEOUT, mDevice, mConnectTimeoutMs);
            broadcastConnectionState(
                    mDevice, mLastConnectionState, BluetoothProfile.STATE_CONNECTING);
        }

        @Override
        public void exit() {
            log("Exit Connecting(" + mDevice + "): "
                    + messageWhatToString(getCurrentMessage().what));
            mLastConnectionState = BluetoothProfile.STATE_CONNECTING;
            removeMessages(CONNECT_TIMEOUT);
        }

        @Override
        public boolean processMessage(Message message) {
            log("Connecting process message(" + mDevice + "): "
                    + messageWhatToString(message.what));
            switch (message.what) {
                case CONNECT:
                    log("Already Connecting to " + mDevice);
                    log("Ignore this connection request " + mDevice);
                    break;
                case DISCONNECT:
                    Log.w(TAG, "Connecting: DISCONNECT deferred: " + mDevice);
                    deferMessage(message);
                    break;
                case READ_BASS_CHARACTERISTICS:
                    Log.w(TAG, "defer READ_BASS_CHARACTERISTICS requested!: " + mDevice);
                    deferMessage(message);
                    break;
                case CONNECTION_STATE_CHANGED:
                    int state = (int) message.obj;
                    Log.w(TAG, "Connecting: connection state changed:" + state);
                    if (state == BluetoothProfile.STATE_CONNECTED) {
                        transitionTo(mConnected);
                    } else {
                        Log.w(TAG, "Connection failed to " + mDevice);
                        resetBluetoothGatt();
                        transitionTo(mDisconnected);
                    }
                    break;
                case CONNECT_TIMEOUT:
                    Log.w(TAG, "CONNECT_TIMEOUT");
                    BluetoothDevice device = (BluetoothDevice) message.obj;
                    if (!mDevice.equals(device)) {
                        Log.e(TAG, "Unknown device timeout " + device);
                        break;
                    }
                    resetBluetoothGatt();
                    transitionTo(mDisconnected);
                    break;
                case PSYNC_ACTIVE_TIMEOUT:
                    deferMessage(message);
                    break;
                default:
                    log("CONNECTING: not handled message:" + message.what);
                    return NOT_HANDLED;
            }
            return HANDLED;
        }
    }

    private static int getBisSyncFromChannelPreference(
                List<BluetoothLeBroadcastChannel> channels) {
        int bisSync = 0;
        for (BluetoothLeBroadcastChannel channel : channels) {
            if (channel.isSelected()) {
                if (channel.getChannelIndex() == 0) {
                    Log.e(TAG, "getBisSyncFromChannelPreference: invalid channel index=0");
                    continue;
                }
                bisSync |= 1 << (channel.getChannelIndex() - 1);
            }
        }

        return bisSync;
    }

    private byte[] convertMetadataToAddSourceByteArray(BluetoothLeBroadcastMetadata metaData) {
        ByteArrayOutputStream stream = new ByteArrayOutputStream();
        BluetoothDevice advSource = metaData.getSourceDevice();

        // Opcode
        stream.write(OPCODE_ADD_SOURCE);

        // Advertiser_Address_Type
        stream.write(metaData.getSourceAddressType());

        // Advertiser_Address
        byte[] bcastSourceAddr = Utils.getBytesFromAddress(advSource.getAddress());
        BassUtils.reverse(bcastSourceAddr);
        stream.write(bcastSourceAddr, 0, 6);

        // Advertising_SID
        stream.write(metaData.getSourceAdvertisingSid());

        // Broadcast_ID
        stream.write(metaData.getBroadcastId() & 0x00000000000000FF);
        stream.write((metaData.getBroadcastId() & 0x000000000000FF00) >>> 8);
        stream.write((metaData.getBroadcastId() & 0x0000000000FF0000) >>> 16);

        // PA_Sync
        if (mDefNoPAS) {
            // Synchronize to PA – PAST not available
            stream.write(0x02);
        } else {
            // Synchronize to PA – PAST available
            stream.write(0x01);
        }

        // PA_Interval
        stream.write((metaData.getPaSyncInterval() & 0x00000000000000FF));
        stream.write((metaData.getPaSyncInterval() & 0x000000000000FF00) >>> 8);

        // Num_Subgroups
        List<BluetoothLeBroadcastSubgroup> subGroups = metaData.getSubgroups();
        stream.write(metaData.getSubgroups().size());

        for (BluetoothLeBroadcastSubgroup subGroup : subGroups) {
            // BIS_Sync
            int bisSync = getBisSyncFromChannelPreference(subGroup.getChannels());
            if (bisSync == 0) {
                bisSync = 0xFFFFFFFF;
            }
            stream.write(bisSync & 0x00000000000000FF);
            stream.write((bisSync & 0x000000000000FF00) >>> 8);
            stream.write((bisSync & 0x0000000000FF0000) >>> 16);
            stream.write((bisSync & 0x00000000FF000000) >>> 24);

            // Metadata_Length
            BluetoothLeAudioContentMetadata metadata = subGroup.getContentMetadata();
            stream.write(metadata.getRawMetadata().length);

            // Metadata
            stream.write(metadata.getRawMetadata(), 0, metadata.getRawMetadata().length);
        }

        byte[] res = stream.toByteArray();
        BassUtils.printByteArray(res);
        return res;
    }

    private byte[] convertBroadcastMetadataToUpdateSourceByteArray(int sourceId,
            BluetoothLeBroadcastMetadata metaData, int paSync) {
        BluetoothLeBroadcastReceiveState existingState =
                getBroadcastReceiveStateForSourceId(sourceId);
        if (existingState == null) {
            log("no existing SI for update source op");
            return null;
        }
        List<BluetoothLeBroadcastSubgroup> subGroups = metaData.getSubgroups();
        byte numSubGroups = (byte) subGroups.size();
        byte[] res = new byte[UPDATE_SOURCE_FIXED_LENGTH + numSubGroups * 5];
        int offset = 0;
        // Opcode
        res[offset++] = OPCODE_UPDATE_SOURCE;
        // Source_ID
        res[offset++] = (byte) sourceId;
        // PA_Sync
        if (paSync != BassConstants.INVALID_PA_SYNC_VALUE) {
            res[offset++] = (byte) paSync;
        } else if (existingState.getPaSyncState()
                == BluetoothLeBroadcastReceiveState.PA_SYNC_STATE_SYNCHRONIZED) {
            res[offset++] = (byte) (0x01);
        } else {
            res[offset++] = (byte) 0x00;
        }
        // PA_Interval
        res[offset++] = (byte) 0xFF;
        res[offset++] = (byte) 0xFF;
        // Num_Subgroups
        res[offset++] = numSubGroups;

        for (BluetoothLeBroadcastSubgroup subGroup : subGroups) {
            int bisIndexValue;
            if (paSync == BassConstants.PA_SYNC_DO_NOT_SYNC) {
                bisIndexValue = 0;
            } else if (paSync == BassConstants.PA_SYNC_PAST_AVAILABLE
                    || paSync == BassConstants.PA_SYNC_PAST_NOT_AVAILABLE) {
                bisIndexValue = getBisSyncFromChannelPreference(subGroup.getChannels());

                // Let sink decide to which BIS sync if there is no channel preference
                if (bisIndexValue == 0) {
                    bisIndexValue = 0xFFFFFFFF;
                }
            } else {
                bisIndexValue =
                        existingState.getBisSyncState().get(subGroups.indexOf(subGroup)).intValue();
            }
            log("UPDATE_BCAST_SOURCE: bisIndexValue : " + bisIndexValue);
            // BIS_Sync
            res[offset++] = (byte) (bisIndexValue & 0x00000000000000FF);
            res[offset++] = (byte) ((bisIndexValue & 0x000000000000FF00) >>> 8);
            res[offset++] = (byte) ((bisIndexValue & 0x0000000000FF0000) >>> 16);
            res[offset++] = (byte) ((bisIndexValue & 0x00000000FF000000) >>> 24);
            // Metadata_Length; On Modify source, don't update any Metadata
            res[offset++] = 0;
        }
        log("UPDATE_BCAST_SOURCE in Bytes");
        BassUtils.printByteArray(res);
        return res;
    }

    private byte[] convertRecvStateToSetBroadcastCodeByteArray(
            BluetoothLeBroadcastReceiveState recvState) {
        byte[] res = new byte[BassConstants.PIN_CODE_CMD_LEN];
        // Opcode
        res[0] = OPCODE_SET_BCAST_PIN;
        // Source_ID
        res[1] = (byte) recvState.getSourceId();
        log("convertRecvStateToSetBroadcastCodeByteArray: Source device : "
                + recvState.getSourceDevice());
        BluetoothLeBroadcastMetadata metaData =
                getCurrentBroadcastMetadata(recvState.getSourceId());
        if (metaData == null) {
            Log.e(TAG, "Fail to find broadcast source, sourceId = "
                    + recvState.getSourceId());
            return null;
        }
        // Broadcast Code
        byte[] actualPIN = metaData.getBroadcastCode();
        if (actualPIN == null) {
            Log.e(TAG, "actual PIN is null");
            return null;
        } else {
            log("byte array broadcast Code:" + Arrays.toString(actualPIN));
            log("pinLength:" + actualPIN.length);
            // Broadcast_Code, Fill the PIN code in the Last Position
            // This effectively adds padding zeros to MSB positions when the broadcast code
            // is shorter than 16 octets, skip the first 2 bytes for opcode and source_id.
            System.arraycopy(actualPIN, 0, res, 2, actualPIN.length);
            log("SET_BCAST_PIN in Bytes");
            BassUtils.printByteArray(res);
        }
        return res;
    }

    private boolean isItRightTimeToUpdateBroadcastPin(byte sourceId) {
        Collection<BluetoothLeBroadcastReceiveState> recvStates =
                mBluetoothLeBroadcastReceiveStates.values();
        Iterator<BluetoothLeBroadcastReceiveState> iterator = recvStates.iterator();
        boolean retval = false;
        if (mForceSB) {
            log("force SB is set");
            return true;
        }
        while (iterator.hasNext()) {
            BluetoothLeBroadcastReceiveState state = iterator.next();
            if (state == null) {
                log("Source state is null");
                continue;
            }
            if (sourceId == state.getSourceId() && state.getBigEncryptionState()
                    == BluetoothLeBroadcastReceiveState.BIG_ENCRYPTION_STATE_CODE_REQUIRED) {
                retval = true;
                break;
            }
        }
        log("IsItRightTimeToUpdateBroadcastPIN returning:" + retval);
        return retval;
    }

    @VisibleForTesting
    class Connected extends State {
        @Override
        public void enter() {
            log("Enter Connected(" + mDevice + "): "
                    + messageWhatToString(getCurrentMessage().what));
            removeDeferredMessages(CONNECT);
            if (mLastConnectionState == BluetoothProfile.STATE_CONNECTED) {
                log("CONNECTED->CONNECTED: Ignore");
                // Broadcast for testing purpose only
                if (Utils.isInstrumentationTestMode()) {
                    Intent intent = new Intent("android.bluetooth.bass_client.NOTIFY_TEST");
                    mService.sendBroadcast(
                            intent, BLUETOOTH_CONNECT, Utils.getTempBroadcastOptions().toBundle());
                }
            } else {
                broadcastConnectionState(mDevice, mLastConnectionState,
                        BluetoothProfile.STATE_CONNECTED);
            }
        }

        @Override
        public void exit() {
            log("Exit Connected(" + mDevice + "): "
                    + messageWhatToString(getCurrentMessage().what));
            mLastConnectionState = BluetoothProfile.STATE_CONNECTED;
        }

        private void writeBassControlPoint(byte[] value) {
            if (value.length > mMaxSingleAttributeWriteValueLen) {
                mBroadcastScanControlPoint.setWriteType(
                        BluetoothGattCharacteristic.WRITE_TYPE_DEFAULT);
            } else {
                mBroadcastScanControlPoint.setWriteType(
                        BluetoothGattCharacteristic.WRITE_TYPE_NO_RESPONSE);
            }

            mBroadcastScanControlPoint.setValue(value);
            mBluetoothGatt.writeCharacteristic(mBroadcastScanControlPoint);
        }

        @Override
        public boolean processMessage(Message message) {
            log("Connected process message(" + mDevice + "): " + messageWhatToString(message.what));
            BluetoothLeBroadcastMetadata metaData;
            switch (message.what) {
                case CONNECT:
                    Log.w(TAG, "Connected: CONNECT ignored: " + mDevice);
                    break;
                case DISCONNECT:
                    log("Disconnecting from " + mDevice);
                    mAllowReconnect = false;
                    if (mBluetoothGatt != null) {
                        mService.handleDeviceDisconnection(mDevice, true);
                        mBluetoothGatt.disconnect();
                        mBluetoothGatt.close();
                        mBluetoothGatt = null;
                        cancelActiveSync(null);
                        transitionTo(mDisconnected);
                    } else {
                        log("mBluetoothGatt is null");
                    }
                    break;
                case CONNECTION_STATE_CHANGED:
                    int state = (int) message.obj;
                    Log.w(TAG, "Connected:connection state changed:" + state);
                    if (state == BluetoothProfile.STATE_CONNECTED) {
                        Log.w(TAG, "device is already connected to Bass" + mDevice);
                    } else {
                        Log.w(TAG, "unexpected disconnected from " + mDevice);
                        mService.handleDeviceDisconnection(mDevice, false);
                        resetBluetoothGatt();
                        cancelActiveSync(null);
                        transitionTo(mDisconnected);
                    }
                    break;
                case READ_BASS_CHARACTERISTICS:
                    BluetoothGattCharacteristic characteristic =
                            (BluetoothGattCharacteristic) message.obj;
                    if (mBluetoothGatt != null) {
                        mBluetoothGatt.readCharacteristic(characteristic);
                        transitionTo(mConnectedProcessing);
                    } else {
                        Log.e(TAG, "READ_BASS_CHARACTERISTICS is ignored, Gatt handle is null");
                    }
                    break;
                case START_SCAN_OFFLOAD:
                    if (mBluetoothGatt != null && mBroadcastScanControlPoint != null) {
                        writeBassControlPoint(REMOTE_SCAN_START);
                        mPendingOperation = message.what;
                        transitionTo(mConnectedProcessing);
                    } else {
                        log("no Bluetooth Gatt handle, may need to fetch write");
                    }
                    break;
                case STOP_SCAN_OFFLOAD:
                    if (mBluetoothGatt != null && mBroadcastScanControlPoint != null) {
                        writeBassControlPoint(REMOTE_SCAN_STOP);
                        mPendingOperation = message.what;
                        transitionTo(mConnectedProcessing);
                    } else {
                        log("no Bluetooth Gatt handle, may need to fetch write");
                    }
                    break;
                case SELECT_BCAST_SOURCE:
                    ScanResult scanRes = (ScanResult) message.obj;
                    boolean auto = ((int) message.arg1) == BassConstants.AUTO;
                    // check if invalid sync handle exists indicating a pending sync request
                    if (mPeriodicAdvCallbacksMap.containsKey(BassConstants.INVALID_SYNC_HANDLE)) {
                        log(
                                "SELECT_BCAST_SOURCE queued due to waiting for a previous sync"
                                        + " response");
                        Pair<ScanResult, Integer> pair =
                                new Pair<ScanResult, Integer>(scanRes, message.arg1);
                        if (!mSourceSyncRequestsQueue.contains(pair)) {
                            mSourceSyncRequestsQueue.add(pair);
                        }
                    } else {
                        selectSource(scanRes, auto);
                    }
                    break;
                case REACHED_MAX_SOURCE_LIMIT:
                    int handle = message.arg1;
                    cancelActiveSync(handle);
                    break;
                case SWITCH_BCAST_SOURCE:
                    metaData = (BluetoothLeBroadcastMetadata) message.obj;
                    int sourceIdToRemove = message.arg1;
                    // Save pending source to be added once existing source got removed
                    mPendingSourceToSwitch = metaData;
                    // Remove the source first
                    BluetoothLeBroadcastMetadata metaDataToUpdate =
                            getCurrentBroadcastMetadata(sourceIdToRemove);
                    if (metaDataToUpdate != null && isSyncedToTheSource(sourceIdToRemove)) {
                        log("SWITCH_BCAST_SOURCE force source to lost PA sync");
                        Message msg = obtainMessage(UPDATE_BCAST_SOURCE);
                        msg.arg1 = sourceIdToRemove;
                        msg.arg2 = BassConstants.PA_SYNC_DO_NOT_SYNC;
                        msg.obj = metaDataToUpdate;
                        /* Pending remove set. Remove source once not synchronized to PA */
                        sendMessage(msg);
                    } else {
                        Message msg = obtainMessage(REMOVE_BCAST_SOURCE);
                        msg.arg1 = sourceIdToRemove;
                        sendMessage(msg);
                    }
                    break;
                case ADD_BCAST_SOURCE:
                    metaData = (BluetoothLeBroadcastMetadata) message.obj;

                    List<Integer> activeSyncedSrc = mService.getActiveSyncedSources(mDevice);
                    BluetoothDevice sourceDevice = metaData.getSourceDevice();
                    if (!mService.isLocalBroadcast(metaData)
                            && (activeSyncedSrc == null
                                    || !activeSyncedSrc.contains(
                                            mService.getSyncHandleForBroadcastId(
                                                    metaData.getBroadcastId())))) {
                        log("Adding inactive source: " + sourceDevice);
                        int broadcastId = metaData.getBroadcastId();
                        if (broadcastId != BassConstants.INVALID_BROADCAST_ID
                                && mService.getCachedBroadcast(broadcastId) != null) {
                            // If the source has been synced before, try to re-sync(auto/true)
                            // with the source by previously cached scan result
                            Message msg = obtainMessage(SELECT_BCAST_SOURCE);
                            msg.obj = mService.getCachedBroadcast(broadcastId);
                            msg.arg1 = BassConstants.AUTO;
                            sendMessage(msg);
                            mPendingSourceToAdd = metaData;
                        } else {
                            mService.getCallbacks().notifySourceAddFailed(mDevice, metaData,
                                    BluetoothStatusCodes.ERROR_UNKNOWN);
                        }
                        break;
                    }

                    byte[] addSourceInfo = convertMetadataToAddSourceByteArray(metaData);
                    if (addSourceInfo == null) {
                        Log.e(TAG, "add source: source Info is NULL");
                        break;
                    }
                    if (mBluetoothGatt != null && mBroadcastScanControlPoint != null) {
                        writeBassControlPoint(addSourceInfo);
                        mPendingOperation = message.what;
                        mPendingMetadata = metaData;
                        if (metaData.isEncrypted() && (metaData.getBroadcastCode() != null)) {
                            mSetBroadcastCodePending = true;
                        }
                        transitionTo(mConnectedProcessing);
                        sendMessageDelayed(
                                GATT_TXN_TIMEOUT,
                                ADD_BCAST_SOURCE,
                                BassConstants.GATT_TXN_TIMEOUT_MS);
                        sendMessageDelayed(
                                CANCEL_PENDING_SOURCE_OPERATION,
                                metaData.getBroadcastCode(),
                                BassConstants.SOURCE_OPERATION_TIMEOUT_MS);
                    } else {
                        Log.e(TAG, "ADD_BCAST_SOURCE: no Bluetooth Gatt handle, Fatal");
                        mService.getCallbacks().notifySourceAddFailed(mDevice,
                                metaData, BluetoothStatusCodes.ERROR_UNKNOWN);
                    }
                    break;
                case UPDATE_BCAST_SOURCE:
                    metaData = (BluetoothLeBroadcastMetadata) message.obj;
                    int sourceId = message.arg1;
                    int paSync = message.arg2;
                    log("Updating Broadcast source: " + metaData);
                    byte[] updateSourceInfo = convertBroadcastMetadataToUpdateSourceByteArray(
                            sourceId, metaData, paSync);
                    if (updateSourceInfo == null) {
                        Log.e(TAG, "update source: source Info is NULL");
                        break;
                    }
                    if (mBluetoothGatt != null && mBroadcastScanControlPoint != null) {
                        writeBassControlPoint(updateSourceInfo);
                        mPendingOperation = message.what;
                        mPendingSourceId = (byte) sourceId;
                        if (paSync == BassConstants.PA_SYNC_DO_NOT_SYNC) {
                            setPendingRemove(sourceId, true);
                        }
                        if (metaData.isEncrypted() && (metaData.getBroadcastCode() != null)) {
                            mSetBroadcastCodePending = true;
                        }
                        mPendingMetadata = metaData;
                        transitionTo(mConnectedProcessing);
                        sendMessageDelayed(
                                GATT_TXN_TIMEOUT,
                                UPDATE_BCAST_SOURCE,
                                BassConstants.GATT_TXN_TIMEOUT_MS);
                        sendMessageDelayed(
                                CANCEL_PENDING_SOURCE_OPERATION,
                                metaData.getBroadcastCode(),
                                BassConstants.SOURCE_OPERATION_TIMEOUT_MS);
                    } else {
                        Log.e(TAG, "UPDATE_BCAST_SOURCE: no Bluetooth Gatt handle, Fatal");
                        mService.getCallbacks().notifySourceModifyFailed(
                                mDevice, sourceId, BluetoothStatusCodes.ERROR_UNKNOWN);
                    }
                    break;
                case SET_BCAST_CODE:
                    int argType = message.arg1;
                    mSetBroadcastCodePending = false;
                    BluetoothLeBroadcastReceiveState recvState = null;
                    if (argType == ARGTYPE_METADATA) {
                        mSetBroadcastPINMetadata =
                                (BluetoothLeBroadcastMetadata) message.obj;
                        mSetBroadcastCodePending = true;
                    } else {
                        recvState = (BluetoothLeBroadcastReceiveState) message.obj;
                        if (!isItRightTimeToUpdateBroadcastPin(
                                (byte) recvState.getSourceId())) {
                            mSetBroadcastCodePending = true;
                        }
                    }
                    if (mSetBroadcastCodePending == true) {
                        log("Ignore SET_BCAST now, but restore it for later");
                        break;
                    }
                    byte[] setBroadcastPINcmd =
                            convertRecvStateToSetBroadcastCodeByteArray(recvState);
                    if (setBroadcastPINcmd == null) {
                        Log.e(TAG, "SET_BCAST_CODE: Broadcast code is NULL");
                        break;
                    }
                    if (mBluetoothGatt != null && mBroadcastScanControlPoint != null) {
                        writeBassControlPoint(setBroadcastPINcmd);
                        mPendingOperation = message.what;
                        mPendingSourceId = (byte) recvState.getSourceId();
                        transitionTo(mConnectedProcessing);
                        sendMessageDelayed(
                                GATT_TXN_TIMEOUT,
                                SET_BCAST_CODE,
                                BassConstants.GATT_TXN_TIMEOUT_MS);
                    }
                    break;
                case REMOVE_BCAST_SOURCE:
                    byte sid = (byte) message.arg1;
                    log("Removing Broadcast source, sourceId: " + sid);
                    byte[] removeSourceInfo = new byte[2];
                    removeSourceInfo[0] = OPCODE_REMOVE_SOURCE;
                    removeSourceInfo[1] = sid;
                    if (mBluetoothGatt != null && mBroadcastScanControlPoint != null) {
                        if (isPendingRemove((int) sid)) {
                            setPendingRemove((int) sid, false);
                        }

                        writeBassControlPoint(removeSourceInfo);
                        mPendingOperation = message.what;
                        mPendingSourceId = sid;
                        transitionTo(mConnectedProcessing);
                        sendMessageDelayed(
                                GATT_TXN_TIMEOUT,
                                REMOVE_BCAST_SOURCE,
                                BassConstants.GATT_TXN_TIMEOUT_MS);
                    } else {
                        Log.e(TAG, "REMOVE_BCAST_SOURCE: no Bluetooth Gatt handle, Fatal");
                        mService.getCallbacks().notifySourceRemoveFailed(mDevice,
                                sid, BluetoothStatusCodes.ERROR_UNKNOWN);
                        if (mPendingSourceToSwitch != null) {
                            // Switching source failed
                            // Need to notify add source failure for service to cleanup
                            mService.getCallbacks()
                                    .notifySourceAddFailed(
                                            mDevice,
                                            mPendingSourceToSwitch,
                                            BluetoothStatusCodes.ERROR_UNKNOWN);
                            mPendingSourceToSwitch = null;
                        }
                    }
                    break;
                case PSYNC_ACTIVE_TIMEOUT:
                    cancelActiveSync(null);
                    break;
<<<<<<< HEAD
                case STOP_PENDING_PA_SYNC:
                    stopPendingSync();
=======
                case CANCEL_PENDING_SOURCE_OPERATION:
                    int broadcastId = message.arg1;
                    cancelPendingSourceOperation(broadcastId);
>>>>>>> d6fbf670
                    break;
                default:
                    log("CONNECTED: not handled message:" + message.what);
                    return NOT_HANDLED;
            }
            return HANDLED;
        }
    }

    private boolean isSuccess(int status) {
        boolean ret = false;
        switch (status) {
            case BluetoothStatusCodes.REASON_LOCAL_APP_REQUEST:
            case BluetoothStatusCodes.REASON_LOCAL_STACK_REQUEST:
            case BluetoothStatusCodes.REASON_REMOTE_REQUEST:
            case BluetoothStatusCodes.REASON_SYSTEM_POLICY:
                ret = true;
                break;
            default:
                break;
        }
        return ret;
    }

    void sendPendingCallbacks(int pendingOp, int status) {
        switch (pendingOp) {
            case START_SCAN_OFFLOAD:
                if (!isSuccess(status)) {
                    if (!mAutoTriggered) {
                        cancelActiveSync(null);
                    } else {
                        mAutoTriggered = false;
                    }
                }
                break;
            case ADD_BCAST_SOURCE:
                if (!isSuccess(status)) {
                    cancelActiveSync(null);
                    if (mPendingMetadata != null) {
                        mService.getCallbacks()
                                .notifySourceAddFailed(mDevice, mPendingMetadata, status);
                        mPendingMetadata = null;
                    }
                    removeMessages(CANCEL_PENDING_SOURCE_OPERATION);
                }
                break;
            case UPDATE_BCAST_SOURCE:
                if (!mAutoTriggered) {
                    if (!isSuccess(status)) {
                        mService.getCallbacks().notifySourceModifyFailed(mDevice,
                                mPendingSourceId, status);
                        mPendingMetadata = null;
                        removeMessages(CANCEL_PENDING_SOURCE_OPERATION);
                    }
                } else {
                    mAutoTriggered = false;
                }
                break;
            case REMOVE_BCAST_SOURCE:
                if (!isSuccess(status)) {
                    mService.getCallbacks().notifySourceRemoveFailed(mDevice,
                            mPendingSourceId, status);
                    if (mPendingSourceToSwitch != null) {
                        // Switching source failed
                        // Need to notify add source failure for service to cleanup
                        mService.getCallbacks()
                                .notifySourceAddFailed(mDevice, mPendingSourceToSwitch, status);
                        mPendingSourceToSwitch = null;
                    }
                }
                break;
            case SET_BCAST_CODE:
                log("sendPendingCallbacks: SET_BCAST_CODE");
                break;
            default:
                log("sendPendingCallbacks: unhandled case");
                break;
        }
    }

    // public for testing, but private for non-testing
    @VisibleForTesting
    class ConnectedProcessing extends State {
        @Override
        public void enter() {
            log("Enter ConnectedProcessing(" + mDevice + "): "
                    + messageWhatToString(getCurrentMessage().what));

            // Broadcast for testing purpose only
            if (Utils.isInstrumentationTestMode()) {
                Intent intent = new Intent("android.bluetooth.bass_client.NOTIFY_TEST");
                mService.sendBroadcast(
                        intent, BLUETOOTH_CONNECT, Utils.getTempBroadcastOptions().toBundle());
            }
        }
        @Override
        public void exit() {
            /* Pending Metadata will be used to bond with source ID in receiver state notify */
            if (mPendingOperation == REMOVE_BCAST_SOURCE) {
                    mPendingMetadata = null;
            }

            log("Exit ConnectedProcessing(" + mDevice + "): "
                    + messageWhatToString(getCurrentMessage().what));
        }
        @Override
        public boolean processMessage(Message message) {
            log("ConnectedProcessing process message(" + mDevice + "): "
                    + messageWhatToString(message.what));
            switch (message.what) {
                case CONNECT:
                    Log.w(TAG, "CONNECT request is ignored" + mDevice);
                    break;
                case DISCONNECT:
                    Log.w(TAG, "DISCONNECT requested!: " + mDevice);
                    mAllowReconnect = false;
                    if (mBluetoothGatt != null) {
                        mService.handleDeviceDisconnection(mDevice, true);
                        mBluetoothGatt.disconnect();
                        mBluetoothGatt.close();
                        mBluetoothGatt = null;
                        cancelActiveSync(null);
                        transitionTo(mDisconnected);
                    } else {
                        log("mBluetoothGatt is null");
                    }
                    break;
                case READ_BASS_CHARACTERISTICS:
                    Log.w(TAG, "defer READ_BASS_CHARACTERISTICS requested!: " + mDevice);
                    deferMessage(message);
                    break;
                case CONNECTION_STATE_CHANGED:
                    int state = (int) message.obj;
                    Log.w(TAG, "ConnectedProcessing: connection state changed:" + state);
                    if (state == BluetoothProfile.STATE_CONNECTED) {
                        Log.w(TAG, "should never happen from this state");
                    } else {
                        Log.w(TAG, "Unexpected disconnection " + mDevice);
                        mService.handleDeviceDisconnection(mDevice, false);
                        resetBluetoothGatt();
                        cancelActiveSync(null);
                        transitionTo(mDisconnected);
                    }
                    break;
                case GATT_TXN_PROCESSED:
                    removeMessages(GATT_TXN_TIMEOUT);
                    int status = (int) message.arg1;
                    log("GATT transaction processed for" + mDevice);
                    if (status == BluetoothGatt.GATT_SUCCESS) {
                        sendPendingCallbacks(
                                mPendingOperation,
                                BluetoothStatusCodes.REASON_LOCAL_APP_REQUEST);
                    } else {
                        sendPendingCallbacks(
                                mPendingOperation,
                                BluetoothStatusCodes.ERROR_UNKNOWN);
                    }
                    transitionTo(mConnected);
                    break;
                case GATT_TXN_TIMEOUT:
                    log("GATT transaction timeout for" + mDevice);
                    sendPendingCallbacks(
                            mPendingOperation,
                            BluetoothStatusCodes.ERROR_UNKNOWN);
                    mPendingOperation = -1;
                    mPendingSourceId = -1;
                    if ((message.arg1 == UPDATE_BCAST_SOURCE)
                            || (message.arg1 == ADD_BCAST_SOURCE)) {
                        mPendingMetadata = null;
                    }
                    transitionTo(mConnected);
                    break;
                case START_SCAN_OFFLOAD:
                case STOP_SCAN_OFFLOAD:
                case SELECT_BCAST_SOURCE:
                case ADD_BCAST_SOURCE:
                case SET_BCAST_CODE:
                case REMOVE_BCAST_SOURCE:
                case REACHED_MAX_SOURCE_LIMIT:
                case SWITCH_BCAST_SOURCE:
                case PSYNC_ACTIVE_TIMEOUT:
                case STOP_PENDING_PA_SYNC:
                    log("defer the message: "
                            + messageWhatToString(message.what)
                            + ", so that it will be processed later");
                    deferMessage(message);
                    break;
                case CANCEL_PENDING_SOURCE_OPERATION:
                    int broadcastId = message.arg1;
                    cancelPendingSourceOperation(broadcastId);
                    break;
                default:
                    log("CONNECTEDPROCESSING: not handled message:" + message.what);
                    return NOT_HANDLED;
            }
            return HANDLED;
        }
    }

    void broadcastConnectionState(BluetoothDevice device, int fromState, int toState) {
        log("broadcastConnectionState " + device + ": " + fromState + "->" + toState);
        if (fromState == BluetoothProfile.STATE_CONNECTED
                && toState == BluetoothProfile.STATE_CONNECTED) {
            log("CONNECTED->CONNECTED: Ignore");
            return;
        }

        mService.handleConnectionStateChanged(device, fromState, toState);
        Intent intent = new Intent(BluetoothLeBroadcastAssistant.ACTION_CONNECTION_STATE_CHANGED);
        intent.putExtra(BluetoothProfile.EXTRA_PREVIOUS_STATE, fromState);
        intent.putExtra(BluetoothProfile.EXTRA_STATE, toState);
        intent.putExtra(BluetoothDevice.EXTRA_DEVICE, mDevice);
        intent.addFlags(Intent.FLAG_RECEIVER_REGISTERED_ONLY_BEFORE_BOOT
                    | Intent.FLAG_RECEIVER_INCLUDE_BACKGROUND);
        mService.sendBroadcast(
                intent, BLUETOOTH_CONNECT, Utils.getTempBroadcastOptions().toBundle());
    }

    int getConnectionState() {
        String currentState = "Unknown";
        if (getCurrentState() != null) {
            currentState = getCurrentState().getName();
        }
        switch (currentState) {
            case "Disconnected":
                return BluetoothProfile.STATE_DISCONNECTED;
            case "Connecting":
                return BluetoothProfile.STATE_CONNECTING;
            case "Connected":
            case "ConnectedProcessing":
                return BluetoothProfile.STATE_CONNECTED;
            default:
                Log.e(TAG, "Bad currentState: " + currentState);
                return BluetoothProfile.STATE_DISCONNECTED;
        }
    }

    int getMaximumSourceCapacity() {
        return mNumOfBroadcastReceiverStates;
    }

    BluetoothDevice getDevice() {
        return mDevice;
    }

    synchronized boolean isConnected() {
        return (getCurrentState() == mConnected) || (getCurrentState() == mConnectedProcessing);
    }

    public static String messageWhatToString(int what) {
        switch (what) {
            case CONNECT:
                return "CONNECT";
            case DISCONNECT:
                return "DISCONNECT";
            case CONNECTION_STATE_CHANGED:
                return "CONNECTION_STATE_CHANGED";
            case GATT_TXN_PROCESSED:
                return "GATT_TXN_PROCESSED";
            case READ_BASS_CHARACTERISTICS:
                return "READ_BASS_CHARACTERISTICS";
            case START_SCAN_OFFLOAD:
                return "START_SCAN_OFFLOAD";
            case STOP_SCAN_OFFLOAD:
                return "STOP_SCAN_OFFLOAD";
            case ADD_BCAST_SOURCE:
                return "ADD_BCAST_SOURCE";
            case SELECT_BCAST_SOURCE:
                return "SELECT_BCAST_SOURCE";
            case UPDATE_BCAST_SOURCE:
                return "UPDATE_BCAST_SOURCE";
            case SET_BCAST_CODE:
                return "SET_BCAST_CODE";
            case REMOVE_BCAST_SOURCE:
                return "REMOVE_BCAST_SOURCE";
            case REACHED_MAX_SOURCE_LIMIT:
                return "REACHED_MAX_SOURCE_LIMIT";
            case SWITCH_BCAST_SOURCE:
                return "SWITCH_BCAST_SOURCE";
            case PSYNC_ACTIVE_TIMEOUT:
                return "PSYNC_ACTIVE_TIMEOUT";
            case CONNECT_TIMEOUT:
                return "CONNECT_TIMEOUT";
<<<<<<< HEAD
            case STOP_PENDING_PA_SYNC:
                return "STOP_PENDING_PA_SYNC";
=======
            case CANCEL_PENDING_SOURCE_OPERATION:
                return "CANCEL_PENDING_SOURCE_OPERATION";
>>>>>>> d6fbf670
            default:
                break;
        }
        return Integer.toString(what);
    }

    /**
     * Dump info
     */
    public void dump(StringBuilder sb) {
        ProfileService.println(sb, "mDevice: " + mDevice);
        ProfileService.println(sb, "  StateMachine: " + this);
        // Dump the state machine logs
        StringWriter stringWriter = new StringWriter();
        PrintWriter printWriter = new PrintWriter(stringWriter);
        super.dump(new FileDescriptor(), printWriter, new String[] {});
        printWriter.flush();
        stringWriter.flush();
        ProfileService.println(sb, "  StateMachineLog:");
        Scanner scanner = new Scanner(stringWriter.toString());
        while (scanner.hasNextLine()) {
            String line = scanner.nextLine();
            ProfileService.println(sb, "    " + line);
        }
        scanner.close();
        for (Map.Entry<Integer, BluetoothLeBroadcastReceiveState> entry :
                mBluetoothLeBroadcastReceiveStates.entrySet()) {
            BluetoothLeBroadcastReceiveState state = entry.getValue();
            sb.append(state);
        }
    }

    @Override
    protected void log(String msg) {
        super.log(msg);
    }

    private static void logByteArray(String prefix, byte[] value, int offset, int count) {
        StringBuilder builder = new StringBuilder(prefix);
        for (int i = offset; i < count; i++) {
            builder.append(String.format("0x%02X", value[i]));
            if (i != value.length - 1) {
                builder.append(", ");
            }
        }
        Log.d(TAG, builder.toString());
    }

    /** Mockable wrapper of {@link BluetoothGatt}. */
    @VisibleForTesting
    public static class BluetoothGattTestableWrapper {
        public final BluetoothGatt mWrappedBluetoothGatt;

        BluetoothGattTestableWrapper(BluetoothGatt bluetoothGatt) {
            mWrappedBluetoothGatt = bluetoothGatt;
        }

        /** See {@link BluetoothGatt#getServices()}. */
        public List<BluetoothGattService> getServices() {
            return mWrappedBluetoothGatt.getServices();
        }

        /** See {@link BluetoothGatt#getService(UUID)}. */
        @Nullable
        public BluetoothGattService getService(UUID uuid) {
            return mWrappedBluetoothGatt.getService(uuid);
        }

        /** See {@link BluetoothGatt#discoverServices()}. */
        public boolean discoverServices() {
            return mWrappedBluetoothGatt.discoverServices();
        }

        /**
         * See {@link BluetoothGatt#readCharacteristic(
         * BluetoothGattCharacteristic)}.
         */
        public boolean readCharacteristic(BluetoothGattCharacteristic characteristic) {
            return mWrappedBluetoothGatt.readCharacteristic(characteristic);
        }

        /**
         * See {@link BluetoothGatt#writeCharacteristic(
         * BluetoothGattCharacteristic, byte[], int)} .
         */
        public boolean writeCharacteristic(BluetoothGattCharacteristic characteristic) {
            return mWrappedBluetoothGatt.writeCharacteristic(characteristic);
        }

        /** See {@link BluetoothGatt#readDescriptor(BluetoothGattDescriptor)}. */
        public boolean readDescriptor(BluetoothGattDescriptor descriptor) {
            return mWrappedBluetoothGatt.readDescriptor(descriptor);
        }

        /**
         * See {@link BluetoothGatt#writeDescriptor(BluetoothGattDescriptor,
         * byte[])}.
         */
        public boolean writeDescriptor(BluetoothGattDescriptor descriptor) {
            return mWrappedBluetoothGatt.writeDescriptor(descriptor);
        }

        /** See {@link BluetoothGatt#requestMtu(int)}. */
        public boolean requestMtu(int mtu) {
            return mWrappedBluetoothGatt.requestMtu(mtu);
        }

        /** See {@link BluetoothGatt#setCharacteristicNotification}. */
        public boolean setCharacteristicNotification(
                BluetoothGattCharacteristic characteristic, boolean enable) {
            return mWrappedBluetoothGatt.setCharacteristicNotification(characteristic, enable);
        }

        /** See {@link BluetoothGatt#disconnect()}. */
        public void disconnect() {
            mWrappedBluetoothGatt.disconnect();
        }

        /** See {@link BluetoothGatt#close()}. */
        public void close() {
            mWrappedBluetoothGatt.close();
        }
    }

}<|MERGE_RESOLUTION|>--- conflicted
+++ resolved
@@ -104,11 +104,8 @@
     static final int CONNECT_TIMEOUT = 15;
     static final int REACHED_MAX_SOURCE_LIMIT = 16;
     static final int SWITCH_BCAST_SOURCE = 17;
-<<<<<<< HEAD
-    static final int STOP_PENDING_PA_SYNC = 18;
-=======
     static final int CANCEL_PENDING_SOURCE_OPERATION = 18;
->>>>>>> d6fbf670
+    static final int STOP_PENDING_PA_SYNC = 19;
 
     // NOTE: the value is not "final" - it is modified in the unit tests
     @VisibleForTesting
@@ -921,11 +918,7 @@
                 offset += BassConstants.BCAST_RCVR_STATE_BIS_SYNC_SIZE;
                 bisSyncState.add((long) Utils.byteArrayToInt(bisSyncIndex));
 
-<<<<<<< HEAD
                 int metaDataLength = receiverState[offset++] & 0xff;
-=======
-                int metaDataLength = receiverState[offset++] & 0xFF;
->>>>>>> d6fbf670
                 if (metaDataLength > 0) {
                     log("metadata of length: " + metaDataLength + "is available");
                     byte[] metaData = new byte[metaDataLength];
@@ -2077,14 +2070,12 @@
                 case PSYNC_ACTIVE_TIMEOUT:
                     cancelActiveSync(null);
                     break;
-<<<<<<< HEAD
                 case STOP_PENDING_PA_SYNC:
                     stopPendingSync();
-=======
+                    break;
                 case CANCEL_PENDING_SOURCE_OPERATION:
                     int broadcastId = message.arg1;
                     cancelPendingSourceOperation(broadcastId);
->>>>>>> d6fbf670
                     break;
                 default:
                     log("CONNECTED: not handled message:" + message.what);
@@ -2368,13 +2359,10 @@
                 return "PSYNC_ACTIVE_TIMEOUT";
             case CONNECT_TIMEOUT:
                 return "CONNECT_TIMEOUT";
-<<<<<<< HEAD
             case STOP_PENDING_PA_SYNC:
                 return "STOP_PENDING_PA_SYNC";
-=======
             case CANCEL_PENDING_SOURCE_OPERATION:
                 return "CANCEL_PENDING_SOURCE_OPERATION";
->>>>>>> d6fbf670
             default:
                 break;
         }
