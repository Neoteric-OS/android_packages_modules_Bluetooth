/*
 * Copyright 2022 The Android Open Source Project
 *
 * Licensed under the Apache License, Version 2.0 (the "License");
 * you may not use this file except in compliance with the License.
 * You may obtain a copy of the License at
 *
 *      http://www.apache.org/licenses/LICENSE-2.0
 *
 * Unless required by applicable law or agreed to in writing, software
 * distributed under the License is distributed on an "AS IS" BASIS,
 * WITHOUT WARRANTIES OR CONDITIONS OF ANY KIND, either express or implied.
 * See the License for the specific language governing permissions and
 * limitations under the License.
 */

package com.android.bluetooth.bass_client;

import static android.Manifest.permission.BLUETOOTH_CONNECT;
import static android.Manifest.permission.BLUETOOTH_PRIVILEGED;
import static android.Manifest.permission.BLUETOOTH_SCAN;
import static android.bluetooth.IBluetoothLeAudio.LE_AUDIO_GROUP_ID_INVALID;

import static com.android.bluetooth.flags.Flags.leaudioAllowedContextMask;
import static com.android.bluetooth.flags.Flags.leaudioBigDependsOnAudioState;
import static com.android.bluetooth.flags.Flags.leaudioBroadcastAssistantPeripheralEntrustment;
import static com.android.bluetooth.flags.Flags.leaudioBroadcastExtractPeriodicScannerFromStateMachine;
import static com.android.bluetooth.flags.Flags.leaudioBroadcastResyncHelper;
import static com.android.bluetooth.flags.Flags.leaudioSortScansToSyncByFails;

import android.annotation.RequiresPermission;
import android.annotation.SuppressLint;
import android.bluetooth.BluetoothAdapter;
import android.bluetooth.BluetoothDevice;
import android.bluetooth.BluetoothGatt;
import android.bluetooth.BluetoothLeAudio;
import android.bluetooth.BluetoothLeAudioCodecConfigMetadata;
import android.bluetooth.BluetoothLeAudioContentMetadata;
import android.bluetooth.BluetoothLeBroadcastChannel;
import android.bluetooth.BluetoothLeBroadcastMetadata;
import android.bluetooth.BluetoothLeBroadcastReceiveState;
import android.bluetooth.BluetoothLeBroadcastSubgroup;
import android.bluetooth.BluetoothProfile;
import android.bluetooth.BluetoothStatusCodes;
import android.bluetooth.BluetoothUtils;
import android.bluetooth.BluetoothUtils.TypeValueEntry;
import android.bluetooth.BluetoothUuid;
import android.bluetooth.IBluetoothLeBroadcastAssistant;
import android.bluetooth.IBluetoothLeBroadcastAssistantCallback;
import android.bluetooth.le.PeriodicAdvertisingCallback;
import android.bluetooth.le.PeriodicAdvertisingReport;
import android.bluetooth.le.ScanCallback;
import android.bluetooth.le.ScanFilter;
import android.bluetooth.le.ScanRecord;
import android.bluetooth.le.ScanResult;
import android.bluetooth.le.ScanSettings;
import android.content.AttributionSource;
import android.content.Context;
import android.os.Handler;
import android.os.HandlerThread;
import android.os.Looper;
import android.os.Message;
import android.os.ParcelUuid;
import android.os.RemoteCallbackList;
import android.os.RemoteException;
import android.provider.DeviceConfig;
import android.sysprop.BluetoothProperties;
import android.util.Log;
import android.util.Pair;

import com.android.bluetooth.BluetoothEventLogger;
import com.android.bluetooth.BluetoothMethodProxy;
import com.android.bluetooth.Utils;
import com.android.bluetooth.btservice.AdapterService;
import com.android.bluetooth.btservice.ProfileService;
import com.android.bluetooth.btservice.ServiceFactory;
import com.android.bluetooth.btservice.storage.DatabaseManager;
import com.android.bluetooth.csip.CsipSetCoordinatorService;
import com.android.bluetooth.le_audio.LeAudioService;
import com.android.internal.annotations.GuardedBy;
import com.android.internal.annotations.VisibleForTesting;

import java.nio.charset.StandardCharsets;
import java.time.Duration;
import java.util.ArrayDeque;
import java.util.ArrayList;
import java.util.Arrays;
import java.util.Collections;
import java.util.Comparator;
import java.util.Deque;
import java.util.HashMap;
import java.util.HashSet;
import java.util.Iterator;
import java.util.List;
import java.util.Map;
import java.util.Objects;
import java.util.Optional;
import java.util.PriorityQueue;
import java.util.Set;
import java.util.concurrent.ConcurrentHashMap;
import java.util.stream.Collectors;

/** Broadcast Assistant Scan Service */
public class BassClientService extends ProfileService {
    private static final String TAG = BassClientService.class.getSimpleName();
    private static final int MAX_ACTIVE_SYNCED_SOURCES_NUM = 4;
    private static final int MAX_BIS_DISCOVERY_TRIES_NUM = 5;

    private static final int STATUS_LOCAL_STREAM_REQUESTED = 0;
    private static final int STATUS_LOCAL_STREAM_STREAMING = 1;
    private static final int STATUS_LOCAL_STREAM_SUSPENDED = 2;
    private static final int STATUS_LOCAL_STREAM_REQUESTED_NO_CONTEXT_VALIDATE = 3;

    // Do not modify without updating the HAL bt_le_audio.h files.
    // Match up with BroadcastState enum of bt_le_audio.h
    private static final int BROADCAST_STATE_STOPPED = 0;
    private static final int BROADCAST_STATE_CONFIGURING = 1;
    private static final int BROADCAST_STATE_PAUSED = 2;
    private static final int BROADCAST_STATE_ENABLING = 3;
    private static final int BROADCAST_STATE_DISABLING = 4;
    private static final int BROADCAST_STATE_STOPPING = 5;
    private static final int BROADCAST_STATE_STREAMING = 6;

    @VisibleForTesting static final int MESSAGE_SYNC_TIMEOUT = 1;
    @VisibleForTesting static final int MESSAGE_BIG_MONITOR_TIMEOUT = 2;
    @VisibleForTesting static final int MESSAGE_BROADCAST_MONITOR_TIMEOUT = 3;

    /* 1 minute timeout for primary device reconnection in Private Broadcast case */
    private static final int DIALING_OUT_TIMEOUT_MS = 60000;

    // 30 secs timeout for keeping PSYNC active when searching is stopped
    private static final Duration sSyncActiveTimeout = Duration.ofSeconds(30);

    // 30 minutes timeout for monitoring BIG resynchronization
    private static final Duration sBigMonitorTimeout = Duration.ofMinutes(30);

    // 5 minutes timeout for monitoring broadcaster
    private static final Duration sBroadcasterMonitorTimeout = Duration.ofMinutes(5);

    private enum PauseType {
        HOST_INTENTIONAL,
        SINK_UNINTENTIONAL
    }

    private static BassClientService sService;

    private final Map<BluetoothDevice, BassClientStateMachine> mStateMachines = new HashMap<>();
    private final Object mSearchScanCallbackLock = new Object();
    private final Map<Integer, ScanResult> mCachedBroadcasts = new HashMap<>();

    private final List<Integer> mActiveSyncedSources = new ArrayList<>();
    private final Map<Integer, PeriodicAdvertisingCallback> mPeriodicAdvCallbacksMap =
            new HashMap<>();
    private final PriorityQueue<SourceSyncRequest> mSourceSyncRequestsQueue =
            new PriorityQueue<>(sSourceSyncRequestComparator);
    private final Map<Integer, Integer> mSyncFailureCounter = new HashMap<>();
    private final Map<Integer, Integer> mBisDiscoveryCounterMap = new HashMap<>();
    private final List<AddSourceData> mPendingSourcesToAdd = new ArrayList<>();

    private final Map<BluetoothDevice, List<Pair<Integer, Object>>> mPendingGroupOp =
            new ConcurrentHashMap<>();
    private final Map<BluetoothDevice, List<Integer>> mGroupManagedSources =
            new ConcurrentHashMap<>();
    private final Map<BluetoothDevice, List<Integer>> mActiveSourceMap = new ConcurrentHashMap<>();
    private final Map<BluetoothDevice, BluetoothLeBroadcastMetadata> mBroadcastMetadataMap =
            new ConcurrentHashMap<>();
    private final HashSet<BluetoothDevice> mPausedBroadcastSinks = new HashSet<>();
    private final Map<Integer, PauseType> mPausedBroadcastIds = new HashMap<>();
    private final Deque<AddSourceData> mPendingAddSources = new ArrayDeque<>();
    private final Map<Integer, HashSet<BluetoothDevice>> mLocalBroadcastReceivers =
            new ConcurrentHashMap<>();

    private HandlerThread mStateMachinesThread;
    private HandlerThread mCallbackHandlerThread;
    private AdapterService mAdapterService;
    private DatabaseManager mDatabaseManager;
    private BluetoothAdapter mBluetoothAdapter = null;
    private BluetoothLeScannerWrapper mBluetoothLeScannerWrapper = null;
    private DialingOutTimeoutEvent mDialingOutTimeoutEvent = null;

    /* Caching the PeriodicAdvertisementResult from Broadcast source */
    /* This is stored at service so that each device state machine can access
    and use it as needed. Once the periodic sync in cancelled, this data will bre
    removed to ensure stable data won't used */
    /* syncHandle, broadcastSrcDevice */
    private Map<Integer, BluetoothDevice> mSyncHandleToDeviceMap = new HashMap<>();
    /*syncHandle, parsed BaseData data*/
    private Map<Integer, BaseData> mSyncHandleToBaseDataMap = new HashMap<>();
    /*syncHandle, broadcast id */
    private Map<Integer, Integer> mSyncHandleToBroadcastIdMap = new HashMap<>();
    /*bcastSrcDevice, corresponding broadcast id and PeriodicAdvertisementResult*/
    private Map<BluetoothDevice, HashMap<Integer, PeriodicAdvertisementResult>>
            mPeriodicAdvertisementResultMap = new HashMap<>();
    private ScanCallback mSearchScanCallback = null;
    private Callbacks mCallbacks;
    private boolean mIsAssistantActive = false;
    private boolean mIsAllowedContextOfActiveGroupModified = false;
    Optional<Integer> mUnicastSourceStreamStatus = Optional.empty();

    private static final int LOG_NB_EVENTS = 100;
    private static final BluetoothEventLogger sEventLogger =
            new BluetoothEventLogger(LOG_NB_EVENTS, TAG + " event log");
    ;

    @VisibleForTesting ServiceFactory mServiceFactory = new ServiceFactory();

    @VisibleForTesting
    final Handler mHandler =
            new Handler(Looper.getMainLooper()) {
                @Override
                public void handleMessage(Message msg) {
                    switch (msg.what) {
                        case MESSAGE_SYNC_TIMEOUT:
                            {
                                log("MESSAGE_SYNC_TIMEOUT");
                                clearAllSyncData();
                                break;
                            }
                        case MESSAGE_BROADCAST_MONITOR_TIMEOUT:
                            {
                                log("MESSAGE_BROADCAST_MONITOR_TIMEOUT");
                                int broadcastId = msg.arg1;
                                List<Integer> activeSyncedSrc =
                                        new ArrayList<>(getActiveSyncedSources());
                                if (activeSyncedSrc.contains(
                                        getSyncHandleForBroadcastId(broadcastId))) {
                                    break;
                                }
                                log("Notify broadcast source lost, broadcast id: " + broadcastId);
                                mCallbacks.notifySourceLost(broadcastId);
                                // fall through
                            }
                        case MESSAGE_BIG_MONITOR_TIMEOUT:
                            {
                                log("MESSAGE_BIG_MONITOR_TIMEOUT");
                                int broadcastId = msg.arg1;
                                stopSourceReceivers(broadcastId);
                                synchronized (mSearchScanCallbackLock) {
                                    // when searching is stopped then clear all sync data
                                    if (mSearchScanCallback == null) {
                                        clearAllSyncData();
                                    }
                                }
                                break;
                            }
                        default:
                            break;
                    }
                }
            };

    public BassClientService(Context ctx) {
        super(ctx);
    }

    public static boolean isEnabled() {
        return BluetoothProperties.isProfileBapBroadcastAssistEnabled().orElse(false);
    }

    private static class SourceSyncRequest {
        private final ScanResult mScanResult;
        private final boolean mHasPriority;
        private final int mSyncFailureCounter;

        SourceSyncRequest(ScanResult scanResult, boolean hasPriority, int syncFailureCounter) {
            this.mScanResult = scanResult;
            this.mHasPriority = hasPriority;
            this.mSyncFailureCounter = syncFailureCounter;
        }

        public ScanResult getScanResult() {
            return mScanResult;
        }

        public int getRssi() {
            return mScanResult.getRssi();
        }

        public boolean hasPriority() {
            return mHasPriority;
        }

        public int getFailsCounter() {
            return mSyncFailureCounter;
        }

        @Override
        public String toString() {
            return "SourceSyncRequest{"
                    + "mScanResult="
                    + mScanResult
                    + ", mHasPriority="
                    + mHasPriority
                    + ", mSyncFailureCounter="
                    + mSyncFailureCounter
                    + '}';
        }
    }

    private static final Comparator<SourceSyncRequest> sSourceSyncRequestComparator =
            new Comparator<SourceSyncRequest>() {
                @Override
                public int compare(SourceSyncRequest ssr1, SourceSyncRequest ssr2) {
                    if (ssr1.hasPriority() && !ssr2.hasPriority()) {
                        return -1;
                    } else if (!ssr1.hasPriority() && ssr2.hasPriority()) {
                        return 1;
                    } else if (leaudioSortScansToSyncByFails()
                            && (ssr1.getFailsCounter() != ssr2.getFailsCounter())) {
                        return Integer.compare(ssr1.getFailsCounter(), ssr2.getFailsCounter());
                    } else {
                        return Integer.compare(ssr2.getRssi(), ssr1.getRssi());
                    }
                }
            };

    private static class AddSourceData {
        BluetoothDevice mSink;
        BluetoothLeBroadcastMetadata mSourceMetadata;
        boolean mIsGroupOp;

        AddSourceData(
                BluetoothDevice sink,
                BluetoothLeBroadcastMetadata sourceMetadata,
                boolean isGroupOp) {
            mSink = sink;
            mSourceMetadata = sourceMetadata;
            mIsGroupOp = isGroupOp;
        }
    }

    void updatePeriodicAdvertisementResultMap(
            BluetoothDevice device,
            int addressType,
            int syncHandle,
            int advSid,
            int advInterval,
            int bId,
            PublicBroadcastData pbData,
            String broadcastName) {
        log("updatePeriodicAdvertisementResultMap: device: " + device);
        log("updatePeriodicAdvertisementResultMap: syncHandle: " + syncHandle);
        log("updatePeriodicAdvertisementResultMap: advSid: " + advSid);
        log("updatePeriodicAdvertisementResultMap: addressType: " + addressType);
        log("updatePeriodicAdvertisementResultMap: advInterval: " + advInterval);
        log("updatePeriodicAdvertisementResultMap: broadcastId: " + bId);
        log("updatePeriodicAdvertisementResultMap: broadcastName: " + broadcastName);
        log("mSyncHandleToDeviceMap" + mSyncHandleToDeviceMap);
        log("mPeriodicAdvertisementResultMap" + mPeriodicAdvertisementResultMap);
        if (mPeriodicAdvertisementResultMap != null) {
            HashMap<Integer, PeriodicAdvertisementResult> paResMap =
                    mPeriodicAdvertisementResultMap.get(device);
            if (paResMap == null
                    || (bId != BassConstants.INVALID_BROADCAST_ID && !paResMap.containsKey(bId))) {
                log("PAResmap: add >>>");
                PeriodicAdvertisementResult paRes =
                        new PeriodicAdvertisementResult(
                                device,
                                addressType,
                                syncHandle,
                                advSid,
                                advInterval,
                                bId,
                                pbData,
                                broadcastName);
                if (paRes != null) {
                    paRes.print();
                    mPeriodicAdvertisementResultMap.putIfAbsent(device, new HashMap<>());
                    mPeriodicAdvertisementResultMap.get(device).put(bId, paRes);
                }
            } else {
                log("PAResmap: update >>>");
                if (bId == BassConstants.INVALID_BROADCAST_ID) {
                    // Update when onSyncEstablished, try to retrieve valid broadcast id
                    if (leaudioBroadcastExtractPeriodicScannerFromStateMachine()) {
                        bId = getBroadcastIdForSyncHandle(BassConstants.INVALID_SYNC_HANDLE);

                        if (bId == BassConstants.INVALID_BROADCAST_ID
                                || !paResMap.containsKey(bId)) {
                            Log.e(TAG, "PAResmap: error! no valid broadcast id found>>>");
                            return;
                        }

                        int oldBroadcastId = getBroadcastIdForSyncHandle(syncHandle);
                        if (oldBroadcastId != BassConstants.INVALID_BROADCAST_ID
                                && oldBroadcastId != bId) {
                            log(
                                    "updatePeriodicAdvertisementResultMap: SyncEstablished on the"
                                            + " same syncHandle="
                                            + syncHandle
                                            + ", before syncLost");
                            log("Notify broadcast source lost, broadcast id: " + oldBroadcastId);
                            mCallbacks.notifySourceLost(oldBroadcastId);
                            clearAllDataForSyncHandle(syncHandle);
                            mCachedBroadcasts.remove(oldBroadcastId);
                        }
                    } else {
                        for (Map.Entry<Integer, PeriodicAdvertisementResult> entry :
                                paResMap.entrySet()) {
                            PeriodicAdvertisementResult value = entry.getValue();
                            if (value.getBroadcastId() != BassConstants.INVALID_BROADCAST_ID) {
                                bId = value.getBroadcastId();
                                break;
                            }
                        }
                        if (bId == BassConstants.INVALID_BROADCAST_ID) {
                            log("PAResmap: error! no valid broadcast id found>>>");
                            return;
                        }
                    }
                }
                PeriodicAdvertisementResult paRes = paResMap.get(bId);
                if (advSid != BassConstants.INVALID_ADV_SID) {
                    paRes.updateAdvSid(advSid);
                }
                if (syncHandle != BassConstants.INVALID_SYNC_HANDLE) {
                    if (mSyncHandleToDeviceMap != null) {
                        mSyncHandleToDeviceMap.put(syncHandle, device);
                    }
                    paRes.updateSyncHandle(syncHandle);
                    if (paRes.getBroadcastId() != BassConstants.INVALID_BROADCAST_ID) {
                        // broadcast successfully synced
                        // update the sync handle for the broadcast source
                        updateSyncHandleForBroadcastId(syncHandle, paRes.getBroadcastId());
                    }
                }
                if (addressType != BassConstants.INVALID_ADV_ADDRESS_TYPE) {
                    paRes.updateAddressType(addressType);
                }
                if (advInterval != BassConstants.INVALID_ADV_INTERVAL) {
                    paRes.updateAdvInterval(advInterval);
                }
                if (bId != BassConstants.INVALID_BROADCAST_ID) {
                    paRes.updateBroadcastId(bId);
                }
                if (pbData != null) {
                    paRes.updatePublicBroadcastData(pbData);
                }
                if (broadcastName != null) {
                    paRes.updateBroadcastName(broadcastName);
                }
                paRes.print();
                paResMap.replace(bId, paRes);
            }
        }
        log(">>mPeriodicAdvertisementResultMap" + mPeriodicAdvertisementResultMap);
    }

    PeriodicAdvertisementResult getPeriodicAdvertisementResult(
            BluetoothDevice device, int broadcastId) {
        if (mPeriodicAdvertisementResultMap == null) {
            Log.e(TAG, "getPeriodicAdvertisementResult: mPeriodicAdvertisementResultMap is null");
            return null;
        }

        if (broadcastId == BassConstants.INVALID_BROADCAST_ID) {
            Log.e(TAG, "getPeriodicAdvertisementResult: invalid broadcast id");
            return null;
        }

        if (mPeriodicAdvertisementResultMap.containsKey(device)) {
            return mPeriodicAdvertisementResultMap.get(device).get(broadcastId);
        }
        return null;
    }

    void clearNotifiedFlags() {
        log("clearNotifiedFlags");
        for (Map.Entry<BluetoothDevice, HashMap<Integer, PeriodicAdvertisementResult>> entry :
                mPeriodicAdvertisementResultMap.entrySet()) {
            HashMap<Integer, PeriodicAdvertisementResult> value = entry.getValue();
            for (PeriodicAdvertisementResult result : value.values()) {
                result.setNotified(false);
                result.print();
            }
        }
    }

    void updateBase(int syncHandlemap, BaseData base) {
        if (mSyncHandleToBaseDataMap == null) {
            Log.e(TAG, "updateBase: mSyncHandleToBaseDataMap is null");
            return;
        }
        log("updateBase : mSyncHandleToBaseDataMap>>");
        mSyncHandleToBaseDataMap.put(syncHandlemap, base);
    }

    BaseData getBase(int syncHandlemap) {
        if (mSyncHandleToBaseDataMap == null) {
            Log.e(TAG, "getBase: mSyncHandleToBaseDataMap is null");
            return null;
        }
        BaseData base = mSyncHandleToBaseDataMap.get(syncHandlemap);
        log("getBase returns " + base);
        return base;
    }

    void removeActiveSyncedSource(BluetoothDevice scanDelegator, Integer syncHandle) {
        if (leaudioBroadcastExtractPeriodicScannerFromStateMachine()) {
            throw new RuntimeException(
                    "Should never be executed with"
                            + " leaudioBroadcastExtractPeriodicScannerFromStateMachine flag");
        }
        if (mActiveSourceMap == null) {
            Log.e(TAG, "removeActiveSyncedSource: mActiveSourceMap is null");
            return;
        }

        log(
                "removeActiveSyncedSource, scanDelegator: "
                        + scanDelegator
                        + ", syncHandle: "
                        + syncHandle);
        if (syncHandle == null) {
            // remove all sources for this scanDelegator
            mActiveSourceMap.remove(scanDelegator);
        } else {
            List<Integer> sources = mActiveSourceMap.get(scanDelegator);
            if (sources != null) {
                sources.removeIf(e -> e.equals(syncHandle));
                if (sources.isEmpty()) {
                    mActiveSourceMap.remove(scanDelegator);
                }
            }
        }
        sEventLogger.logd(
                TAG,
                "Broadcast Source Unsynced: scanDelegator= "
                        + scanDelegator
                        + ", syncHandle= "
                        + syncHandle);
    }

    void addActiveSyncedSource(BluetoothDevice scanDelegator, Integer syncHandle) {
        if (leaudioBroadcastExtractPeriodicScannerFromStateMachine()) {
            throw new RuntimeException(
                    "Should never be executed with"
                            + " leaudioBroadcastExtractPeriodicScannerFromStateMachine flag");
        }
        if (mActiveSourceMap == null) {
            Log.e(TAG, "addActiveSyncedSource: mActiveSourceMap is null");
            return;
        }

        log(
                "addActiveSyncedSource, scanDelegator: "
                        + scanDelegator
                        + ", syncHandle: "
                        + syncHandle);
        if (syncHandle != BassConstants.INVALID_SYNC_HANDLE) {
            mActiveSourceMap.putIfAbsent(scanDelegator, new ArrayList<>());
            if (!mActiveSourceMap.get(scanDelegator).contains(syncHandle)) {
                mActiveSourceMap.get(scanDelegator).add(syncHandle);
            }
        }
        sEventLogger.logd(
                TAG,
                "Broadcast Source Synced: scanDelegator= "
                        + scanDelegator
                        + ", syncHandle= "
                        + syncHandle);
    }

    List<Integer> getActiveSyncedSources(BluetoothDevice scanDelegator) {
        if (leaudioBroadcastExtractPeriodicScannerFromStateMachine()) {
            throw new RuntimeException(
                    "Should never be executed with"
                            + " leaudioBroadcastExtractPeriodicScannerFromStateMachine flag");
        }
        if (mActiveSourceMap == null) {
            Log.e(TAG, "getActiveSyncedSources: mActiveSourceMap is null");
            return null;
        }

        List<Integer> currentSources = mActiveSourceMap.get(scanDelegator);
        if (currentSources != null) {
            log(
                    "getActiveSyncedSources: scanDelegator: "
                            + scanDelegator
                            + ", sources num: "
                            + currentSources.size());
        } else {
            log(
                    "getActiveSyncedSources: scanDelegator: "
                            + scanDelegator
                            + ", currentSources is null");
        }
        return currentSources;
    }

    void removeActiveSyncedSource(Integer syncHandle) {
        log("removeActiveSyncedSource, syncHandle: " + syncHandle);
        if (syncHandle == null) {
            // remove all sources
            mActiveSyncedSources.clear();
        } else {
            mActiveSyncedSources.removeIf(e -> e.equals(syncHandle));
        }
        sEventLogger.logd(TAG, "Broadcast Source Unsynced: syncHandle= " + syncHandle);
    }

    void addActiveSyncedSource(Integer syncHandle) {
        log("addActiveSyncedSource, syncHandle: " + syncHandle);
        if (syncHandle != BassConstants.INVALID_SYNC_HANDLE) {
            if (!mActiveSyncedSources.contains(syncHandle)) {
                mActiveSyncedSources.add(syncHandle);
            }
        }
        sEventLogger.logd(TAG, "Broadcast Source Synced: syncHandle= " + syncHandle);
    }

    List<Integer> getActiveSyncedSources() {
        log("getActiveSyncedSources: sources num: " + mActiveSyncedSources.size());
        return mActiveSyncedSources;
    }

    ScanResult getCachedBroadcast(int broadcastId) {
        return mCachedBroadcasts.get(broadcastId);
    }

    public Callbacks getCallbacks() {
        return mCallbacks;
    }

    @Override
    protected IProfileServiceBinder initBinder() {
        return new BluetoothLeBroadcastAssistantBinder(this);
    }

    @Override
    public void start() {
        Log.d(TAG, "start()");
        if (sService != null) {
            throw new IllegalStateException("start() called twice");
        }
        mAdapterService =
                Objects.requireNonNull(
                        AdapterService.getAdapterService(),
                        "AdapterService cannot be null when BassClientService starts");
        mDatabaseManager =
                Objects.requireNonNull(
                        mAdapterService.getDatabase(),
                        "DatabaseManager cannot be null when BassClientService starts");
        mBluetoothAdapter = BluetoothAdapter.getDefaultAdapter();

        mStateMachines.clear();
        mStateMachinesThread = new HandlerThread("BassClientService.StateMachines");
        mStateMachinesThread.start();
        mCallbackHandlerThread = new HandlerThread(TAG);
        mCallbackHandlerThread.start();
        mCallbacks = new Callbacks(mCallbackHandlerThread.getLooper());

        setBassClientService(this);
        // While removing leaudioBroadcastExtractPeriodicScannerFromStateMachine remove all checks
        // against null for: mSyncHandleToDeviceMap, mPeriodicAdvertisementResultMap,
        // mSyncHandleToBaseDataMap, mSyncHandleToBroadcastIdMap as they never be null
        if (!leaudioBroadcastExtractPeriodicScannerFromStateMachine()) {
            // Saving PSync stuff for future addition
            mSyncHandleToDeviceMap = new HashMap<Integer, BluetoothDevice>();
            mPeriodicAdvertisementResultMap =
                    new HashMap<BluetoothDevice, HashMap<Integer, PeriodicAdvertisementResult>>();
            mSyncHandleToBaseDataMap = new HashMap<Integer, BaseData>();
            mSyncHandleToBroadcastIdMap = new HashMap<Integer, Integer>();
            mSearchScanCallback = null;
        }
    }

    @Override
    @SuppressLint("AndroidFrameworkRequiresPermission") // TODO: b/350563786 - Fix BASS annotation
    public void stop() {
        Log.d(TAG, "stop()");

        mUnicastSourceStreamStatus = Optional.empty();

        if (mDialingOutTimeoutEvent != null) {
            mHandler.removeCallbacks(mDialingOutTimeoutEvent);
            mDialingOutTimeoutEvent = null;
        }

        if (mIsAssistantActive) {
            LeAudioService leAudioService = mServiceFactory.getLeAudioService();
            if (leAudioService != null) {
                leAudioService.activeBroadcastAssistantNotification(false);
            }
            mIsAssistantActive = false;
        }

        if (mIsAllowedContextOfActiveGroupModified) {
            LeAudioService leAudioService = mServiceFactory.getLeAudioService();
            if (leAudioService != null) {
                leAudioService.setActiveGroupAllowedContextMask(
                        BluetoothLeAudio.CONTEXTS_ALL, BluetoothLeAudio.CONTEXTS_ALL);
            }
            mIsAllowedContextOfActiveGroupModified = false;
        }

        synchronized (mStateMachines) {
            for (BassClientStateMachine sm : mStateMachines.values()) {
                BassObjectsFactory.getInstance().destroyStateMachine(sm);
            }
            mStateMachines.clear();
        }
        if (mCallbackHandlerThread != null) {
            mCallbackHandlerThread.quitSafely();
            mCallbackHandlerThread = null;
        }
        if (mStateMachinesThread != null) {
            mStateMachinesThread.quitSafely();
            mStateMachinesThread = null;
        }

        mHandler.removeCallbacksAndMessages(null);

        setBassClientService(null);
        if (!leaudioBroadcastExtractPeriodicScannerFromStateMachine()) {
            if (mSyncHandleToDeviceMap != null) {
                mSyncHandleToDeviceMap.clear();
                mSyncHandleToDeviceMap = null;
            }
            if (mPeriodicAdvertisementResultMap != null) {
                mPeriodicAdvertisementResultMap.clear();
                mPeriodicAdvertisementResultMap = null;
            }
            if (mActiveSourceMap != null) {
                mActiveSourceMap.clear();
            }
            if (mLocalBroadcastReceivers != null) {
                mLocalBroadcastReceivers.clear();
            }
            synchronized (mPendingGroupOp) {
                if (mPendingGroupOp != null) {
                    mPendingGroupOp.clear();
                }
            }
            if (mCachedBroadcasts != null) {
                mCachedBroadcasts.clear();
            }
            if (mBroadcastMetadataMap != null) {
                mBroadcastMetadataMap.clear();
            }
            if (mSyncHandleToBroadcastIdMap != null) {
                mSyncHandleToBroadcastIdMap.clear();
                mSyncHandleToBroadcastIdMap = null;
            }
            if (mSyncHandleToBaseDataMap != null) {
                mSyncHandleToBaseDataMap.clear();
                mSyncHandleToBaseDataMap = null;
            }
        } else {
            synchronized (mSearchScanCallbackLock) {
                if (mBluetoothLeScannerWrapper != null && mSearchScanCallback != null) {
                    mBluetoothLeScannerWrapper.stopScan(mSearchScanCallback);
                }
                mBluetoothLeScannerWrapper = null;
                mSearchScanCallback = null;
                clearAllSyncData();
            }

            mLocalBroadcastReceivers.clear();
            synchronized (mPendingGroupOp) {
                mPendingGroupOp.clear();
            }
            mBroadcastMetadataMap.clear();
            mPausedBroadcastSinks.clear();
        }
    }

    BluetoothDevice getDeviceForSyncHandle(int syncHandle) {
        if (mSyncHandleToDeviceMap == null) {
            return null;
        }
        return mSyncHandleToDeviceMap.get(syncHandle);
    }

    int getSyncHandleForBroadcastId(int broadcastId) {
        if (mSyncHandleToBroadcastIdMap == null) {
            return BassConstants.INVALID_SYNC_HANDLE;
        }

        int syncHandle = BassConstants.INVALID_SYNC_HANDLE;
        for (Map.Entry<Integer, Integer> entry : mSyncHandleToBroadcastIdMap.entrySet()) {
            Integer value = entry.getValue();
            if (value == broadcastId) {
                syncHandle = entry.getKey();
                break;
            }
        }
        return syncHandle;
    }

    int getBroadcastIdForSyncHandle(int syncHandle) {
        if (mSyncHandleToBroadcastIdMap == null) {
            return BassConstants.INVALID_BROADCAST_ID;
        }

        if (mSyncHandleToBroadcastIdMap.containsKey(syncHandle)) {
            return mSyncHandleToBroadcastIdMap.get(syncHandle);
        }
        return BassConstants.INVALID_BROADCAST_ID;
    }

    void updateSyncHandleForBroadcastId(int syncHandle, int broadcastId) {
        if (mSyncHandleToBroadcastIdMap == null) {
            Log.e(TAG, "mSyncHandleToBroadcastIdMap is null");
            return;
        }

        mSyncHandleToBroadcastIdMap.entrySet().removeIf(entry -> entry.getValue() == broadcastId);
        mSyncHandleToBroadcastIdMap.put(syncHandle, broadcastId);
        log("Updated mSyncHandleToBroadcastIdMap: " + mSyncHandleToBroadcastIdMap);
    }

    private static synchronized void setBassClientService(BassClientService instance) {
        Log.d(TAG, "setBassClientService(): set to: " + instance);
        sService = instance;
    }

    private void enqueueSourceGroupOp(BluetoothDevice sink, Integer msgId, Object obj) {
        log("enqueueSourceGroupOp device: " + sink + ", msgId: " + msgId);

        synchronized (mPendingGroupOp) {
            if (!mPendingGroupOp.containsKey(sink)) {
                mPendingGroupOp.put(sink, new ArrayList());
            }
            mPendingGroupOp.get(sink).add(new Pair<Integer, Object>(msgId, obj));
        }
    }

    private boolean isSuccess(int status) {
        boolean ret = false;
        switch (status) {
            case BluetoothStatusCodes.REASON_LOCAL_APP_REQUEST:
            case BluetoothStatusCodes.REASON_LOCAL_STACK_REQUEST:
            case BluetoothStatusCodes.REASON_REMOTE_REQUEST:
            case BluetoothStatusCodes.REASON_SYSTEM_POLICY:
                ret = true;
                break;
            default:
                break;
        }
        return ret;
    }

    private boolean isAnyPendingAddSourceOperation() {
        for (BluetoothDevice device : getConnectedDevices()) {
            synchronized (mPendingGroupOp) {
                List<Pair<Integer, Object>> operations = mPendingGroupOp.get(device);
                if (operations == null) {
                    continue;
                }

                boolean isAnyPendingAddSourceOperationForDevice =
                        operations.stream()
                                .anyMatch(e -> e.first.equals(BassClientStateMachine.ADD_BCAST_SOURCE));

                if (isAnyPendingAddSourceOperationForDevice) {
                    return true;
                }
            }
        }

        return false;
    }

    private void checkForPendingGroupOpRequest(
            BluetoothDevice sink, int reason, int reqMsg, Object obj) {
        log(
                "checkForPendingGroupOpRequest device: "
                        + sink
                        + ", reason: "
                        + reason
                        + ", reqMsg: "
                        + reqMsg);

        synchronized (mPendingGroupOp) {
            List<Pair<Integer, Object>> operations = mPendingGroupOp.get(sink);
            if (operations == null) {
                return;
            }

            switch (reqMsg) {
                case BassClientStateMachine.ADD_BCAST_SOURCE:
                    if (obj == null) {
                        return;
                    }
                    // Identify the operation by operation type and broadcastId
                    if (isSuccess(reason)) {
                        BluetoothLeBroadcastReceiveState sourceState =
                                (BluetoothLeBroadcastReceiveState) obj;
                        boolean removed =
                                operations.removeIf(
                                        m ->
                                                (m.first.equals(
                                                                BassClientStateMachine
                                                                        .ADD_BCAST_SOURCE))
                                                        && (sourceState.getBroadcastId()
                                                                == ((BluetoothLeBroadcastMetadata)
                                                                                m.second)
                                                                        .getBroadcastId()));
                        if (removed) {
                            setSourceGroupManaged(sink, sourceState.getSourceId(), true);
                        }
                    } else {
                        BluetoothLeBroadcastMetadata metadata = (BluetoothLeBroadcastMetadata) obj;
                        operations.removeIf(
                                m ->
                                        (m.first.equals(BassClientStateMachine.ADD_BCAST_SOURCE))
                                                && (metadata.getBroadcastId()
                                                        == ((BluetoothLeBroadcastMetadata) m.second)
                                                                .getBroadcastId()));

                        if (!isAnyPendingAddSourceOperation()
                                && mIsAssistantActive
                                && mPausedBroadcastSinks.isEmpty()) {
                            LeAudioService leAudioService = mServiceFactory.getLeAudioService();
                            mIsAssistantActive = false;
                            mUnicastSourceStreamStatus = Optional.empty();

                            if (leAudioService != null) {
                                leAudioService.activeBroadcastAssistantNotification(false);
                            }
                        }
                    }
                    break;
                case BassClientStateMachine.REMOVE_BCAST_SOURCE:
                    // Identify the operation by operation type and sourceId
                    Integer sourceId = (Integer) obj;
                    operations.removeIf(
                            m ->
                                    m.first.equals(BassClientStateMachine.REMOVE_BCAST_SOURCE)
                                            && (sourceId.equals((Integer) m.second)));
                    setSourceGroupManaged(sink, sourceId, false);
                    break;
                default:
                    break;
            }
        }
    }

    private boolean isDevicePartOfActiveUnicastGroup(BluetoothDevice device) {
        LeAudioService leAudioService = mServiceFactory.getLeAudioService();
        if (leAudioService == null) {
            return false;
        }

        return (leAudioService.getActiveGroupId() != LE_AUDIO_GROUP_ID_INVALID)
                && (leAudioService.getActiveDevices().contains(device));
    }

    private boolean isEmptyBluetoothDevice(BluetoothDevice device) {
        if (device == null) {
            Log.e(TAG, "Device is null!");
            return true;
        }

        return device.getAddress().equals("00:00:00:00:00:00");
    }

    private boolean hasAnyConnectedDeviceExternalBroadcastSource() {
        for (BluetoothDevice device : getConnectedDevices()) {
            // Check if any connected device has add some source
            if (getAllSources(device).stream()
                    .anyMatch(receiveState -> (!isLocalBroadcast(receiveState)))) {
                return true;
            }
        }

        return false;
    }

    private boolean isAnyConnectedDeviceSwitchingSource() {
        for (BluetoothDevice device : getConnectedDevices()) {
            synchronized (mStateMachines) {
                BassClientStateMachine sm = getOrCreateStateMachine(device);
                // Need to check both mPendingSourceToSwitch and mPendingMetadata
                // to guard the whole source switching flow
                if (sm != null
                        && (sm.hasPendingSwitchingSourceOperation()
                                || sm.hasPendingSourceOperation())) {
                    return true;
                }
            }
        }
        return false;
    }

    private void checkAndSetGroupAllowedContextMask(BluetoothDevice sink) {
        LeAudioService leAudioService = mServiceFactory.getLeAudioService();
        if (leAudioService == null) {
            return;
        }

        if (leaudioAllowedContextMask()) {
            /* Don't bother active group (external broadcaster scenario) with SOUND EFFECTS */
            if (!mIsAllowedContextOfActiveGroupModified && isDevicePartOfActiveUnicastGroup(sink)) {
                leAudioService.setActiveGroupAllowedContextMask(
                        BluetoothLeAudio.CONTEXTS_ALL
                                & ~BluetoothLeAudio.CONTEXT_TYPE_SOUND_EFFECTS,
                        BluetoothLeAudio.CONTEXTS_ALL);
                mIsAllowedContextOfActiveGroupModified = true;
            }
        }
    }

    private void checkAndResetGroupAllowedContextMask() {
        LeAudioService leAudioService = mServiceFactory.getLeAudioService();
        if (leAudioService == null) {
            return;
        }

        if (leaudioAllowedContextMask()) {
            /* Restore allowed context mask for Unicast */
            if (mIsAllowedContextOfActiveGroupModified
                    && !hasAnyConnectedDeviceExternalBroadcastSource()
                    && !isAnyConnectedDeviceSwitchingSource()) {
                leAudioService.setActiveGroupAllowedContextMask(
                        BluetoothLeAudio.CONTEXTS_ALL, BluetoothLeAudio.CONTEXTS_ALL);
                mIsAllowedContextOfActiveGroupModified = false;
            }
        }
    }

    private void localNotifyReceiveStateChanged(
            BluetoothDevice sink, BluetoothLeBroadcastReceiveState receiveState) {
        int broadcastId = receiveState.getBroadcastId();
        if (leaudioBroadcastResyncHelper()
                && !isLocalBroadcast(receiveState)
                && !isEmptyBluetoothDevice(receiveState.getSourceDevice())
                && !isHostPauseType(broadcastId)) {
            boolean isReadyToAutoResync = false;
            if (receiveState.getPaSyncState()
                    == BluetoothLeBroadcastReceiveState.PA_SYNC_STATE_SYNCHRONIZED) {
                isReadyToAutoResync = true;
            } else {
                for (int i = 0; i < receiveState.getNumSubgroups(); i++) {
                    Long syncState = receiveState.getBisSyncState().get(i);
                    /* Synced to BIS */
                    if (syncState != BassConstants.BIS_SYNC_NOT_SYNC_TO_BIS
                            && syncState != BassConstants.BIS_SYNC_FAILED_SYNC_TO_BIG) {
                        isReadyToAutoResync = true;
                        break;
                    }
                }
            }

            if (isReadyToAutoResync) {
                stopBigMonitoring(broadcastId, false);
            } else if (!mPausedBroadcastIds.containsKey(broadcastId)) {
                if (mCachedBroadcasts.containsKey(broadcastId)) {
                    addSelectSourceRequest(broadcastId, true);
                    mPausedBroadcastIds.put(broadcastId, PauseType.SINK_UNINTENTIONAL);
                    cacheSuspendingSources(broadcastId);

                    mHandler.removeMessages(MESSAGE_BIG_MONITOR_TIMEOUT);
                    Message newMsg = mHandler.obtainMessage(MESSAGE_BIG_MONITOR_TIMEOUT);
                    newMsg.arg1 = broadcastId;
                    log("Started MESSAGE_BIG_MONITOR_TIMEOUT");
                    mHandler.sendMessageDelayed(newMsg, sBigMonitorTimeout.toMillis());
                }
            }
        } else if (isEmptyBluetoothDevice(receiveState.getSourceDevice())) {
            checkAndStopBigMonitoring();
        }

        LeAudioService leAudioService = mServiceFactory.getLeAudioService();
        if (leAudioService == null) {
            return;
        }

        boolean isAssistantActive =
                areReceiversReceivingOnlyExternalBroadcast(getConnectedDevices());

        if (isAssistantActive) {
            /* Assistant become active */
            if (!mIsAssistantActive) {
                mIsAssistantActive = true;
                leAudioService.activeBroadcastAssistantNotification(true);
            }

            checkAndSetGroupAllowedContextMask(sink);
        } else {
            /* Assistant become inactive */
            if (mIsAssistantActive
                    && mPausedBroadcastSinks.isEmpty()
                    && !isSinkUnintentionalPauseType(broadcastId)) {
                mIsAssistantActive = false;
                mUnicastSourceStreamStatus = Optional.empty();
                leAudioService.activeBroadcastAssistantNotification(false);
            }

            /* Restore allowed context mask for unicast in case if last connected broadcast
             * delegator device which has external source removes this source
             */
            checkAndResetGroupAllowedContextMask();
        }
    }

    private void localNotifySourceAdded(
            BluetoothDevice sink, BluetoothLeBroadcastReceiveState receiveState) {
        if (!isLocalBroadcast(receiveState)) {
            return;
        }

        int broadcastId = receiveState.getBroadcastId();

        /* Track devices bonded to local broadcast for further broadcast status handling when sink
         * device is:
         *     - disconnecting (if no more receivers, broadcast can be stopped)
         *     - connecting (resynchronize if connection lost)
         */
        if (mLocalBroadcastReceivers.containsKey(broadcastId)) {
            mLocalBroadcastReceivers.get(broadcastId).add(sink);
        } else {
            mLocalBroadcastReceivers.put(
                    broadcastId, new HashSet<BluetoothDevice>(Arrays.asList(sink)));
        }
    }

    private void setSourceGroupManaged(BluetoothDevice sink, int sourceId, boolean isGroupOp) {
        log("setSourceGroupManaged device: " + sink);
        if (isGroupOp) {
            if (!mGroupManagedSources.containsKey(sink)) {
                mGroupManagedSources.put(sink, new ArrayList<>());
            }
            mGroupManagedSources.get(sink).add(sourceId);
        } else {
            List<Integer> sources = mGroupManagedSources.get(sink);
            if (sources != null) {
                sources.removeIf(e -> e.equals(sourceId));
            }
        }
    }

    private Pair<BluetoothLeBroadcastMetadata, Map<BluetoothDevice, Integer>>
            getGroupManagedDeviceSources(BluetoothDevice sink, Integer sourceId) {
        log("getGroupManagedDeviceSources device: " + sink + " sourceId: " + sourceId);
        Map map = new HashMap<BluetoothDevice, Integer>();

        log("getTargetDeviceList(): " + getTargetDeviceList(sink, true).size());
        if ((mGroupManagedSources.containsKey(sink)
                && mGroupManagedSources.get(sink).contains(sourceId)) || (getTargetDeviceList(sink, true).size() > 1)) {
            BassClientStateMachine stateMachine = getOrCreateStateMachine(sink);
            if (stateMachine == null) {
                Log.e(TAG, "Can't get state machine for device: " + sink);
                return new Pair<BluetoothLeBroadcastMetadata, Map<BluetoothDevice, Integer>>(
                        null, null);
            }

            BluetoothLeBroadcastMetadata metadata =
                    stateMachine.getCurrentBroadcastMetadata(sourceId);
            if (metadata != null) {
                int broadcastId = metadata.getBroadcastId();

                for (BluetoothDevice device : getTargetDeviceList(sink, true)) {
                    List<BluetoothLeBroadcastReceiveState> sources =
                            getOrCreateStateMachine(device).getAllSources();

                    // For each device, find the source ID having this broadcast ID
                    Optional<BluetoothLeBroadcastReceiveState> receiver =
                            sources.stream()
                                    .filter(e -> e.getBroadcastId() == broadcastId)
                                    .findAny();
                    if (receiver.isPresent()) {
                        map.put(device, receiver.get().getSourceId());
                    } else {
                        // Put invalid source ID if the remote doesn't have it
                        map.put(device, BassConstants.INVALID_SOURCE_ID);
                    }
                }
                return new Pair<BluetoothLeBroadcastMetadata, Map<BluetoothDevice, Integer>>(
                        metadata, map);
            } else {
                Log.e(
                        TAG,
                        "Couldn't find broadcast metadata for device: "
                                + sink
                                + ", and sourceId:"
                                + sourceId);
                for (BluetoothDevice device : getTargetDeviceList(sink, true)) {
                    map.put(device, sourceId);
                }
                return new Pair<BluetoothLeBroadcastMetadata, Map<BluetoothDevice, Integer>>(
                        null, map);
            }
        }

        // Just put this single device if this source is not group managed
        map.put(sink, sourceId);
        return new Pair<BluetoothLeBroadcastMetadata, Map<BluetoothDevice, Integer>>(null, map);
    }

    private List<BluetoothDevice> getTargetDeviceList(BluetoothDevice device, boolean isGroupOp) {
        if (isGroupOp) {
            CsipSetCoordinatorService csipClient = mServiceFactory.getCsipSetCoordinatorService();
            if (csipClient != null) {
                // Check for coordinated set of devices in the context of CAP
                List<BluetoothDevice> csipDevices =
                        csipClient.getGroupDevicesOrdered(device, BluetoothUuid.CAP);
                if (!csipDevices.isEmpty()) {
                    return csipDevices;
                } else {
                    Log.w(TAG, "CSIP group is empty.");
                }
            } else {
                Log.e(TAG, "CSIP service is null. No grouping information available.");
            }
        }

        List<BluetoothDevice> devices = new ArrayList<>();
        devices.add(device);
        return devices;
    }

    private boolean isValidBroadcastSourceAddition(
            BluetoothDevice device, BluetoothLeBroadcastMetadata metaData) {
        boolean retval = true;
        List<BluetoothLeBroadcastReceiveState> currentAllSources = getAllSources(device);
        for (int i = 0; i < currentAllSources.size(); i++) {
            BluetoothLeBroadcastReceiveState state = currentAllSources.get(i);
            if (metaData.getSourceDevice().equals(state.getSourceDevice())
                    && metaData.getSourceAddressType() == state.getSourceAddressType()
                    && metaData.getSourceAdvertisingSid() == state.getSourceAdvertisingSid()
                    && metaData.getBroadcastId() == state.getBroadcastId()) {
                retval = false;
                Log.e(
                        TAG,
                        "isValidBroadcastSourceAddition: fail for "
                                + device
                                + " metaData: "
                                + metaData);
                break;
            }
        }
        return retval;
    }

    private boolean hasRoomForBroadcastSourceAddition(BluetoothDevice device) {
        BassClientStateMachine stateMachine = null;
        synchronized (mStateMachines) {
            stateMachine = getOrCreateStateMachine(device);
        }
        if (stateMachine == null) {
            log("stateMachine is null");
            return false;
        }
        boolean isRoomAvailable = false;
        for (BluetoothLeBroadcastReceiveState recvState : stateMachine.getAllSources()) {
            if (isEmptyBluetoothDevice(recvState.getSourceDevice())) {
                isRoomAvailable = true;
                break;
            }
        }
        log("isRoomAvailable: " + isRoomAvailable);
        return isRoomAvailable;
    }

    private Integer getSourceIdToRemove(BluetoothDevice device) {
        BassClientStateMachine stateMachine = null;

        synchronized (mStateMachines) {
            stateMachine = getOrCreateStateMachine(device);
        }
        if (stateMachine == null) {
            log("stateMachine is null");
            return BassConstants.INVALID_SOURCE_ID;
        }
        List<BluetoothLeBroadcastReceiveState> sources = stateMachine.getAllSources();
        if (sources.isEmpty()) {
            log("sources is empty");
            return BassConstants.INVALID_SOURCE_ID;
        }

        Integer sourceId = BassConstants.INVALID_SOURCE_ID;
        // Select the source by checking if there is one with PA not synced
        Optional<BluetoothLeBroadcastReceiveState> receiver =
                sources.stream()
                        .filter(
                                e ->
                                        (e.getPaSyncState()
                                                != BluetoothLeBroadcastReceiveState
                                                        .PA_SYNC_STATE_SYNCHRONIZED))
                        .findAny();
        if (receiver.isPresent()) {
            sourceId = receiver.get().getSourceId();
        } else {
            // If all sources are synced, continue to pick the 1st source
            sourceId = sources.get(0).getSourceId();
        }
        return sourceId;
    }

    private BassClientStateMachine getOrCreateStateMachine(BluetoothDevice device) {
        if (device == null) {
            Log.e(TAG, "getOrCreateStateMachine failed: device cannot be null");
            return null;
        }
        synchronized (mStateMachines) {
            BassClientStateMachine stateMachine = mStateMachines.get(device);
            if (stateMachine != null) {
                return stateMachine;
            }

            log("Creating a new state machine for " + device);
            stateMachine =
                    BassObjectsFactory.getInstance()
                            .makeStateMachine(
                                    device,
                                    this,
                                    mAdapterService,
                                    mStateMachinesThread.getLooper());
            if (stateMachine != null) {
                mStateMachines.put(device, stateMachine);
            }

            return stateMachine;
        }
    }

    class DialingOutTimeoutEvent implements Runnable {
        Integer mBroadcastId;

        DialingOutTimeoutEvent(Integer broadcastId) {
            mBroadcastId = broadcastId;
        }

        @Override
        public void run() {
            mDialingOutTimeoutEvent = null;

            if (getBassClientService() == null) {
                Log.e(TAG, "DialingOutTimeoutEvent: No Bass service");
                return;
            }

            LeAudioService leAudioService = mServiceFactory.getLeAudioService();
            if (leAudioService == null) {
                Log.d(TAG, "DialingOutTimeoutEvent: No available LeAudioService");
                return;
            }

            sEventLogger.logd(TAG, "Broadcast timeout: " + mBroadcastId);
            mLocalBroadcastReceivers.remove(mBroadcastId);
            leAudioService.stopBroadcast(mBroadcastId);
        }

        public boolean isScheduledForBroadcast(Integer broadcastId) {
            return mBroadcastId.equals(broadcastId);
        }
    }

    /**
     * Get the BassClientService instance
     *
     * @return BassClientService instance
     */
    public static synchronized BassClientService getBassClientService() {
        if (sService == null) {
            Log.w(TAG, "getBassClientService(): service is NULL");
            return null;
        }
        if (!sService.isAvailable()) {
            Log.w(TAG, "getBassClientService(): service is not available");
            return null;
        }
        return sService;
    }

    private void removeStateMachine(BluetoothDevice device) {
        synchronized (mStateMachines) {
            BassClientStateMachine sm = mStateMachines.get(device);
            if (sm == null) {
                Log.w(
                        TAG,
                        "removeStateMachine: device " + device + " does not have a state machine");
                return;
            }
            log("removeStateMachine: removing state machine for device: " + device);
            sm.doQuit();
            sm.cleanup();
            mStateMachines.remove(device);
        }

        // Cleanup device cache
        synchronized (mPendingGroupOp) {
            mPendingGroupOp.remove(device);
        }
        mGroupManagedSources.remove(device);
        mActiveSourceMap.remove(device);
    }

    private void handleReconnectingAudioSharingModeDevice(BluetoothDevice device) {
        /* In case of reconnecting Audio Sharing mode device */
        if (mDialingOutTimeoutEvent != null) {
            for (Map.Entry<Integer, HashSet<BluetoothDevice>> entry :
                    mLocalBroadcastReceivers.entrySet()) {
                Integer broadcastId = entry.getKey();
                HashSet<BluetoothDevice> devices = entry.getValue();

                /* If associated with any broadcast, try to remove pending timeout callback */
                if ((mDialingOutTimeoutEvent.isScheduledForBroadcast(broadcastId))
                        && (devices.contains(device))) {
                    Log.i(
                            TAG,
                            "connectionStateChanged: reconnected previousely synced device: "
                                    + device);
                    mHandler.removeCallbacks(mDialingOutTimeoutEvent);
                    mDialingOutTimeoutEvent = null;
                    break;
                }
            }
        }
    }

    private void informConnectedDeviceAboutScanOffloadStop() {
        for (BluetoothDevice device : getConnectedDevices()) {
            synchronized (mStateMachines) {
                BassClientStateMachine stateMachine = getOrCreateStateMachine(device);
                if (stateMachine == null) {
                    Log.w(
                            TAG,
                            "informConnectedDeviceAboutScanOffloadStop: Can't get state "
                                    + "machine for device: "
                                    + device);
                    continue;
                }
                stateMachine.sendMessage(BassClientStateMachine.STOP_SCAN_OFFLOAD);
            }
        }
    }

    private int areValidParametersToModifySource(
            BluetoothLeBroadcastMetadata updatedMetadata,
            BassClientStateMachine stateMachine,
            Integer deviceSourceId,
            BluetoothDevice device) {
        if (updatedMetadata == null || stateMachine == null) {
            log(
                    "areValidParametersToModifySource: Error bad parameters: sourceId = "
                            + deviceSourceId
                            + " updatedMetadata = "
                            + updatedMetadata);
            return BluetoothStatusCodes.ERROR_BAD_PARAMETERS;
        }
        if (deviceSourceId == BassConstants.INVALID_SOURCE_ID) {
            log("areValidParametersToModifySource: no such sourceId for device: " + device);
            return BluetoothStatusCodes.ERROR_LE_BROADCAST_ASSISTANT_INVALID_SOURCE_ID;
        }
        if (getConnectionState(device) != BluetoothProfile.STATE_CONNECTED) {
            log("areValidParametersToModifySource: device is not connected");
            return BluetoothStatusCodes.ERROR_REMOTE_LINK_ERROR;
        }
        byte[] code = updatedMetadata.getBroadcastCode();
        if ((code != null) && (code.length != 0)) {
            if ((code.length > 16) || (code.length < 4)) {
                log(
                        "areValidParametersToModifySource: Invalid broadcast code length: "
                                + code.length
                                + ", should be between 4 and 16 octets");
                return BluetoothStatusCodes.ERROR_BAD_PARAMETERS;
            }
        }
        if (stateMachine.hasPendingSourceOperation()) {
            Log.w(
                    TAG,
                    "modifySource: source operation already pending, device: "
                            + device
                            + ", broadcastId: "
                            + updatedMetadata.getBroadcastId());
            return BluetoothStatusCodes.ERROR_ALREADY_IN_TARGET_STATE;
        }

        return BluetoothStatusCodes.SUCCESS;
    }

    void handleConnectionStateChanged(BluetoothDevice device, int fromState, int toState) {
        mHandler.post(() -> connectionStateChanged(device, fromState, toState));
    }

    synchronized void connectionStateChanged(BluetoothDevice device, int fromState, int toState) {
        if (!isAvailable()) {
            Log.w(TAG, "connectionStateChanged: service is not available");
            return;
        }

        if ((device == null) || (fromState == toState)) {
            Log.e(
                    TAG,
                    "connectionStateChanged: unexpected invocation. device="
                            + device
                            + " fromState="
                            + fromState
                            + " toState="
                            + toState);
            return;
        }

        sEventLogger.logd(
                TAG,
                "connectionStateChanged: device: "
                        + device
                        + ", fromState= "
                        + BluetoothProfile.getConnectionStateName(fromState)
                        + ", toState= "
                        + BluetoothProfile.getConnectionStateName(toState));

        // Check if the device is disconnected - if unbond, remove the state machine
        if (toState == BluetoothProfile.STATE_DISCONNECTED) {
            synchronized (mPendingGroupOp) {
                mPendingGroupOp.remove(device);
            }
            mPausedBroadcastSinks.remove(device);

            checkAndStopBigMonitoring();

            int bondState = mAdapterService.getBondState(device);
            if (bondState == BluetoothDevice.BOND_NONE) {
                log("Unbonded " + device + ". Removing state machine");
                removeStateMachine(device);
            }

            /* Restore allowed context mask for unicast in case if last connected broadcast
             * delegator device which has external source disconnectes.
             */
            checkAndResetGroupAllowedContextMask();
        } else if (toState == BluetoothProfile.STATE_CONNECTED) {
            handleReconnectingAudioSharingModeDevice(device);
        }
    }

    public void handleBondStateChanged(BluetoothDevice device, int fromState, int toState) {
        mHandler.post(() -> bondStateChanged(device, toState));
    }

    @VisibleForTesting
    void bondStateChanged(BluetoothDevice device, int bondState) {
        log("Bond state changed for device: " + device + " state: " + bondState);

        // Remove state machine if the bonding for a device is removed
        if (bondState != BluetoothDevice.BOND_NONE) {
            return;
        }

        synchronized (mStateMachines) {
            BassClientStateMachine sm = mStateMachines.get(device);
            if (sm == null) {
                return;
            }
            if (sm.getConnectionState() != BluetoothProfile.STATE_DISCONNECTED) {
                Log.i(TAG, "Disconnecting device because it was unbonded.");
                disconnect(device);
                return;
            }
            removeStateMachine(device);
        }
    }

    /**
     * Connects the bass profile to the passed in device
     *
     * @param device is the device with which we will connect the Bass profile
     * @return true if BAss profile successfully connected, false otherwise
     */
    public boolean connect(BluetoothDevice device) {
        Log.d(TAG, "connect(): " + device);
        if (device == null) {
            Log.e(TAG, "connect: device is null");
            return false;
        }
        if (getConnectionPolicy(device) == BluetoothProfile.CONNECTION_POLICY_FORBIDDEN) {
            Log.e(TAG, "connect: connection policy set to forbidden");
            return false;
        }
        synchronized (mStateMachines) {
            BassClientStateMachine stateMachine = getOrCreateStateMachine(device);
            if (stateMachine == null) {
                Log.e(TAG, "Can't get state machine for device: " + device);
                return false;
            }

            stateMachine.sendMessage(BassClientStateMachine.CONNECT);
        }
        return true;
    }

    /**
     * Disconnects Bassclient profile for the passed in device
     *
     * @param device is the device with which we want to disconnected the BAss client profile
     * @return true if Bass client profile successfully disconnected, false otherwise
     */
    public boolean disconnect(BluetoothDevice device) {
        Log.d(TAG, "disconnect(): " + device);
        if (device == null) {
            Log.e(TAG, "disconnect: device is null");
            return false;
        }
        synchronized (mStateMachines) {
            BassClientStateMachine stateMachine = getOrCreateStateMachine(device);
            if (stateMachine == null) {
                Log.e(TAG, "Can't get state machine for device: " + device);
                return false;
            }

            stateMachine.sendMessage(BassClientStateMachine.DISCONNECT);
        }
        return true;
    }

    /**
     * Check whether can connect to a peer device. The check considers a number of factors during
     * the evaluation.
     *
     * @param device the peer device to connect to
     * @return true if connection is allowed, otherwise false
     */
    @VisibleForTesting(visibility = VisibleForTesting.Visibility.PACKAGE)
    public boolean okToConnect(BluetoothDevice device) {
        // Check if this is an incoming connection in Quiet mode.
        if (mAdapterService.isQuietModeEnabled()) {
            Log.e(TAG, "okToConnect: cannot connect to " + device + " : quiet mode enabled");
            return false;
        }
        // Check connection policy and accept or reject the connection.
        int connectionPolicy = getConnectionPolicy(device);
        int bondState = mAdapterService.getBondState(device);
        // Allow this connection only if the device is bonded. Any attempt to connect while
        // bonding would potentially lead to an unauthorized connection.
        if (bondState != BluetoothDevice.BOND_BONDED) {
            Log.w(TAG, "okToConnect: return false, bondState=" + bondState);
            return false;
        } else if (connectionPolicy != BluetoothProfile.CONNECTION_POLICY_UNKNOWN
                && connectionPolicy != BluetoothProfile.CONNECTION_POLICY_ALLOWED) {
            // Otherwise, reject the connection if connectionPolicy is not valid.
            Log.w(TAG, "okToConnect: return false, connectionPolicy=" + connectionPolicy);
            return false;
        }
        return true;
    }

    /**
     * Get connection state of remote device
     *
     * @param sink the remote device
     * @return connection state
     */
    public int getConnectionState(BluetoothDevice sink) {
        synchronized (mStateMachines) {
            BassClientStateMachine sm = getOrCreateStateMachine(sink);
            if (sm == null) {
                log("getConnectionState returns STATE_DISC");
                return BluetoothProfile.STATE_DISCONNECTED;
            }
            return sm.getConnectionState();
        }
    }

    /**
     * Get a list of all LE Audio Broadcast Sinks with the specified connection states.
     *
     * @param states states array representing the connection states
     * @return a list of devices that match the provided connection states
     */
    List<BluetoothDevice> getDevicesMatchingConnectionStates(int[] states) {
        ArrayList<BluetoothDevice> devices = new ArrayList<>();
        if (states == null) {
            return devices;
        }
        final BluetoothDevice[] bondedDevices = mAdapterService.getBondedDevices();
        if (bondedDevices == null) {
            return devices;
        }
        synchronized (mStateMachines) {
            for (BluetoothDevice device : bondedDevices) {
                final ParcelUuid[] featureUuids = mAdapterService.getRemoteUuids(device);
                if (!Utils.arrayContains(featureUuids, BluetoothUuid.BASS)) {
                    continue;
                }
                int connectionState = BluetoothProfile.STATE_DISCONNECTED;
                BassClientStateMachine sm = getOrCreateStateMachine(device);
                if (sm != null) {
                    connectionState = sm.getConnectionState();
                }
                for (int state : states) {
                    if (connectionState == state) {
                        devices.add(device);
                        break;
                    }
                }
            }
            return devices;
        }
    }

    /**
     * Get a list of all LE Audio Broadcast Sinks connected with the LE Audio Broadcast Assistant.
     *
     * @return list of connected devices
     */
    public List<BluetoothDevice> getConnectedDevices() {
        synchronized (mStateMachines) {
            List<BluetoothDevice> devices = new ArrayList<>();
            for (BassClientStateMachine sm : mStateMachines.values()) {
                if (sm.isConnected()) {
                    devices.add(sm.getDevice());
                }
            }
            log("getConnectedDevices: " + devices);
            return devices;
        }
    }

    /**
     * Set the connectionPolicy of the Broadcast Audio Scan Service profile.
     *
     * <p>The connection policy can be one of: {@link BluetoothProfile#CONNECTION_POLICY_ALLOWED},
     * {@link BluetoothProfile#CONNECTION_POLICY_FORBIDDEN}, {@link
     * BluetoothProfile#CONNECTION_POLICY_UNKNOWN}
     *
     * @param device paired bluetooth device
     * @param connectionPolicy is the connection policy to set to for this profile
     * @return true if connectionPolicy is set, false on error
     */
    public boolean setConnectionPolicy(BluetoothDevice device, int connectionPolicy) {
        Log.d(TAG, "Saved connectionPolicy " + device + " = " + connectionPolicy);
        boolean setSuccessfully =
                mDatabaseManager.setProfileConnectionPolicy(
                        device, BluetoothProfile.LE_AUDIO_BROADCAST_ASSISTANT, connectionPolicy);
        if (setSuccessfully && connectionPolicy == BluetoothProfile.CONNECTION_POLICY_ALLOWED) {
            connect(device);
        } else if (setSuccessfully
                && connectionPolicy == BluetoothProfile.CONNECTION_POLICY_FORBIDDEN) {
            disconnect(device);
        }
        return setSuccessfully;
    }

    /**
     * Get the connection policy of the profile.
     *
     * <p>The connection policy can be any of: {@link BluetoothProfile#CONNECTION_POLICY_ALLOWED},
     * {@link BluetoothProfile#CONNECTION_POLICY_FORBIDDEN}, {@link
     * BluetoothProfile#CONNECTION_POLICY_UNKNOWN}
     *
     * @param device paired bluetooth device
     * @return connection policy of the device
     */
    public int getConnectionPolicy(BluetoothDevice device) {
        return mDatabaseManager.getProfileConnectionPolicy(
                device, BluetoothProfile.LE_AUDIO_BROADCAST_ASSISTANT);
    }

    /**
     * Register callbacks that will be invoked during scan offloading.
     *
     * @param cb callbacks to be invoked
     */
    public void registerCallback(IBluetoothLeBroadcastAssistantCallback cb) {
        Log.i(TAG, "registerCallback");
        mCallbacks.register(cb);
    }

    /**
     * Unregister callbacks that are invoked during scan offloading.
     *
     * @param cb callbacks to be unregistered
     */
    public void unregisterCallback(IBluetoothLeBroadcastAssistantCallback cb) {
        Log.i(TAG, "unregisterCallback");
        mCallbacks.unregister(cb);
    }

    /**
     * Search for LE Audio Broadcast Sources on behalf of all devices connected via Broadcast Audio
     * Scan Service, filtered by filters
     *
     * @param filters ScanFilters for finding exact Broadcast Source
     */
    @SuppressLint("AndroidFrameworkRequiresPermission") // TODO: b/350563786 - Fix BASS annotation
    public void startSearchingForSources(List<ScanFilter> filters) {
        log("startSearchingForSources");
        if (mBluetoothAdapter == null) {
            Log.e(TAG, "startSearchingForSources: Adapter is NULL");
            mCallbacks.notifySearchStartFailed(BluetoothStatusCodes.ERROR_UNKNOWN);
            return;
        }

        if (!BluetoothMethodProxy.getInstance()
                .initializePeriodicAdvertisingManagerOnDefaultAdapter()) {
            Log.e(TAG, "Failed to initialize Periodic Advertising Manager on Default Adapter");
            mCallbacks.notifySearchStartFailed(BluetoothStatusCodes.ERROR_UNKNOWN);
            return;
        }

        synchronized (mSearchScanCallbackLock) {
            if (!leaudioBroadcastExtractPeriodicScannerFromStateMachine()
                    || mBluetoothLeScannerWrapper == null) {
                mBluetoothLeScannerWrapper =
                        BassObjectsFactory.getInstance()
                                .getBluetoothLeScannerWrapper(mBluetoothAdapter);
            }
            if (mBluetoothLeScannerWrapper == null) {
                Log.e(TAG, "startLeScan: cannot get BluetoothLeScanner");
                mCallbacks.notifySearchStartFailed(BluetoothStatusCodes.ERROR_UNKNOWN);
                return;
            }
            if (mSearchScanCallback != null) {
                Log.e(TAG, "LE Scan has already started");
                mCallbacks.notifySearchStartFailed(
                        BluetoothStatusCodes.ERROR_ALREADY_IN_TARGET_STATE);
                return;
            }
            mSearchScanCallback =
                    new ScanCallback() {
                        @Override
                        public void onScanResult(int callbackType, ScanResult result) {
                            log("onScanResult:" + result);
                            synchronized (mSearchScanCallbackLock) {
                                // check mSearchScanCallback because even after
                                // mBluetoothLeScannerWrapper.stopScan(mSearchScanCallback) that
                                // callback could be called
                                if (mSearchScanCallback == null) {
                                    log("onScanResult: scanner already stopped");
                                    return;
                                }
                                if (callbackType != ScanSettings.CALLBACK_TYPE_ALL_MATCHES) {
                                    // Should not happen
                                    Log.e(TAG, "LE Scan has already started");
                                    return;
                                }
                                ScanRecord scanRecord = result.getScanRecord();
                                if (scanRecord == null) {
                                    Log.e(TAG, "Null scan record");
                                    return;
                                }
                                Map<ParcelUuid, byte[]> listOfUuids = scanRecord.getServiceData();
                                if (listOfUuids == null) {
                                    Log.e(TAG, "Service data is null");
                                    return;
                                }
                                if (!listOfUuids.containsKey(BassConstants.BAAS_UUID)) {
                                    return;
                                }
                                log("Broadcast Source Found:" + result.getDevice());
                                byte[] broadcastIdArray = listOfUuids.get(BassConstants.BAAS_UUID);
                                int broadcastId =
                                        (int)
                                                (((broadcastIdArray[2] & 0xff) << 16)
                                                        | ((broadcastIdArray[1] & 0xff) << 8)
                                                        | (broadcastIdArray[0] & 0xff));

                                sEventLogger.logd(
                                        TAG,
                                        "Broadcast Source Found: Broadcast ID: " + broadcastId);
                                if (broadcastId != BassConstants.INVALID_BROADCAST_ID
                                        && !mCachedBroadcasts.containsKey(broadcastId)) {
                                    log("selectBroadcastSource: broadcastId " + broadcastId);
                                    mCachedBroadcasts.put(broadcastId, result);
                                    if (leaudioBroadcastExtractPeriodicScannerFromStateMachine()) {
                                        addSelectSourceRequest(broadcastId, false);
                                    } else {
                                        synchronized (mStateMachines) {
                                            for (BassClientStateMachine sm :
                                                    mStateMachines.values()) {
                                                if (sm.isConnected()) {
                                                    selectSource(sm.getDevice(), result, false);
                                                }
                                            }
                                        }
                                    }
                                }
                            }
                        }

                        public void onScanFailed(int errorCode) {
                            Log.e(TAG, "Scan Failure:" + errorCode);
                            informConnectedDeviceAboutScanOffloadStop();
                        }
                    };
            mSyncFailureCounter.clear();
            mHandler.removeMessages(MESSAGE_SYNC_TIMEOUT);
            if (leaudioBroadcastResyncHelper()) {
                // Sync to the broadcasts already synced with sinks
                Set<Integer> syncedBroadcasts = getExternalBroadcastsActiveOnSinks();
                for (int syncedBroadcast : syncedBroadcasts) {
                    addSelectSourceRequest(syncedBroadcast, true);
                }
            }
            // when starting scan, clear the previously cached broadcast scan results
            mCachedBroadcasts.clear();
            // clear previous sources notify flag before scanning new result
            // this is to make sure the active sources are notified even if already synced
            if (mPeriodicAdvertisementResultMap != null) {
                clearNotifiedFlags();
            }
            ScanSettings settings =
                    new ScanSettings.Builder()
                            .setCallbackType(ScanSettings.CALLBACK_TYPE_ALL_MATCHES)
                            .setScanMode(ScanSettings.SCAN_MODE_LOW_LATENCY)
                            .setLegacy(false)
                            .build();
            if (filters == null) {
                filters = new ArrayList<ScanFilter>();
            }
            if (!BassUtils.containUuid(filters, BassConstants.BAAS_UUID)) {
                byte[] serviceData = {0x00, 0x00, 0x00}; // Broadcast_ID
                byte[] serviceDataMask = {0x00, 0x00, 0x00};

                filters.add(
                        new ScanFilter.Builder()
                                .setServiceData(
                                        BassConstants.BAAS_UUID, serviceData, serviceDataMask)
                                .build());
            }

            for (BluetoothDevice device : getConnectedDevices()) {
                synchronized (mStateMachines) {
                    BassClientStateMachine stateMachine = getOrCreateStateMachine(device);
                    if (stateMachine == null) {
                        Log.w(
                                TAG,
                                "startSearchingForSources: Can't get state machine for "
                                        + "device: "
                                        + device);
                        continue;
                    }
                    stateMachine.sendMessage(BassClientStateMachine.START_SCAN_OFFLOAD);
                }
            }

            mBluetoothLeScannerWrapper.startScan(filters, settings, mSearchScanCallback);
            sEventLogger.logd(TAG, "startSearchingForSources");
            mCallbacks.notifySearchStarted(BluetoothStatusCodes.REASON_LOCAL_APP_REQUEST);
        }
    }

    /** Stops an ongoing search for nearby Broadcast Sources */
    public void stopSearchingForSources() {
        log("stopSearchingForSources");
        if (mBluetoothAdapter == null) {
            Log.e(TAG, "stopSearchingForSources: Adapter is NULL");
            return;
        }
        if (!leaudioBroadcastExtractPeriodicScannerFromStateMachine()) {
            BluetoothLeScannerWrapper scanner =
                    BassObjectsFactory.getInstance()
                            .getBluetoothLeScannerWrapper(mBluetoothAdapter);
            if (scanner == null) {
                Log.e(TAG, "startLeScan: cannot get BluetoothLeScanner");
                return;
            }
            synchronized (mSearchScanCallbackLock) {
                if (mSearchScanCallback == null) {
                    Log.e(TAG, "Scan not started yet");
                    mCallbacks.notifySearchStopFailed(
                            BluetoothStatusCodes.ERROR_ALREADY_IN_TARGET_STATE);
                    return;
                }
                informConnectedDeviceAboutScanOffloadStop();
                scanner.stopScan(mSearchScanCallback);
                mSearchScanCallback = null;
                sEventLogger.logd(TAG, "stopSearchingForSources");
                mCallbacks.notifySearchStopped(BluetoothStatusCodes.REASON_LOCAL_APP_REQUEST);
            }
        } else {
            synchronized (mSearchScanCallbackLock) {
                if (mBluetoothLeScannerWrapper == null || mSearchScanCallback == null) {
                    Log.e(TAG, "Scan not started yet");
                    mCallbacks.notifySearchStopFailed(
                            BluetoothStatusCodes.ERROR_ALREADY_IN_TARGET_STATE);
                    return;
                }
                mBluetoothLeScannerWrapper.stopScan(mSearchScanCallback);
                mBluetoothLeScannerWrapper = null;
                mSearchScanCallback = null;
                // started timeout for canceling syncs instead of canceling syncs immediately
                mHandler.removeMessages(MESSAGE_SYNC_TIMEOUT);
                Log.d(TAG, "stopSearchingForSources: started timeout for canceling syncs");
                mHandler.sendEmptyMessageDelayed(
                        MESSAGE_SYNC_TIMEOUT, sSyncActiveTimeout.toMillis());
                informConnectedDeviceAboutScanOffloadStop();
                sEventLogger.logd(TAG, "stopSearchingForSources");
                mCallbacks.notifySearchStopped(BluetoothStatusCodes.REASON_LOCAL_APP_REQUEST);
                for (Map.Entry<Integer, PauseType> entry : mPausedBroadcastIds.entrySet()) {
                    Integer broadcastId = entry.getKey();
                    PauseType pauseType = entry.getValue();
                    if (pauseType != PauseType.HOST_INTENTIONAL) {
                        addSelectSourceRequest(broadcastId, true);
                    }
                }
            }
        }
        synchronized (mStateMachines) {
            for (BassClientStateMachine sm : mStateMachines.values()) {
                if (sm.isConnected()) {
                    Message message = sm.obtainMessage(BassClientStateMachine.STOP_PENDING_PA_SYNC);
                    sm.sendMessage(message);
                }
            }
        }
    }

    private void clearAllSyncData() {
        log("clearAllSyncData");
        mSourceSyncRequestsQueue.clear();
        mSyncFailureCounter.clear();
        mPendingSourcesToAdd.clear();

        cancelActiveSync(null);
        mActiveSyncedSources.clear();
        mPeriodicAdvCallbacksMap.clear();
        mBisDiscoveryCounterMap.clear();

        mSyncHandleToDeviceMap.clear();
        mSyncHandleToBaseDataMap.clear();
        mSyncHandleToBroadcastIdMap.clear();
        mPeriodicAdvertisementResultMap.clear();
    }

    /**
     * Return true if a search has been started by this application
     *
     * @return true if a search has been started by this application
     */
    public boolean isSearchInProgress() {
        synchronized (mSearchScanCallbackLock) {
            return mSearchScanCallback != null;
        }
    }

    /** Internal periodc Advertising manager callback */
    final class PACallback extends PeriodicAdvertisingCallback {
        @Override
        public void onSyncEstablished(
                int syncHandle,
                BluetoothDevice device,
                int advertisingSid,
                int skip,
                int timeout,
                int status) {
            int broadcastId = getBroadcastIdForSyncHandle(BassConstants.INVALID_SYNC_HANDLE);
            log(
                    "onSyncEstablished syncHandle: "
                            + syncHandle
                            + ", broadcastId: "
                            + broadcastId
                            + ", device: "
                            + device
                            + ", advertisingSid: "
                            + advertisingSid
                            + ", skip: "
                            + skip
                            + ", timeout: "
                            + timeout
                            + ", status: "
                            + status);
            if (status == BluetoothGatt.GATT_SUCCESS) {
                // updates syncHandle, advSid
                // set other fields as invalid or null
                updatePeriodicAdvertisementResultMap(
                        device,
                        BassConstants.INVALID_ADV_ADDRESS_TYPE,
                        syncHandle,
                        advertisingSid,
                        BassConstants.INVALID_ADV_INTERVAL,
                        BassConstants.INVALID_BROADCAST_ID,
                        null,
                        null);
                addActiveSyncedSource(syncHandle);

                if (!leaudioBroadcastResyncHelper()) {
                    synchronized (mSearchScanCallbackLock) {
                        // when searching is stopped then start timer to stop active syncs
                        if (mSearchScanCallback == null) {
                            mHandler.removeMessages(MESSAGE_SYNC_TIMEOUT);
                            log("Started MESSAGE_SYNC_TIMEOUT");
                            mHandler.sendEmptyMessageDelayed(
                                    MESSAGE_SYNC_TIMEOUT, sSyncActiveTimeout.toMillis());
                        }
                    }
                } else {
                    mHandler.removeMessages(MESSAGE_BROADCAST_MONITOR_TIMEOUT);
                }

                // update valid sync handle in mPeriodicAdvCallbacksMap
                synchronized (mPeriodicAdvCallbacksMap) {
                    if (mPeriodicAdvCallbacksMap.containsKey(BassConstants.INVALID_SYNC_HANDLE)) {
                        PeriodicAdvertisingCallback paCb =
                                mPeriodicAdvCallbacksMap.get(BassConstants.INVALID_SYNC_HANDLE);
                        mPeriodicAdvCallbacksMap.put(syncHandle, paCb);
                        mPeriodicAdvCallbacksMap.remove(BassConstants.INVALID_SYNC_HANDLE);
                    }
                }
                mBisDiscoveryCounterMap.put(syncHandle, MAX_BIS_DISCOVERY_TRIES_NUM);

                synchronized (mPendingSourcesToAdd) {
                    Iterator<AddSourceData> iterator = mPendingSourcesToAdd.iterator();
                    while (iterator.hasNext()) {
                        AddSourceData pendingSourcesToAdd = iterator.next();
                        if (pendingSourcesToAdd.mSourceMetadata.getBroadcastId() == broadcastId) {
                            addSource(
                                    pendingSourcesToAdd.mSink,
                                    pendingSourcesToAdd.mSourceMetadata,
                                    pendingSourcesToAdd.mIsGroupOp);
                            iterator.remove();
                        }
                    }
                }
            } else {
                // remove failed sync handle
                log("onSyncEstablished failed for broadcast id: " + broadcastId);
                boolean notifiedOfLost = false;
                synchronized (mPendingSourcesToAdd) {
                    Iterator<AddSourceData> iterator = mPendingSourcesToAdd.iterator();
                    while (iterator.hasNext()) {
                        AddSourceData pendingSourcesToAdd = iterator.next();
                        if (pendingSourcesToAdd.mSourceMetadata.getBroadcastId() == broadcastId) {
                            if (!notifiedOfLost) {
                                notifiedOfLost = true;
                                mCallbacks.notifySourceLost(broadcastId);
                            }
                            mCallbacks.notifySourceAddFailed(
                                    pendingSourcesToAdd.mSink,
                                    pendingSourcesToAdd.mSourceMetadata,
                                    BluetoothStatusCodes.ERROR_LOCAL_NOT_ENOUGH_RESOURCES);
                            iterator.remove();
                        }
                    }
                }
                synchronized (mSourceSyncRequestsQueue) {
                    int failsCounter = mSyncFailureCounter.getOrDefault(broadcastId, 0) + 1;
                    mSyncFailureCounter.put(broadcastId, failsCounter);
                }
                if (isSinkUnintentionalPauseType(broadcastId)) {
                    if (!mHandler.hasMessages(MESSAGE_BROADCAST_MONITOR_TIMEOUT)) {
                        Message newMsg = mHandler.obtainMessage(MESSAGE_BROADCAST_MONITOR_TIMEOUT);
                        newMsg.arg1 = broadcastId;
                        log("Started MESSAGE_BROADCAST_MONITOR_TIMEOUT");
                        mHandler.sendMessageDelayed(newMsg, sBroadcasterMonitorTimeout.toMillis());
                    }
                    addSelectSourceRequest(broadcastId, true);
                } else {
                    // Clear from cache to make possible sync again (only during active searching)
                    synchronized (mSearchScanCallbackLock) {
                        if (mSearchScanCallback != null) {
                            mCachedBroadcasts.remove(broadcastId);
                        }
                    }
                }
                mPeriodicAdvCallbacksMap.remove(BassConstants.INVALID_SYNC_HANDLE);
            }
            handleSelectSourceRequest();
        }

        @Override
        public void onPeriodicAdvertisingReport(PeriodicAdvertisingReport report) {
            int syncHandle = report.getSyncHandle();
            log("onPeriodicAdvertisingReport " + syncHandle);
            Integer bisCounter = mBisDiscoveryCounterMap.get(syncHandle);

            // Parse the BIS indices from report's service data
            if (bisCounter != null && bisCounter != 0) {
                if (parseScanRecord(syncHandle, report.getData())) {
                    mBisDiscoveryCounterMap.put(syncHandle, 0);
                } else {
                    bisCounter--;
                    mBisDiscoveryCounterMap.put(syncHandle, bisCounter);
                    if (bisCounter == 0) {
                        cancelActiveSync(syncHandle);
                    }
                }
            }

            if (leaudioBigDependsOnAudioState()) {
                BluetoothDevice srcDevice = getDeviceForSyncHandle(syncHandle);
                if (srcDevice == null) {
                    log("No device found.");
                    return;
                }
                PeriodicAdvertisementResult result =
                        getPeriodicAdvertisementResult(
                                srcDevice, getBroadcastIdForSyncHandle(syncHandle));
                if (result == null) {
                    log("No PA record found");
                    return;
                }
                BaseData baseData = getBase(syncHandle);
                if (baseData == null) {
                    log("No BaseData found");
                    return;
                }
                PublicBroadcastData pbData = result.getPublicBroadcastData();
                if (pbData == null) {
                    log("No public broadcast data found, wait for BIG");
                    return;
                }
                if (!result.isNotified()) {
                    result.setNotified(true);
                    BluetoothLeBroadcastMetadata metaData =
                            getBroadcastMetadataFromBaseData(
                                    baseData, srcDevice, syncHandle, pbData.isEncrypted());
                    log("Notify broadcast source found");
                    mCallbacks.notifySourceFound(metaData);
                }
            }
        }

        @Override
        public void onSyncLost(int syncHandle) {
            int broadcastId = getBroadcastIdForSyncHandle(syncHandle);
            log("OnSyncLost: syncHandle=" + syncHandle + ", broadcastID=" + broadcastId);
            clearAllDataForSyncHandle(syncHandle);
            if (broadcastId != BassConstants.INVALID_BROADCAST_ID) {
                synchronized (mSourceSyncRequestsQueue) {
                    int failsCounter = mSyncFailureCounter.getOrDefault(broadcastId, 0) + 1;
                    mSyncFailureCounter.put(broadcastId, failsCounter);
                }
                if (isSinkUnintentionalPauseType(broadcastId)) {
                    if (!mHandler.hasMessages(MESSAGE_BROADCAST_MONITOR_TIMEOUT)) {
                        Message newMsg = mHandler.obtainMessage(MESSAGE_BROADCAST_MONITOR_TIMEOUT);
                        newMsg.arg1 = broadcastId;
                        log("Started MESSAGE_BROADCAST_MONITOR_TIMEOUT");
                        mHandler.sendMessageDelayed(newMsg, sBroadcasterMonitorTimeout.toMillis());
                    }
                    addSelectSourceRequest(broadcastId, true);
                } else {
                    // Clear from cache to make possible sync again (only during active searching)
                    synchronized (mSearchScanCallbackLock) {
                        if (mSearchScanCallback != null) {
                            mCachedBroadcasts.remove(broadcastId);
                        }
                    }
                    log("Notify broadcast source lost, broadcast id: " + broadcastId);
                    mCallbacks.notifySourceLost(broadcastId);
                }
            }
        }

        @Override
        public void onBigInfoAdvertisingReport(int syncHandle, boolean encrypted) {
            log(
                    "onBIGInfoAdvertisingReport: syncHandle="
                            + syncHandle
                            + ", encrypted ="
                            + encrypted);
            BluetoothDevice srcDevice = getDeviceForSyncHandle(syncHandle);
            if (srcDevice == null) {
                log("No device found.");
                return;
            }
            int broadcastId = getBroadcastIdForSyncHandle(syncHandle);
            PeriodicAdvertisementResult result =
                    getPeriodicAdvertisementResult(srcDevice, broadcastId);
            if (result == null) {
                log("No PA record found");
                return;
            }
            BaseData baseData = getBase(syncHandle);
            if (baseData == null) {
                log("No BaseData found");
                return;
            }
            if (!result.isNotified()) {
                result.setNotified(true);
                BluetoothLeBroadcastMetadata metaData =
                        getBroadcastMetadataFromBaseData(
                                baseData, srcDevice, syncHandle, encrypted);
                log("Notify broadcast source found");
                mCallbacks.notifySourceFound(metaData);
            }
            if (isSinkUnintentionalPauseType(broadcastId)) {
                resumeReceiversSourceSynchronization();
            }
        }

        @Override
        public void onSyncTransferred(BluetoothDevice device, int status) {
            log("onSyncTransferred: device=" + device + ", status =" + status);
        }
    }

    private void clearAllDataForSyncHandle(Integer syncHandle) {
        removeActiveSyncedSource(syncHandle);
        mPeriodicAdvCallbacksMap.remove(syncHandle);
        mSyncHandleToBaseDataMap.remove(syncHandle);
        mBisDiscoveryCounterMap.remove(syncHandle);
        BluetoothDevice srcDevice = getDeviceForSyncHandle(syncHandle);
        mSyncHandleToDeviceMap.remove(syncHandle);
        int broadcastId = getBroadcastIdForSyncHandle(syncHandle);
        mSyncHandleToBroadcastIdMap.remove(syncHandle);
        if (srcDevice != null) {
            mPeriodicAdvertisementResultMap.get(srcDevice).remove(broadcastId);
            if (mPeriodicAdvertisementResultMap.get(srcDevice).isEmpty()) {
                mPeriodicAdvertisementResultMap.remove(srcDevice);
            }
        }
    }

    private BluetoothLeBroadcastMetadata getBroadcastMetadataFromBaseData(
            BaseData baseData, BluetoothDevice device, int syncHandle, boolean encrypted) {
        BluetoothLeBroadcastMetadata.Builder metaData = new BluetoothLeBroadcastMetadata.Builder();
        int index = 0;
        for (BaseData.BaseInformation baseLevel2 : baseData.getLevelTwo()) {
            BluetoothLeBroadcastSubgroup.Builder subGroup =
                    new BluetoothLeBroadcastSubgroup.Builder();
            for (int j = 0; j < baseLevel2.numSubGroups; j++) {
                BaseData.BaseInformation baseLevel3 = baseData.getLevelThree().get(index++);
                BluetoothLeBroadcastChannel.Builder channel =
                        new BluetoothLeBroadcastChannel.Builder();
                channel.setChannelIndex(baseLevel3.index);
                channel.setSelected(false);
                try {
                    channel.setCodecMetadata(
                            BluetoothLeAudioCodecConfigMetadata.fromRawBytes(
                                    baseLevel3.codecConfigInfo));
                } catch (IllegalArgumentException e) {
                    Log.w(TAG, "Invalid metadata, adding empty data. Error: " + e);
                    channel.setCodecMetadata(
                            BluetoothLeAudioCodecConfigMetadata.fromRawBytes(new byte[0]));
                }
                subGroup.addChannel(channel.build());
            }
            byte[] arrayCodecId = baseLevel2.codecId;
            long codeId =
                    ((long) (arrayCodecId[4] & 0xff)) << 32
                            | (arrayCodecId[3] & 0xff) << 24
                            | (arrayCodecId[2] & 0xff) << 16
                            | (arrayCodecId[1] & 0xff) << 8
                            | (arrayCodecId[0] & 0xff);
            subGroup.setCodecId(codeId);
            try {
                subGroup.setCodecSpecificConfig(
                        BluetoothLeAudioCodecConfigMetadata.fromRawBytes(
                                baseLevel2.codecConfigInfo));
            } catch (IllegalArgumentException e) {
                Log.w(TAG, "Invalid config, adding empty one. Error: " + e);
                subGroup.setCodecSpecificConfig(
                        BluetoothLeAudioCodecConfigMetadata.fromRawBytes(new byte[0]));
            }

            try {
                subGroup.setContentMetadata(
                        BluetoothLeAudioContentMetadata.fromRawBytes(baseLevel2.metaData));
            } catch (IllegalArgumentException e) {
                Log.w(TAG, "Invalid metadata, adding empty one. Error: " + e);
                subGroup.setContentMetadata(
                        BluetoothLeAudioContentMetadata.fromRawBytes(new byte[0]));
            }

            metaData.addSubgroup(subGroup.build());
        }
        metaData.setSourceDevice(device, device.getAddressType());
        byte[] arrayPresentationDelay = baseData.getLevelOne().presentationDelay;
        int presentationDelay =
                (int)
                        ((arrayPresentationDelay[2] & 0xff) << 16
                                | (arrayPresentationDelay[1] & 0xff) << 8
                                | (arrayPresentationDelay[0] & 0xff));
        metaData.setPresentationDelayMicros(presentationDelay);
        PeriodicAdvertisementResult result =
                getPeriodicAdvertisementResult(device, getBroadcastIdForSyncHandle(syncHandle));
        if (result != null) {
            int broadcastId = result.getBroadcastId();
            log("broadcast ID: " + broadcastId);
            metaData.setBroadcastId(broadcastId);
            metaData.setSourceAdvertisingSid(result.getAdvSid());

            PublicBroadcastData pbData = result.getPublicBroadcastData();
            if (pbData != null) {
                metaData.setPublicBroadcast(true);
                metaData.setAudioConfigQuality(pbData.getAudioConfigQuality());
                try {
                    metaData.setPublicBroadcastMetadata(
                            BluetoothLeAudioContentMetadata.fromRawBytes(pbData.getMetadata()));
                } catch (IllegalArgumentException e) {
                    Log.w(TAG, "Invalid public metadata, adding empty one. Error " + e);
                    metaData.setPublicBroadcastMetadata(null);
                }
            }

            String broadcastName = result.getBroadcastName();
            if (broadcastName != null) {
                metaData.setBroadcastName(broadcastName);
            }
        }
        metaData.setEncrypted(encrypted);
        // update the rssi value
        ScanResult scanRes = getCachedBroadcast(result.getBroadcastId());
        if (scanRes != null) {
            metaData.setRssi(scanRes.getRssi());
        }
        return metaData.build();
    }

    private void cancelActiveSync(Integer syncHandle) {
        log("cancelActiveSync: syncHandle = " + syncHandle);
        if (syncHandle == null
                || (leaudioBroadcastResyncHelper()
                        && syncHandle == BassConstants.INVALID_SYNC_HANDLE)) {
            // clean up the pending sync request if syncHandle is null
            unsyncSource(BassConstants.INVALID_SYNC_HANDLE);
        }
        List<Integer> activeSyncedSrc = new ArrayList<>(getActiveSyncedSources());

        /* Stop sync if there is some running */
        if (!activeSyncedSrc.isEmpty()
                && (syncHandle == null || activeSyncedSrc.contains(syncHandle))) {
            if (syncHandle != null) {
                // only one source needs to be unsynced
                unsyncSource(syncHandle);
            } else {
                // remove all the sources
                for (int handle : activeSyncedSrc) {
                    unsyncSource(handle);
                }
            }
        }
    }

    @SuppressLint("AndroidFrameworkRequiresPermission") // TODO: b/350563786 - Fix BASS annotation
    private boolean unsyncSource(int syncHandle) {
        log("unsyncSource: syncHandle: " + syncHandle);
        if (mPeriodicAdvCallbacksMap.containsKey(syncHandle)) {
            try {
                BluetoothMethodProxy.getInstance()
                        .periodicAdvertisingManagerUnregisterSync(
                                BassClientPeriodicAdvertisingManager
                                        .getPeriodicAdvertisingManager(),
                                mPeriodicAdvCallbacksMap.get(syncHandle));
            } catch (IllegalArgumentException ex) {
                Log.w(TAG, "unregisterSync:IllegalArgumentException");
                return false;
            }
        } else {
            log("calling unregisterSync, not found syncHandle: " + syncHandle);
        }
        clearAllDataForSyncHandle(syncHandle);
        return true;
    }

    boolean parseBaseData(int syncHandle, byte[] serviceData) {
        log("parseBaseData" + Arrays.toString(serviceData));
        BaseData base = BaseData.parseBaseData(serviceData);
        if (base != null) {
            updateBase(syncHandle, base);
            base.print();
            return true;
        } else {
            Log.e(TAG, "Seems BASE is not in parsable format");
        }
        return false;
    }

    boolean parseScanRecord(int syncHandle, ScanRecord record) {
        int broadcastId = getBroadcastIdForSyncHandle(syncHandle);
        log(
                "parseScanRecord: syncHandle="
                        + syncHandle
                        + ", broadcastID="
                        + broadcastId
                        + ", record="
                        + record);
        Map<ParcelUuid, byte[]> bmsAdvDataMap = record.getServiceData();
        if (bmsAdvDataMap != null) {
            for (Map.Entry<ParcelUuid, byte[]> entry : bmsAdvDataMap.entrySet()) {
                log(
                        "ParcelUUid = "
                                + entry.getKey()
                                + ", Value = "
                                + Arrays.toString(entry.getValue()));
            }
        }
        byte[] advData = record.getServiceData(BassConstants.BASIC_AUDIO_UUID);
        if (advData != null) {
            return parseBaseData(syncHandle, advData);
        } else {
            Log.e(TAG, "No service data in Scan record");
        }
        return false;
    }

    private String checkAndParseBroadcastName(ScanRecord record) {
        log("checkAndParseBroadcastName");
        byte[] rawBytes = record.getBytes();
        List<TypeValueEntry> entries = BluetoothUtils.parseLengthTypeValueBytes(rawBytes);
        if (rawBytes.length > 0 && rawBytes[0] > 0 && entries.isEmpty()) {
            Log.e(TAG, "Invalid LTV entries in Scan record");
            return null;
        }

        String broadcastName = null;
        for (TypeValueEntry entry : entries) {
            // Only use the first value of each type
            if (broadcastName == null && entry.getType() == BassConstants.BCAST_NAME_AD_TYPE) {
                byte[] bytes = entry.getValue();
                int len = bytes.length;
                if (len < BassConstants.BCAST_NAME_LEN_MIN
                        || len > BassConstants.BCAST_NAME_LEN_MAX) {
                    Log.e(TAG, "Invalid broadcast name length in Scan record" + len);
                    return null;
                }
                broadcastName = new String(bytes, StandardCharsets.UTF_8);
            }
        }
        return broadcastName;
    }

    void addSelectSourceRequest(int broadcastId, boolean hasPriority) {
        sEventLogger.logd(
                TAG,
                "Add Select Broadcast Source, broadcastId: "
                        + broadcastId
                        + ", hasPriority: "
                        + hasPriority);

        ScanResult scanRes = getCachedBroadcast(broadcastId);
        if (scanRes != null) {
            ScanRecord scanRecord = scanRes.getScanRecord();
            if (scanRecord == null) {
                log("addSelectSourceRequest: ScanRecord empty");
                return;
            }

            synchronized (mSourceSyncRequestsQueue) {
                if (!mSyncFailureCounter.containsKey(broadcastId)) {
                    mSyncFailureCounter.put(broadcastId, 0);
                }
                mSourceSyncRequestsQueue.add(
                        new SourceSyncRequest(
                                scanRes, hasPriority, mSyncFailureCounter.get(broadcastId)));
            }

            handleSelectSourceRequest();
        } else {
            log("addSelectSourceRequest: ScanResult empty");
        }
    }

    @SuppressLint("AndroidFrameworkRequiresPermission") // TODO: b/350563786 - Fix BASS annotation
    private void handleSelectSourceRequest() {
        PeriodicAdvertisingCallback paCb;
        synchronized (mPeriodicAdvCallbacksMap) {
            if (mSourceSyncRequestsQueue.isEmpty()) {
                return;
            } else if (mPeriodicAdvCallbacksMap.containsKey(BassConstants.INVALID_SYNC_HANDLE)) {
                log("handleSelectSourceRequest: already pending sync");
                return;
            } else {
                paCb = new PACallback();
                // put INVALID_SYNC_HANDLE and update in onSyncEstablished
                mPeriodicAdvCallbacksMap.put(BassConstants.INVALID_SYNC_HANDLE, paCb);
            }
        }
        ScanResult scanRes;
        synchronized (mSourceSyncRequestsQueue) {
            scanRes = mSourceSyncRequestsQueue.poll().getScanResult();
        }
        ScanRecord scanRecord = scanRes.getScanRecord();

        sEventLogger.logd(TAG, "Select Broadcast Source, result: " + scanRes);

        // updating mainly for Address type and PA Interval here
        // extract BroadcastId from ScanResult
        Map<ParcelUuid, byte[]> listOfUuids = scanRecord.getServiceData();
        int broadcastId = BassConstants.INVALID_BROADCAST_ID;
        PublicBroadcastData pbData = null;
        if (listOfUuids != null) {
            if (listOfUuids.containsKey(BassConstants.BAAS_UUID)) {
                byte[] bId = listOfUuids.get(BassConstants.BAAS_UUID);
                broadcastId = BassUtils.parseBroadcastId(bId);
                if (broadcastId == BassConstants.INVALID_BROADCAST_ID) {
                    Log.w(TAG, "Invalid broadcast ID");
                    mPeriodicAdvCallbacksMap.remove(BassConstants.INVALID_SYNC_HANDLE);
                    handleSelectSourceRequest();
                    return;
                }
            }
            if (listOfUuids.containsKey(BassConstants.PUBLIC_BROADCAST_UUID)) {
                byte[] pbAnnouncement = listOfUuids.get(BassConstants.PUBLIC_BROADCAST_UUID);
                pbData = PublicBroadcastData.parsePublicBroadcastData(pbAnnouncement);
                if (pbData == null) {
                    Log.w(TAG, "Invalid public broadcast data");
                    mPeriodicAdvCallbacksMap.remove(BassConstants.INVALID_SYNC_HANDLE);
                    handleSelectSourceRequest();
                    return;
                }
            }
        }

        if (broadcastId == BassConstants.INVALID_BROADCAST_ID) {
            if (pbData == null) {
                Log.w(TAG, "It is not BAP or PBP source");
            }
            else {
                Log.w(TAG, "Invalid broadcast ID");
            }
            mPeriodicAdvCallbacksMap.remove(BassConstants.INVALID_SYNC_HANDLE);
            handleSelectSourceRequest();
            return;
        }

        // Check if broadcast name present in scan record and parse
        // null if no name present
        String broadcastName = checkAndParseBroadcastName(scanRecord);

        // Avoid duplicated sync request if the same broadcast BIG is synced
        List<Integer> activeSyncedSrc = new ArrayList<>(getActiveSyncedSources());
        if (activeSyncedSrc.contains(getSyncHandleForBroadcastId(broadcastId))) {
            log("Skip duplicated sync request to broadcast id: " + broadcastId);
            mPeriodicAdvCallbacksMap.remove(BassConstants.INVALID_SYNC_HANDLE);
            handleSelectSourceRequest();
            return;
        }

        // Check if there are resources for sync
        if (activeSyncedSrc.size() >= MAX_ACTIVE_SYNCED_SOURCES_NUM) {
            log("handleSelectSourceRequest: reached max allowed active source");
            if (!leaudioBroadcastResyncHelper()) {
                int syncHandle = activeSyncedSrc.get(0);
                // removing the 1st synced source before proceeding to add new
                cancelActiveSync(syncHandle);
            } else {
                Boolean canceledActiveSync = false;
                for (int syncHandle : activeSyncedSrc) {
                    if (!isAnyReceiverSyncedToBroadcast(getBroadcastIdForSyncHandle(syncHandle))) {
                        canceledActiveSync = true;
                        cancelActiveSync(syncHandle);
                        break;
                    }
                }
                if (!canceledActiveSync) {
                    int syncHandle = activeSyncedSrc.get(0);
                    // removing the 1st synced source before proceeding to add new
                    cancelActiveSync(syncHandle);
                }
            }
        }

        try {
            BluetoothMethodProxy.getInstance()
                    .periodicAdvertisingManagerRegisterSync(
                            BassClientPeriodicAdvertisingManager.getPeriodicAdvertisingManager(),
                            scanRes,
                            0,
                            BassConstants.PSYNC_TIMEOUT,
                            paCb,
                            null);
        } catch (IllegalArgumentException ex) {
            Log.w(TAG, "registerSync:IllegalArgumentException");
            mPeriodicAdvCallbacksMap.remove(BassConstants.INVALID_SYNC_HANDLE);
            handleSelectSourceRequest();
            return;
        }

        updateSyncHandleForBroadcastId(BassConstants.INVALID_SYNC_HANDLE, broadcastId);
        updatePeriodicAdvertisementResultMap(
                scanRes.getDevice(),
                scanRes.getDevice().getAddressType(),
                BassConstants.INVALID_SYNC_HANDLE,
                BassConstants.INVALID_ADV_SID,
                scanRes.getPeriodicAdvertisingInterval(),
                broadcastId,
                pbData,
                broadcastName);
    }

    void selectSource(BluetoothDevice sink, ScanResult result, boolean autoTrigger) {
        if (leaudioBroadcastExtractPeriodicScannerFromStateMachine()) {
            throw new RuntimeException(
                    "Should never be executed with"
                            + " leaudioBroadcastExtractPeriodicScannerFromStateMachine flag");
        }
        List<Integer> activeSyncedSrc = getActiveSyncedSources(sink);
        if (activeSyncedSrc != null && activeSyncedSrc.size() >= MAX_ACTIVE_SYNCED_SOURCES_NUM) {
            log("selectSource : reached max allowed active source");
            int syncHandle = activeSyncedSrc.get(0);
            // removing the 1st synced source before proceeding to add new
            synchronized (mStateMachines) {
                BassClientStateMachine stateMachine = getOrCreateStateMachine(sink);
                if (stateMachine == null) {
                    Log.e(TAG, "Can't get state machine for device: " + sink);
                    return;
                }
                Message message =
                        stateMachine.obtainMessage(BassClientStateMachine.REACHED_MAX_SOURCE_LIMIT);
                message.arg1 = syncHandle;
                stateMachine.sendMessage(message);
            }
        }

        synchronized (mStateMachines) {
            sEventLogger.logd(
                    TAG, "Select Broadcast Source: sink: " + sink + ", result: " + result);

            BassClientStateMachine stateMachine = getOrCreateStateMachine(sink);
            if (stateMachine == null) {
                Log.e(TAG, "Can't get state machine for device: " + sink);
                return;
            }
            Message message =
                    stateMachine.obtainMessage(BassClientStateMachine.SELECT_BCAST_SOURCE);
            message.obj = result;
            message.arg1 = autoTrigger ? BassConstants.AUTO : BassConstants.USER;
            stateMachine.sendMessage(message);
        }
    }

    /**
     * Add a Broadcast Source to the Broadcast Sink
     *
     * @param sink Broadcast Sink to which the Broadcast Source should be added
     * @param sourceMetadata Broadcast Source metadata to be added to the Broadcast Sink
     * @param isGroupOp set to true If Application wants to perform this operation for all
     *     coordinated set members, False otherwise
     */
    public void addSource(
            BluetoothDevice sink, BluetoothLeBroadcastMetadata sourceMetadata, boolean isGroupOp) {
        log(
                "addSource: "
                        + ("device: " + sink)
                        + (", sourceMetadata: " + sourceMetadata)
                        + (", isGroupOp: " + isGroupOp));

        List<BluetoothDevice> devices = getTargetDeviceList(sink, isGroupOp);
        // Don't coordinate it as a group if there's no group or there is one device only
        if (devices.size() < 2) {
            isGroupOp = false;
        }

        if (sourceMetadata == null) {
            log("addSource: Error bad parameter: sourceMetadata cannot be null");
            return;
        }

        if (leaudioBroadcastAssistantPeripheralEntrustment()) {
            if (isLocalBroadcast(sourceMetadata)) {
                LeAudioService leAudioService = mServiceFactory.getLeAudioService();
                if (leaudioBigDependsOnAudioState()) {
                    if (leAudioService == null
                            || !(leAudioService.isPaused(sourceMetadata.getBroadcastId())
                                    || leAudioService.isBroadcastPendingStart(sourceMetadata.getBroadcastId())
                                           || leAudioService.isPlaying(sourceMetadata.getBroadcastId()))) {
                        Log.w(TAG, "addSource: Local source can't be add");

                        mCallbacks.notifySourceAddFailed(
                                sink,
                                sourceMetadata,
                                BluetoothStatusCodes.ERROR_LOCAL_NOT_ENOUGH_RESOURCES);

                        return;
                    }
                } else {
                    if (leAudioService == null
                            || !leAudioService.isPlaying(sourceMetadata.getBroadcastId())) {
                        Log.w(TAG, "addSource: Local source can't be add");

                        mCallbacks.notifySourceAddFailed(
                                sink,
                                sourceMetadata,
                                BluetoothStatusCodes.ERROR_LOCAL_NOT_ENOUGH_RESOURCES);

                        return;
                    }
                }
            }
        } else {
            if (!isAllowedToAddSource()) {
                Log.d(TAG, "Add source to pending list");
                mPendingAddSources.push(new AddSourceData(sink, sourceMetadata, isGroupOp));

                return;
            }
        }

        if (leaudioBroadcastExtractPeriodicScannerFromStateMachine()) {
            for (BluetoothDevice device : devices) {
                if (getConnectionState(device) != BluetoothProfile.STATE_CONNECTED) {
                    mCallbacks.notifySourceAddFailed(device, sourceMetadata,
                            BluetoothStatusCodes.ERROR_REMOTE_LINK_ERROR);
                    continue;
                }
            }
            List<Integer> activeSyncedSrc = getActiveSyncedSources();
            BluetoothDevice sourceDevice = sourceMetadata.getSourceDevice();
            if (!isLocalBroadcast(sourceMetadata)
                    && (!activeSyncedSrc.contains(
                            getSyncHandleForBroadcastId(sourceMetadata.getBroadcastId())))) {
                log("Adding inactive source: " + sourceDevice);
                int broadcastId = sourceMetadata.getBroadcastId();
                if (broadcastId != BassConstants.INVALID_BROADCAST_ID
                        && getCachedBroadcast(broadcastId) != null) {
                    // If the source has been synced before, try to re-sync
                    // with the source by previously cached scan result.
                    // Check if not added already
                    boolean alreadyAdded = false;
                    synchronized (mPendingSourcesToAdd) {
                        for (AddSourceData pendingSourcesToAdd : mPendingSourcesToAdd) {
                            if (pendingSourcesToAdd.mSourceMetadata.getBroadcastId()
                                    == broadcastId) {
                                alreadyAdded = true;
                            }
                        }
                        mPendingSourcesToAdd.add(
                                new AddSourceData(sink, sourceMetadata, isGroupOp));
                        if (!alreadyAdded) {
                            addSelectSourceRequest(broadcastId, true);
                        }
                    }
                } else {
                    log("AddSource: broadcast not cached or invalid, broadcastId: " + broadcastId);
                    mCallbacks.notifySourceAddFailed(
                            sink, sourceMetadata, BluetoothStatusCodes.ERROR_BAD_PARAMETERS);
                }
                return;
            }
        }

        // Remove pausedBroadcastId in case that broadcast was paused before.
        mPausedBroadcastIds.remove(sourceMetadata.getBroadcastId());
        logPausedBroadcastsAndSinks();

        byte[] code = sourceMetadata.getBroadcastCode();
        for (BluetoothDevice device : devices) {
            BassClientStateMachine stateMachine = getOrCreateStateMachine(device);
            if (stateMachine == null) {
                log("addSource: Error bad parameter: no state machine for " + device);
                mCallbacks.notifySourceAddFailed(
                        device, sourceMetadata, BluetoothStatusCodes.ERROR_BAD_PARAMETERS);
                continue;
            }
            if (getConnectionState(device) != BluetoothProfile.STATE_CONNECTED) {
                log("addSource: device is not connected");
                mCallbacks.notifySourceAddFailed(
                        device, sourceMetadata, BluetoothStatusCodes.ERROR_REMOTE_LINK_ERROR);
                continue;
            }
            if (stateMachine.hasPendingSourceOperation()) {
                Log.w(
                        TAG,
                        "addSource: source operation already pending, device: "
                                + device
                                + ", broadcastId: "
                                + sourceMetadata.getBroadcastId());
                mCallbacks.notifySourceAddFailed(
                        device, sourceMetadata, BluetoothStatusCodes.ERROR_ALREADY_IN_TARGET_STATE);
                continue;
            }
            if (!hasRoomForBroadcastSourceAddition(device)) {
                log("addSource: device has no room");
                Integer sourceId = getSourceIdToRemove(device);
                if (sourceId != BassConstants.INVALID_SOURCE_ID) {
                    BluetoothLeBroadcastMetadata metaData =
                            stateMachine.getCurrentBroadcastMetadata(sourceId);
                    if (metaData != null) {
                        // Add host intentional pause if previous broadcast is different than
                        // current
                        if (sourceMetadata.getBroadcastId() != metaData.getBroadcastId()) {
                            stopBigMonitoring(metaData.getBroadcastId(), true);
                        }
                    }

                    sEventLogger.logd(
                            TAG,
                            "Switch Broadcast Source: "
                                    + ("device: " + device)
                                    + (", old SourceId: " + sourceId)
                                    + (", new broadcastId: " + sourceMetadata.getBroadcastId())
                                    + (", new broadcastName: "
                                            + sourceMetadata.getBroadcastName()));

                    // new source will be added once the existing source got removed
                    if (isGroupOp) {
                        // mark group op for both remove and add source
                        // so setSourceGroupManaged will be updated accordingly in callbacks
                        enqueueSourceGroupOp(
                                device, BassClientStateMachine.REMOVE_BCAST_SOURCE, sourceId);
                        enqueueSourceGroupOp(
                                device, BassClientStateMachine.ADD_BCAST_SOURCE, sourceMetadata);
                    }

                    /* Store metadata for sink device */
                    mBroadcastMetadataMap.put(device, sourceMetadata);

                    Message message =
                            stateMachine.obtainMessage(BassClientStateMachine.SWITCH_BCAST_SOURCE);
                    message.obj = sourceMetadata;
                    message.arg1 = sourceId;
                    stateMachine.sendMessage(message);
                } else {
                    mCallbacks.notifySourceAddFailed(
                            device,
                            sourceMetadata,
                            BluetoothStatusCodes.ERROR_REMOTE_NOT_ENOUGH_RESOURCES);
                }
                continue;
            }
            if (!isValidBroadcastSourceAddition(device, sourceMetadata)) {
                log("addSource: not a valid broadcast source addition");
                mCallbacks.notifySourceAddFailed(
                        device,
                        sourceMetadata,
                        BluetoothStatusCodes.ERROR_LE_BROADCAST_ASSISTANT_DUPLICATE_ADDITION);
                continue;
            }
            if ((code != null) && (code.length != 0)) {
                if ((code.length > 16) || (code.length < 4)) {
                    log(
                            "Invalid broadcast code length: "
                                    + code.length
                                    + ", should be between 4 and 16 octets");
                    mCallbacks.notifySourceAddFailed(
                            device, sourceMetadata, BluetoothStatusCodes.ERROR_BAD_PARAMETERS);
                    continue;
                }
            }

            /* Store metadata for sink device */
            mBroadcastMetadataMap.put(device, sourceMetadata);

            if (isGroupOp) {
                enqueueSourceGroupOp(
                        device, BassClientStateMachine.ADD_BCAST_SOURCE, sourceMetadata);
            }

            if (!isLocalBroadcast(sourceMetadata)) {
                checkAndSetGroupAllowedContextMask(device);
            }

            sEventLogger.logd(
                    TAG,
                    "Add Broadcast Source: "
                            + ("device: " + device)
                            + (", broadcastId: " + sourceMetadata.getBroadcastId())
                            + (", broadcastName: " + sourceMetadata.getBroadcastName())
                            + (", isGroupOp: " + isGroupOp));

            Message message = stateMachine.obtainMessage(BassClientStateMachine.ADD_BCAST_SOURCE);
            message.obj = sourceMetadata;
            stateMachine.sendMessage(message);
            if (code != null && code.length != 0) {
                sEventLogger.logd(
                        TAG,
                        "Set Broadcast Code (Add Source context): "
                                + ("device: " + device)
                                + (", broadcastId: " + sourceMetadata.getBroadcastId())
                                + (", broadcastName: " + sourceMetadata.getBroadcastName()));

                message = stateMachine.obtainMessage(BassClientStateMachine.SET_BCAST_CODE);
                message.obj = sourceMetadata;
                message.arg1 = BassClientStateMachine.ARGTYPE_METADATA;
                stateMachine.sendMessage(message);
            }
        }
    }

    /**
     * Modify the Broadcast Source information on a Broadcast Sink
     *
     * @param sink representing the Broadcast Sink to which the Broadcast Source should be updated
     * @param sourceId source ID as delivered in onSourceAdded
     * @param updatedMetadata updated Broadcast Source metadata to be updated on the Broadcast Sink
     */
    public void modifySource(
            BluetoothDevice sink, int sourceId, BluetoothLeBroadcastMetadata updatedMetadata) {
        log(
                "modifySource: "
                        + ("device: " + sink)
                        + ("sourceId: " + sourceId)
                        + (", updatedMetadata: " + updatedMetadata));

        Map<BluetoothDevice, Integer> devices = getGroupManagedDeviceSources(sink, sourceId).second;
        if (updatedMetadata == null) {
            log("modifySource: Error bad parameters: updatedMetadata cannot be null");
            for (BluetoothDevice device : devices.keySet()) {
                mCallbacks.notifySourceModifyFailed(
                        device, sourceId, BluetoothStatusCodes.ERROR_BAD_PARAMETERS);
            }
            return;
        }

        /* Update metadata for sink device */
        mBroadcastMetadataMap.put(sink, updatedMetadata);

        byte[] code = updatedMetadata.getBroadcastCode();
        for (Map.Entry<BluetoothDevice, Integer> deviceSourceIdPair : devices.entrySet()) {
            BluetoothDevice device = deviceSourceIdPair.getKey();
            Integer deviceSourceId = deviceSourceIdPair.getValue();
            BassClientStateMachine stateMachine = getOrCreateStateMachine(device);

            int statusCode =
                    areValidParametersToModifySource(
                            updatedMetadata, stateMachine, deviceSourceId, device);
            if (statusCode != BluetoothStatusCodes.SUCCESS) {
                mCallbacks.notifySourceModifyFailed(device, sourceId, statusCode);
                continue;
            }

            sEventLogger.logd(
                    TAG,
                    "Modify Broadcast Source: "
                            + ("device: " + device)
                            + ("sourceId: " + sourceId)
                            + (", updatedBroadcastId: " + updatedMetadata.getBroadcastId())
                            + (", updatedBroadcastName: " + updatedMetadata.getBroadcastName()));

            Message message =
                    stateMachine.obtainMessage(BassClientStateMachine.UPDATE_BCAST_SOURCE);
            message.arg1 = deviceSourceId;
            message.arg2 = BassConstants.INVALID_PA_SYNC_VALUE;
            message.obj = updatedMetadata;
            stateMachine.sendMessage(message);
            if (code != null && code.length != 0) {
                sEventLogger.logd(
                        TAG,
                        "Set Broadcast Code (Modify Source context): "
                                + ("device: " + device)
                                + ("sourceId: " + sourceId)
                                + (", updatedBroadcastId: " + updatedMetadata.getBroadcastId())
                                + (", updatedBroadcastName: "
                                        + updatedMetadata.getBroadcastName()));
                message = stateMachine.obtainMessage(BassClientStateMachine.SET_BCAST_CODE);
                message.obj = updatedMetadata;
                message.arg1 = BassClientStateMachine.ARGTYPE_METADATA;
                stateMachine.sendMessage(message);
            }
        }
    }

    /**
     * Removes the Broadcast Source from a Broadcast Sink
     *
     * @param sink representing the Broadcast Sink from which a Broadcast Source should be removed
     * @param sourceId source ID as delivered in onSourceAdded
     * @param internal removing source from UI or internal logic (stop source receivers)
     */
    public void removeSource(BluetoothDevice sink, int sourceId, boolean internal) {
        log("removeSource: device: " + sink + ", sourceId: " + sourceId);

        Map<BluetoothDevice, Integer> devices = getGroupManagedDeviceSources(sink, sourceId).second;
        for (Map.Entry<BluetoothDevice, Integer> deviceSourceIdPair : devices.entrySet()) {
            BluetoothDevice device = deviceSourceIdPair.getKey();
            Integer deviceSourceId = deviceSourceIdPair.getValue();
            BassClientStateMachine stateMachine = getOrCreateStateMachine(device);

            if (!internal) {
                if(mPausedBroadcastSinks.contains(device)) {
                    log("removeSource: remove sink from mPausedBroadcastSinks");
                    mPausedBroadcastSinks.remove(device);
                }
            }
            /* Removes metadata for sink device if not paused */
            if (!mPausedBroadcastSinks.contains(device)) {
                mBroadcastMetadataMap.remove(device);
            }

            if (stateMachine == null) {
                log("removeSource: Error bad parameters: device = " + device);
                mCallbacks.notifySourceRemoveFailed(
                        device, sourceId, BluetoothStatusCodes.ERROR_BAD_PARAMETERS);
                continue;
            }
            if (deviceSourceId == BassConstants.INVALID_SOURCE_ID) {
                log("removeSource: no such sourceId for device: " + device);
                mCallbacks.notifySourceRemoveFailed(
                        device,
                        sourceId,
                        BluetoothStatusCodes.ERROR_LE_BROADCAST_ASSISTANT_INVALID_SOURCE_ID);
                continue;
            }
            if (getConnectionState(device) != BluetoothProfile.STATE_CONNECTED) {
                log("removeSource: device is not connected");
                mCallbacks.notifySourceRemoveFailed(
                        device, sourceId, BluetoothStatusCodes.ERROR_REMOTE_LINK_ERROR);
                continue;
            }

            BluetoothLeBroadcastMetadata metaData =
                    stateMachine.getCurrentBroadcastMetadata(sourceId);

            if (metaData != null) {
                stopBigMonitoring(metaData.getBroadcastId(), true);
            }

<<<<<<< HEAD
            if (metaData == null) {
                metaData = stateMachine.getBroadcastMetadataFromReceiveState(sourceId);
            }
            if (metaData != null && stateMachine.isSyncedToTheSource(sourceId)) {
=======
            if (stateMachine.isSyncedToTheSource(sourceId)) {
>>>>>>> 16d054b9
                sEventLogger.logd(
                        TAG,
                        "Remove Broadcast Source(Force lost PA sync): "
                                + ("device: " + device)
                                + (", sourceId: " + sourceId)
                                + (", broadcastId: "
                                        + ((metaData == null)
                                                ? BassConstants.INVALID_BROADCAST_ID
                                                : metaData.getBroadcastId()))
                                + (", broadcastName: "
                                        + ((metaData == null) ? "" : metaData.getBroadcastName())));

                log("Force source to lost PA sync");
                Message message =
                        stateMachine.obtainMessage(BassClientStateMachine.UPDATE_BCAST_SOURCE);
                message.arg1 = sourceId;
                message.arg2 = BassConstants.PA_SYNC_DO_NOT_SYNC;
                /* Pending remove set. Remove source once not synchronized to PA */
                /* MetaData can be null if source is from remote's receive state */
                message.obj = metaData;
                stateMachine.sendMessage(message);
                continue;
            }

            sEventLogger.logd(
                    TAG, "Remove Broadcast Source: device: " + device + ", sourceId: " + sourceId);

            Message message =
                    stateMachine.obtainMessage(BassClientStateMachine.REMOVE_BCAST_SOURCE);
            message.arg1 = deviceSourceId;
            stateMachine.sendMessage(message);
        }

        for (Map.Entry<BluetoothDevice, Integer> deviceSourceIdPair : devices.entrySet()) {
            BluetoothDevice device = deviceSourceIdPair.getKey();
            Integer deviceSourceId = deviceSourceIdPair.getValue();
            enqueueSourceGroupOp(
                    device,
                    BassClientStateMachine.REMOVE_BCAST_SOURCE,
                    Integer.valueOf(deviceSourceId));
        }
    }

    /**
     * Get information about all Broadcast Sources
     *
     * @param sink Broadcast Sink from which to get all Broadcast Sources
     * @return the list of Broadcast Receive State {@link BluetoothLeBroadcastReceiveState}
     */
    public List<BluetoothLeBroadcastReceiveState> getAllSources(BluetoothDevice sink) {
        log("getAllSources for " + sink);
        synchronized (mStateMachines) {
            BassClientStateMachine stateMachine = getOrCreateStateMachine(sink);
            if (stateMachine == null) {
                log("stateMachine is null");
                return Collections.emptyList();
            }
            return stateMachine.getAllSources().stream()
                    .filter(rs -> !isEmptyBluetoothDevice(rs.getSourceDevice()))
                    .collect(Collectors.toList());
        }
    }

    /**
     * Get maximum number of sources that can be added to this Broadcast Sink
     *
     * @param sink Broadcast Sink device
     * @return maximum number of sources that can be added to this Broadcast Sink
     */
    int getMaximumSourceCapacity(BluetoothDevice sink) {
        log("getMaximumSourceCapacity: device = " + sink);
        BassClientStateMachine stateMachine = getOrCreateStateMachine(sink);
        if (stateMachine == null) {
            log("stateMachine is null");
            return 0;
        }
        return stateMachine.getMaximumSourceCapacity();
    }

    private boolean isLocalBroadcast(int broadcastId) {
        LeAudioService leAudioService = mServiceFactory.getLeAudioService();
        if (leAudioService == null) {
            return false;
        }

        boolean wasFound =
                leAudioService.getAllBroadcastMetadata().stream()
                        .anyMatch(
                                meta -> {
                                    return meta.getBroadcastId() == broadcastId;
                                });
        log("isLocalBroadcast=" + wasFound);
        return wasFound;
    }

    boolean isLocalBroadcast(BluetoothLeBroadcastMetadata metaData) {
        if (metaData == null) {
            return false;
        }

        return isLocalBroadcast(metaData.getBroadcastId());
    }

    boolean isLocalBroadcast(BluetoothLeBroadcastReceiveState receiveState) {
        if (receiveState == null) {
            return false;
        }

        return isLocalBroadcast(receiveState.getBroadcastId());
    }

    static void log(String msg) {
        Log.d(TAG, msg);
    }

    private List<Pair<BluetoothLeBroadcastReceiveState, BluetoothDevice>>
            getReceiveStateDevicePairs(int broadcastId) {
        List<Pair<BluetoothLeBroadcastReceiveState, BluetoothDevice>> list = new ArrayList<>();

        for (BluetoothDevice device : getConnectedDevices()) {
            for (BluetoothLeBroadcastReceiveState receiveState : getAllSources(device)) {
                /* Check if local/last broadcast is the synced one. Invalid broadcast ID means
                 * that all receivers should be considered.
                 */
                if ((broadcastId != BassConstants.INVALID_BROADCAST_ID)
                        && (receiveState.getBroadcastId() != broadcastId)) {
                    continue;
                }

                list.add(
                        new Pair<BluetoothLeBroadcastReceiveState, BluetoothDevice>(
                                receiveState, device));
            }
        }

        return list;
    }

    private void cancelPendingSourceOperations(int broadcastId) {
        for (BluetoothDevice device : getConnectedDevices()) {
            synchronized (mStateMachines) {
                BassClientStateMachine sm = getOrCreateStateMachine(device);
                if (sm != null && sm.hasPendingSourceOperation(broadcastId)) {
                    Message message =
                            sm.obtainMessage(
                                    BassClientStateMachine.CANCEL_PENDING_SOURCE_OPERATION);
                    message.arg1 = broadcastId;
                    sm.sendMessage(message);
                }
            }
        }
    }

    private void stopSourceReceivers(int broadcastId) {
        log("stopSourceReceivers broadcastId: " + broadcastId);

        List<Pair<BluetoothLeBroadcastReceiveState, BluetoothDevice>> sourcesToRemove =
                getReceiveStateDevicePairs(broadcastId);

        for (Pair<BluetoothLeBroadcastReceiveState, BluetoothDevice> pair : sourcesToRemove) {
            if (leaudioBroadcastResyncHelper()) {
                mPausedBroadcastSinks.remove(pair.second);
                stopBigMonitoring(pair.first.getBroadcastId(), true);
            }
            removeSource(pair.second, pair.first.getSourceId(), true);
        }

        if (!leaudioBroadcastResyncHelper() || broadcastId != BassConstants.INVALID_BROADCAST_ID) {
            /* There may be some pending add/modify source operations */
            cancelPendingSourceOperations(broadcastId);
        }
    }

    private void stopSourceReceivers(int broadcastId, boolean store) {
        log("stopSourceReceivers broadcastId: " + broadcastId + ", store: " + store);

        Map<BluetoothDevice, Integer> sourcesToRemove = new HashMap<>();

        for (BluetoothDevice device : getConnectedDevices()) {
            if (!store && mPausedBroadcastSinks.contains(device)) {
                Log.w(TAG, "Remove cached broadcast sink: " + device);
                mPausedBroadcastSinks.remove(device);
            }
            if (!leaudioBroadcastResyncHelper()) {
                if (mPausedBroadcastSinks.contains(device)) {
                    // Skip this device if it has been paused
                    continue;
                }

                for (BluetoothLeBroadcastReceiveState receiveState : getAllSources(device)) {
                    /* Check if local/last broadcast is the synced one. Invalid broadcast ID means
                     * that all receivers should be considered.
                     */
                    if ((broadcastId != BassConstants.INVALID_BROADCAST_ID)
                            && (receiveState.getBroadcastId() != broadcastId)) {
                        continue;
                    }

                    if (store) {
                        sEventLogger.logd(TAG, "Add broadcast sink to paused cache: " + device);
                        mPausedBroadcastSinks.add(device);
                    }

                    sourcesToRemove.put(device, receiveState.getSourceId());
                }
            } else {
                for (BluetoothLeBroadcastReceiveState receiveState : getAllSources(device)) {
                    /* Check if local/last broadcast is the synced one. Invalid broadcast ID means
                     * that all receivers should be considered.
                     */
                    if ((broadcastId != BassConstants.INVALID_BROADCAST_ID)
                            && (receiveState.getBroadcastId() != broadcastId)) {
                        continue;
                    }

                    if (!mPausedBroadcastSinks.contains(device)
                            || isSinkUnintentionalPauseType(receiveState.getBroadcastId())) {
                        // Remove device if not paused yet
                        sourcesToRemove.put(device, receiveState.getSourceId());
                    }

                    stopBigMonitoring(receiveState.getBroadcastId(), true);

                    if (store) {
                        sEventLogger.logd(TAG, "Add broadcast sink to paused cache: " + device);
                        mPausedBroadcastSinks.add(device);
                    } else {
                        mPausedBroadcastSinks.remove(device);
                    }
                }
            }
        }

        logPausedBroadcastsAndSinks();

        for (Map.Entry<BluetoothDevice, Integer> entry : sourcesToRemove.entrySet()) {
            removeSource(entry.getKey(), entry.getValue(), true);
        }

        if (leaudioBroadcastResyncHelper()) {
            if (broadcastId != BassConstants.INVALID_BROADCAST_ID) {
                /* There may be some pending add/modify source operations */
                cancelPendingSourceOperations(broadcastId);
            }
        }
    }

    private boolean isAllowedToAddSource() {
        /* Check if should wait for status update */
        if (mUnicastSourceStreamStatus.isEmpty()) {
            /* Assistant was not active, inform about activation */
            if (!mIsAssistantActive) {
                mIsAssistantActive = true;

                LeAudioService leAudioService = mServiceFactory.getLeAudioService();
                if (leAudioService != null) {
                    leAudioService.activeBroadcastAssistantNotification(true);
                }
            }

            return false;
        }

        return mUnicastSourceStreamStatus.get() == STATUS_LOCAL_STREAM_SUSPENDED;
    }

    /** Return true if there is any non primary device receiving broadcast */
    private boolean isAudioSharingModeOn(Integer broadcastId) {
        if (mLocalBroadcastReceivers == null) {
            Log.w(TAG, "isAudioSharingModeOn: Local Broadcaster Receivers is not initialized");
            return false;
        }

        HashSet<BluetoothDevice> devices = mLocalBroadcastReceivers.get(broadcastId);
        if (devices == null) {
            Log.w(TAG, "isAudioSharingModeOn: No receivers receiving broadcast: " + broadcastId);
            return false;
        }

        LeAudioService leAudioService = mServiceFactory.getLeAudioService();
        if (leAudioService == null) {
            Log.d(TAG, "isAudioSharingModeOn: No available LeAudioService");
            return false;
        }

        return devices.stream().anyMatch(d -> !leAudioService.isPrimaryDevice(d));
    }

    /** Handle disconnection of potential broadcast sinks */
    public void handleDeviceDisconnection(BluetoothDevice sink, boolean isIntentional) {
        LeAudioService leAudioService = mServiceFactory.getLeAudioService();
        if (leAudioService == null) {
            Log.d(TAG, "BluetoothLeBroadcastReceiveState: No available LeAudioService");
            return;
        }

        if (!DeviceConfig.getBoolean(DeviceConfig.NAMESPACE_BLUETOOTH,
                "persist.vendor.service.bt.stopBroadcastIfNoReceivers", false)) {
            Log.w(TAG, "handleDeviceDisconnection: skip stopping broadcast if not receivers");
            return;
        }
        Iterator<Map.Entry<Integer, HashSet<BluetoothDevice>>> iterator =
                mLocalBroadcastReceivers.entrySet().iterator();
        while (iterator.hasNext()) {
            Map.Entry<Integer, HashSet<BluetoothDevice>> entry = iterator.next();
            Integer broadcastId = entry.getKey();
            HashSet<BluetoothDevice> devices = entry.getValue();

            if (leaudioBigDependsOnAudioState()) {
                /* If somehow there is a non configured/playing broadcast, let's remove it */
                if (!(leAudioService.isPaused(broadcastId)
                        || leAudioService.isPlaying(broadcastId))) {
                    Log.w(TAG, "Non playing broadcast remove from receivers list");
                    iterator.remove();
                    continue;
                }
            } else {
                /* If somehow there is a non playing broadcast, let's remove it */
                if (!leAudioService.isPlaying(broadcastId)) {
                    Log.w(TAG, "Non playing broadcast remove from receivers list");
                    iterator.remove();
                    continue;
                }
            }

            if (isIntentional) {
                /* Check if disconnecting device participated in this broadcast reception */
                if (!devices.remove(sink)) {
                    continue;
                }

                mBroadcastMetadataMap.remove(sink);

                /* Check if there is any other primary device receiving this broadcast */
                if (devices.stream()
                        .anyMatch(
                                d ->
                                        ((getConnectionState(d) == BluetoothProfile.STATE_CONNECTED)
                                                && leAudioService.isPrimaryDevice(d)))) {
                    continue;
                }

                Log.d(
                        TAG,
                        "handleIntendedDeviceDisconnection: No more potential broadcast "
                                + "(broadcast ID: "
                                + broadcastId
                                + ") receivers - stopping broadcast");
                iterator.remove();
                leAudioService.stopBroadcast(broadcastId);
            } else {
                /* Unintentional disconnection of primary device in private broadcast mode */
                if (!isAudioSharingModeOn(broadcastId)
                        && !devices.stream()
                                .anyMatch(
                                        d ->
                                                !d.equals(sink)
                                                        && (getConnectionState(d)
                                                                == BluetoothProfile
                                                                        .STATE_CONNECTED))) {
                    iterator.remove();
                    leAudioService.stopBroadcast(broadcastId);
                    continue;
                }

                /* Unintentional disconnection of primary/secondary in broadcast sharing mode */
                if (devices.stream()
                        .anyMatch(
                                d ->
                                        !d.equals(sink)
                                                && (getConnectionState(d)
                                                        == BluetoothProfile.STATE_CONNECTED))) {
                    continue;
                } else {
                    Log.d(
                            TAG,
                            "handleUnintendedDeviceDisconnection: No more potential broadcast "
                                    + "(broadcast ID: "
                                    + broadcastId
                                    + ") receivers - stopping broadcast");
                    mDialingOutTimeoutEvent = new DialingOutTimeoutEvent(broadcastId);
                    mHandler.postDelayed(mDialingOutTimeoutEvent, DIALING_OUT_TIMEOUT_MS);
                }
            }
        }
    }

    /** Handle device newly connected and its peer device still has active source */
    private void checkAndResumeBroadcast(BluetoothDevice sink) {
        BluetoothLeBroadcastMetadata metadata = mBroadcastMetadataMap.get(sink);
        if (metadata == null) {
            Log.d(TAG, "checkAndResumeBroadcast: no metadata available");
            return;
        }
        for (BluetoothDevice groupDevice : getTargetDeviceList(sink, true)) {
            if (groupDevice.equals(sink)) {
                continue;
            }
            // Check peer device
            Optional<BluetoothLeBroadcastReceiveState> receiver =
                    getOrCreateStateMachine(groupDevice).getAllSources().stream()
                            .filter(e -> e.getBroadcastId() == metadata.getBroadcastId())
                            .findAny();
            if (receiver.isPresent()
                    && !getAllSources(sink).stream()
                            .anyMatch(
                                    rs ->
                                            (rs.getBroadcastId()
                                                    == receiver.get().getBroadcastId()))) {
                Log.d(TAG, "checkAndResumeBroadcast: restore the source for device: " + sink);
                addSource(sink, metadata, false);
            }
        }
    }

    private void logPausedBroadcastsAndSinks() {
        log(
                "mPausedBroadcastIds: "
                        + mPausedBroadcastIds
                        + ", mPausedBroadcastSinks: "
                        + mPausedBroadcastSinks);
    }

    private boolean isHostPauseType(int broadcastId) {
        return (mPausedBroadcastIds.containsKey(broadcastId)
                && mPausedBroadcastIds.get(broadcastId).equals(PauseType.HOST_INTENTIONAL));
    }

    private boolean isSinkUnintentionalPauseType(int broadcastId) {
        return (mPausedBroadcastIds.containsKey(broadcastId)
                && mPausedBroadcastIds.get(broadcastId).equals(PauseType.SINK_UNINTENTIONAL));
    }

    public void stopBigMonitoring() {
        if (!leaudioBroadcastResyncHelper()) {
            return;
        }
        log("stopBigMonitoring");
        mHandler.removeMessages(MESSAGE_BIG_MONITOR_TIMEOUT);
        mHandler.removeMessages(MESSAGE_BROADCAST_MONITOR_TIMEOUT);

        mPausedBroadcastSinks.clear();

        Iterator<Integer> iterator = mPausedBroadcastIds.keySet().iterator();
        while (iterator.hasNext()) {
            int pausedBroadcastId = iterator.next();
            iterator.remove();
            synchronized (mSearchScanCallbackLock) {
                // when searching is stopped then stop active sync
                if (mSearchScanCallback == null) {
                    cancelActiveSync(getSyncHandleForBroadcastId(pausedBroadcastId));
                }
            }
        }
        logPausedBroadcastsAndSinks();
    }

    private void checkAndStopBigMonitoring() {
        if (!leaudioBroadcastResyncHelper()) {
            return;
        }
        log("checkAndStopBigMonitoring");
        Iterator<Integer> iterator = mPausedBroadcastIds.keySet().iterator();
        while (iterator.hasNext()) {
            int pausedBroadcastId = iterator.next();
            if (!isAnyReceiverSyncedToBroadcast(pausedBroadcastId)) {
                mHandler.removeMessages(MESSAGE_BIG_MONITOR_TIMEOUT);
                mHandler.removeMessages(MESSAGE_BROADCAST_MONITOR_TIMEOUT);
                iterator.remove();
                synchronized (mSearchScanCallbackLock) {
                    // when searching is stopped then stop active sync
                    if (mSearchScanCallback == null) {
                        cancelActiveSync(getSyncHandleForBroadcastId(pausedBroadcastId));
                    }
                }
                logPausedBroadcastsAndSinks();
            }
        }
    }

    private void stopBigMonitoring(int broadcastId, boolean hostInitiated) {
        if (!leaudioBroadcastResyncHelper()) {
            return;
        }
        log("stopBigMonitoring broadcastId: " + broadcastId + ", hostInitiated: " + hostInitiated);
        mHandler.removeMessages(MESSAGE_BIG_MONITOR_TIMEOUT);
        mHandler.removeMessages(MESSAGE_BROADCAST_MONITOR_TIMEOUT);
        if (hostInitiated) {
            mPausedBroadcastIds.put(broadcastId, PauseType.HOST_INTENTIONAL);
        } else {
            mPausedBroadcastIds.remove(broadcastId);
            mPausedBroadcastSinks.clear();
        }
        synchronized (mSearchScanCallbackLock) {
            // when searching is stopped then stop active sync
            if (mSearchScanCallback == null) {
                cancelActiveSync(getSyncHandleForBroadcastId(broadcastId));
            }
        }
        logPausedBroadcastsAndSinks();
    }

    /** Cache suspending sources when broadcast paused */
    public void cacheSuspendingSources(int broadcastId) {
        sEventLogger.logd(TAG, "Cache suspending sources: " + broadcastId);
        List<Pair<BluetoothLeBroadcastReceiveState, BluetoothDevice>> sourcesToCache =
                getReceiveStateDevicePairs(broadcastId);

        for (Pair<BluetoothLeBroadcastReceiveState, BluetoothDevice> pair : sourcesToCache) {
            mPausedBroadcastSinks.add(pair.second);
        }

        logPausedBroadcastsAndSinks();
    }

    /** Request receivers to suspend broadcast sources synchronization */
    public void suspendReceiversSourceSynchronization(int broadcastId) {
        sEventLogger.logd(TAG, "Suspend receivers source synchronization: " + broadcastId);
        stopSourceReceivers(broadcastId, true);
    }

    /** Request all receivers to suspend broadcast sources synchronization */
    public void suspendAllReceiversSourceSynchronization() {
        sEventLogger.logd(TAG, "Suspend all receivers source synchronization");
        stopSourceReceivers(BassConstants.INVALID_BROADCAST_ID, true);
    }

    /** Request receivers to stop broadcast sources synchronization and remove them */
    public void stopReceiversSourceSynchronization(int broadcastId) {
        sEventLogger.logd(TAG, "Stop receivers source synchronization: " + broadcastId);
        if (leaudioBroadcastAssistantPeripheralEntrustment()) {
            stopSourceReceivers(broadcastId);
        } else {
            stopSourceReceivers(broadcastId, false);
        }
    }

    /** Request receivers to resume broadcast source synchronization */
    public void resumeReceiversSourceSynchronization() {
        sEventLogger.logd(TAG, "Resume receivers source synchronization");

        Iterator<BluetoothDevice> iterator = mPausedBroadcastSinks.iterator();
        while (iterator.hasNext()) {
            BluetoothDevice sink = iterator.next();
            sEventLogger.logd(TAG, "Remove broadcast sink from paused cache: " + sink);
            BluetoothLeBroadcastMetadata metadata = mBroadcastMetadataMap.get(sink);

            if (leaudioBroadcastAssistantPeripheralEntrustment()
                    || leaudioBroadcastResyncHelper()) {
                if (metadata == null) {
                    Log.w(
                            TAG,
                            "resumeReceiversSourceSynchronization: failed to get metadata to"
                                    + " resume sink: "
                                    + sink);
                    // remove the device from mPausedBroadcastSinks
                    iterator.remove();
                    continue;
                }

                mPausedBroadcastIds.remove(metadata.getBroadcastId());

                // For each device, find the source ID having this broadcast ID
                BassClientStateMachine stateMachine = getOrCreateStateMachine(sink);
                List<BluetoothLeBroadcastReceiveState> sources = stateMachine.getAllSources();
                Optional<BluetoothLeBroadcastReceiveState> receiveState =
                        sources.stream()
                                .filter(e -> e.getBroadcastId() == metadata.getBroadcastId())
                                .findAny();

                List<Integer> activeSyncedSrc = getActiveSyncedSources();

                if (receiveState.isPresent()
                        && (!leaudioBroadcastResyncHelper()
                                || isLocalBroadcast(metadata)
                                || receiveState.get().getPaSyncState()
                                        == BluetoothLeBroadcastReceiveState
                                                .PA_SYNC_STATE_SYNCHRONIZED
                                || activeSyncedSrc.contains(
                                        getSyncHandleForBroadcastId(metadata.getBroadcastId())))) {
                    int sourceId = receiveState.get().getSourceId();
                    int statusCode =
                            areValidParametersToModifySource(
                                    metadata, stateMachine, sourceId, sink);

                    if (statusCode != BluetoothStatusCodes.SUCCESS) {
                        mCallbacks.notifySourceModifyFailed(sink, sourceId, statusCode);
                        // remove the device from mPausedBroadcastSinks
                        iterator.remove();
                        continue;
                    }

                    sEventLogger.logd(
                            TAG,
                            "Modify Broadcast Source (resume): "
                                    + ("device: " + sink)
                                    + (", sourceId: " + sourceId)
                                    + (", updatedBroadcastId: " + metadata.getBroadcastId())
                                    + (", updatedBroadcastName: " + metadata.getBroadcastName()));
                    Message message =
                            stateMachine.obtainMessage(BassClientStateMachine.UPDATE_BCAST_SOURCE);
                    message.arg1 = sourceId;
                    message.arg2 =
                            DeviceConfig.getBoolean(
                                            DeviceConfig.NAMESPACE_BLUETOOTH,
                                            "persist.vendor.service.bt.defNoPAS",
                                            false)
                                    ? BassConstants.PA_SYNC_PAST_NOT_AVAILABLE
                                    : BassConstants.PA_SYNC_PAST_AVAILABLE;
                    message.obj = metadata;
                    stateMachine.sendMessage(message);
                } else {
                    addSource(sink, metadata, false);
                }
            } else {
                if (metadata != null) {
                    mPausedBroadcastIds.remove(metadata.getBroadcastId());
                    addSource(sink, metadata, false);
                } else {
                    Log.w(
                            TAG,
                            "resumeReceiversSourceSynchronization: failed to get metadata to"
                                    + " resume sink: "
                                    + sink);
                }
            }
            // remove the device from mPausedBroadcastSinks
            iterator.remove();
        }

        logPausedBroadcastsAndSinks();
    }

    /** Handle Unicast source stream status change */
    public void handleUnicastSourceStreamStatusChange(int status) {
        mUnicastSourceStreamStatus = Optional.of(status);

        if (status == STATUS_LOCAL_STREAM_REQUESTED) {
            if (areReceiversReceivingOnlyExternalBroadcast(getConnectedDevices())) {
                if (leaudioBroadcastAssistantPeripheralEntrustment()) {
                    cacheSuspendingSources(BassConstants.INVALID_BROADCAST_ID);
                    List<Pair<BluetoothLeBroadcastReceiveState, BluetoothDevice>> sourcesToStop =
                            getReceiveStateDevicePairs(BassConstants.INVALID_BROADCAST_ID);
                    for (Pair<BluetoothLeBroadcastReceiveState, BluetoothDevice> pair :
                            sourcesToStop) {
                        stopBigMonitoring(pair.first.getBroadcastId(), true);
                    }
                } else {
                    suspendAllReceiversSourceSynchronization();
                }
            }
            for (Map.Entry<Integer, PauseType> entry : mPausedBroadcastIds.entrySet()) {
                Integer broadcastId = entry.getKey();
                PauseType pauseType = entry.getValue();
                if (pauseType != PauseType.HOST_INTENTIONAL) {
                    suspendReceiversSourceSynchronization(broadcastId);
                }
            }
        } else if (status == STATUS_LOCAL_STREAM_SUSPENDED) {
            /* Resume paused receivers if there are some */
            if (!mPausedBroadcastSinks.isEmpty()) {
                resumeReceiversSourceSynchronization();
            }

            if (!leaudioBroadcastAssistantPeripheralEntrustment()) {
                /* Add pending sources if there are some */
                while (!mPendingAddSources.isEmpty()) {
                    AddSourceData addSourceData = mPendingAddSources.pop();

                    addSource(
                            addSourceData.mSink,
                            addSourceData.mSourceMetadata,
                            addSourceData.mIsGroupOp);
                }
            }
        } else if (status == STATUS_LOCAL_STREAM_STREAMING) {
            Log.d(TAG, "Ignore STREAMING source status");
        } else if (status == STATUS_LOCAL_STREAM_REQUESTED_NO_CONTEXT_VALIDATE) {
            suspendAllReceiversSourceSynchronization();
        }
    }

    /** Check if any sink receivers are receiving broadcast stream */
    public boolean isAnyReceiverReceivingBroadcast(List<BluetoothDevice> devices) {
        for (BluetoothDevice device : devices) {
            for (BluetoothLeBroadcastReceiveState receiveState : getAllSources(device)) {
                for (int i = 0; i < receiveState.getNumSubgroups(); i++) {
                    Long syncState = receiveState.getBisSyncState().get(i);
                    /* Synced to BIS */
                    if (syncState != BassConstants.BIS_SYNC_NOT_SYNC_TO_BIS
                            && syncState != BassConstants.BIS_SYNC_FAILED_SYNC_TO_BIG) {
                        return true;
                    }
                }
            }
        }

        return false;
    }

    /** Check if any sink receivers are receiving broadcast stream */
    public boolean areReceiversReceivingOnlyExternalBroadcast(List<BluetoothDevice> devices) {
        boolean isReceivingExternalBroadcast = false;

        for (BluetoothDevice device : devices) {
            for (BluetoothLeBroadcastReceiveState receiveState : getAllSources(device)) {
                for (int i = 0; i < receiveState.getNumSubgroups(); i++) {
                    Long syncState = receiveState.getBisSyncState().get(i);
                    /* Synced to BIS */
                    if (syncState != BassConstants.BIS_SYNC_NOT_SYNC_TO_BIS
                            && syncState != BassConstants.BIS_SYNC_FAILED_SYNC_TO_BIG) {
                        if (isLocalBroadcast(receiveState)) {
                            return false;
                        } else {
                            isReceivingExternalBroadcast = true;
                        }
                    }
                }
            }
        }

        return isReceivingExternalBroadcast;
    }

    private boolean isAnyReceiverSyncedToBroadcast(int broadcastId) {
        for (BluetoothDevice device : getConnectedDevices()) {
            if (getAllSources(device).stream()
                    .anyMatch(receiveState -> (receiveState.getBroadcastId() == broadcastId))) {
                return true;
            }
        }
        return false;
    }

    private Set<Integer> getExternalBroadcastsActiveOnSinks() {
        HashSet<Integer> syncedBroadcasts = new HashSet<>();
        for (BluetoothDevice device : getConnectedDevices()) {
            for (BluetoothLeBroadcastReceiveState receiveState : getAllSources(device)) {
                if (!isLocalBroadcast(receiveState)) {
                    for (int i = 0; i < receiveState.getNumSubgroups(); i++) {
                        Long syncState = receiveState.getBisSyncState().get(i);
                        /* Synced to BIS */
                        if (syncState != BassConstants.BIS_SYNC_NOT_SYNC_TO_BIS
                                && syncState != BassConstants.BIS_SYNC_FAILED_SYNC_TO_BIG) {
                            syncedBroadcasts.add(receiveState.getBroadcastId());
                            log("getExternalBroadcastsActiveOnSinks: " + receiveState);
                        }
                    }
                }
            }
        }
        return syncedBroadcasts;
    }

    /** Get sink devices synced to the broadcasts */
    public List<BluetoothDevice> getSyncedBroadcastSinks() {
        List<BluetoothDevice> activeSinks = new ArrayList<>();

        for (BluetoothDevice device : getConnectedDevices()) {
            if (leaudioBigDependsOnAudioState()) {
                if (!getAllSources(device).isEmpty()) {
                    activeSinks.add(device);
                }
            } else {
                if (getAllSources(device).stream()
                        .anyMatch(
                                receiveState ->
                                        (receiveState.getBisSyncState().stream()
                                                .anyMatch(
                                                        syncState ->
                                                                syncState
                                                                                != BassConstants
                                                                                        .BIS_SYNC_NOT_SYNC_TO_BIS
                                                                        && syncState
                                                                                != BassConstants
                                                                                        .BIS_SYNC_FAILED_SYNC_TO_BIG)))) {
                    activeSinks.add(device);
                }
            }
        }
        return activeSinks;
    }

    /** Handle broadcast state changed */
    public void notifyBroadcastStateChanged(int state, int broadcastId) {
        switch (state) {
            case BROADCAST_STATE_STOPPED:
                if (mLocalBroadcastReceivers == null) {
                    Log.e(TAG, "notifyBroadcastStateChanged: mLocalBroadcastReceivers is invalid");
                    break;
                }

                if (mLocalBroadcastReceivers.remove(broadcastId) != null) {
                    sEventLogger.logd(TAG, "Broadcast ID: " + broadcastId + ", stopped");
                }
                break;
            case BROADCAST_STATE_CONFIGURING:
            case BROADCAST_STATE_PAUSED:
            case BROADCAST_STATE_ENABLING:
            case BROADCAST_STATE_DISABLING:
            case BROADCAST_STATE_STOPPING:
            case BROADCAST_STATE_STREAMING:
            default:
                break;
        }
    }

    /** Callback handler */
    static class Callbacks extends Handler {
        private static final int MSG_SEARCH_STARTED = 1;
        private static final int MSG_SEARCH_STARTED_FAILED = 2;
        private static final int MSG_SEARCH_STOPPED = 3;
        private static final int MSG_SEARCH_STOPPED_FAILED = 4;
        private static final int MSG_SOURCE_FOUND = 5;
        private static final int MSG_SOURCE_ADDED = 6;
        private static final int MSG_SOURCE_ADDED_FAILED = 7;
        private static final int MSG_SOURCE_MODIFIED = 8;
        private static final int MSG_SOURCE_MODIFIED_FAILED = 9;
        private static final int MSG_SOURCE_REMOVED = 10;
        private static final int MSG_SOURCE_REMOVED_FAILED = 11;
        private static final int MSG_RECEIVESTATE_CHANGED = 12;
        private static final int MSG_SOURCE_LOST = 13;
        private static final int MSG_BASS_STATE_READY = 14;

        @GuardedBy("mCallbacksList")
        private final RemoteCallbackList<IBluetoothLeBroadcastAssistantCallback> mCallbacksList =
                new RemoteCallbackList<>();

        Callbacks(Looper looper) {
            super(looper);
        }

        public void register(IBluetoothLeBroadcastAssistantCallback callback) {
            synchronized (mCallbacksList) {
                mCallbacksList.register(callback);
            }
        }

        public void unregister(IBluetoothLeBroadcastAssistantCallback callback) {
            synchronized (mCallbacksList) {
                mCallbacksList.unregister(callback);
            }
        }

        private void checkForPendingGroupOpRequest(Message msg) {
            if (sService == null) {
                Log.e(TAG, "Service is null");
                return;
            }

            final int reason = msg.arg1;
            BluetoothDevice sink;

            switch (msg.what) {
                case MSG_SOURCE_ADDED:
                case MSG_SOURCE_ADDED_FAILED:
                    ObjParams param = (ObjParams) msg.obj;
                    sink = (BluetoothDevice) param.mObj1;
                    sService.checkForPendingGroupOpRequest(
                            sink, reason, BassClientStateMachine.ADD_BCAST_SOURCE, param.mObj2);
                    break;
                case MSG_SOURCE_REMOVED:
                case MSG_SOURCE_REMOVED_FAILED:
                    sink = (BluetoothDevice) msg.obj;
                    sService.checkForPendingGroupOpRequest(
                            sink,
                            reason,
                            BassClientStateMachine.REMOVE_BCAST_SOURCE,
                            Integer.valueOf(msg.arg2));
                    break;
                default:
                    break;
            }
        }

        private boolean handleServiceInternalMessage(Message msg) {
            boolean isMsgHandled = false;
            if (sService == null) {
                Log.e(TAG, "Service is null");
                return isMsgHandled;
            }
            BluetoothDevice sink;

            switch (msg.what) {
                case MSG_BASS_STATE_READY:
                    sink = (BluetoothDevice) msg.obj;
                    sService.checkAndResumeBroadcast(sink);
                    isMsgHandled = true;
                    break;
                default:
                    break;
            }
            return isMsgHandled;
        }

        @Override
        public void handleMessage(Message msg) {
            if (handleServiceInternalMessage(msg)) {
                log("Handled internal message: " + msg.what);
                return;
            }

            checkForPendingGroupOpRequest(msg);

            synchronized (mCallbacksList) {
                final int n = mCallbacksList.beginBroadcast();
                for (int i = 0; i < n; i++) {
                    final IBluetoothLeBroadcastAssistantCallback callback =
                            mCallbacksList.getBroadcastItem(i);
                    try {
                        invokeCallback(callback, msg);
                    } catch (RemoteException e) {
                        continue;
                    }
                }
                mCallbacksList.finishBroadcast();
            }
        }

        private static class ObjParams {
            Object mObj1;
            Object mObj2;

            ObjParams(Object o1, Object o2) {
                mObj1 = o1;
                mObj2 = o2;
            }
        }

        private void invokeCallback(IBluetoothLeBroadcastAssistantCallback callback, Message msg)
                throws RemoteException {
            final int reason = msg.arg1;
            final int sourceId = msg.arg2;
            ObjParams param;
            BluetoothDevice sink;

            switch (msg.what) {
                case MSG_SEARCH_STARTED:
                    callback.onSearchStarted(reason);
                    break;
                case MSG_SEARCH_STARTED_FAILED:
                    callback.onSearchStartFailed(reason);
                    break;
                case MSG_SEARCH_STOPPED:
                    callback.onSearchStopped(reason);
                    break;
                case MSG_SEARCH_STOPPED_FAILED:
                    callback.onSearchStopFailed(reason);
                    break;
                case MSG_SOURCE_FOUND:
                    callback.onSourceFound((BluetoothLeBroadcastMetadata) msg.obj);
                    break;
                case MSG_SOURCE_ADDED:
                    param = (ObjParams) msg.obj;
                    sink = (BluetoothDevice) param.mObj1;
                    callback.onSourceAdded(sink, sourceId, reason);
                    break;
                case MSG_SOURCE_ADDED_FAILED:
                    param = (ObjParams) msg.obj;
                    sink = (BluetoothDevice) param.mObj1;
                    BluetoothLeBroadcastMetadata metadata =
                            (BluetoothLeBroadcastMetadata) param.mObj2;
                    callback.onSourceAddFailed(sink, metadata, reason);
                    break;
                case MSG_SOURCE_MODIFIED:
                    callback.onSourceModified((BluetoothDevice) msg.obj, sourceId, reason);
                    break;
                case MSG_SOURCE_MODIFIED_FAILED:
                    callback.onSourceModifyFailed((BluetoothDevice) msg.obj, sourceId, reason);
                    break;
                case MSG_SOURCE_REMOVED:
                    sink = (BluetoothDevice) msg.obj;
                    callback.onSourceRemoved(sink, sourceId, reason);
                    break;
                case MSG_SOURCE_REMOVED_FAILED:
                    sink = (BluetoothDevice) msg.obj;
                    callback.onSourceRemoveFailed(sink, sourceId, reason);
                    break;
                case MSG_RECEIVESTATE_CHANGED:
                    param = (ObjParams) msg.obj;
                    sink = (BluetoothDevice) param.mObj1;
                    BluetoothLeBroadcastReceiveState state =
                            (BluetoothLeBroadcastReceiveState) param.mObj2;
                    callback.onReceiveStateChanged(sink, sourceId, state);
                    break;
                case MSG_SOURCE_LOST:
                    callback.onSourceLost(sourceId);
                    break;
                default:
                    Log.e(TAG, "Invalid msg: " + msg.what);
                    break;
            }
        }

        void notifySearchStarted(int reason) {
            sEventLogger.logd(TAG, "notifySearchStarted: reason: " + reason);
            obtainMessage(MSG_SEARCH_STARTED, reason, 0).sendToTarget();
        }

        void notifySearchStartFailed(int reason) {
            sEventLogger.loge(TAG, "notifySearchStartFailed: reason: " + reason);
            obtainMessage(MSG_SEARCH_STARTED_FAILED, reason, 0).sendToTarget();
        }

        void notifySearchStopped(int reason) {
            sEventLogger.logd(TAG, "notifySearchStopped: reason: " + reason);
            obtainMessage(MSG_SEARCH_STOPPED, reason, 0).sendToTarget();
        }

        void notifySearchStopFailed(int reason) {
            sEventLogger.loge(TAG, "notifySearchStopFailed: reason: " + reason);
            obtainMessage(MSG_SEARCH_STOPPED_FAILED, reason, 0).sendToTarget();
        }

        void notifySourceFound(BluetoothLeBroadcastMetadata source) {
            sEventLogger.logd(
                    TAG,
                    "invokeCallback: MSG_SOURCE_FOUND"
                            + ", source: "
                            + source.getSourceDevice()
                            + ", broadcastId: "
                            + source.getBroadcastId()
                            + ", broadcastName: "
                            + source.getBroadcastName()
                            + ", isPublic: "
                            + source.isPublicBroadcast()
                            + ", isEncrypted: "
                            + source.isEncrypted());
            obtainMessage(MSG_SOURCE_FOUND, 0, 0, source).sendToTarget();
        }

        void notifySourceAdded(
                BluetoothDevice sink, BluetoothLeBroadcastReceiveState recvState, int reason) {
            sService.localNotifySourceAdded(sink, recvState);

            sEventLogger.logd(
                    TAG,
                    "notifySourceAdded: "
                            + "sink: "
                            + sink
                            + ", sourceId: "
                            + recvState.getSourceId()
                            + ", reason: "
                            + reason);

            ObjParams param = new ObjParams(sink, recvState);
            obtainMessage(MSG_SOURCE_ADDED, reason, recvState.getSourceId(), param).sendToTarget();
        }

        void notifySourceAddFailed(
                BluetoothDevice sink, BluetoothLeBroadcastMetadata source, int reason) {
            sService.checkAndResetGroupAllowedContextMask();

            sEventLogger.loge(
                    TAG,
                    "notifySourceAddFailed: sink: "
                            + sink
                            + ", source: "
                            + source
                            + ", reason: "
                            + reason);
            ObjParams param = new ObjParams(sink, source);
            obtainMessage(MSG_SOURCE_ADDED_FAILED, reason, 0, param).sendToTarget();
        }

        void notifySourceModified(BluetoothDevice sink, int sourceId, int reason) {
            sEventLogger.logd(
                    TAG,
                    "notifySourceModified: "
                            + "sink: "
                            + sink
                            + ", sourceId: "
                            + sourceId
                            + ", reason: "
                            + reason);
            obtainMessage(MSG_SOURCE_MODIFIED, reason, sourceId, sink).sendToTarget();
        }

        void notifySourceModifyFailed(BluetoothDevice sink, int sourceId, int reason) {
            sEventLogger.loge(
                    TAG,
                    "notifySourceModifyFailed: sink: "
                            + sink
                            + ", sourceId: "
                            + sourceId
                            + ", reason: "
                            + reason);
            obtainMessage(MSG_SOURCE_MODIFIED_FAILED, reason, sourceId, sink).sendToTarget();
        }

        void notifySourceRemoved(BluetoothDevice sink, int sourceId, int reason) {
            sEventLogger.logd(
                    TAG,
                    "notifySourceRemoved: "
                            + "sink: "
                            + sink
                            + ", sourceId: "
                            + sourceId
                            + ", reason: "
                            + reason);
            obtainMessage(MSG_SOURCE_REMOVED, reason, sourceId, sink).sendToTarget();
        }

        void notifySourceRemoveFailed(BluetoothDevice sink, int sourceId, int reason) {
            sEventLogger.loge(
                    TAG,
                    "notifySourceRemoveFailed: "
                            + "sink: "
                            + sink
                            + ", sourceId: "
                            + sourceId
                            + ", reason: "
                            + reason);
            obtainMessage(MSG_SOURCE_REMOVED_FAILED, reason, sourceId, sink).sendToTarget();
        }

        void notifyReceiveStateChanged(
                BluetoothDevice sink, int sourceId, BluetoothLeBroadcastReceiveState state) {
            ObjParams param = new ObjParams(sink, state);

            sService.localNotifyReceiveStateChanged(sink, state);

            StringBuilder subgroupState = new StringBuilder(" / SUB GROUPS: ");
            for (int i = 0; i < state.getNumSubgroups(); i++) {
                subgroupState
                        .append("IDX: ")
                        .append(i)
                        .append(", SYNC: ")
                        .append(state.getBisSyncState().get(i));
            }

            sEventLogger.logd(
                    TAG,
                    "notifyReceiveStateChanged: "
                            + "sink: "
                            + sink
                            + ", state: SRC ID: "
                            + state.getSourceId()
                            + " / ADDR TYPE: "
                            + state.getSourceAddressType()
                            + " / SRC DEV: "
                            + state.getSourceDevice()
                            + " / ADV SID: "
                            + state.getSourceAdvertisingSid()
                            + " / BID: "
                            + state.getBroadcastId()
                            + " / PA STATE: "
                            + state.getPaSyncState()
                            + " / BENC STATE: "
                            + state.getBigEncryptionState()
                            + " / BAD CODE: "
                            + Arrays.toString(state.getBadCode())
                            + subgroupState.toString());
            obtainMessage(MSG_RECEIVESTATE_CHANGED, 0, sourceId, param).sendToTarget();
        }

        void notifySourceLost(int broadcastId) {
            sEventLogger.logd(TAG, "notifySourceLost: broadcastId: " + broadcastId);
            obtainMessage(MSG_SOURCE_LOST, 0, broadcastId).sendToTarget();
        }

        void notifyBassStateReady(BluetoothDevice sink) {
            sEventLogger.logd(TAG, "notifyBassStateReady: sink: " + sink);
            obtainMessage(MSG_BASS_STATE_READY, sink).sendToTarget();
        }
    }

    @Override
    public void dump(StringBuilder sb) {
        super.dump(sb);

        sb.append("Broadcast Assistant Service instance:\n");

        /* Dump first connected state machines */
        for (Map.Entry<BluetoothDevice, BassClientStateMachine> entry : mStateMachines.entrySet()) {
            BassClientStateMachine sm = entry.getValue();
            if (sm.getConnectionState() == BluetoothProfile.STATE_CONNECTED) {
                sm.dump(sb);
                sb.append("\n\n");
            }
        }

        /* Dump at least all other than connected state machines */
        for (Map.Entry<BluetoothDevice, BassClientStateMachine> entry : mStateMachines.entrySet()) {
            BassClientStateMachine sm = entry.getValue();
            if (sm.getConnectionState() != BluetoothProfile.STATE_CONNECTED) {
                sm.dump(sb);
            }
        }

        sb.append("\n\n");
        sEventLogger.dump(sb);
        sb.append("\n");
    }

    /** Binder object: must be a static class or memory leak may occur */
    @VisibleForTesting
    static class BluetoothLeBroadcastAssistantBinder extends IBluetoothLeBroadcastAssistant.Stub
            implements IProfileServiceBinder {
        BassClientService mService;

        BluetoothLeBroadcastAssistantBinder(BassClientService svc) {
            mService = svc;
        }

        @Override
        public void cleanup() {
            mService = null;
        }

        @RequiresPermission(allOf = {BLUETOOTH_CONNECT, BLUETOOTH_PRIVILEGED})
        private BassClientService getServiceAndEnforceConnect(AttributionSource source) {
            // Cache mService because it can change while getService is called
            BassClientService service = mService;

            if (Utils.isInstrumentationTestMode()) {
                return service;
            }

            if (!Utils.checkServiceAvailable(service, TAG)
                    || !Utils.checkCallerIsSystemOrActiveOrManagedUser(service, TAG)
                    || !Utils.checkConnectPermissionForDataDelivery(service, source, TAG)) {
                return null;
            }

            service.enforceCallingOrSelfPermission(BLUETOOTH_PRIVILEGED, null);

            return service;
        }

        @RequiresPermission(allOf = {BLUETOOTH_SCAN, BLUETOOTH_PRIVILEGED})
        private BassClientService getServiceAndEnforceScan(AttributionSource source) {
            // Cache mService because it can change while getService is called
            BassClientService service = mService;

            if (Utils.isInstrumentationTestMode()) {
                return service;
            }

            if (!Utils.checkServiceAvailable(service, TAG)
                    || !Utils.checkCallerIsSystemOrActiveOrManagedUser(service, TAG)
                    || !Utils.checkScanPermissionForDataDelivery(service, source, TAG)) {
                return null;
            }

            service.enforceCallingOrSelfPermission(BLUETOOTH_PRIVILEGED, null);

            return service;
        }

        @Override
        public int getConnectionState(BluetoothDevice sink, AttributionSource source) {
            BassClientService service = getServiceAndEnforceConnect(source);
            if (service == null) {
                Log.e(TAG, "Service is null");
                return BluetoothProfile.STATE_DISCONNECTED;
            }
            return service.getConnectionState(sink);
        }

        @Override
        public List<BluetoothDevice> getDevicesMatchingConnectionStates(
                int[] states, AttributionSource source) {
            BassClientService service = getServiceAndEnforceConnect(source);
            if (service == null) {
                Log.e(TAG, "Service is null");
                return Collections.emptyList();
            }
            return service.getDevicesMatchingConnectionStates(states);
        }

        @Override
        public List<BluetoothDevice> getConnectedDevices(AttributionSource source) {
            BassClientService service = getServiceAndEnforceConnect(source);
            if (service == null) {
                Log.e(TAG, "Service is null");
                return Collections.emptyList();
            }
            return service.getConnectedDevices();
        }

        @Override
        public boolean setConnectionPolicy(
                BluetoothDevice device, int connectionPolicy, AttributionSource source) {
            BassClientService service = getServiceAndEnforceConnect(source);
            if (service == null) {
                Log.e(TAG, "Service is null");
                return false;
            }
            return service.setConnectionPolicy(device, connectionPolicy);
        }

        @Override
        public int getConnectionPolicy(BluetoothDevice device, AttributionSource source) {
            BassClientService service = getServiceAndEnforceConnect(source);
            if (service == null) {
                Log.e(TAG, "Service is null");
                return BluetoothProfile.CONNECTION_POLICY_FORBIDDEN;
            }
            return service.getConnectionPolicy(device);
        }

        @Override
        public void registerCallback(
                IBluetoothLeBroadcastAssistantCallback cb, AttributionSource source) {
            BassClientService service = getServiceAndEnforceConnect(source);
            if (service == null) {
                Log.e(TAG, "Service is null");
                return;
            }
            service.registerCallback(cb);
        }

        @Override
        public void unregisterCallback(
                IBluetoothLeBroadcastAssistantCallback cb, AttributionSource source) {
            BassClientService service = getServiceAndEnforceConnect(source);
            if (service == null) {
                Log.e(TAG, "Service is null");
                return;
            }
            service.unregisterCallback(cb);
        }

        @Override
        public void startSearchingForSources(List<ScanFilter> filters, AttributionSource source) {
            BassClientService service = getServiceAndEnforceScan(source);
            if (service == null) {
                Log.e(TAG, "Service is null");
                return;
            }
            service.startSearchingForSources(filters);
        }

        @Override
        public void stopSearchingForSources(AttributionSource source) {
            BassClientService service = getServiceAndEnforceScan(source);
            if (service == null) {
                Log.e(TAG, "Service is null");
                return;
            }
            service.stopSearchingForSources();
        }

        @Override
        public boolean isSearchInProgress(AttributionSource source) {
            BassClientService service = getServiceAndEnforceScan(source);
            if (service == null) {
                Log.e(TAG, "Service is null");
                return false;
            }
            return service.isSearchInProgress();
        }

        @Override
        public void addSource(
                BluetoothDevice sink,
                BluetoothLeBroadcastMetadata sourceMetadata,
                boolean isGroupOp,
                AttributionSource source) {
            BassClientService service = getServiceAndEnforceConnect(source);
            if (service == null) {
                Log.e(TAG, "Service is null");
                return;
            }
            service.addSource(sink, sourceMetadata, isGroupOp);
        }

        @Override
        public void modifySource(
                BluetoothDevice sink,
                int sourceId,
                BluetoothLeBroadcastMetadata updatedMetadata,
                AttributionSource source) {
            BassClientService service = getServiceAndEnforceConnect(source);
            if (service == null) {
                Log.e(TAG, "Service is null");
                return;
            }
            service.modifySource(sink, sourceId, updatedMetadata);
        }

        @Override
        public void removeSource(BluetoothDevice sink, int sourceId, AttributionSource source) {
            BassClientService service = getServiceAndEnforceConnect(source);
            if (service == null) {
                Log.e(TAG, "Service is null");
                return;
            }
            service.removeSource(sink, sourceId, false);
        }

        @Override
        public List<BluetoothLeBroadcastReceiveState> getAllSources(
                BluetoothDevice sink, AttributionSource source) {
            BassClientService service = getServiceAndEnforceConnect(source);
            if (service == null) {
                Log.e(TAG, "Service is null");
                return Collections.emptyList();
            }
            return service.getAllSources(sink);
        }

        @Override
        public int getMaximumSourceCapacity(BluetoothDevice sink, AttributionSource source) {
            BassClientService service = getServiceAndEnforceConnect(source);
            if (service == null) {
                Log.e(TAG, "Service is null");
                return 0;
            }
            return service.getMaximumSourceCapacity(sink);
        }
    }
}<|MERGE_RESOLUTION|>--- conflicted
+++ resolved
@@ -3080,14 +3080,10 @@
                 stopBigMonitoring(metaData.getBroadcastId(), true);
             }
 
-<<<<<<< HEAD
             if (metaData == null) {
                 metaData = stateMachine.getBroadcastMetadataFromReceiveState(sourceId);
             }
-            if (metaData != null && stateMachine.isSyncedToTheSource(sourceId)) {
-=======
             if (stateMachine.isSyncedToTheSource(sourceId)) {
->>>>>>> 16d054b9
                 sEventLogger.logd(
                         TAG,
                         "Remove Broadcast Source(Force lost PA sync): "
