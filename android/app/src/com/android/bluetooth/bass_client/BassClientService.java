--- conflicted
+++ resolved
@@ -3061,17 +3061,14 @@
 
             BluetoothLeBroadcastMetadata metaData =
                     stateMachine.getCurrentBroadcastMetadata(sourceId);
-<<<<<<< HEAD
+
+            if (metaData != null) {
+                stopBigMonitoring(metaData.getBroadcastId(), true);
+            }
+
             if (metaData == null) {
                 metaData = stateMachine.getBroadcastMetadataFromReceiveState(sourceId);
             }
-=======
-
-            if (metaData != null) {
-                stopBigMonitoring(metaData.getBroadcastId(), true);
-            }
-
->>>>>>> b5744c05
             if (metaData != null && stateMachine.isSyncedToTheSource(sourceId)) {
                 sEventLogger.logd(
                         TAG,
@@ -3234,15 +3231,11 @@
                 getReceiveStateDevicePairs(broadcastId);
 
         for (Pair<BluetoothLeBroadcastReceiveState, BluetoothDevice> pair : sourcesToRemove) {
-<<<<<<< HEAD
-            removeSource(pair.second, pair.first.getSourceId(), true);
-=======
             if (leaudioBroadcastResyncHelper()) {
                 mPausedBroadcastSinks.remove(pair.second);
                 stopBigMonitoring(pair.first.getBroadcastId(), true);
             }
-            removeSource(pair.second, pair.first.getSourceId());
->>>>>>> b5744c05
+            removeSource(pair.second, pair.first.getSourceId(), true);
         }
 
         if (!leaudioBroadcastResyncHelper() || broadcastId != BassConstants.INVALID_BROADCAST_ID) {
@@ -3257,27 +3250,13 @@
         Map<BluetoothDevice, Integer> sourcesToRemove = new HashMap<>();
 
         for (BluetoothDevice device : getConnectedDevices()) {
-<<<<<<< HEAD
             if (!store && mPausedBroadcastSinks.contains(device)) {
                 Log.w(TAG, "Remove cached broadcast sink: " + device);
                 mPausedBroadcastSinks.remove(device);
             }
-            if (mPausedBroadcastSinks.contains(device)) {
-                // Skip this device if it has been paused
-                continue;
-            }
-
-            for (BluetoothLeBroadcastReceiveState receiveState : getAllSources(device)) {
-                /* Check if local/last broadcast is the synced one. Invalid broadcast ID means
-                 * that all receivers should be considered.
-                 */
-                if ((broadcastId != BassConstants.INVALID_BROADCAST_ID)
-                        && (receiveState.getBroadcastId() != broadcastId)) {
-=======
             if (!leaudioBroadcastResyncHelper()) {
                 if (mPausedBroadcastSinks.contains(device)) {
                     // Skip this device if it has been paused
->>>>>>> b5744c05
                     continue;
                 }
 
