/*
 * Copyright 2022 The Android Open Source Project
 *
 * Licensed under the Apache License, Version 2.0 (the "License");
 * you may not use this file except in compliance with the License.
 * You may obtain a copy of the License at
 *
 *      http://www.apache.org/licenses/LICENSE-2.0
 *
 * Unless required by applicable law or agreed to in writing, software
 * distributed under the License is distributed on an "AS IS" BASIS,
 * WITHOUT WARRANTIES OR CONDITIONS OF ANY KIND, either express or implied.
 * See the License for the specific language governing permissions and
 * limitations under the License.
 */

package com.android.bluetooth.bass_client;

import static android.Manifest.permission.BLUETOOTH_CONNECT;
import static android.Manifest.permission.BLUETOOTH_PRIVILEGED;
import static android.Manifest.permission.BLUETOOTH_SCAN;
import static android.bluetooth.BluetoothProfile.STATE_CONNECTED;
import static android.bluetooth.IBluetoothLeAudio.LE_AUDIO_GROUP_ID_INVALID;

import static com.android.bluetooth.flags.Flags.leaudioAllowedContextMask;
import static com.android.bluetooth.flags.Flags.leaudioBassScanWithInternalScanController;
import static com.android.bluetooth.flags.Flags.leaudioBigDependsOnAudioState;
import static com.android.bluetooth.flags.Flags.leaudioBroadcastApiGetLocalMetadata;
import static com.android.bluetooth.flags.Flags.leaudioBroadcastAssistantPeripheralEntrustment;
import static com.android.bluetooth.flags.Flags.leaudioBroadcastExtractPeriodicScannerFromStateMachine;
import static com.android.bluetooth.flags.Flags.leaudioBroadcastResyncHelper;
import static com.android.bluetooth.flags.Flags.leaudioMonitorUnicastSourceWhenManagedByBroadcastDelegator;
import static com.android.bluetooth.flags.Flags.leaudioSortScansToSyncByFails;

import static java.util.Objects.requireNonNull;

import android.annotation.RequiresPermission;
import android.annotation.SuppressLint;
import android.bluetooth.BluetoothAdapter;
import android.bluetooth.BluetoothDevice;
import android.bluetooth.BluetoothGatt;
import android.bluetooth.BluetoothLeAudio;
import android.bluetooth.BluetoothLeAudioCodecConfigMetadata;
import android.bluetooth.BluetoothLeAudioContentMetadata;
import android.bluetooth.BluetoothLeBroadcastChannel;
import android.bluetooth.BluetoothLeBroadcastMetadata;
import android.bluetooth.BluetoothLeBroadcastReceiveState;
import android.bluetooth.BluetoothLeBroadcastSubgroup;
import android.bluetooth.BluetoothProfile;
import android.bluetooth.BluetoothStatusCodes;
import android.bluetooth.BluetoothUtils;
import android.bluetooth.BluetoothUtils.TypeValueEntry;
import android.bluetooth.BluetoothUuid;
import android.bluetooth.IBluetoothLeBroadcastAssistant;
import android.bluetooth.IBluetoothLeBroadcastAssistantCallback;
import android.bluetooth.le.IScannerCallback;
import android.bluetooth.le.PeriodicAdvertisingCallback;
import android.bluetooth.le.PeriodicAdvertisingReport;
import android.bluetooth.le.ScanCallback;
import android.bluetooth.le.ScanFilter;
import android.bluetooth.le.ScanRecord;
import android.bluetooth.le.ScanResult;
import android.bluetooth.le.ScanSettings;
import android.content.AttributionSource;
import android.os.Handler;
import android.os.HandlerThread;
import android.os.Looper;
import android.os.Message;
import android.os.ParcelUuid;
import android.os.RemoteCallbackList;
import android.os.RemoteException;
import android.provider.DeviceConfig;
import android.sysprop.BluetoothProperties;
import android.util.Log;
import android.util.Pair;

import com.android.bluetooth.BluetoothEventLogger;
import com.android.bluetooth.BluetoothMethodProxy;
import com.android.bluetooth.Utils;
import com.android.bluetooth.btservice.AdapterService;
import com.android.bluetooth.btservice.ProfileService;
import com.android.bluetooth.btservice.ServiceFactory;
import com.android.bluetooth.btservice.storage.DatabaseManager;
import com.android.bluetooth.csip.CsipSetCoordinatorService;
import com.android.bluetooth.le_audio.LeAudioService;
import com.android.bluetooth.le_scan.ScanController;
import com.android.internal.annotations.GuardedBy;
import com.android.internal.annotations.VisibleForTesting;

import java.nio.charset.StandardCharsets;
import java.time.Duration;
import java.util.ArrayDeque;
import java.util.ArrayList;
import java.util.Arrays;
import java.util.Collections;
import java.util.Comparator;
import java.util.Deque;
import java.util.HashMap;
import java.util.HashSet;
import java.util.Iterator;
import java.util.List;
import java.util.Map;
import java.util.Optional;
import java.util.PriorityQueue;
import java.util.Set;
import java.util.concurrent.ConcurrentHashMap;
import java.util.concurrent.atomic.AtomicBoolean;
import java.util.stream.Collectors;

/** Broadcast Assistant Scan Service */
public class BassClientService extends ProfileService {
    private static final String TAG = BassClientService.class.getSimpleName();
    private static final int MAX_ACTIVE_SYNCED_SOURCES_NUM = 4;
    private static final int MAX_BIS_DISCOVERY_TRIES_NUM = 5;

    private static final int STATUS_LOCAL_STREAM_REQUESTED = 0;
    private static final int STATUS_LOCAL_STREAM_STREAMING = 1;
    private static final int STATUS_LOCAL_STREAM_SUSPENDED = 2;
    private static final int STATUS_LOCAL_STREAM_REQUESTED_NO_CONTEXT_VALIDATE = 3;

    // Do not modify without updating the HAL bt_le_audio.h files.
    // Match up with BroadcastState enum of bt_le_audio.h
    private static final int BROADCAST_STATE_STOPPED = 0;
    private static final int BROADCAST_STATE_CONFIGURING = 1;
    private static final int BROADCAST_STATE_PAUSED = 2;
    private static final int BROADCAST_STATE_ENABLING = 3;
    private static final int BROADCAST_STATE_DISABLING = 4;
    private static final int BROADCAST_STATE_STOPPING = 5;
    private static final int BROADCAST_STATE_STREAMING = 6;

    @VisibleForTesting static final int MESSAGE_SYNC_TIMEOUT = 1;
    @VisibleForTesting static final int MESSAGE_BIG_MONITOR_TIMEOUT = 2;
    @VisibleForTesting static final int MESSAGE_BROADCAST_MONITOR_TIMEOUT = 3;
    @VisibleForTesting static final int MESSAGE_SYNC_LOST_TIMEOUT = 4;

    /* 1 minute timeout for primary device reconnection in Private Broadcast case */
    private static final int DIALING_OUT_TIMEOUT_MS = 60000;

    // 30 secs timeout for keeping PSYNC active when searching is stopped
    private static final Duration sSyncActiveTimeout = Duration.ofSeconds(30);

    // 30 minutes timeout for monitoring BIG resynchronization
    private static final Duration sBigMonitorTimeout = Duration.ofMinutes(30);

    // 5 minutes timeout for monitoring broadcaster
    private static final Duration sBroadcasterMonitorTimeout = Duration.ofMinutes(5);

    // 5 seconds timeout for sync Lost notification
    private static final Duration sSyncLostTimeout = Duration.ofSeconds(5);

    private enum PauseType {
        HOST_INTENTIONAL,
        SINK_UNINTENTIONAL
    }

    private static BassClientService sService;

    private final Map<BluetoothDevice, BassClientStateMachine> mStateMachines = new HashMap<>();
    private final Object mSearchScanCallbackLock = new Object();
    private final Map<Integer, ScanResult> mCachedBroadcasts = new HashMap<>();

    private final List<Integer> mActiveSyncedSources = new ArrayList<>();
    private final Map<Integer, PeriodicAdvertisingCallback> mPeriodicAdvCallbacksMap =
            new HashMap<>();
    private final PriorityQueue<SourceSyncRequest> mSourceSyncRequestsQueue =
            new PriorityQueue<>(sSourceSyncRequestComparator);
    private final Map<Integer, Integer> mSyncFailureCounter = new HashMap<>();
    private final Map<Integer, Integer> mBisDiscoveryCounterMap = new HashMap<>();
    private final List<AddSourceData> mPendingSourcesToAdd = new ArrayList<>();

    private final Map<BluetoothDevice, List<Pair<Integer, Object>>> mPendingGroupOp =
            new ConcurrentHashMap<>();
    private final Map<BluetoothDevice, List<Integer>> mGroupManagedSources =
            new ConcurrentHashMap<>();
    private final Map<BluetoothDevice, List<Integer>> mActiveSourceMap = new ConcurrentHashMap<>();
    private final Map<BluetoothDevice, Map<Integer, BluetoothLeBroadcastMetadata>>
            mBroadcastMetadataMap = new ConcurrentHashMap<>();
    private final HashSet<BluetoothDevice> mPausedBroadcastSinks = new HashSet<>();
    private final Map<BluetoothDevice, Pair<Integer, Integer>> mSinksWaitingForPast =
            new HashMap<>();
    private final Map<Integer, PauseType> mPausedBroadcastIds = new HashMap<>();
    private final Deque<AddSourceData> mPendingAddSources = new ArrayDeque<>();
    private final Object mPendingAddSourcesLock = new Object();
    private final Map<Integer, HashSet<BluetoothDevice>> mLocalBroadcastReceivers =
            new ConcurrentHashMap<>();
    private final BassScanCallbackWrapper mBassScanCallback = new BassScanCallbackWrapper();

    private final AdapterService mAdapterService;
    private final DatabaseManager mDatabaseManager;
    private final BluetoothAdapter mBluetoothAdapter = BluetoothAdapter.getDefaultAdapter();
    private final HandlerThread mStateMachinesThread;
    private final HandlerThread mCallbackHandlerThread;
    private final Callbacks mCallbacks;

    private BluetoothLeScannerWrapper mBluetoothLeScannerWrapper = null;
    private DialingOutTimeoutEvent mDialingOutTimeoutEvent = null;

    /* Caching the PeriodicAdvertisementResult from Broadcast source */
    /* This is stored at service so that each device state machine can access
    and use it as needed. Once the periodic sync in cancelled, this data will be
    removed to ensure stable data won't used */
    /* syncHandle, broadcastSrcDevice */
    private final Map<Integer, BluetoothDevice> mSyncHandleToDeviceMap = new HashMap<>();
    /*syncHandle, parsed BaseData data*/
    private final Map<Integer, BaseData> mSyncHandleToBaseDataMap = new HashMap<>();
    /*syncHandle, broadcast id */
    private final Map<Integer, Integer> mSyncHandleToBroadcastIdMap = new HashMap<>();
    /*bcastSrcDevice, corresponding broadcast id and PeriodicAdvertisementResult*/
    private final Map<BluetoothDevice, HashMap<Integer, PeriodicAdvertisementResult>>
            mPeriodicAdvertisementResultMap = new HashMap<>();
    private ScanCallback mSearchScanCallback = null;
    private boolean mIsAssistantActive = false;
    private boolean mIsAllowedContextOfActiveGroupModified = false;
    Optional<Integer> mUnicastSourceStreamStatus = Optional.empty();

    private static final int LOG_NB_EVENTS = 100;
    private static final BluetoothEventLogger sEventLogger =
            new BluetoothEventLogger(LOG_NB_EVENTS, TAG + " event log");
    ;

    @VisibleForTesting ServiceFactory mServiceFactory = new ServiceFactory();

    private class BassScanCallbackWrapper extends IScannerCallback.Stub {
        private static final int SCANNER_ID_NOT_INITIALIZED = -2;
        private static final int SCANNER_ID_INITIALIZING = -1;

        private List<ScanFilter> mBaasUuidFilters = new ArrayList<ScanFilter>();
        private int mScannerId = SCANNER_ID_NOT_INITIALIZED;

        void registerAndStartScan(List<ScanFilter> filters) {
            synchronized (this) {
                if (mScannerId == SCANNER_ID_INITIALIZING) {
                    Log.d(TAG, "registerAndStartScan: Scanner is already initializing");
                    mCallbacks.notifySearchStartFailed(
                            BluetoothStatusCodes.ERROR_ALREADY_IN_TARGET_STATE);
                    return;
                }
                ScanController controller = mAdapterService.getBluetoothScanController();
                if (controller == null) {
                    Log.d(TAG, "registerAndStartScan: ScanController is null");
                    mCallbacks.notifySearchStartFailed(BluetoothStatusCodes.ERROR_UNKNOWN);
                    return;
                }
                if (filters != null) {
                    mBaasUuidFilters.addAll(filters);
                }

                if (!BassUtils.containUuid(mBaasUuidFilters, BassConstants.BAAS_UUID)) {
                    byte[] serviceData = {0x00, 0x00, 0x00}; // Broadcast_ID
                    byte[] serviceDataMask = {0x00, 0x00, 0x00};

                    mBaasUuidFilters.add(
                            new ScanFilter.Builder()
                                    .setServiceData(
                                            BassConstants.BAAS_UUID, serviceData, serviceDataMask)
                                    .build());
                }

                mScannerId = SCANNER_ID_INITIALIZING;
                controller.registerScannerInternal(this, getAttributionSource(), null);
            }
        }

        void stopScanAndUnregister() {
            synchronized (this) {
                ScanController controller = mAdapterService.getBluetoothScanController();
                if (controller == null) {
                    Log.d(TAG, "stopScanAndUnregister: ScanController is null");
                    mCallbacks.notifySearchStopFailed(BluetoothStatusCodes.ERROR_UNKNOWN);
                    return;
                }
                controller.stopScanInternal(mScannerId);
                controller.unregisterScannerInternal(mScannerId);
                mScannerId = SCANNER_ID_NOT_INITIALIZED;
            }
        }

        boolean isBroadcastAudioAnnouncementScanActive() {
            synchronized (this) {
                return mScannerId >= 0;
            }
        }

        @Override
        public void onScannerRegistered(int status, int scannerId) {
            Log.d(TAG, "onScannerRegistered: Status: " + status + ", id:" + scannerId);
            synchronized (this) {
                if (status != BluetoothStatusCodes.SUCCESS) {
                    Log.e(TAG, "onScannerRegistered: Scanner registration failed: " + status);
                    mCallbacks.notifySearchStartFailed(BluetoothStatusCodes.ERROR_UNKNOWN);
                    mScannerId = SCANNER_ID_NOT_INITIALIZED;
                    return;
                }
                mScannerId = scannerId;

                ScanSettings settings =
                        new ScanSettings.Builder()
                                .setCallbackType(ScanSettings.CALLBACK_TYPE_ALL_MATCHES)
                                .setScanMode(ScanSettings.SCAN_MODE_LOW_LATENCY)
                                .setLegacy(false)
                                .build();

                ScanController controller = mAdapterService.getBluetoothScanController();
                if (controller == null) {
                    Log.d(TAG, "onScannerRegistered: ScanController is null");
                    mCallbacks.notifySearchStartFailed(BluetoothStatusCodes.ERROR_UNKNOWN);
                    return;
                }
                controller.startScanInternal(scannerId, settings, mBaasUuidFilters);
                mCallbacks.notifySearchStarted(BluetoothStatusCodes.REASON_LOCAL_APP_REQUEST);
            }
        }

        @Override
        public void onScanResult(ScanResult result) {
            log("onScanResult:" + result);
            synchronized (this) {
                if (mScannerId < 0) {
                    Log.d(TAG, "onScanResult: Ignoring result as scan stopped.");
                    return;
                }
            }

            ScanRecord scanRecord = result.getScanRecord();
            if (scanRecord == null) {
                Log.w(TAG, "onScanResult: Null scan record");
                return;
            }
            Map<ParcelUuid, byte[]> listOfUuids = scanRecord.getServiceData();
            if (listOfUuids == null || !listOfUuids.containsKey(BassConstants.BAAS_UUID)) {
                Log.d(TAG, "onScanResult: Service data is invalid");
                return;
            }

            log("Broadcast Source Found:" + result.getDevice());
            byte[] broadcastIdArray = listOfUuids.get(BassConstants.BAAS_UUID);
            int broadcastId = BassUtils.parseBroadcastId(broadcastIdArray);

            sEventLogger.logd(TAG, "Broadcast Source Found: Broadcast ID: " + broadcastId);

            if (broadcastId == BassConstants.INVALID_BROADCAST_ID) {
                Log.d(TAG, "onScanResult: Broadcast ID is invalid");
                return;
            }

            synchronized (mSearchScanCallbackLock) {
                if (!mCachedBroadcasts.containsKey(broadcastId)) {
                    log("selectBroadcastSource: broadcastId " + broadcastId);
                    mCachedBroadcasts.put(broadcastId, result);
                    addSelectSourceRequest(broadcastId, false);
                } else if (mTimeoutHandler.isStarted(broadcastId, MESSAGE_SYNC_LOST_TIMEOUT)) {
                    mTimeoutHandler.stop(broadcastId, MESSAGE_SYNC_LOST_TIMEOUT);
                    mTimeoutHandler.start(broadcastId, MESSAGE_SYNC_LOST_TIMEOUT, sSyncLostTimeout);
                }
            }
        }

        @Override
        public void onBatchScanResults(List<ScanResult> batchResults) {}

        @Override
        public void onFoundOrLost(boolean onFound, ScanResult scanResult) {}

        @Override
        public void onScanManagerErrorCallback(int errorCode) {
            Log.d(TAG, "onScanManagerErrorCallback: errorCode = " + errorCode);
            synchronized (this) {
                if (mScannerId < 0) {
                    return;
                }
            }
            mScannerId = SCANNER_ID_NOT_INITIALIZED;
            informConnectedDeviceAboutScanOffloadStop();
        }
    }

    @VisibleForTesting
    final Handler mHandler =
            new Handler(Looper.getMainLooper()) {
                @Override
                public void handleMessage(Message msg) {
                    switch (msg.what) {
                        case MESSAGE_SYNC_TIMEOUT:
                            {
                                log("MESSAGE_SYNC_TIMEOUT");
                                clearAllSyncData();
                                break;
                            }
                        default:
                            break;
                    }
                }
            };

    @VisibleForTesting public final TimeoutHandler mTimeoutHandler = new TimeoutHandler();

    @VisibleForTesting
    public final class TimeoutHandler {
        private final Map<Integer, Handler> mHandlers = new HashMap<>();

        @VisibleForTesting
        public Handler getOrCreateHandler(int broadcastId) {
            return mHandlers.computeIfAbsent(
                    broadcastId,
                    key ->
                            new Handler(Looper.getMainLooper()) {
                                @Override
                                public void handleMessage(Message msg) {
                                    switch (msg.what) {
                                        case MESSAGE_SYNC_LOST_TIMEOUT:
                                            {
                                                log("MESSAGE_SYNC_LOST_TIMEOUT");
                                                // fall through
                                            }
                                        case MESSAGE_BROADCAST_MONITOR_TIMEOUT:
                                            {
                                                log("MESSAGE_BROADCAST_MONITOR_TIMEOUT");
                                                List<Integer> activeSyncedSrc =
                                                        new ArrayList<>(getActiveSyncedSources());
                                                if (activeSyncedSrc.contains(
                                                        getSyncHandleForBroadcastId(broadcastId))) {
                                                    break;
                                                }
                                                // Clear from cache to make possible sync again
                                                // (only during active searching)
                                                synchronized (mSearchScanCallbackLock) {
                                                    if (isSearchInProgress()) {
                                                        mCachedBroadcasts.remove(broadcastId);
                                                    }
                                                }
                                                log(
                                                        "Notify broadcast source lost, broadcast"
                                                                + " id: "
                                                                + broadcastId);
                                                mCallbacks.notifySourceLost(broadcastId);
                                                if (!isSinkUnintentionalPauseType(broadcastId)) {
                                                    break;
                                                }
                                                // fall through
                                            }
                                        case MESSAGE_BIG_MONITOR_TIMEOUT:
                                            {
                                                log("MESSAGE_BIG_MONITOR_TIMEOUT");
                                                stopSourceReceivers(broadcastId);
                                                break;
                                            }
                                        default:
                                            break;
                                    }
                                    Handler handler = getOrCreateHandler(broadcastId);
                                    if (!hasAnyMessagesOrCallbacks(handler)) {
                                        mHandlers.remove(broadcastId);
                                    }
                                }
                            });
        }

        void start(int broadcastId, int msg, Duration duration) {
            Handler handler = getOrCreateHandler(broadcastId);
            log(
                    "Started timeout: "
                            + ("broadcastId: " + broadcastId)
                            + (", msg: " + msg)
                            + (", duration: " + duration));
            handler.sendEmptyMessageDelayed(msg, duration.toMillis());
        }

        void stop(int broadcastId, int msg) {
            if (!mHandlers.containsKey(broadcastId)) {
                return;
            }
            Handler handler = getOrCreateHandler(broadcastId);
            handler.removeMessages(msg);
            if (!hasAnyMessagesOrCallbacks(handler)) {
                mHandlers.remove(broadcastId);
            }
        }

        void stopAll() {
            for (Handler handler : mHandlers.values()) {
                handler.removeCallbacksAndMessages(null);
            }
            mHandlers.clear();
        }

        void stopAll(int msg) {
            Iterator<Map.Entry<Integer, Handler>> iterator = mHandlers.entrySet().iterator();
            while (iterator.hasNext()) {
                Map.Entry<Integer, Handler> entry = iterator.next();
                Handler handler = entry.getValue();
                handler.removeMessages(msg);
                if (!hasAnyMessagesOrCallbacks(handler)) {
                    iterator.remove();
                }
            }
        }

        boolean isStarted(int broadcastId, int msg) {
            if (!mHandlers.containsKey(broadcastId)) {
                return false;
            }
            Handler handler = getOrCreateHandler(broadcastId);
            return handler.hasMessages(msg);
        }

        @SuppressLint("NewApi") // Api is protected by flag check and the lint is wrong
        private boolean hasAnyMessagesOrCallbacks(Handler handler) {
            if (android.os.Flags.mainlineVcnPlatformApi()) {
                return handler.hasMessagesOrCallbacks();
            } else {
                return handler.hasMessages(MESSAGE_SYNC_LOST_TIMEOUT)
                        || handler.hasMessages(MESSAGE_BROADCAST_MONITOR_TIMEOUT)
                        || handler.hasMessages(MESSAGE_BIG_MONITOR_TIMEOUT);
            }
        }
    }

    public BassClientService(AdapterService adapterService) {
        super(requireNonNull(adapterService));
        mAdapterService = adapterService;
        mDatabaseManager = requireNonNull(mAdapterService.getDatabase());
        requireNonNull(mBluetoothAdapter);

        mStateMachinesThread = new HandlerThread("BassClientService.StateMachines");
        mStateMachinesThread.start();
        mCallbackHandlerThread = new HandlerThread(TAG);
        mCallbackHandlerThread.start();
        mCallbacks = new Callbacks(mCallbackHandlerThread.getLooper());

        setBassClientService(this);
    }

    public static boolean isEnabled() {
        return BluetoothProperties.isProfileBapBroadcastAssistEnabled().orElse(false);
    }

    private static class SourceSyncRequest {
        private final ScanResult mScanResult;
        private final boolean mHasPriority;
        private final int mSyncFailureCounter;

        SourceSyncRequest(ScanResult scanResult, boolean hasPriority, int syncFailureCounter) {
            this.mScanResult = scanResult;
            this.mHasPriority = hasPriority;
            this.mSyncFailureCounter = syncFailureCounter;
        }

        public ScanResult getScanResult() {
            return mScanResult;
        }

        public int getRssi() {
            return mScanResult.getRssi();
        }

        public boolean hasPriority() {
            return mHasPriority;
        }

        public int getFailsCounter() {
            return mSyncFailureCounter;
        }

        @Override
        public String toString() {
            return "SourceSyncRequest{"
                    + "mScanResult="
                    + mScanResult
                    + ", mHasPriority="
                    + mHasPriority
                    + ", mSyncFailureCounter="
                    + mSyncFailureCounter
                    + '}';
        }
    }

    private static final Comparator<SourceSyncRequest> sSourceSyncRequestComparator =
            new Comparator<SourceSyncRequest>() {
                @Override
                public int compare(SourceSyncRequest ssr1, SourceSyncRequest ssr2) {
                    if (ssr1.hasPriority() && !ssr2.hasPriority()) {
                        return -1;
                    } else if (!ssr1.hasPriority() && ssr2.hasPriority()) {
                        return 1;
                    } else if (leaudioSortScansToSyncByFails()
                            && (ssr1.getFailsCounter() != ssr2.getFailsCounter())) {
                        return Integer.compare(ssr1.getFailsCounter(), ssr2.getFailsCounter());
                    } else {
                        return Integer.compare(ssr2.getRssi(), ssr1.getRssi());
                    }
                }
            };

    private static class AddSourceData {
        BluetoothDevice mSink;
        BluetoothLeBroadcastMetadata mSourceMetadata;
        boolean mIsGroupOp;

        AddSourceData(
                BluetoothDevice sink,
                BluetoothLeBroadcastMetadata sourceMetadata,
                boolean isGroupOp) {
            mSink = sink;
            mSourceMetadata = sourceMetadata;
            mIsGroupOp = isGroupOp;
        }
    }

    void updatePeriodicAdvertisementResultMap(
            BluetoothDevice device,
            int addressType,
            int syncHandle,
            int advSid,
            int advInterval,
            int bId,
            PublicBroadcastData pbData,
            String broadcastName) {
        log("updatePeriodicAdvertisementResultMap: device: " + device);
        log("updatePeriodicAdvertisementResultMap: syncHandle: " + syncHandle);
        log("updatePeriodicAdvertisementResultMap: advSid: " + advSid);
        log("updatePeriodicAdvertisementResultMap: addressType: " + addressType);
        log("updatePeriodicAdvertisementResultMap: advInterval: " + advInterval);
        log("updatePeriodicAdvertisementResultMap: broadcastId: " + bId);
        log("updatePeriodicAdvertisementResultMap: broadcastName: " + broadcastName);
        log("mSyncHandleToDeviceMap" + mSyncHandleToDeviceMap);
        log("mPeriodicAdvertisementResultMap" + mPeriodicAdvertisementResultMap);
        HashMap<Integer, PeriodicAdvertisementResult> paResMap =
                mPeriodicAdvertisementResultMap.get(device);
        if (paResMap == null
                || (bId != BassConstants.INVALID_BROADCAST_ID && !paResMap.containsKey(bId))) {
            log("PAResmap: add >>>");
            PeriodicAdvertisementResult paRes =
                    new PeriodicAdvertisementResult(
                            device,
                            addressType,
                            syncHandle,
                            advSid,
                            advInterval,
                            bId,
                            pbData,
                            broadcastName);
            if (paRes != null) {
                paRes.print();
                mPeriodicAdvertisementResultMap.putIfAbsent(device, new HashMap<>());
                mPeriodicAdvertisementResultMap.get(device).put(bId, paRes);
            }
        } else {
            log("PAResmap: update >>>");
            if (bId == BassConstants.INVALID_BROADCAST_ID) {
                // Update when onSyncEstablished, try to retrieve valid broadcast id
                if (leaudioBroadcastExtractPeriodicScannerFromStateMachine()) {
                    bId = getBroadcastIdForSyncHandle(BassConstants.INVALID_SYNC_HANDLE);

                    if (bId == BassConstants.INVALID_BROADCAST_ID || !paResMap.containsKey(bId)) {
                        Log.e(TAG, "PAResmap: error! no valid broadcast id found>>>");
                        return;
                    }

                    int oldBroadcastId = getBroadcastIdForSyncHandle(syncHandle);
                    if (oldBroadcastId != BassConstants.INVALID_BROADCAST_ID
                            && oldBroadcastId != bId) {
                        log(
                                "updatePeriodicAdvertisementResultMap: SyncEstablished on the"
                                        + " same syncHandle="
                                        + syncHandle
                                        + ", before syncLost");
                        log("Notify broadcast source lost, broadcast id: " + oldBroadcastId);
                        mCallbacks.notifySourceLost(oldBroadcastId);
                        clearAllDataForSyncHandle(syncHandle);
                        mCachedBroadcasts.remove(oldBroadcastId);
                            }
                } else {
                    for (Map.Entry<Integer, PeriodicAdvertisementResult> entry :
                            paResMap.entrySet()) {
                        PeriodicAdvertisementResult value = entry.getValue();
                        if (value.getBroadcastId() != BassConstants.INVALID_BROADCAST_ID) {
                            bId = value.getBroadcastId();
                            break;
                        }
                    }
                    if (bId == BassConstants.INVALID_BROADCAST_ID) {
                        log("PAResmap: error! no valid broadcast id found>>>");
                        return;
                    }
                }
            }
            PeriodicAdvertisementResult paRes = paResMap.get(bId);
            if (advSid != BassConstants.INVALID_ADV_SID) {
                paRes.updateAdvSid(advSid);
            }
            if (syncHandle != BassConstants.INVALID_SYNC_HANDLE) {
                mSyncHandleToDeviceMap.put(syncHandle, device);
                paRes.updateSyncHandle(syncHandle);
                if (paRes.getBroadcastId() != BassConstants.INVALID_BROADCAST_ID) {
                    // broadcast successfully synced
                    // update the sync handle for the broadcast source
                    updateSyncHandleForBroadcastId(syncHandle, paRes.getBroadcastId());
                }
            }
            if (addressType != BassConstants.INVALID_ADV_ADDRESS_TYPE) {
                paRes.updateAddressType(addressType);
            }
            if (advInterval != BassConstants.INVALID_ADV_INTERVAL) {
                paRes.updateAdvInterval(advInterval);
            }
            if (bId != BassConstants.INVALID_BROADCAST_ID) {
                paRes.updateBroadcastId(bId);
            }
            if (pbData != null) {
                paRes.updatePublicBroadcastData(pbData);
            }
            if (broadcastName != null) {
                paRes.updateBroadcastName(broadcastName);
            }
            paRes.print();
            paResMap.replace(bId, paRes);
        }
        log(">>mPeriodicAdvertisementResultMap" + mPeriodicAdvertisementResultMap);
    }

    PeriodicAdvertisementResult getPeriodicAdvertisementResult(
            BluetoothDevice device, int broadcastId) {
        if (broadcastId == BassConstants.INVALID_BROADCAST_ID) {
            Log.e(TAG, "getPeriodicAdvertisementResult: invalid broadcast id");
            return null;
        }

        if (mPeriodicAdvertisementResultMap.containsKey(device)) {
            return mPeriodicAdvertisementResultMap.get(device).get(broadcastId);
        }
        return null;
    }

    void clearNotifiedFlags() {
        log("clearNotifiedFlags");
        for (Map.Entry<BluetoothDevice, HashMap<Integer, PeriodicAdvertisementResult>> entry :
                mPeriodicAdvertisementResultMap.entrySet()) {
            HashMap<Integer, PeriodicAdvertisementResult> value = entry.getValue();
            for (PeriodicAdvertisementResult result : value.values()) {
                result.setNotified(false);
                result.print();
            }
        }
    }

    void updateBase(int syncHandlemap, BaseData base) {
        log("updateBase : mSyncHandleToBaseDataMap>>");
        mSyncHandleToBaseDataMap.put(syncHandlemap, base);
    }

    BaseData getBase(int syncHandlemap) {
        BaseData base = mSyncHandleToBaseDataMap.get(syncHandlemap);
        log("getBase returns " + base);
        return base;
    }

    void removeActiveSyncedSource(BluetoothDevice scanDelegator, Integer syncHandle) {
        if (leaudioBroadcastExtractPeriodicScannerFromStateMachine()) {
            throw new RuntimeException(
                    "Should never be executed with"
                            + " leaudioBroadcastExtractPeriodicScannerFromStateMachine flag");
        }

        log(
                "removeActiveSyncedSource, scanDelegator: "
                        + scanDelegator
                        + ", syncHandle: "
                        + syncHandle);
        if (syncHandle == null) {
            // remove all sources for this scanDelegator
            mActiveSourceMap.remove(scanDelegator);
        } else {
            List<Integer> sources = mActiveSourceMap.get(scanDelegator);
            if (sources != null) {
                sources.removeIf(e -> e.equals(syncHandle));
                if (sources.isEmpty()) {
                    mActiveSourceMap.remove(scanDelegator);
                }
            }
        }
        sEventLogger.logd(
                TAG,
                "Broadcast Source Unsynced: scanDelegator= "
                        + scanDelegator
                        + ", syncHandle= "
                        + syncHandle);
    }

    void addActiveSyncedSource(BluetoothDevice scanDelegator, Integer syncHandle) {
        if (leaudioBroadcastExtractPeriodicScannerFromStateMachine()) {
            throw new RuntimeException(
                    "Should never be executed with"
                            + " leaudioBroadcastExtractPeriodicScannerFromStateMachine flag");
        }

        log(
                "addActiveSyncedSource, scanDelegator: "
                        + scanDelegator
                        + ", syncHandle: "
                        + syncHandle);
        if (syncHandle != BassConstants.INVALID_SYNC_HANDLE) {
            mActiveSourceMap.putIfAbsent(scanDelegator, new ArrayList<>());
            if (!mActiveSourceMap.get(scanDelegator).contains(syncHandle)) {
                mActiveSourceMap.get(scanDelegator).add(syncHandle);
            }
        }
        sEventLogger.logd(
                TAG,
                "Broadcast Source Synced: scanDelegator= "
                        + scanDelegator
                        + ", syncHandle= "
                        + syncHandle);
    }

    List<Integer> getActiveSyncedSources(BluetoothDevice scanDelegator) {
        if (leaudioBroadcastExtractPeriodicScannerFromStateMachine()) {
            throw new RuntimeException(
                    "Should never be executed with"
                            + " leaudioBroadcastExtractPeriodicScannerFromStateMachine flag");
        }

        List<Integer> currentSources = mActiveSourceMap.get(scanDelegator);
        if (currentSources != null) {
            log(
                    "getActiveSyncedSources: scanDelegator: "
                            + scanDelegator
                            + ", sources num: "
                            + currentSources.size());
        } else {
            log(
                    "getActiveSyncedSources: scanDelegator: "
                            + scanDelegator
                            + ", currentSources is null");
        }
        return currentSources;
    }

    void removeActiveSyncedSource(Integer syncHandle) {
        log("removeActiveSyncedSource, syncHandle: " + syncHandle);
        if (syncHandle == null) {
            // remove all sources
            mActiveSyncedSources.clear();
        } else {
            mActiveSyncedSources.removeIf(e -> e.equals(syncHandle));
        }
        sEventLogger.logd(TAG, "Broadcast Source Unsynced: syncHandle= " + syncHandle);
    }

    void addActiveSyncedSource(Integer syncHandle) {
        log("addActiveSyncedSource, syncHandle: " + syncHandle);
        if (syncHandle != BassConstants.INVALID_SYNC_HANDLE) {
            if (!mActiveSyncedSources.contains(syncHandle)) {
                mActiveSyncedSources.add(syncHandle);
            }
        }
        sEventLogger.logd(TAG, "Broadcast Source Synced: syncHandle= " + syncHandle);
    }

    List<Integer> getActiveSyncedSources() {
        log("getActiveSyncedSources: sources num: " + mActiveSyncedSources.size());
        return mActiveSyncedSources;
    }

    ScanResult getCachedBroadcast(int broadcastId) {
        return mCachedBroadcasts.get(broadcastId);
    }

    public Callbacks getCallbacks() {
        return mCallbacks;
    }

    @Override
    protected IProfileServiceBinder initBinder() {
        return new BluetoothLeBroadcastAssistantBinder(this);
    }

    @Override
    @SuppressLint("AndroidFrameworkRequiresPermission") // TODO: b/350563786 - Fix BASS annotation
    public void stop() {
        Log.d(TAG, "stop()");

        mUnicastSourceStreamStatus = Optional.empty();

        if (mDialingOutTimeoutEvent != null) {
            mHandler.removeCallbacks(mDialingOutTimeoutEvent);
            mDialingOutTimeoutEvent = null;
        }

        if (mIsAssistantActive) {
            LeAudioService leAudioService = mServiceFactory.getLeAudioService();
            if (leAudioService != null) {
                leAudioService.activeBroadcastAssistantNotification(false);
            }
            mIsAssistantActive = false;
        }

        if (mIsAllowedContextOfActiveGroupModified) {
            LeAudioService leAudioService = mServiceFactory.getLeAudioService();
            if (leAudioService != null) {
                leAudioService.setActiveGroupAllowedContextMask(
                        BluetoothLeAudio.CONTEXTS_ALL, BluetoothLeAudio.CONTEXTS_ALL);
            }
            mIsAllowedContextOfActiveGroupModified = false;
        }

        synchronized (mStateMachines) {
            for (BassClientStateMachine sm : mStateMachines.values()) {
                BassObjectsFactory.getInstance().destroyStateMachine(sm);
            }
            mStateMachines.clear();
        }
        mCallbackHandlerThread.quitSafely();
        mStateMachinesThread.quitSafely();

        mHandler.removeCallbacksAndMessages(null);
        mTimeoutHandler.stopAll();

        setBassClientService(null);
        if (!leaudioBroadcastExtractPeriodicScannerFromStateMachine()) {
            mSyncHandleToDeviceMap.clear();
            mPeriodicAdvertisementResultMap.clear();
<<<<<<< HEAD
            if (mActiveSourceMap != null) {
                mActiveSourceMap.clear();
            }
            if (mLocalBroadcastReceivers != null) {
                mLocalBroadcastReceivers.clear();
            }
            synchronized (mPendingGroupOp) {
                if (mPendingGroupOp != null) {
                    mPendingGroupOp.clear();
                }
            }
            if (mCachedBroadcasts != null) {
                mCachedBroadcasts.clear();
            }
            if (mBroadcastMetadataMap != null) {
                mBroadcastMetadataMap.clear();
            }
=======
            mActiveSourceMap.clear();
            mLocalBroadcastReceivers.clear();
            mPendingGroupOp.clear();
            mCachedBroadcasts.clear();
            mBroadcastMetadataMap.clear();
>>>>>>> 005cafae
            mSyncHandleToBroadcastIdMap.clear();
            mSyncHandleToBaseDataMap.clear();
        } else {
            synchronized (mSearchScanCallbackLock) {
                if (leaudioBassScanWithInternalScanController()) {
                    if (isSearchInProgress()) {
                        mBassScanCallback.stopScanAndUnregister();
                    }
                } else {
                    if (mBluetoothLeScannerWrapper != null && mSearchScanCallback != null) {
                        mBluetoothLeScannerWrapper.stopScan(mSearchScanCallback);
                    }
                    mBluetoothLeScannerWrapper = null;
                    mSearchScanCallback = null;
                }
                clearAllSyncData();
            }

            mLocalBroadcastReceivers.clear();
            synchronized (mPendingGroupOp) {
                mPendingGroupOp.clear();
            }
            mBroadcastMetadataMap.clear();
            mPausedBroadcastSinks.clear();
        }
    }

    BluetoothDevice getDeviceForSyncHandle(int syncHandle) {
        return mSyncHandleToDeviceMap.get(syncHandle);
    }

    int getSyncHandleForBroadcastId(int broadcastId) {
        int syncHandle = BassConstants.INVALID_SYNC_HANDLE;
        for (Map.Entry<Integer, Integer> entry : mSyncHandleToBroadcastIdMap.entrySet()) {
            Integer value = entry.getValue();
            if (value == broadcastId) {
                syncHandle = entry.getKey();
                break;
            }
        }
        return syncHandle;
    }

    int getBroadcastIdForSyncHandle(int syncHandle) {
        if (mSyncHandleToBroadcastIdMap.containsKey(syncHandle)) {
            return mSyncHandleToBroadcastIdMap.get(syncHandle);
        }
        return BassConstants.INVALID_BROADCAST_ID;
    }

    void updateSyncHandleForBroadcastId(int syncHandle, int broadcastId) {
        mSyncHandleToBroadcastIdMap.entrySet().removeIf(entry -> entry.getValue() == broadcastId);
        mSyncHandleToBroadcastIdMap.put(syncHandle, broadcastId);
        log("Updated mSyncHandleToBroadcastIdMap: " + mSyncHandleToBroadcastIdMap);
    }

    private static synchronized void setBassClientService(BassClientService instance) {
        Log.d(TAG, "setBassClientService(): set to: " + instance);
        sService = instance;
    }

    private void enqueueSourceGroupOp(BluetoothDevice sink, Integer msgId, Object obj) {
        log("enqueueSourceGroupOp device: " + sink + ", msgId: " + msgId);

        mPendingGroupOp.compute(
                sink,
                (key, opsToModify) -> {
                    List<Pair<Integer, Object>> operations =
                            (opsToModify == null)
                                    ? new ArrayList<>()
                                    : new ArrayList<>(opsToModify);
                    operations.add(new Pair<>(msgId, obj));
                    return operations;
                });
    }

    private boolean isSuccess(int status) {
        boolean ret = false;
        switch (status) {
            case BluetoothStatusCodes.REASON_LOCAL_APP_REQUEST:
            case BluetoothStatusCodes.REASON_LOCAL_STACK_REQUEST:
            case BluetoothStatusCodes.REASON_REMOTE_REQUEST:
            case BluetoothStatusCodes.REASON_SYSTEM_POLICY:
                ret = true;
                break;
            default:
                break;
        }
        return ret;
    }

    private boolean isAnyPendingAddSourceOperation() {
        for (BluetoothDevice device : getConnectedDevices()) {
            synchronized (mPendingGroupOp) {
                List<Pair<Integer, Object>> operations = mPendingGroupOp.get(device);
                if (operations == null) {
                    continue;
                }

                boolean isAnyPendingAddSourceOperationForDevice =
                        operations.stream()
                                .anyMatch(e -> e.first.equals(BassClientStateMachine.ADD_BCAST_SOURCE));

                if (isAnyPendingAddSourceOperationForDevice) {
                    return true;
                }
            }
        }

        return false;
    }

    private void checkForPendingGroupOpRequest(
            BluetoothDevice sink, int reason, int reqMsg, Object obj) {
        log(
                "checkForPendingGroupOpRequest device: "
                        + sink
                        + ", reason: "
                        + reason
                        + ", reqMsg: "
                        + reqMsg);

        AtomicBoolean shouldUpdateAssistantActive = new AtomicBoolean(false);

        mPendingGroupOp.computeIfPresent(
                sink,
                (key, opsToModify) -> {
                    List<Pair<Integer, Object>> operations = new ArrayList<>(opsToModify);

                    switch (reqMsg) {
                        case BassClientStateMachine.ADD_BCAST_SOURCE:
                            if (obj == null) {
                                return operations;
                            }
                            // Identify the operation by operation type and broadcastId
                            if (isSuccess(reason)) {
                                BluetoothLeBroadcastReceiveState sourceState =
                                        (BluetoothLeBroadcastReceiveState) obj;
                                if (removeMatchingOperation(operations, reqMsg, obj)) {
                                    setSourceGroupManaged(sink, sourceState.getSourceId(), true);
                                }
                            } else {
                                removeMatchingOperation(operations, reqMsg, obj);
                                shouldUpdateAssistantActive.set(true);
                            }
                            break;
                        case BassClientStateMachine.REMOVE_BCAST_SOURCE:
                            // Identify the operation by operation type and sourceId
                            removeMatchingOperation(operations, reqMsg, obj);
                            Integer sourceId = (Integer) obj;
                            setSourceGroupManaged(sink, sourceId, false);
                            break;
                        default:
                            break;
                    }
                    return operations;
                });

        if (shouldUpdateAssistantActive.get()
                && !isAnyPendingAddSourceOperation()
                && mIsAssistantActive
                && mPausedBroadcastSinks.isEmpty()) {
            LeAudioService leAudioService = mServiceFactory.getLeAudioService();
            mIsAssistantActive = false;
            mUnicastSourceStreamStatus = Optional.empty();

            if (leAudioService != null) {
                leAudioService.activeBroadcastAssistantNotification(false);
            }
        }
    }

    private boolean removeMatchingOperation(
            List<Pair<Integer, Object>> operations, int reqMsg, Object obj) {
        return operations.removeIf(
                m -> m.first.equals(reqMsg) && isMatchingOperation(m.second, obj));
    }

    private boolean isMatchingOperation(Object operationData, Object obj) {
        if (obj instanceof BluetoothLeBroadcastReceiveState) {
            return ((BluetoothLeBroadcastMetadata) operationData).getBroadcastId()
                    == ((BluetoothLeBroadcastReceiveState) obj).getBroadcastId();
        } else if (obj instanceof BluetoothLeBroadcastMetadata) {
            return ((BluetoothLeBroadcastMetadata) operationData).getBroadcastId()
                    == ((BluetoothLeBroadcastMetadata) obj).getBroadcastId();
        } else if (obj instanceof Integer) {
            return obj.equals(operationData);
        }
        return false;
    }

    private boolean isDevicePartOfActiveUnicastGroup(BluetoothDevice device) {
        LeAudioService leAudioService = mServiceFactory.getLeAudioService();
        if (leAudioService == null) {
            return false;
        }

        return (leAudioService.getActiveGroupId() != LE_AUDIO_GROUP_ID_INVALID)
                && (leAudioService.getActiveDevices().contains(device));
    }

    private boolean isEmptyBluetoothDevice(BluetoothDevice device) {
        if (device == null) {
            Log.e(TAG, "Device is null!");
            return true;
        }

        return device.getAddress().equals("00:00:00:00:00:00");
    }

    private boolean hasAnyConnectedDeviceExternalBroadcastSource() {
        for (BluetoothDevice device : getConnectedDevices()) {
            // Check if any connected device has add some source
            if (getAllSources(device).stream()
                    .anyMatch(receiveState -> (!isLocalBroadcast(receiveState)))) {
                return true;
            }
        }

        return false;
    }

    private boolean isAnyConnectedDeviceSwitchingSource() {
        for (BluetoothDevice device : getConnectedDevices()) {
            synchronized (mStateMachines) {
                BassClientStateMachine sm = getOrCreateStateMachine(device);
                // Need to check both mPendingSourceToSwitch and mPendingMetadata
                // to guard the whole source switching flow
                if (sm != null
                        && (sm.hasPendingSwitchingSourceOperation()
                                || sm.hasPendingSourceOperation())) {
                    return true;
                }
            }
        }
        return false;
    }

    private void checkAndSetGroupAllowedContextMask(BluetoothDevice sink) {
        LeAudioService leAudioService = mServiceFactory.getLeAudioService();
        if (leAudioService == null) {
            return;
        }

        if (leaudioAllowedContextMask()) {
            /* Don't bother active group (external broadcaster scenario) with SOUND EFFECTS */
            if (!mIsAllowedContextOfActiveGroupModified && isDevicePartOfActiveUnicastGroup(sink)) {
                leAudioService.setActiveGroupAllowedContextMask(
                        BluetoothLeAudio.CONTEXTS_ALL
                                & ~BluetoothLeAudio.CONTEXT_TYPE_SOUND_EFFECTS,
                        BluetoothLeAudio.CONTEXTS_ALL);
                mIsAllowedContextOfActiveGroupModified = true;
            }
        }
    }

    private void checkAndResetGroupAllowedContextMask() {
        LeAudioService leAudioService = mServiceFactory.getLeAudioService();
        if (leAudioService == null) {
            return;
        }

        if (leaudioAllowedContextMask()) {
            /* Restore allowed context mask for Unicast */
            if (mIsAllowedContextOfActiveGroupModified
                    && !hasAnyConnectedDeviceExternalBroadcastSource()
                    && !isAnyConnectedDeviceSwitchingSource()) {
                leAudioService.setActiveGroupAllowedContextMask(
                        BluetoothLeAudio.CONTEXTS_ALL, BluetoothLeAudio.CONTEXTS_ALL);
                mIsAllowedContextOfActiveGroupModified = false;
            }
        }
    }

    void syncRequestForPast(BluetoothDevice sink, int broadcastId, int sourceId) {
        log(
                "syncRequestForPast sink: "
                        + sink
                        + ", broadcastId: "
                        + broadcastId
                        + ", sourceId: "
                        + sourceId);

        if (!leaudioBroadcastResyncHelper()) {
            return;
        }
        synchronized (mSinksWaitingForPast) {
            mSinksWaitingForPast.put(sink, new Pair<Integer, Integer>(broadcastId, sourceId));
        }
        addSelectSourceRequest(broadcastId, true);
    }

    private void localNotifyReceiveStateChanged(
            BluetoothDevice sink, BluetoothLeBroadcastReceiveState receiveState) {
        int broadcastId = receiveState.getBroadcastId();
        if (leaudioBroadcastResyncHelper()
                && !isLocalBroadcast(receiveState)
                && !isEmptyBluetoothDevice(receiveState.getSourceDevice())
                && !isHostPauseType(broadcastId)) {

            if (isReceiverActive(receiveState)
                    || receiveState.getPaSyncState()
                            == BluetoothLeBroadcastReceiveState.PA_SYNC_STATE_SYNCINFO_REQUEST) {
                mPausedBroadcastSinks.remove(sink);
                if (isAllReceiversActive(broadcastId) && mPausedBroadcastSinks.isEmpty()) {
                    stopBigMonitoring(broadcastId, false);
                }
            } else if (!mPausedBroadcastIds.containsKey(broadcastId)) {
                if (mCachedBroadcasts.containsKey(broadcastId)) {
                    addSelectSourceRequest(broadcastId, true);
                    mPausedBroadcastIds.put(broadcastId, PauseType.SINK_UNINTENTIONAL);
                    cacheSuspendingSources(broadcastId);

                    mTimeoutHandler.stop(broadcastId, MESSAGE_BIG_MONITOR_TIMEOUT);
                    mTimeoutHandler.start(
                            broadcastId, MESSAGE_BIG_MONITOR_TIMEOUT, sBigMonitorTimeout);
                }
            }
        } else if (isEmptyBluetoothDevice(receiveState.getSourceDevice())) {
            synchronized (mSinksWaitingForPast) {
                mSinksWaitingForPast.remove(sink);
            }
            checkAndStopBigMonitoring();
        }

        LeAudioService leAudioService = mServiceFactory.getLeAudioService();
        if (leAudioService == null) {
            return;
        }

        boolean isAssistantActive;
        if (leaudioMonitorUnicastSourceWhenManagedByBroadcastDelegator()) {
            isAssistantActive = hasPrimaryDeviceManagedExternalBroadcast();
        } else {
            isAssistantActive = areReceiversReceivingOnlyExternalBroadcast(getConnectedDevices());
        }

        if (isAssistantActive) {
            /* Assistant become active */
            if (!mIsAssistantActive) {
                mIsAssistantActive = true;
                leAudioService.activeBroadcastAssistantNotification(true);
            }

            checkAndSetGroupAllowedContextMask(sink);
        } else {
            /* Assistant become inactive */
            if (mIsAssistantActive
                    && mPausedBroadcastSinks.isEmpty()
                    && !isSinkUnintentionalPauseType(broadcastId)) {
                mIsAssistantActive = false;
                mUnicastSourceStreamStatus = Optional.empty();
                leAudioService.activeBroadcastAssistantNotification(false);
            }

            /* Restore allowed context mask for unicast in case if last connected broadcast
             * delegator device which has external source removes this source
             */
            checkAndResetGroupAllowedContextMask();
        }
    }

    private void localNotifySourceAdded(
            BluetoothDevice sink, BluetoothLeBroadcastReceiveState receiveState) {
        if (!isLocalBroadcast(receiveState)) {
            return;
        }

        int broadcastId = receiveState.getBroadcastId();

        /* Track devices bonded to local broadcast for further broadcast status handling when sink
         * device is:
         *     - disconnecting (if no more receivers, broadcast can be stopped)
         *     - connecting (resynchronize if connection lost)
         */
        if (mLocalBroadcastReceivers.containsKey(broadcastId)) {
            mLocalBroadcastReceivers.get(broadcastId).add(sink);
        } else {
            mLocalBroadcastReceivers.put(
                    broadcastId, new HashSet<BluetoothDevice>(Arrays.asList(sink)));
        }
    }

    private void setSourceGroupManaged(BluetoothDevice sink, int sourceId, boolean isGroupOp) {
        log("setSourceGroupManaged device: " + sink);
        if (isGroupOp) {
            if (!mGroupManagedSources.containsKey(sink)) {
                mGroupManagedSources.put(sink, new ArrayList<>());
            }
            mGroupManagedSources.get(sink).add(sourceId);
        } else {
            List<Integer> sources = mGroupManagedSources.get(sink);
            if (sources != null) {
                sources.removeIf(e -> e.equals(sourceId));
            }
        }
    }

    private Pair<BluetoothLeBroadcastMetadata, Map<BluetoothDevice, Integer>>
            getGroupManagedDeviceSources(BluetoothDevice sink, Integer sourceId) {
        log("getGroupManagedDeviceSources device: " + sink + " sourceId: " + sourceId);
        Map map = new HashMap<BluetoothDevice, Integer>();

        log("getTargetDeviceList(): " + getTargetDeviceList(sink, true).size());
        if ((mGroupManagedSources.containsKey(sink)
                && mGroupManagedSources.get(sink).contains(sourceId)) || (getTargetDeviceList(sink, true).size() > 1)) {
            BassClientStateMachine stateMachine = getOrCreateStateMachine(sink);
            if (stateMachine == null) {
                Log.e(TAG, "Can't get state machine for device: " + sink);
                return new Pair<BluetoothLeBroadcastMetadata, Map<BluetoothDevice, Integer>>(
                        null, null);
            }

            BluetoothLeBroadcastMetadata metadata =
                    stateMachine.getCurrentBroadcastMetadata(sourceId);
            if (metadata != null) {
                int broadcastId = metadata.getBroadcastId();

                for (BluetoothDevice device : getTargetDeviceList(sink, true)) {
                    List<BluetoothLeBroadcastReceiveState> sources =
                            getOrCreateStateMachine(device).getAllSources();

                    // For each device, find the source ID having this broadcast ID
                    Optional<BluetoothLeBroadcastReceiveState> receiver =
                            sources.stream()
                                    .filter(e -> e.getBroadcastId() == broadcastId)
                                    .findAny();
                    if (receiver.isPresent()) {
                        map.put(device, receiver.get().getSourceId());
                    } else {
                        // Put invalid source ID if the remote doesn't have it
                        map.put(device, BassConstants.INVALID_SOURCE_ID);
                    }
                }
                return new Pair<BluetoothLeBroadcastMetadata, Map<BluetoothDevice, Integer>>(
                        metadata, map);
            } else {
                Log.e(
                        TAG,
                        "Couldn't find broadcast metadata for device: "
                                + sink
                                + ", and sourceId:"
                                + sourceId);
                for (BluetoothDevice device : getTargetDeviceList(sink, true)) {
                    map.put(device, sourceId);
                }
                return new Pair<BluetoothLeBroadcastMetadata, Map<BluetoothDevice, Integer>>(
                        null, map);
            }
        }

        // Just put this single device if this source is not group managed
        map.put(sink, sourceId);
        return new Pair<BluetoothLeBroadcastMetadata, Map<BluetoothDevice, Integer>>(null, map);
    }

    private List<BluetoothDevice> getTargetDeviceList(BluetoothDevice device, boolean isGroupOp) {
        if (isGroupOp) {
            CsipSetCoordinatorService csipClient = mServiceFactory.getCsipSetCoordinatorService();
            if (csipClient != null) {
                // Check for coordinated set of devices in the context of CAP
                List<BluetoothDevice> csipDevices =
                        csipClient.getGroupDevicesOrdered(device, BluetoothUuid.CAP);
                if (!csipDevices.isEmpty()) {
                    return csipDevices;
                } else {
                    Log.w(TAG, "CSIP group is empty.");
                }
            } else {
                Log.e(TAG, "CSIP service is null. No grouping information available.");
            }
        }

        List<BluetoothDevice> devices = new ArrayList<>();
        devices.add(device);
        return devices;
    }

    private int checkDuplicateSourceAdditionAndGetSourceId(
            BluetoothDevice device, BluetoothLeBroadcastMetadata metaData) {
        int sourceId = BassConstants.INVALID_SOURCE_ID;
        List<BluetoothLeBroadcastReceiveState> currentAllSources = getAllSources(device);
        for (int i = 0; i < currentAllSources.size(); i++) {
            BluetoothLeBroadcastReceiveState state = currentAllSources.get(i);
            if (metaData.getSourceDevice().equals(state.getSourceDevice())
                    && metaData.getSourceAddressType() == state.getSourceAddressType()
                    && metaData.getSourceAdvertisingSid() == state.getSourceAdvertisingSid()
                    && metaData.getBroadcastId() == state.getBroadcastId()) {
                sourceId = state.getSourceId();
                log("DuplicatedSourceAddition: for " + device + " metaData: " + metaData);
                break;
            }
        }
        return sourceId;
    }

    private boolean hasRoomForBroadcastSourceAddition(BluetoothDevice device) {
        BassClientStateMachine stateMachine = null;
        synchronized (mStateMachines) {
            stateMachine = getOrCreateStateMachine(device);
        }
        if (stateMachine == null) {
            log("stateMachine is null");
            return false;
        }
        boolean isRoomAvailable = false;
        List<BluetoothLeBroadcastReceiveState> sources = stateMachine.getAllSources();
        if (sources.size() < stateMachine.getMaximumSourceCapacity()) {
            isRoomAvailable = true;
        } else {
            for (BluetoothLeBroadcastReceiveState recvState : sources) {
                if (isEmptyBluetoothDevice(recvState.getSourceDevice())) {
                    isRoomAvailable = true;
                    break;
                }
            }
        }
        log("isRoomAvailable: " + isRoomAvailable);
        return isRoomAvailable;
    }

    private Integer getSourceIdToRemove(BluetoothDevice device) {
        BassClientStateMachine stateMachine = null;

        synchronized (mStateMachines) {
            stateMachine = getOrCreateStateMachine(device);
        }
        if (stateMachine == null) {
            log("stateMachine is null");
            return BassConstants.INVALID_SOURCE_ID;
        }
        List<BluetoothLeBroadcastReceiveState> sources = stateMachine.getAllSources();
        if (sources.isEmpty()) {
            log("sources is empty");
            return BassConstants.INVALID_SOURCE_ID;
        }

        Integer sourceId = BassConstants.INVALID_SOURCE_ID;
        // Select the source by checking if there is one with PA not synced
        Optional<BluetoothLeBroadcastReceiveState> receiver =
                sources.stream()
                        .filter(
                                e ->
                                        (e.getPaSyncState()
                                                != BluetoothLeBroadcastReceiveState
                                                        .PA_SYNC_STATE_SYNCHRONIZED))
                        .findAny();
        if (receiver.isPresent()) {
            sourceId = receiver.get().getSourceId();
        } else {
            // If all sources are synced, continue to pick the 1st source
            sourceId = sources.get(0).getSourceId();
        }
        return sourceId;
    }

    private BassClientStateMachine getOrCreateStateMachine(BluetoothDevice device) {
        if (device == null) {
            Log.e(TAG, "getOrCreateStateMachine failed: device cannot be null");
            return null;
        }
        synchronized (mStateMachines) {
            BassClientStateMachine stateMachine = mStateMachines.get(device);
            if (stateMachine != null) {
                return stateMachine;
            }

            log("Creating a new state machine for " + device);
            stateMachine =
                    BassObjectsFactory.getInstance()
                            .makeStateMachine(
                                    device,
                                    this,
                                    mAdapterService,
                                    mStateMachinesThread.getLooper());
            if (stateMachine != null) {
                mStateMachines.put(device, stateMachine);
            }

            return stateMachine;
        }
    }

    class DialingOutTimeoutEvent implements Runnable {
        Integer mBroadcastId;

        DialingOutTimeoutEvent(Integer broadcastId) {
            mBroadcastId = broadcastId;
        }

        @Override
        public void run() {
            mDialingOutTimeoutEvent = null;

            if (getBassClientService() == null) {
                Log.e(TAG, "DialingOutTimeoutEvent: No Bass service");
                return;
            }

            LeAudioService leAudioService = mServiceFactory.getLeAudioService();
            if (leAudioService == null) {
                Log.d(TAG, "DialingOutTimeoutEvent: No available LeAudioService");
                return;
            }

            sEventLogger.logd(TAG, "Broadcast timeout: " + mBroadcastId);
            mLocalBroadcastReceivers.remove(mBroadcastId);
            leAudioService.stopBroadcast(mBroadcastId);
        }

        public boolean isScheduledForBroadcast(Integer broadcastId) {
            return mBroadcastId.equals(broadcastId);
        }
    }

    /**
     * Get the BassClientService instance
     *
     * @return BassClientService instance
     */
    public static synchronized BassClientService getBassClientService() {
        if (sService == null) {
            Log.w(TAG, "getBassClientService(): service is NULL");
            return null;
        }
        if (!sService.isAvailable()) {
            Log.w(TAG, "getBassClientService(): service is not available");
            return null;
        }
        return sService;
    }

    private void removeStateMachine(BluetoothDevice device) {
        synchronized (mStateMachines) {
            BassClientStateMachine sm = mStateMachines.get(device);
            if (sm == null) {
                Log.w(
                        TAG,
                        "removeStateMachine: device " + device + " does not have a state machine");
                return;
            }
            log("removeStateMachine: removing state machine for device: " + device);
            sm.doQuit();
            sm.cleanup();
            mStateMachines.remove(device);
        }

        // Cleanup device cache
        synchronized (mPendingGroupOp) {
            mPendingGroupOp.remove(device);
        }
        mGroupManagedSources.remove(device);
        mActiveSourceMap.remove(device);
    }

    private void handleReconnectingAudioSharingModeDevice(BluetoothDevice device) {
        /* In case of reconnecting Audio Sharing mode device */
        if (mDialingOutTimeoutEvent != null) {
            for (Map.Entry<Integer, HashSet<BluetoothDevice>> entry :
                    mLocalBroadcastReceivers.entrySet()) {
                Integer broadcastId = entry.getKey();
                HashSet<BluetoothDevice> devices = entry.getValue();

                /* If associated with any broadcast, try to remove pending timeout callback */
                if ((mDialingOutTimeoutEvent.isScheduledForBroadcast(broadcastId))
                        && (devices.contains(device))) {
                    Log.i(
                            TAG,
                            "connectionStateChanged: reconnected previousely synced device: "
                                    + device);
                    mHandler.removeCallbacks(mDialingOutTimeoutEvent);
                    mDialingOutTimeoutEvent = null;
                    break;
                }
            }
        }
    }

    private void informConnectedDeviceAboutScanOffloadStop() {
        for (BluetoothDevice device : getConnectedDevices()) {
            synchronized (mStateMachines) {
                BassClientStateMachine stateMachine = getOrCreateStateMachine(device);
                if (stateMachine == null) {
                    Log.w(
                            TAG,
                            "informConnectedDeviceAboutScanOffloadStop: Can't get state "
                                    + "machine for device: "
                                    + device);
                    continue;
                }
                stateMachine.sendMessage(BassClientStateMachine.STOP_SCAN_OFFLOAD);
            }
        }
    }

    private int validateParametersForSourceOperation(
            BassClientStateMachine stateMachine, BluetoothDevice device) {
        if (stateMachine == null) {
            log("validateParameters: stateMachine is null for device: " + device);
            return BluetoothStatusCodes.ERROR_BAD_PARAMETERS;
        }

        if (getConnectionState(device) != STATE_CONNECTED) {
            log("validateParameters: device is not connected, device: " + device);
            return BluetoothStatusCodes.ERROR_REMOTE_LINK_ERROR;
        }

        return BluetoothStatusCodes.SUCCESS;
    }

    private int validateParametersForSourceOperation(
            BassClientStateMachine stateMachine,
            BluetoothDevice device,
            BluetoothLeBroadcastMetadata metadata) {
        int status = validateParametersForSourceOperation(stateMachine, device);
        if (status != BluetoothStatusCodes.SUCCESS) {
            return status;
        }

        if (metadata == null) {
            log("validateParameters: metadata is null for device: " + device);
            return BluetoothStatusCodes.ERROR_BAD_PARAMETERS;
        }

        byte[] code = metadata.getBroadcastCode();
        if ((code != null) && (code.length != 0)) {
            if ((code.length > 16) || (code.length < 4)) {
                log(
                        "validateParameters: Invalid broadcast code length: "
                                + code.length
                                + ", should be between 4 and 16 octets");
                return BluetoothStatusCodes.ERROR_BAD_PARAMETERS;
            }
        }

        return BluetoothStatusCodes.SUCCESS;
    }

    private int validateParametersForSourceOperation(
            BassClientStateMachine stateMachine, BluetoothDevice device, Integer sourceId) {
        int status = validateParametersForSourceOperation(stateMachine, device);
        if (status != BluetoothStatusCodes.SUCCESS) {
            return status;
        }

        if (sourceId == BassConstants.INVALID_SOURCE_ID) {
            log("validateParameters: no such sourceId for device: " + device);
            return BluetoothStatusCodes.ERROR_LE_BROADCAST_ASSISTANT_INVALID_SOURCE_ID;
        }

        return BluetoothStatusCodes.SUCCESS;
    }

    private int validateParametersForSourceOperation(
            BassClientStateMachine stateMachine,
            BluetoothDevice device,
            BluetoothLeBroadcastMetadata metadata,
            Integer sourceId) {
        int status = validateParametersForSourceOperation(stateMachine, device, metadata);
        if (status != BluetoothStatusCodes.SUCCESS) {
            return status;
        }

        if (sourceId == BassConstants.INVALID_SOURCE_ID) {
            log("validateParameters: no such sourceId for device: " + device);
            return BluetoothStatusCodes.ERROR_LE_BROADCAST_ASSISTANT_INVALID_SOURCE_ID;
        }

        return BluetoothStatusCodes.SUCCESS;
    }

    void handleConnectionStateChanged(BluetoothDevice device, int fromState, int toState) {
        mHandler.post(() -> connectionStateChanged(device, fromState, toState));
    }

    synchronized void connectionStateChanged(BluetoothDevice device, int fromState, int toState) {
        if (!isAvailable()) {
            Log.w(TAG, "connectionStateChanged: service is not available");
            return;
        }

        if ((device == null) || (fromState == toState)) {
            Log.e(
                    TAG,
                    "connectionStateChanged: unexpected invocation. device="
                            + device
                            + " fromState="
                            + fromState
                            + " toState="
                            + toState);
            return;
        }

        sEventLogger.logd(
                TAG,
                "connectionStateChanged: device: "
                        + device
                        + ", fromState= "
                        + BluetoothProfile.getConnectionStateName(fromState)
                        + ", toState= "
                        + BluetoothProfile.getConnectionStateName(toState));

        // Check if the device is disconnected - if unbond, remove the state machine
        if (toState == BluetoothProfile.STATE_DISCONNECTED) {
            synchronized (mPendingGroupOp) {
                mPendingGroupOp.remove(device);
            }
            mPausedBroadcastSinks.remove(device);
            synchronized (mSinksWaitingForPast) {
                mSinksWaitingForPast.remove(device);
            }

            int bondState = mAdapterService.getBondState(device);
            if (bondState == BluetoothDevice.BOND_NONE) {
                log("Unbonded " + device + ". Removing state machine");
                removeStateMachine(device);
            }

            checkAndStopBigMonitoring();

            if (getConnectedDevices().isEmpty()
                    || (mPausedBroadcastSinks.isEmpty()
                            && mSinksWaitingForPast.isEmpty()
                            && !isAnyConnectedDeviceSwitchingSource())) {
                synchronized (mSearchScanCallbackLock) {
                    // when searching is stopped then clear all sync data
                    if (!isSearchInProgress()) {
                        clearAllSyncData();
                    }
                }
            }

            /* Restore allowed context mask for unicast in case if last connected broadcast
             * delegator device which has external source disconnects.
             */
            checkAndResetGroupAllowedContextMask();
        } else if (toState == STATE_CONNECTED) {
            handleReconnectingAudioSharingModeDevice(device);
        }
    }

    public void handleBondStateChanged(BluetoothDevice device, int fromState, int toState) {
        mHandler.post(() -> bondStateChanged(device, toState));
    }

    @VisibleForTesting
    void bondStateChanged(BluetoothDevice device, int bondState) {
        log("Bond state changed for device: " + device + " state: " + bondState);

        // Remove state machine if the bonding for a device is removed
        if (bondState != BluetoothDevice.BOND_NONE) {
            return;
        }

        synchronized (mStateMachines) {
            BassClientStateMachine sm = mStateMachines.get(device);
            if (sm == null) {
                return;
            }
            if (sm.getConnectionState() != BluetoothProfile.STATE_DISCONNECTED) {
                Log.i(TAG, "Disconnecting device because it was unbonded.");
                disconnect(device);
                return;
            }
            removeStateMachine(device);
        }
    }

    /**
     * Connects the bass profile to the passed in device
     *
     * @param device is the device with which we will connect the Bass profile
     * @return true if BAss profile successfully connected, false otherwise
     */
    public boolean connect(BluetoothDevice device) {
        Log.d(TAG, "connect(): " + device);
        if (device == null) {
            Log.e(TAG, "connect: device is null");
            return false;
        }
        if (getConnectionPolicy(device) == BluetoothProfile.CONNECTION_POLICY_FORBIDDEN) {
            Log.e(TAG, "connect: connection policy set to forbidden");
            return false;
        }
        synchronized (mStateMachines) {
            BassClientStateMachine stateMachine = getOrCreateStateMachine(device);
            if (stateMachine == null) {
                Log.e(TAG, "Can't get state machine for device: " + device);
                return false;
            }

            stateMachine.sendMessage(BassClientStateMachine.CONNECT);
        }
        return true;
    }

    /**
     * Disconnects Bassclient profile for the passed in device
     *
     * @param device is the device with which we want to disconnected the BAss client profile
     * @return true if Bass client profile successfully disconnected, false otherwise
     */
    public boolean disconnect(BluetoothDevice device) {
        Log.d(TAG, "disconnect(): " + device);
        if (device == null) {
            Log.e(TAG, "disconnect: device is null");
            return false;
        }
        synchronized (mStateMachines) {
            BassClientStateMachine stateMachine = getOrCreateStateMachine(device);
            if (stateMachine == null) {
                Log.e(TAG, "Can't get state machine for device: " + device);
                return false;
            }

            stateMachine.sendMessage(BassClientStateMachine.DISCONNECT);
        }
        return true;
    }

    /**
     * Check whether can connect to a peer device. The check considers a number of factors during
     * the evaluation.
     *
     * @param device the peer device to connect to
     * @return true if connection is allowed, otherwise false
     */
    @VisibleForTesting(visibility = VisibleForTesting.Visibility.PACKAGE)
    public boolean okToConnect(BluetoothDevice device) {
        // Check if this is an incoming connection in Quiet mode.
        if (mAdapterService.isQuietModeEnabled()) {
            Log.e(TAG, "okToConnect: cannot connect to " + device + " : quiet mode enabled");
            return false;
        }
        // Check connection policy and accept or reject the connection.
        int connectionPolicy = getConnectionPolicy(device);
        int bondState = mAdapterService.getBondState(device);
        // Allow this connection only if the device is bonded. Any attempt to connect while
        // bonding would potentially lead to an unauthorized connection.
        if (bondState != BluetoothDevice.BOND_BONDED) {
            Log.w(TAG, "okToConnect: return false, bondState=" + bondState);
            return false;
        } else if (connectionPolicy != BluetoothProfile.CONNECTION_POLICY_UNKNOWN
                && connectionPolicy != BluetoothProfile.CONNECTION_POLICY_ALLOWED) {
            // Otherwise, reject the connection if connectionPolicy is not valid.
            Log.w(TAG, "okToConnect: return false, connectionPolicy=" + connectionPolicy);
            return false;
        }
        return true;
    }

    /**
     * Get connection state of remote device
     *
     * @param sink the remote device
     * @return connection state
     */
    public int getConnectionState(BluetoothDevice sink) {
        synchronized (mStateMachines) {
            BassClientStateMachine sm = getOrCreateStateMachine(sink);
            if (sm == null) {
                log("getConnectionState returns STATE_DISC");
                return BluetoothProfile.STATE_DISCONNECTED;
            }
            return sm.getConnectionState();
        }
    }

    /**
     * Get a list of all LE Audio Broadcast Sinks with the specified connection states.
     *
     * @param states states array representing the connection states
     * @return a list of devices that match the provided connection states
     */
    List<BluetoothDevice> getDevicesMatchingConnectionStates(int[] states) {
        ArrayList<BluetoothDevice> devices = new ArrayList<>();
        if (states == null) {
            return devices;
        }
        final BluetoothDevice[] bondedDevices = mAdapterService.getBondedDevices();
        if (bondedDevices == null) {
            return devices;
        }
        synchronized (mStateMachines) {
            for (BluetoothDevice device : bondedDevices) {
                final ParcelUuid[] featureUuids = mAdapterService.getRemoteUuids(device);
                if (!Utils.arrayContains(featureUuids, BluetoothUuid.BASS)) {
                    continue;
                }
                int connectionState = BluetoothProfile.STATE_DISCONNECTED;
                BassClientStateMachine sm = getOrCreateStateMachine(device);
                if (sm != null) {
                    connectionState = sm.getConnectionState();
                }
                for (int state : states) {
                    if (connectionState == state) {
                        devices.add(device);
                        break;
                    }
                }
            }
            return devices;
        }
    }

    /**
     * Get a list of all LE Audio Broadcast Sinks connected with the LE Audio Broadcast Assistant.
     *
     * @return list of connected devices
     */
    public List<BluetoothDevice> getConnectedDevices() {
        synchronized (mStateMachines) {
            List<BluetoothDevice> devices = new ArrayList<>();
            for (BassClientStateMachine sm : mStateMachines.values()) {
                if (sm.isConnected()) {
                    devices.add(sm.getDevice());
                }
            }
            log("getConnectedDevices: " + devices);
            return devices;
        }
    }

    /**
     * Set the connectionPolicy of the Broadcast Audio Scan Service profile.
     *
     * <p>The connection policy can be one of: {@link BluetoothProfile#CONNECTION_POLICY_ALLOWED},
     * {@link BluetoothProfile#CONNECTION_POLICY_FORBIDDEN}, {@link
     * BluetoothProfile#CONNECTION_POLICY_UNKNOWN}
     *
     * @param device paired bluetooth device
     * @param connectionPolicy is the connection policy to set to for this profile
     * @return true if connectionPolicy is set, false on error
     */
    public boolean setConnectionPolicy(BluetoothDevice device, int connectionPolicy) {
        Log.d(TAG, "Saved connectionPolicy " + device + " = " + connectionPolicy);
        boolean setSuccessfully =
                mDatabaseManager.setProfileConnectionPolicy(
                        device, BluetoothProfile.LE_AUDIO_BROADCAST_ASSISTANT, connectionPolicy);
        if (setSuccessfully && connectionPolicy == BluetoothProfile.CONNECTION_POLICY_ALLOWED) {
            connect(device);
        } else if (setSuccessfully
                && connectionPolicy == BluetoothProfile.CONNECTION_POLICY_FORBIDDEN) {
            disconnect(device);
        }
        return setSuccessfully;
    }

    /**
     * Get the connection policy of the profile.
     *
     * <p>The connection policy can be any of: {@link BluetoothProfile#CONNECTION_POLICY_ALLOWED},
     * {@link BluetoothProfile#CONNECTION_POLICY_FORBIDDEN}, {@link
     * BluetoothProfile#CONNECTION_POLICY_UNKNOWN}
     *
     * @param device paired bluetooth device
     * @return connection policy of the device
     */
    public int getConnectionPolicy(BluetoothDevice device) {
        return mDatabaseManager.getProfileConnectionPolicy(
                device, BluetoothProfile.LE_AUDIO_BROADCAST_ASSISTANT);
    }

    /**
     * Register callbacks that will be invoked during scan offloading.
     *
     * @param cb callbacks to be invoked
     */
    public void registerCallback(IBluetoothLeBroadcastAssistantCallback cb) {
        Log.i(TAG, "registerCallback");
        mCallbacks.register(cb);
    }

    /**
     * Unregister callbacks that are invoked during scan offloading.
     *
     * @param cb callbacks to be unregistered
     */
    public void unregisterCallback(IBluetoothLeBroadcastAssistantCallback cb) {
        Log.i(TAG, "unregisterCallback");
        mCallbacks.unregister(cb);
    }

    /**
     * Search for LE Audio Broadcast Sources on behalf of all devices connected via Broadcast Audio
     * Scan Service, filtered by filters
     *
     * @param filters ScanFilters for finding exact Broadcast Source
     */
    @SuppressLint("AndroidFrameworkRequiresPermission") // TODO: b/350563786 - Fix BASS annotation
    public void startSearchingForSources(List<ScanFilter> filters) {
        log("startSearchingForSources");

        if (!BluetoothMethodProxy.getInstance()
                .initializePeriodicAdvertisingManagerOnDefaultAdapter()) {
            Log.e(TAG, "Failed to initialize Periodic Advertising Manager on Default Adapter");
            mCallbacks.notifySearchStartFailed(BluetoothStatusCodes.ERROR_UNKNOWN);
            return;
        }

        synchronized (mSearchScanCallbackLock) {
            if (!leaudioBassScanWithInternalScanController()) {
                if (!leaudioBroadcastExtractPeriodicScannerFromStateMachine()
                        || mBluetoothLeScannerWrapper == null) {
                    mBluetoothLeScannerWrapper =
                            BassObjectsFactory.getInstance()
                                    .getBluetoothLeScannerWrapper(mBluetoothAdapter);
                }
                if (mBluetoothLeScannerWrapper == null) {
                    Log.e(TAG, "startLeScan: cannot get BluetoothLeScanner");
                    mCallbacks.notifySearchStartFailed(BluetoothStatusCodes.ERROR_UNKNOWN);
                    return;
                }
            }
            if (isSearchInProgress()) {
                Log.e(TAG, "LE Scan has already started");
                mCallbacks.notifySearchStartFailed(
                        BluetoothStatusCodes.ERROR_ALREADY_IN_TARGET_STATE);
                return;
            }
            if (!leaudioBassScanWithInternalScanController()) {
                mSearchScanCallback =
                        new ScanCallback() {
                            @Override
                            public void onScanResult(int callbackType, ScanResult result) {
                                log("onScanResult:" + result);
                                synchronized (mSearchScanCallbackLock) {
                                    // check mSearchScanCallback because even after
                                    // mBluetoothLeScannerWrapper.stopScan(mSearchScanCallback) that
                                    // callback could be called
                                    if (mSearchScanCallback == null) {
                                        log("onScanResult: scanner already stopped");
                                        return;
                                    }
                                    if (callbackType != ScanSettings.CALLBACK_TYPE_ALL_MATCHES) {
                                        // Should not happen
                                        Log.e(TAG, "LE Scan has already started");
                                        return;
                                    }
                                    ScanRecord scanRecord = result.getScanRecord();
                                    if (scanRecord == null) {
                                        Log.e(TAG, "Null scan record");
                                        return;
                                    }
                                    Map<ParcelUuid, byte[]> listOfUuids =
                                            scanRecord.getServiceData();
                                    if (listOfUuids == null) {
                                        Log.e(TAG, "Service data is null");
                                        return;
                                    }
                                    if (!listOfUuids.containsKey(BassConstants.BAAS_UUID)) {
                                        return;
                                    }
                                    log("Broadcast Source Found:" + result.getDevice());
                                    byte[] broadcastIdArray =
                                            listOfUuids.get(BassConstants.BAAS_UUID);
                                    int broadcastId =
                                            (int)
                                                    (((broadcastIdArray[2] & 0xff) << 16)
                                                            | ((broadcastIdArray[1] & 0xff) << 8)
                                                            | (broadcastIdArray[0] & 0xff));

                                    sEventLogger.logd(
                                            TAG,
                                            "Broadcast Source Found: Broadcast ID: " + broadcastId);

                                    if (broadcastId == BassConstants.INVALID_BROADCAST_ID) {
                                        return;
                                    }
                                    if (!mCachedBroadcasts.containsKey(broadcastId)) {
                                        log("selectBroadcastSource: broadcastId " + broadcastId);
                                        mCachedBroadcasts.put(broadcastId, result);
                                        if (leaudioBroadcastExtractPeriodicScannerFromStateMachine()) {
                                            addSelectSourceRequest(broadcastId, false);
                                        } else {
                                            synchronized (mStateMachines) {
                                                for (BassClientStateMachine sm :
                                                        mStateMachines.values()) {
                                                    if (sm.isConnected()) {
                                                        selectSource(sm.getDevice(), result, false);
                                                    }
                                                }
                                            }
                                        }
                                    } else if (leaudioBroadcastResyncHelper()
                                            && mTimeoutHandler.isStarted(
                                                    broadcastId, MESSAGE_SYNC_LOST_TIMEOUT)) {
                                        mTimeoutHandler.stop(
                                                broadcastId, MESSAGE_SYNC_LOST_TIMEOUT);
                                        mTimeoutHandler.start(
                                                broadcastId,
                                                MESSAGE_SYNC_LOST_TIMEOUT,
                                                sSyncLostTimeout);
                                    }
                                }
                            }

                            public void onScanFailed(int errorCode) {
                                Log.e(TAG, "Scan Failure:" + errorCode);
                                informConnectedDeviceAboutScanOffloadStop();
                            }
                        };
            }
            mSyncFailureCounter.clear();
            mHandler.removeMessages(MESSAGE_SYNC_TIMEOUT);
            if (leaudioBroadcastResyncHelper()) {
                // Sync to the broadcasts already synced with sinks
                Set<Integer> syncedBroadcasts = getExternalBroadcastsActiveOnSinks();
                for (int syncedBroadcast : syncedBroadcasts) {
                    addSelectSourceRequest(syncedBroadcast, true);
                }
                // when starting scan, clear the previously cached broadcast scan results
                mCachedBroadcasts
                        .keySet()
                        .removeIf(
                                key ->
                                        !mPausedBroadcastIds.containsKey(key)
                                                || !mPausedBroadcastIds
                                                        .get(key)
                                                        .equals(PauseType.SINK_UNINTENTIONAL));
            } else {
                // when starting scan, clear the previously cached broadcast scan results
                mCachedBroadcasts.clear();
            }
            // clear previous sources notify flag before scanning new result
            // this is to make sure the active sources are notified even if already synced
            clearNotifiedFlags();

            for (BluetoothDevice device : getConnectedDevices()) {
                synchronized (mStateMachines) {
                    BassClientStateMachine stateMachine = getOrCreateStateMachine(device);
                    if (stateMachine == null) {
                        Log.w(
                                TAG,
                                "startSearchingForSources: Can't get state machine for "
                                        + "device: "
                                        + device);
                        continue;
                    }
                    stateMachine.sendMessage(BassClientStateMachine.START_SCAN_OFFLOAD);
                }
            }

            if (leaudioBassScanWithInternalScanController()) {
                mBassScanCallback.registerAndStartScan(filters);
                // Invoke search callbacks in onScannerRegistered
            } else {
                ScanSettings settings =
                        new ScanSettings.Builder()
                                .setCallbackType(ScanSettings.CALLBACK_TYPE_ALL_MATCHES)
                                .setScanMode(ScanSettings.SCAN_MODE_LOW_LATENCY)
                                .setLegacy(false)
                                .build();
                if (filters == null) {
                    filters = new ArrayList<ScanFilter>();
                }
                if (!BassUtils.containUuid(filters, BassConstants.BAAS_UUID)) {
                    byte[] serviceData = {0x00, 0x00, 0x00}; // Broadcast_ID
                    byte[] serviceDataMask = {0x00, 0x00, 0x00};

                    filters.add(
                            new ScanFilter.Builder()
                                    .setServiceData(
                                            BassConstants.BAAS_UUID, serviceData, serviceDataMask)
                                    .build());
                }
                mBluetoothLeScannerWrapper.startScan(filters, settings, mSearchScanCallback);
                mCallbacks.notifySearchStarted(BluetoothStatusCodes.REASON_LOCAL_APP_REQUEST);
            }
            sEventLogger.logd(TAG, "startSearchingForSources");
        }
    }

    /** Stops an ongoing search for nearby Broadcast Sources */
    public void stopSearchingForSources() {
        log("stopSearchingForSources");
        if (!leaudioBroadcastExtractPeriodicScannerFromStateMachine()) {
            BluetoothLeScannerWrapper scanner =
                    BassObjectsFactory.getInstance()
                            .getBluetoothLeScannerWrapper(mBluetoothAdapter);
            if (scanner == null) {
                Log.e(TAG, "startLeScan: cannot get BluetoothLeScanner");
                return;
            }
            synchronized (mSearchScanCallbackLock) {
                if (!isSearchInProgress()) {
                    Log.e(TAG, "stopSearchingForSources: Scan not started yet");
                    mCallbacks.notifySearchStopFailed(
                            BluetoothStatusCodes.ERROR_ALREADY_IN_TARGET_STATE);
                    return;
                }
                informConnectedDeviceAboutScanOffloadStop();
                if (leaudioBassScanWithInternalScanController()) {
                    mBassScanCallback.stopScanAndUnregister();
                } else {
                    scanner.stopScan(mSearchScanCallback);
                    mSearchScanCallback = null;
                }
                sEventLogger.logd(TAG, "stopSearchingForSources");
                mCallbacks.notifySearchStopped(BluetoothStatusCodes.REASON_LOCAL_APP_REQUEST);
            }
        } else {
            synchronized (mSearchScanCallbackLock) {
                if (leaudioBassScanWithInternalScanController()) {
                    if (!isSearchInProgress()) {
                        Log.e(TAG, "stopSearchingForSources: Scan not started yet");
                        mCallbacks.notifySearchStopFailed(
                                BluetoothStatusCodes.ERROR_ALREADY_IN_TARGET_STATE);
                        return;
                    }
                    mBassScanCallback.stopScanAndUnregister();
                } else {
                    if (mBluetoothLeScannerWrapper == null || mSearchScanCallback == null) {
                        Log.e(TAG, "stopSearchingForSources: Scan not started yet");
                        mCallbacks.notifySearchStopFailed(
                                BluetoothStatusCodes.ERROR_ALREADY_IN_TARGET_STATE);
                        return;
                    }
                    mBluetoothLeScannerWrapper.stopScan(mSearchScanCallback);
                    mBluetoothLeScannerWrapper = null;
                    mSearchScanCallback = null;
                }
                // started timeout for canceling syncs instead of canceling syncs immediately
                mHandler.removeMessages(MESSAGE_SYNC_TIMEOUT);
                Log.d(TAG, "stopSearchingForSources: started timeout for canceling syncs");
                mHandler.sendEmptyMessageDelayed(
                        MESSAGE_SYNC_TIMEOUT, sSyncActiveTimeout.toMillis());
                informConnectedDeviceAboutScanOffloadStop();
                sEventLogger.logd(TAG, "stopSearchingForSources");
                mCallbacks.notifySearchStopped(BluetoothStatusCodes.REASON_LOCAL_APP_REQUEST);
                for (Map.Entry<Integer, PauseType> entry : mPausedBroadcastIds.entrySet()) {
                    Integer broadcastId = entry.getKey();
                    PauseType pauseType = entry.getValue();
                    if (pauseType != PauseType.HOST_INTENTIONAL) {
                        addSelectSourceRequest(broadcastId, true);
                    }
                }
            }
        }
        synchronized (mStateMachines) {
            for (BassClientStateMachine sm : mStateMachines.values()) {
                if (sm.isConnected()) {
                    Message message = sm.obtainMessage(BassClientStateMachine.STOP_PENDING_PA_SYNC);
                    sm.sendMessage(message);
                }
            }
        }
    }

    private void clearAllSyncData() {
        log("clearAllSyncData");
        mTimeoutHandler.stopAll(MESSAGE_SYNC_LOST_TIMEOUT);
        mSourceSyncRequestsQueue.clear();
        mSyncFailureCounter.clear();
        mPendingSourcesToAdd.clear();

        cancelActiveSync(null);
        mActiveSyncedSources.clear();
        mPeriodicAdvCallbacksMap.clear();
        mBisDiscoveryCounterMap.clear();

        mSyncHandleToDeviceMap.clear();
        mSyncHandleToBaseDataMap.clear();
        mSyncHandleToBroadcastIdMap.clear();
        mPeriodicAdvertisementResultMap.clear();
    }

    /**
     * Return true if a search has been started by this application
     *
     * @return true if a search has been started by this application
     */
    public boolean isSearchInProgress() {
        synchronized (mSearchScanCallbackLock) {
            if (leaudioBassScanWithInternalScanController()) {
                return mBassScanCallback.isBroadcastAudioAnnouncementScanActive();
            } else {
                return mSearchScanCallback != null;
            }
        }
    }

    /** Internal periodc Advertising manager callback */
    final class PACallback extends PeriodicAdvertisingCallback {
        @Override
        public void onSyncEstablished(
                int syncHandle,
                BluetoothDevice device,
                int advertisingSid,
                int skip,
                int timeout,
                int status) {
            int broadcastId = getBroadcastIdForSyncHandle(BassConstants.INVALID_SYNC_HANDLE);
            log(
                    "onSyncEstablished syncHandle: "
                            + syncHandle
                            + ", broadcastId: "
                            + broadcastId
                            + ", device: "
                            + device
                            + ", advertisingSid: "
                            + advertisingSid
                            + ", skip: "
                            + skip
                            + ", timeout: "
                            + timeout
                            + ", status: "
                            + status);
            if (status == BluetoothGatt.GATT_SUCCESS) {
                // updates syncHandle, advSid
                // set other fields as invalid or null
                updatePeriodicAdvertisementResultMap(
                        device,
                        BassConstants.INVALID_ADV_ADDRESS_TYPE,
                        syncHandle,
                        advertisingSid,
                        BassConstants.INVALID_ADV_INTERVAL,
                        BassConstants.INVALID_BROADCAST_ID,
                        null,
                        null);
                addActiveSyncedSource(syncHandle);

                if (!leaudioBroadcastResyncHelper()) {
                    synchronized (mSearchScanCallbackLock) {
                        // when searching is stopped then start timer to stop active syncs
                        if (!isSearchInProgress()) {
                            mHandler.removeMessages(MESSAGE_SYNC_TIMEOUT);
                            log("Started MESSAGE_SYNC_TIMEOUT");
                            mHandler.sendEmptyMessageDelayed(
                                    MESSAGE_SYNC_TIMEOUT, sSyncActiveTimeout.toMillis());
                        }
                    }
                } else {
                    mTimeoutHandler.stop(broadcastId, MESSAGE_BROADCAST_MONITOR_TIMEOUT);
                }

                // update valid sync handle in mPeriodicAdvCallbacksMap
                synchronized (mPeriodicAdvCallbacksMap) {
                    if (mPeriodicAdvCallbacksMap.containsKey(BassConstants.INVALID_SYNC_HANDLE)) {
                        PeriodicAdvertisingCallback paCb =
                                mPeriodicAdvCallbacksMap.get(BassConstants.INVALID_SYNC_HANDLE);
                        mPeriodicAdvCallbacksMap.put(syncHandle, paCb);
                        mPeriodicAdvCallbacksMap.remove(BassConstants.INVALID_SYNC_HANDLE);
                    }
                }
                mBisDiscoveryCounterMap.put(syncHandle, MAX_BIS_DISCOVERY_TRIES_NUM);

                synchronized (mSinksWaitingForPast) {
                    Iterator<Map.Entry<BluetoothDevice, Pair<Integer, Integer>>> iterator =
                            mSinksWaitingForPast.entrySet().iterator();
                    while (iterator.hasNext()) {
                        Map.Entry<BluetoothDevice, Pair<Integer, Integer>> entry = iterator.next();
                        BluetoothDevice sinkDevice = entry.getKey();
                        int broadcastIdForPast = entry.getValue().first;
                        if (broadcastId == broadcastIdForPast) {
                            int sourceId = entry.getValue().second;
                            synchronized (mStateMachines) {
                                BassClientStateMachine sm = getOrCreateStateMachine(sinkDevice);
                                Message message =
                                        sm.obtainMessage(
                                                BassClientStateMachine.INITIATE_PA_SYNC_TRANSFER);
                                message.arg1 = syncHandle;
                                message.arg2 = sourceId;
                                sm.sendMessage(message);
                            }
                            synchronized (mPendingSourcesToAdd) {
                                Iterator<AddSourceData> addIterator =
                                        mPendingSourcesToAdd.iterator();
                                while (addIterator.hasNext()) {
                                    AddSourceData pendingSourcesToAdd = addIterator.next();
                                    if (pendingSourcesToAdd.mSourceMetadata.getBroadcastId()
                                                    == broadcastId
                                            && pendingSourcesToAdd.mSink.equals(sinkDevice)) {
                                        addIterator.remove();
                                    }
                                }
                            }
                            iterator.remove();
                        }
                    }
                }

                synchronized (mPendingSourcesToAdd) {
                    Iterator<AddSourceData> iterator = mPendingSourcesToAdd.iterator();
                    while (iterator.hasNext()) {
                        AddSourceData pendingSourcesToAdd = iterator.next();
                        if (pendingSourcesToAdd.mSourceMetadata.getBroadcastId() == broadcastId) {
                            addSource(
                                    pendingSourcesToAdd.mSink,
                                    pendingSourcesToAdd.mSourceMetadata,
                                    pendingSourcesToAdd.mIsGroupOp);
                            iterator.remove();
                        }
                    }
                }
            } else {
                // remove failed sync handle
                log("onSyncEstablished failed for broadcast id: " + broadcastId);
                boolean notifiedOfLost = false;
                synchronized (mPendingSourcesToAdd) {
                    Iterator<AddSourceData> iterator = mPendingSourcesToAdd.iterator();
                    while (iterator.hasNext()) {
                        AddSourceData pendingSourcesToAdd = iterator.next();
                        if (pendingSourcesToAdd.mSourceMetadata.getBroadcastId() == broadcastId) {
                            if (!notifiedOfLost) {
                                notifiedOfLost = true;
                                mCallbacks.notifySourceLost(broadcastId);
                            }
                            mCallbacks.notifySourceAddFailed(
                                    pendingSourcesToAdd.mSink,
                                    pendingSourcesToAdd.mSourceMetadata,
                                    BluetoothStatusCodes.ERROR_LOCAL_NOT_ENOUGH_RESOURCES);
                            iterator.remove();
                        }
                    }
                }
                synchronized (mSourceSyncRequestsQueue) {
                    int failsCounter = mSyncFailureCounter.getOrDefault(broadcastId, 0) + 1;
                    mSyncFailureCounter.put(broadcastId, failsCounter);
                }
                if (isSinkUnintentionalPauseType(broadcastId)) {
                    if (!mTimeoutHandler.isStarted(
                            broadcastId, MESSAGE_BROADCAST_MONITOR_TIMEOUT)) {
                        mTimeoutHandler.start(
                                broadcastId,
                                MESSAGE_BROADCAST_MONITOR_TIMEOUT,
                                sBroadcasterMonitorTimeout);
                    }
                    addSelectSourceRequest(broadcastId, true);
                } else {
                    // Clear from cache to make possible sync again (only during active searching)
                    synchronized (mSearchScanCallbackLock) {
                        if (isSearchInProgress()) {
                            mCachedBroadcasts.remove(broadcastId);
                        }
                    }
                }
                mPeriodicAdvCallbacksMap.remove(BassConstants.INVALID_SYNC_HANDLE);
            }
            handleSelectSourceRequest();
        }

        @Override
        public void onPeriodicAdvertisingReport(PeriodicAdvertisingReport report) {
            int syncHandle = report.getSyncHandle();
            log("onPeriodicAdvertisingReport " + syncHandle);
            Integer bisCounter = mBisDiscoveryCounterMap.get(syncHandle);

            // Parse the BIS indices from report's service data
            if (bisCounter != null && bisCounter != 0) {
                if (parseScanRecord(syncHandle, report.getData())) {
                    mBisDiscoveryCounterMap.put(syncHandle, 0);
                } else {
                    bisCounter--;
                    mBisDiscoveryCounterMap.put(syncHandle, bisCounter);
                    if (bisCounter == 0) {
                        cancelActiveSync(syncHandle);
                    }
                }
            }

            if (leaudioBigDependsOnAudioState()) {
                BluetoothDevice srcDevice = getDeviceForSyncHandle(syncHandle);
                if (srcDevice == null) {
                    log("No device found.");
                    return;
                }
                PeriodicAdvertisementResult result =
                        getPeriodicAdvertisementResult(
                                srcDevice, getBroadcastIdForSyncHandle(syncHandle));
                if (result == null) {
                    log("No PA record found");
                    return;
                }
                BaseData baseData = getBase(syncHandle);
                if (baseData == null) {
                    log("No BaseData found");
                    return;
                }
                PublicBroadcastData pbData = result.getPublicBroadcastData();
                if (pbData == null) {
                    log("No public broadcast data found, wait for BIG");
                    return;
                }
                if (!result.isNotified()) {
                    result.setNotified(true);
                    BluetoothLeBroadcastMetadata metaData =
                            getBroadcastMetadataFromBaseData(
                                    baseData, srcDevice, syncHandle, pbData.isEncrypted());
                    log("Notify broadcast source found");
                    mCallbacks.notifySourceFound(metaData);
                }
            }
        }

        @Override
        public void onSyncLost(int syncHandle) {
            int broadcastId = getBroadcastIdForSyncHandle(syncHandle);
            log("OnSyncLost: syncHandle=" + syncHandle + ", broadcastID=" + broadcastId);
            clearAllDataForSyncHandle(syncHandle);
            if (broadcastId != BassConstants.INVALID_BROADCAST_ID) {
                synchronized (mSourceSyncRequestsQueue) {
                    int failsCounter = mSyncFailureCounter.getOrDefault(broadcastId, 0) + 1;
                    mSyncFailureCounter.put(broadcastId, failsCounter);
                }
                mTimeoutHandler.stop(broadcastId, MESSAGE_SYNC_LOST_TIMEOUT);
                if (isSinkUnintentionalPauseType(broadcastId)) {
                    if (!mTimeoutHandler.isStarted(
                            broadcastId, MESSAGE_BROADCAST_MONITOR_TIMEOUT)) {
                        mTimeoutHandler.start(
                                broadcastId,
                                MESSAGE_BROADCAST_MONITOR_TIMEOUT,
                                sBroadcasterMonitorTimeout);
                    }
                    addSelectSourceRequest(broadcastId, true);
                } else {
                    if (leaudioBroadcastResyncHelper()) {
                        mTimeoutHandler.start(
                                broadcastId, MESSAGE_SYNC_LOST_TIMEOUT, sSyncLostTimeout);
                    } else {
                        // Clear from cache to make possible sync again (only during active
                        // searching)
                        synchronized (mSearchScanCallbackLock) {
                            if (isSearchInProgress()) {
                                mCachedBroadcasts.remove(broadcastId);
                            }
                        }
                        log("Notify broadcast source lost, broadcast id: " + broadcastId);
                        mCallbacks.notifySourceLost(broadcastId);
                    }
                }
            }
        }

        @Override
        public void onBigInfoAdvertisingReport(int syncHandle, boolean encrypted) {
            log(
                    "onBIGInfoAdvertisingReport: syncHandle="
                            + syncHandle
                            + ", encrypted ="
                            + encrypted);
            BluetoothDevice srcDevice = getDeviceForSyncHandle(syncHandle);
            if (srcDevice == null) {
                log("No device found.");
                return;
            }
            int broadcastId = getBroadcastIdForSyncHandle(syncHandle);
            PeriodicAdvertisementResult result =
                    getPeriodicAdvertisementResult(srcDevice, broadcastId);
            if (result == null) {
                log("No PA record found");
                return;
            }
            BaseData baseData = getBase(syncHandle);
            if (baseData == null) {
                log("No BaseData found");
                return;
            }
            if (!result.isNotified()) {
                result.setNotified(true);
                BluetoothLeBroadcastMetadata metaData =
                        getBroadcastMetadataFromBaseData(
                                baseData, srcDevice, syncHandle, encrypted);
                log("Notify broadcast source found");
                mCallbacks.notifySourceFound(metaData);
            }
            if (isSinkUnintentionalPauseType(broadcastId)) {
                resumeReceiversSourceSynchronization();
            }
        }

        @Override
        public void onSyncTransferred(BluetoothDevice device, int status) {
            log("onSyncTransferred: device=" + device + ", status =" + status);
        }
    }

    private void clearAllDataForSyncHandle(Integer syncHandle) {
        removeActiveSyncedSource(syncHandle);
        mPeriodicAdvCallbacksMap.remove(syncHandle);
        mSyncHandleToBaseDataMap.remove(syncHandle);
        mBisDiscoveryCounterMap.remove(syncHandle);
        BluetoothDevice srcDevice = getDeviceForSyncHandle(syncHandle);
        mSyncHandleToDeviceMap.remove(syncHandle);
        int broadcastId = getBroadcastIdForSyncHandle(syncHandle);
        if (leaudioMonitorUnicastSourceWhenManagedByBroadcastDelegator()) {
            synchronized (mPendingSourcesToAdd) {
                Iterator<AddSourceData> iterator = mPendingSourcesToAdd.iterator();
                while (iterator.hasNext()) {
                    AddSourceData pendingSourcesToAdd = iterator.next();
                    if (pendingSourcesToAdd.mSourceMetadata.getBroadcastId() == broadcastId) {
                        iterator.remove();
                    }
                }
            }
            synchronized (mSinksWaitingForPast) {
                Iterator<Map.Entry<BluetoothDevice, Pair<Integer, Integer>>> iterator =
                        mSinksWaitingForPast.entrySet().iterator();
                while (iterator.hasNext()) {
                    Map.Entry<BluetoothDevice, Pair<Integer, Integer>> entry = iterator.next();
                    int broadcastIdForPast = entry.getValue().first;
                    if (broadcastId == broadcastIdForPast) {
                        iterator.remove();
                    }
                }
            }
        }
        mSyncHandleToBroadcastIdMap.remove(syncHandle);
        if (srcDevice != null) {
            mPeriodicAdvertisementResultMap.get(srcDevice).remove(broadcastId);
            if (mPeriodicAdvertisementResultMap.get(srcDevice).isEmpty()) {
                mPeriodicAdvertisementResultMap.remove(srcDevice);
            }
        }
    }

    private BluetoothLeBroadcastMetadata getBroadcastMetadataFromBaseData(
            BaseData baseData, BluetoothDevice device, int syncHandle, boolean encrypted) {
        BluetoothLeBroadcastMetadata.Builder metaData = new BluetoothLeBroadcastMetadata.Builder();
        int index = 0;
        for (BaseData.BaseInformation baseLevel2 : baseData.getLevelTwo()) {
            BluetoothLeBroadcastSubgroup.Builder subGroup =
                    new BluetoothLeBroadcastSubgroup.Builder();
            for (int j = 0; j < baseLevel2.numSubGroups; j++) {
                BaseData.BaseInformation baseLevel3 = baseData.getLevelThree().get(index++);
                BluetoothLeBroadcastChannel.Builder channel =
                        new BluetoothLeBroadcastChannel.Builder();
                channel.setChannelIndex(baseLevel3.index);
                channel.setSelected(false);
                try {
                    channel.setCodecMetadata(
                            BluetoothLeAudioCodecConfigMetadata.fromRawBytes(
                                    baseLevel3.codecConfigInfo));
                } catch (IllegalArgumentException e) {
                    Log.w(TAG, "Invalid metadata, adding empty data. Error: " + e);
                    channel.setCodecMetadata(
                            BluetoothLeAudioCodecConfigMetadata.fromRawBytes(new byte[0]));
                }
                subGroup.addChannel(channel.build());
            }
            byte[] arrayCodecId = baseLevel2.codecId;
            long codeId =
                    ((long) (arrayCodecId[4] & 0xff)) << 32
                            | (arrayCodecId[3] & 0xff) << 24
                            | (arrayCodecId[2] & 0xff) << 16
                            | (arrayCodecId[1] & 0xff) << 8
                            | (arrayCodecId[0] & 0xff);
            subGroup.setCodecId(codeId);
            try {
                subGroup.setCodecSpecificConfig(
                        BluetoothLeAudioCodecConfigMetadata.fromRawBytes(
                                baseLevel2.codecConfigInfo));
            } catch (IllegalArgumentException e) {
                Log.w(TAG, "Invalid config, adding empty one. Error: " + e);
                subGroup.setCodecSpecificConfig(
                        BluetoothLeAudioCodecConfigMetadata.fromRawBytes(new byte[0]));
            }

            try {
                subGroup.setContentMetadata(
                        BluetoothLeAudioContentMetadata.fromRawBytes(baseLevel2.metaData));
            } catch (IllegalArgumentException e) {
                Log.w(TAG, "Invalid metadata, adding empty one. Error: " + e);
                subGroup.setContentMetadata(
                        BluetoothLeAudioContentMetadata.fromRawBytes(new byte[0]));
            }

            metaData.addSubgroup(subGroup.build());
        }
        metaData.setSourceDevice(device, device.getAddressType());
        byte[] arrayPresentationDelay = baseData.getLevelOne().presentationDelay;
        int presentationDelay =
                (int)
                        ((arrayPresentationDelay[2] & 0xff) << 16
                                | (arrayPresentationDelay[1] & 0xff) << 8
                                | (arrayPresentationDelay[0] & 0xff));
        metaData.setPresentationDelayMicros(presentationDelay);
        PeriodicAdvertisementResult result =
                getPeriodicAdvertisementResult(device, getBroadcastIdForSyncHandle(syncHandle));
        if (result != null) {
            int broadcastId = result.getBroadcastId();
            log("broadcast ID: " + broadcastId);
            metaData.setBroadcastId(broadcastId);
            metaData.setSourceAdvertisingSid(result.getAdvSid());

            PublicBroadcastData pbData = result.getPublicBroadcastData();
            if (pbData != null) {
                metaData.setPublicBroadcast(true);
                metaData.setAudioConfigQuality(pbData.getAudioConfigQuality());
                try {
                    metaData.setPublicBroadcastMetadata(
                            BluetoothLeAudioContentMetadata.fromRawBytes(pbData.getMetadata()));
                } catch (IllegalArgumentException e) {
                    Log.w(TAG, "Invalid public metadata, adding empty one. Error " + e);
                    metaData.setPublicBroadcastMetadata(null);
                }
            }

            String broadcastName = result.getBroadcastName();
            if (broadcastName != null) {
                metaData.setBroadcastName(broadcastName);
            }

            // update the rssi value
            ScanResult scanRes = getCachedBroadcast(broadcastId);
            if (scanRes != null) {
                metaData.setRssi(scanRes.getRssi());
            }
        }
        metaData.setEncrypted(encrypted);

        return metaData.build();
    }

    private void cancelActiveSync(Integer syncHandle) {
        log("cancelActiveSync: syncHandle = " + syncHandle);
        if (syncHandle == null
                || (leaudioBroadcastResyncHelper()
                        && syncHandle == BassConstants.INVALID_SYNC_HANDLE)) {
            // clean up the pending sync request if syncHandle is null
            unsyncSource(BassConstants.INVALID_SYNC_HANDLE);
        }
        List<Integer> activeSyncedSrc = new ArrayList<>(getActiveSyncedSources());

        /* Stop sync if there is some running */
        if (!activeSyncedSrc.isEmpty()
                && (syncHandle == null || activeSyncedSrc.contains(syncHandle))) {
            if (syncHandle != null) {
                // only one source needs to be unsynced
                unsyncSource(syncHandle);
            } else {
                // remove all the sources
                for (int handle : activeSyncedSrc) {
                    unsyncSource(handle);
                }
            }
        }
    }

    @SuppressLint("AndroidFrameworkRequiresPermission") // TODO: b/350563786 - Fix BASS annotation
    private boolean unsyncSource(int syncHandle) {
        log("unsyncSource: syncHandle: " + syncHandle);
        if (mPeriodicAdvCallbacksMap.containsKey(syncHandle)) {
            try {
                BluetoothMethodProxy.getInstance()
                        .periodicAdvertisingManagerUnregisterSync(
                                BassClientPeriodicAdvertisingManager
                                        .getPeriodicAdvertisingManager(),
                                mPeriodicAdvCallbacksMap.get(syncHandle));
            } catch (IllegalArgumentException ex) {
                Log.w(TAG, "unregisterSync:IllegalArgumentException");
                return false;
            }
        } else {
            log("calling unregisterSync, not found syncHandle: " + syncHandle);
        }
        clearAllDataForSyncHandle(syncHandle);
        return true;
    }

    boolean parseBaseData(int syncHandle, byte[] serviceData) {
        log("parseBaseData" + Arrays.toString(serviceData));
        BaseData base = BaseData.parseBaseData(serviceData);
        if (base != null) {
            updateBase(syncHandle, base);
            base.print();
            return true;
        } else {
            Log.e(TAG, "Seems BASE is not in parsable format");
        }
        return false;
    }

    boolean parseScanRecord(int syncHandle, ScanRecord record) {
        int broadcastId = getBroadcastIdForSyncHandle(syncHandle);
        log(
                "parseScanRecord: syncHandle="
                        + syncHandle
                        + ", broadcastID="
                        + broadcastId
                        + ", record="
                        + record);
        Map<ParcelUuid, byte[]> bmsAdvDataMap = record.getServiceData();
        if (bmsAdvDataMap != null) {
            for (Map.Entry<ParcelUuid, byte[]> entry : bmsAdvDataMap.entrySet()) {
                log(
                        "ParcelUUid = "
                                + entry.getKey()
                                + ", Value = "
                                + Arrays.toString(entry.getValue()));
            }
        }
        byte[] advData = record.getServiceData(BassConstants.BASIC_AUDIO_UUID);
        if (advData != null) {
            return parseBaseData(syncHandle, advData);
        } else {
            Log.e(TAG, "No service data in Scan record");
        }
        return false;
    }

    private String checkAndParseBroadcastName(ScanRecord record) {
        log("checkAndParseBroadcastName");
        byte[] rawBytes = record.getBytes();
        List<TypeValueEntry> entries = BluetoothUtils.parseLengthTypeValueBytes(rawBytes);
        if (rawBytes.length > 0 && rawBytes[0] > 0 && entries.isEmpty()) {
            Log.e(TAG, "Invalid LTV entries in Scan record");
            return null;
        }

        String broadcastName = null;
        for (TypeValueEntry entry : entries) {
            // Only use the first value of each type
            if (broadcastName == null && entry.getType() == BassConstants.BCAST_NAME_AD_TYPE) {
                byte[] bytes = entry.getValue();
                int len = bytes.length;
                if (len < BassConstants.BCAST_NAME_LEN_MIN
                        || len > BassConstants.BCAST_NAME_LEN_MAX) {
                    Log.e(TAG, "Invalid broadcast name length in Scan record" + len);
                    return null;
                }
                broadcastName = new String(bytes, StandardCharsets.UTF_8);
            }
        }
        return broadcastName;
    }

    void addSelectSourceRequest(int broadcastId, boolean hasPriority) {
        sEventLogger.logd(
                TAG,
                "Add Select Broadcast Source, broadcastId: "
                        + broadcastId
                        + ", hasPriority: "
                        + hasPriority);
        mTimeoutHandler.stop(broadcastId, MESSAGE_SYNC_LOST_TIMEOUT);
        ScanResult scanRes = getCachedBroadcast(broadcastId);
        if (scanRes != null) {
            ScanRecord scanRecord = scanRes.getScanRecord();
            if (scanRecord == null) {
                log("addSelectSourceRequest: ScanRecord empty");
                return;
            }

            synchronized (mSourceSyncRequestsQueue) {
                if (!mSyncFailureCounter.containsKey(broadcastId)) {
                    mSyncFailureCounter.put(broadcastId, 0);
                }
                mSourceSyncRequestsQueue.add(
                        new SourceSyncRequest(
                                scanRes, hasPriority, mSyncFailureCounter.get(broadcastId)));
            }

            handleSelectSourceRequest();
        } else {
            log("addSelectSourceRequest: ScanResult empty");
        }
    }

    @SuppressLint("AndroidFrameworkRequiresPermission") // TODO: b/350563786 - Fix BASS annotation
    private void handleSelectSourceRequest() {
        PeriodicAdvertisingCallback paCb;
        synchronized (mPeriodicAdvCallbacksMap) {
            if (mSourceSyncRequestsQueue.isEmpty()) {
                return;
            } else if (mPeriodicAdvCallbacksMap.containsKey(BassConstants.INVALID_SYNC_HANDLE)) {
                log("handleSelectSourceRequest: already pending sync");
                return;
            } else {
                paCb = new PACallback();
                // put INVALID_SYNC_HANDLE and update in onSyncEstablished
                mPeriodicAdvCallbacksMap.put(BassConstants.INVALID_SYNC_HANDLE, paCb);
            }
        }
        ScanResult scanRes;
        synchronized (mSourceSyncRequestsQueue) {
            scanRes = mSourceSyncRequestsQueue.poll().getScanResult();
        }
        ScanRecord scanRecord = scanRes.getScanRecord();

        sEventLogger.logd(TAG, "Select Broadcast Source, result: " + scanRes);

        // updating mainly for Address type and PA Interval here
        // extract BroadcastId from ScanResult
        Map<ParcelUuid, byte[]> listOfUuids = scanRecord.getServiceData();
        int broadcastId = BassConstants.INVALID_BROADCAST_ID;
        PublicBroadcastData pbData = null;
        if (listOfUuids != null) {
            if (listOfUuids.containsKey(BassConstants.BAAS_UUID)) {
                byte[] bId = listOfUuids.get(BassConstants.BAAS_UUID);
                broadcastId = BassUtils.parseBroadcastId(bId);
                if (broadcastId == BassConstants.INVALID_BROADCAST_ID) {
                    Log.w(TAG, "Invalid broadcast ID");
                    mPeriodicAdvCallbacksMap.remove(BassConstants.INVALID_SYNC_HANDLE);
                    handleSelectSourceRequest();
                    return;
                }
            }
            if (listOfUuids.containsKey(BassConstants.PUBLIC_BROADCAST_UUID)) {
                byte[] pbAnnouncement = listOfUuids.get(BassConstants.PUBLIC_BROADCAST_UUID);
                pbData = PublicBroadcastData.parsePublicBroadcastData(pbAnnouncement);
                if (pbData == null) {
                    Log.w(TAG, "Invalid public broadcast data");
                    mPeriodicAdvCallbacksMap.remove(BassConstants.INVALID_SYNC_HANDLE);
                    handleSelectSourceRequest();
                    return;
                }
            }
        }

        if (broadcastId == BassConstants.INVALID_BROADCAST_ID) {
            if (pbData == null) {
                Log.w(TAG, "It is not BAP or PBP source");
            }
            else {
                Log.w(TAG, "Invalid broadcast ID");
            }
            mPeriodicAdvCallbacksMap.remove(BassConstants.INVALID_SYNC_HANDLE);
            handleSelectSourceRequest();
            return;
        }

        // Check if broadcast name present in scan record and parse
        // null if no name present
        String broadcastName = checkAndParseBroadcastName(scanRecord);

        // Avoid duplicated sync request if the same broadcast BIG is synced
        List<Integer> activeSyncedSrc = new ArrayList<>(getActiveSyncedSources());
        if (activeSyncedSrc.contains(getSyncHandleForBroadcastId(broadcastId))) {
            log("Skip duplicated sync request to broadcast id: " + broadcastId);
            mPeriodicAdvCallbacksMap.remove(BassConstants.INVALID_SYNC_HANDLE);
            handleSelectSourceRequest();
            return;
        }

        // Check if there are resources for sync
        if (activeSyncedSrc.size() >= MAX_ACTIVE_SYNCED_SOURCES_NUM) {
            log("handleSelectSourceRequest: reached max allowed active source");
            if (!leaudioBroadcastResyncHelper()) {
                int syncHandle = activeSyncedSrc.get(0);
                // removing the 1st synced source before proceeding to add new
                cancelActiveSync(syncHandle);
            } else {
                Boolean canceledActiveSync = false;
                int broadcstIdToLostMonitoring = BassConstants.INVALID_BROADCAST_ID;
                for (int syncHandle : activeSyncedSrc) {
                    if (!isAnyReceiverSyncedToBroadcast(getBroadcastIdForSyncHandle(syncHandle))) {
                        canceledActiveSync = true;
                        broadcstIdToLostMonitoring = getBroadcastIdForSyncHandle(syncHandle);
                        cancelActiveSync(syncHandle);
                        break;
                    }
                }
                if (!canceledActiveSync) {
                    int syncHandle = activeSyncedSrc.get(0);
                    // removing the 1st synced source before proceeding to add new
                    broadcstIdToLostMonitoring = getBroadcastIdForSyncHandle(syncHandle);
                    cancelActiveSync(syncHandle);
                }
                mTimeoutHandler.start(
                        broadcstIdToLostMonitoring, MESSAGE_SYNC_LOST_TIMEOUT, sSyncLostTimeout);
            }
        }

        try {
            BluetoothMethodProxy.getInstance()
                    .periodicAdvertisingManagerRegisterSync(
                            BassClientPeriodicAdvertisingManager.getPeriodicAdvertisingManager(),
                            scanRes,
                            0,
                            BassConstants.PSYNC_TIMEOUT,
                            paCb,
                            null);
        } catch (IllegalArgumentException ex) {
            Log.w(TAG, "registerSync:IllegalArgumentException");
            mPeriodicAdvCallbacksMap.remove(BassConstants.INVALID_SYNC_HANDLE);
            handleSelectSourceRequest();
            return;
        }

        updateSyncHandleForBroadcastId(BassConstants.INVALID_SYNC_HANDLE, broadcastId);
        updatePeriodicAdvertisementResultMap(
                scanRes.getDevice(),
                scanRes.getDevice().getAddressType(),
                BassConstants.INVALID_SYNC_HANDLE,
                BassConstants.INVALID_ADV_SID,
                scanRes.getPeriodicAdvertisingInterval(),
                broadcastId,
                pbData,
                broadcastName);
    }

    void selectSource(BluetoothDevice sink, ScanResult result, boolean autoTrigger) {
        if (leaudioBroadcastExtractPeriodicScannerFromStateMachine()) {
            throw new RuntimeException(
                    "Should never be executed with"
                            + " leaudioBroadcastExtractPeriodicScannerFromStateMachine flag");
        }
        List<Integer> activeSyncedSrc = getActiveSyncedSources(sink);
        if (activeSyncedSrc != null && activeSyncedSrc.size() >= MAX_ACTIVE_SYNCED_SOURCES_NUM) {
            log("selectSource : reached max allowed active source");
            int syncHandle = activeSyncedSrc.get(0);
            // removing the 1st synced source before proceeding to add new
            synchronized (mStateMachines) {
                BassClientStateMachine stateMachine = getOrCreateStateMachine(sink);
                if (stateMachine == null) {
                    Log.e(TAG, "Can't get state machine for device: " + sink);
                    return;
                }
                Message message =
                        stateMachine.obtainMessage(BassClientStateMachine.REACHED_MAX_SOURCE_LIMIT);
                message.arg1 = syncHandle;
                stateMachine.sendMessage(message);
            }
        }

        synchronized (mStateMachines) {
            sEventLogger.logd(
                    TAG, "Select Broadcast Source: sink: " + sink + ", result: " + result);

            BassClientStateMachine stateMachine = getOrCreateStateMachine(sink);
            if (stateMachine == null) {
                Log.e(TAG, "Can't get state machine for device: " + sink);
                return;
            }
            Message message =
                    stateMachine.obtainMessage(BassClientStateMachine.SELECT_BCAST_SOURCE);
            message.obj = result;
            message.arg1 = autoTrigger ? BassConstants.AUTO : BassConstants.USER;
            stateMachine.sendMessage(message);
        }
    }

    private void storeSinkMetadata(
            BluetoothDevice device, int broadcastId, BluetoothLeBroadcastMetadata metadata) {
        if (device == null
                || broadcastId == BassConstants.INVALID_BROADCAST_ID
                || metadata == null) {
            Log.e(
                    TAG,
                    "Failed to store Sink Metadata, invalid parameters (device: "
                            + device
                            + ", broadcastId: "
                            + broadcastId
                            + ", metadata: "
                            + metadata
                            + ")");
            return;
        }

        mBroadcastMetadataMap.compute(
                device,
                (key, existingMap) -> {
                    if (existingMap == null) {
                        existingMap = new ConcurrentHashMap<>();
                    }
                    existingMap.put(broadcastId, metadata);
                    return existingMap;
                });
    }

    private void removeSinkMetadata(BluetoothDevice device, int broadcastId) {
        if (device == null || broadcastId == BassConstants.INVALID_BROADCAST_ID) {
            Log.e(
                    TAG,
                    "Failed to remove Sink Metadata, invalid parameters (device: "
                            + device
                            + ", broadcastId: "
                            + broadcastId
                            + ")");
            return;
        }

        mBroadcastMetadataMap.compute(
                device,
                (key, existingMap) -> {
                    if (existingMap != null) {
                        existingMap.remove(broadcastId);
                        if (existingMap.isEmpty()) {
                            return null;
                        }
                    } else {
                        Log.w(
                                TAG,
                                "There is no metadata related to sink (device: "
                                        + device
                                        + ", broadcastId: "
                                        + broadcastId);
                    }
                    return existingMap;
                });
    }

    private void removeSinkMetadata(BluetoothDevice device) {
        if (device == null) {
            Log.e(
                    TAG,
                    "Failed to remove Sink Metadata, invalid parameters (device: " + device + ")");
            return;
        }

        mBroadcastMetadataMap.remove(device);
    }

    /**
     * Add a Broadcast Source to the Broadcast Sink
     *
     * @param sink Broadcast Sink to which the Broadcast Source should be added
     * @param sourceMetadata Broadcast Source metadata to be added to the Broadcast Sink
     * @param isGroupOp set to true If Application wants to perform this operation for all
     *     coordinated set members, False otherwise
     */
    public void addSource(
            BluetoothDevice sink, BluetoothLeBroadcastMetadata sourceMetadata, boolean isGroupOp) {
        log(
                "addSource: "
                        + ("device: " + sink)
                        + (", sourceMetadata: " + sourceMetadata)
                        + (", isGroupOp: " + isGroupOp));

        List<BluetoothDevice> devices = getTargetDeviceList(sink, isGroupOp);
        // Don't coordinate it as a group if there's no group or there is one device only
        if (devices.size() < 2) {
            isGroupOp = false;
        }

        if (sourceMetadata == null) {
            log("addSource: Error bad parameter: sourceMetadata cannot be null");
            return;
        }

        if (leaudioBroadcastAssistantPeripheralEntrustment()) {
            if (isLocalBroadcast(sourceMetadata)) {
                LeAudioService leAudioService = mServiceFactory.getLeAudioService();
                if (leaudioBigDependsOnAudioState()) {
                    if (leAudioService == null
                            || !(leAudioService.isPaused(sourceMetadata.getBroadcastId())
                                    || leAudioService.isBroadcastPendingStart(sourceMetadata.getBroadcastId())
                                           || leAudioService.isPlaying(sourceMetadata.getBroadcastId()))) {
                        Log.w(TAG, "addSource: Local source can't be add");

                        mCallbacks.notifySourceAddFailed(
                                sink,
                                sourceMetadata,
                                BluetoothStatusCodes.ERROR_LOCAL_NOT_ENOUGH_RESOURCES);

                        return;
                    }
                } else {
                    if (leAudioService == null
                            || !(leAudioService.isPlaying(sourceMetadata.getBroadcastId())
                                || leAudioService.isBroadcastPendingStart(sourceMetadata.getBroadcastId()))) {
                        Log.w(TAG, "addSource: Local source can't be add");

                        mCallbacks.notifySourceAddFailed(
                                sink,
                                sourceMetadata,
                                BluetoothStatusCodes.ERROR_LOCAL_NOT_ENOUGH_RESOURCES);

                        return;
                    }
                }
            }
        } else {
            synchronized (mPendingAddSourcesLock) {
                if (!isAllowedToAddSource()) {
                    Log.d(TAG, "Add source to pending list");
                    mPendingAddSources.push(new AddSourceData(sink, sourceMetadata, isGroupOp));
                    return;
                }
            }
        }

        if (leaudioBroadcastExtractPeriodicScannerFromStateMachine()) {
            for (BluetoothDevice device : devices) {
                if (getConnectionState(device) != BluetoothProfile.STATE_CONNECTED) {
                    mCallbacks.notifySourceAddFailed(device, sourceMetadata,
                            BluetoothStatusCodes.ERROR_REMOTE_LINK_ERROR);
                }
            }
            List<Integer> activeSyncedSrc = getActiveSyncedSources();
            BluetoothDevice sourceDevice = sourceMetadata.getSourceDevice();
            if (!isLocalBroadcast(sourceMetadata)
                    && (!activeSyncedSrc.contains(
                            getSyncHandleForBroadcastId(sourceMetadata.getBroadcastId())))) {
                log("Adding inactive source: " + sourceDevice);
                int broadcastId = sourceMetadata.getBroadcastId();
                if (broadcastId != BassConstants.INVALID_BROADCAST_ID
                        && getCachedBroadcast(broadcastId) != null) {
                    // If the source has been synced before, try to re-sync
                    // with the source by previously cached scan result.
                    // Check if not added already
                    boolean alreadyAdded = false;
                    synchronized (mPendingSourcesToAdd) {
                        for (AddSourceData pendingSourcesToAdd : mPendingSourcesToAdd) {
                            if (pendingSourcesToAdd.mSourceMetadata.getBroadcastId()
                                    == broadcastId) {
                                alreadyAdded = true;
                            }
                        }
                        mPendingSourcesToAdd.add(
                                new AddSourceData(sink, sourceMetadata, isGroupOp));
                        if (!alreadyAdded) {
                            addSelectSourceRequest(broadcastId, true);
                        }
                    }
                } else {
                    log("AddSource: broadcast not cached or invalid, broadcastId: " + broadcastId);
                    mCallbacks.notifySourceAddFailed(
                            sink, sourceMetadata, BluetoothStatusCodes.ERROR_BAD_PARAMETERS);
                }
                return;
            }
        }

        // Remove pausedBroadcastId in case that broadcast was paused before.
        mPausedBroadcastIds.remove(sourceMetadata.getBroadcastId());
        logPausedBroadcastsAndSinks();

        byte[] code = sourceMetadata.getBroadcastCode();
        for (BluetoothDevice device : devices) {
            BassClientStateMachine stateMachine = getOrCreateStateMachine(device);
            int statusCode =
                    validateParametersForSourceOperation(stateMachine, device, sourceMetadata);
            if (statusCode != BluetoothStatusCodes.SUCCESS) {
                mCallbacks.notifySourceAddFailed(device, sourceMetadata, statusCode);
                continue;
            }
            if (!stateMachine.isBassStateReady()) {
                Log.d(TAG, "addSource: BASS state not ready, retry later with device: " + device);
                synchronized (mPendingSourcesToAdd) {
                    mPendingSourcesToAdd.add(new AddSourceData(device, sourceMetadata, isGroupOp));
                }
                continue;
            }
            if (stateMachine.hasPendingSourceOperation()) {
                Log.w(
                        TAG,
                        "addSource: source operation already pending, device: "
                                + device
                                + ", broadcastId: "
                                + sourceMetadata.getBroadcastId());
                mCallbacks.notifySourceAddFailed(
                        device, sourceMetadata, BluetoothStatusCodes.ERROR_ALREADY_IN_TARGET_STATE);
                continue;
            }
            if (leaudioBroadcastResyncHelper()) {
                int sourceId = checkDuplicateSourceAdditionAndGetSourceId(device, sourceMetadata);
                if (sourceId != BassConstants.INVALID_SOURCE_ID) {
                    updateSourceToResumeBroadcast(device, sourceId, sourceMetadata);
                    continue;
                }
            }
            if (!hasRoomForBroadcastSourceAddition(device)) {
                log("addSource: device has no room");
                Integer sourceIdToRemove = getSourceIdToRemove(device);
                if (sourceIdToRemove != BassConstants.INVALID_SOURCE_ID) {
                    BluetoothLeBroadcastMetadata metaData =
                            stateMachine.getCurrentBroadcastMetadata(sourceIdToRemove);
                    if (metaData != null) {
                        // Add host intentional pause if previous broadcast is different than
                        // current
                        if (sourceMetadata.getBroadcastId() != metaData.getBroadcastId()) {
                            stopBigMonitoring(metaData.getBroadcastId(), true);
                        }
                    }

                    sEventLogger.logd(
                            TAG,
                            "Switch Broadcast Source: "
                                    + ("device: " + device)
                                    + (", old SourceId: " + sourceIdToRemove)
                                    + (", new broadcastId: " + sourceMetadata.getBroadcastId())
                                    + (", new broadcastName: "
                                            + sourceMetadata.getBroadcastName()));

                    // new source will be added once the existing source got removed
                    if (isGroupOp) {
                        // mark group op for both remove and add source
                        // so setSourceGroupManaged will be updated accordingly in callbacks
                        enqueueSourceGroupOp(
                                device,
                                BassClientStateMachine.REMOVE_BCAST_SOURCE,
                                sourceIdToRemove);
                        enqueueSourceGroupOp(
                                device, BassClientStateMachine.ADD_BCAST_SOURCE, sourceMetadata);
                    }

                    /* Store metadata for sink device */
                    storeSinkMetadata(device, sourceMetadata.getBroadcastId(), sourceMetadata);

                    Message message =
                            stateMachine.obtainMessage(BassClientStateMachine.SWITCH_BCAST_SOURCE);
                    message.obj = sourceMetadata;
                    message.arg1 = sourceIdToRemove;
                    stateMachine.sendMessage(message);
                } else {
                    mCallbacks.notifySourceAddFailed(
                            device,
                            sourceMetadata,
                            BluetoothStatusCodes.ERROR_REMOTE_NOT_ENOUGH_RESOURCES);
                }
                continue;
            }
            if (!leaudioBroadcastResyncHelper()) {
                int sourceId = checkDuplicateSourceAdditionAndGetSourceId(device, sourceMetadata);
                if (sourceId != BassConstants.INVALID_SOURCE_ID) {
                    log("addSource: not a valid broadcast source addition");
                    mCallbacks.notifySourceAddFailed(
                            device,
                            sourceMetadata,
                            BluetoothStatusCodes.ERROR_LE_BROADCAST_ASSISTANT_DUPLICATE_ADDITION);
                    continue;
                }
            }

            /* Store metadata for sink device */
            storeSinkMetadata(device, sourceMetadata.getBroadcastId(), sourceMetadata);

            if (isGroupOp) {
                enqueueSourceGroupOp(
                        device, BassClientStateMachine.ADD_BCAST_SOURCE, sourceMetadata);
            }

            if (!isLocalBroadcast(sourceMetadata)) {
                checkAndSetGroupAllowedContextMask(device);
            }

            sEventLogger.logd(
                    TAG,
                    "Add Broadcast Source: "
                            + ("device: " + device)
                            + (", broadcastId: " + sourceMetadata.getBroadcastId())
                            + (", broadcastName: " + sourceMetadata.getBroadcastName())
                            + (", isGroupOp: " + isGroupOp));

            Message message = stateMachine.obtainMessage(BassClientStateMachine.ADD_BCAST_SOURCE);
            message.obj = sourceMetadata;
            stateMachine.sendMessage(message);
            if (code != null && code.length != 0) {
                sEventLogger.logd(
                        TAG,
                        "Set Broadcast Code (Add Source context): "
                                + ("device: " + device)
                                + (", broadcastId: " + sourceMetadata.getBroadcastId())
                                + (", broadcastName: " + sourceMetadata.getBroadcastName()));

                message = stateMachine.obtainMessage(BassClientStateMachine.SET_BCAST_CODE);
                message.obj = sourceMetadata;
                message.arg1 = BassClientStateMachine.ARGTYPE_METADATA;
                stateMachine.sendMessage(message);
            }
        }
    }

    /**
     * Modify the Broadcast Source information on a Broadcast Sink
     *
     * @param sink representing the Broadcast Sink to which the Broadcast Source should be updated
     * @param sourceId source ID as delivered in onSourceAdded
     * @param updatedMetadata updated Broadcast Source metadata to be updated on the Broadcast Sink
     */
    public void modifySource(
            BluetoothDevice sink, int sourceId, BluetoothLeBroadcastMetadata updatedMetadata) {
        log(
                "modifySource: "
                        + ("device: " + sink)
                        + ("sourceId: " + sourceId)
                        + (", updatedMetadata: " + updatedMetadata));

        Map<BluetoothDevice, Integer> devices = getGroupManagedDeviceSources(sink, sourceId).second;
        if (updatedMetadata == null) {
            log("modifySource: Error bad parameters: updatedMetadata cannot be null");
            for (BluetoothDevice device : devices.keySet()) {
                mCallbacks.notifySourceModifyFailed(
                        device, sourceId, BluetoothStatusCodes.ERROR_BAD_PARAMETERS);
            }
            return;
        }

        /* Update metadata for sink device */
        storeSinkMetadata(sink, updatedMetadata.getBroadcastId(), updatedMetadata);

        byte[] code = updatedMetadata.getBroadcastCode();
        for (Map.Entry<BluetoothDevice, Integer> deviceSourceIdPair : devices.entrySet()) {
            BluetoothDevice device = deviceSourceIdPair.getKey();
            Integer deviceSourceId = deviceSourceIdPair.getValue();
            BassClientStateMachine stateMachine = getOrCreateStateMachine(device);
            int statusCode =
                    validateParametersForSourceOperation(
                            stateMachine, device, updatedMetadata, deviceSourceId);
            if (statusCode != BluetoothStatusCodes.SUCCESS) {
                mCallbacks.notifySourceModifyFailed(device, sourceId, statusCode);
                continue;
            }
            if (stateMachine.hasPendingSourceOperation()) {
                Log.w(
                        TAG,
                        "modifySource: source operation already pending, device: "
                                + device
                                + ", broadcastId: "
                                + updatedMetadata.getBroadcastId());
                mCallbacks.notifySourceModifyFailed(
                        device, sourceId, BluetoothStatusCodes.ERROR_ALREADY_IN_TARGET_STATE);
                continue;
            }

            sEventLogger.logd(
                    TAG,
                    "Modify Broadcast Source: "
                            + ("device: " + device)
                            + ("sourceId: " + sourceId)
                            + (", updatedBroadcastId: " + updatedMetadata.getBroadcastId())
                            + (", updatedBroadcastName: " + updatedMetadata.getBroadcastName()));

            Message message =
                    stateMachine.obtainMessage(BassClientStateMachine.UPDATE_BCAST_SOURCE);
            message.arg1 = deviceSourceId;
            message.arg2 = BassConstants.INVALID_PA_SYNC_VALUE;
            message.obj = updatedMetadata;
            stateMachine.sendMessage(message);
            if (code != null && code.length != 0) {
                sEventLogger.logd(
                        TAG,
                        "Set Broadcast Code (Modify Source context): "
                                + ("device: " + device)
                                + ("sourceId: " + sourceId)
                                + (", updatedBroadcastId: " + updatedMetadata.getBroadcastId())
                                + (", updatedBroadcastName: "
                                        + updatedMetadata.getBroadcastName()));
                message = stateMachine.obtainMessage(BassClientStateMachine.SET_BCAST_CODE);
                message.obj = updatedMetadata;
                message.arg1 = BassClientStateMachine.ARGTYPE_METADATA;
                stateMachine.sendMessage(message);
            }
        }
    }

    /**
     * Removes the Broadcast Source from a Broadcast Sink
     *
     * @param sink representing the Broadcast Sink from which a Broadcast Source should be removed
     * @param sourceId source ID as delivered in onSourceAdded
     * @param internal removing source from UI or internal logic (stop source receivers)
     */
    public void removeSource(BluetoothDevice sink, int sourceId, boolean internal) {
        log("removeSource: device: " + sink + ", sourceId: " + sourceId);

        Map<BluetoothDevice, Integer> devices = getGroupManagedDeviceSources(sink, sourceId).second;
        for (Map.Entry<BluetoothDevice, Integer> deviceSourceIdPair : devices.entrySet()) {
            BluetoothDevice device = deviceSourceIdPair.getKey();
            if (!internal) {
                if(mPausedBroadcastSinks.contains(device)) {
                    log("removeSource: remove sink from mPausedBroadcastSinks");
                    mPausedBroadcastSinks.remove(device);
                }
            }

            Integer deviceSourceId = deviceSourceIdPair.getValue();
            BassClientStateMachine stateMachine = getOrCreateStateMachine(device);
            int statusCode =
                    validateParametersForSourceOperation(stateMachine, device, deviceSourceId);
            if (statusCode != BluetoothStatusCodes.SUCCESS) {
                removeSinkMetadata(device);
                mCallbacks.notifySourceRemoveFailed(device, sourceId, statusCode);
                continue;
            }

            BluetoothLeBroadcastMetadata metaData =
                    stateMachine.getCurrentBroadcastMetadata(sourceId);

            /* Removes metadata for sink device if not paused */
            if (!mPausedBroadcastSinks.contains(device)) {
                if (metaData != null) {
                    removeSinkMetadata(device, metaData.getBroadcastId());
                } else {
                    removeSinkMetadata(device);
                }
            }

            if (metaData != null) {
                stopBigMonitoring(metaData.getBroadcastId(), true);
            }

            if (metaData == null) {
                metaData = stateMachine.getBroadcastMetadataFromReceiveState(sourceId);
            }
            if (stateMachine.isSyncedToTheSource(sourceId)) {
                sEventLogger.logd(
                        TAG,
                        "Remove Broadcast Source(Force lost PA sync): "
                                + ("device: " + device)
                                + (", sourceId: " + sourceId)
                                + (", broadcastId: "
                                        + ((metaData == null)
                                                ? BassConstants.INVALID_BROADCAST_ID
                                                : metaData.getBroadcastId()))
                                + (", broadcastName: "
                                        + ((metaData == null) ? "" : metaData.getBroadcastName())));

                log("Force source to lost PA sync");
                Message message =
                        stateMachine.obtainMessage(BassClientStateMachine.UPDATE_BCAST_SOURCE);
                message.arg1 = sourceId;
                message.arg2 = BassConstants.PA_SYNC_DO_NOT_SYNC;
                /* Pending remove set. Remove source once not synchronized to PA */
                /* MetaData can be null if source is from remote's receive state */
                message.obj = metaData;
                stateMachine.sendMessage(message);
                continue;
            }

            sEventLogger.logd(
                    TAG, "Remove Broadcast Source: device: " + device + ", sourceId: " + sourceId);

            Message message =
                    stateMachine.obtainMessage(BassClientStateMachine.REMOVE_BCAST_SOURCE);
            message.arg1 = deviceSourceId;
            stateMachine.sendMessage(message);
        }

        for (Map.Entry<BluetoothDevice, Integer> deviceSourceIdPair : devices.entrySet()) {
            BluetoothDevice device = deviceSourceIdPair.getKey();
            Integer deviceSourceId = deviceSourceIdPair.getValue();
            enqueueSourceGroupOp(
                    device,
                    BassClientStateMachine.REMOVE_BCAST_SOURCE,
                    Integer.valueOf(deviceSourceId));
        }
    }

    /**
     * Get information about all Broadcast Sources
     *
     * @param sink Broadcast Sink from which to get all Broadcast Sources
     * @return the list of Broadcast Receive State {@link BluetoothLeBroadcastReceiveState}
     */
    public List<BluetoothLeBroadcastReceiveState> getAllSources(BluetoothDevice sink) {
        log("getAllSources for " + sink);
        synchronized (mStateMachines) {
            BassClientStateMachine stateMachine;
            if (sink == null || (stateMachine = mStateMachines.get(sink)) == null) {
                log("stateMachine is null");
                return Collections.emptyList();
            }
            return stateMachine.getAllSources().stream()
                    .filter(rs -> !isEmptyBluetoothDevice(rs.getSourceDevice()))
                    .collect(Collectors.toList());
        }
    }

    /**
     * Get maximum number of sources that can be added to this Broadcast Sink
     *
     * @param sink Broadcast Sink device
     * @return maximum number of sources that can be added to this Broadcast Sink
     */
    int getMaximumSourceCapacity(BluetoothDevice sink) {
        log("getMaximumSourceCapacity: device = " + sink);
        BassClientStateMachine stateMachine = getOrCreateStateMachine(sink);
        if (stateMachine == null) {
            log("stateMachine is null");
            return 0;
        }
        return stateMachine.getMaximumSourceCapacity();
    }

    /**
     * Get metadata of source that stored on this Broadcast Sink
     *
     * @param sink Broadcast Sink device
     * @param sourceId Broadcast source id
     * @return metadata of source that stored on this Broadcast Sink
     */
    BluetoothLeBroadcastMetadata getSourceMetadata(BluetoothDevice sink, int sourceId) {
        if (!leaudioBroadcastApiGetLocalMetadata()) {
            return null;
        }

        log("getSourceMetadata: device = " + sink + " with source id = " + sourceId);
        BassClientStateMachine stateMachine = getOrCreateStateMachine(sink);
        if (stateMachine == null) {
            log("stateMachine is null");
            return null;
        }
        return stateMachine.getCurrentBroadcastMetadata(sourceId);
    }

    private boolean isLocalBroadcast(int broadcastId) {
        LeAudioService leAudioService = mServiceFactory.getLeAudioService();
        if (leAudioService == null) {
            return false;
        }

        boolean wasFound =
                leAudioService.getAllBroadcastMetadata().stream()
                        .anyMatch(
                                meta -> {
                                    return meta.getBroadcastId() == broadcastId;
                                });
        log("isLocalBroadcast=" + wasFound);
        return wasFound;
    }

    boolean isLocalBroadcast(BluetoothLeBroadcastMetadata metaData) {
        if (metaData == null) {
            return false;
        }

        return isLocalBroadcast(metaData.getBroadcastId());
    }

    boolean isLocalBroadcast(BluetoothLeBroadcastReceiveState receiveState) {
        if (receiveState == null) {
            return false;
        }

        return isLocalBroadcast(receiveState.getBroadcastId());
    }

    static void log(String msg) {
        Log.d(TAG, msg);
    }

    private List<Pair<BluetoothLeBroadcastReceiveState, BluetoothDevice>>
            getReceiveStateDevicePairs(int broadcastId) {
        List<Pair<BluetoothLeBroadcastReceiveState, BluetoothDevice>> list = new ArrayList<>();

        for (BluetoothDevice device : getConnectedDevices()) {
            for (BluetoothLeBroadcastReceiveState receiveState : getAllSources(device)) {
                /* Check if local/last broadcast is the synced one. Invalid broadcast ID means
                 * that all receivers should be considered.
                 */
                if ((broadcastId != BassConstants.INVALID_BROADCAST_ID)
                        && (receiveState.getBroadcastId() != broadcastId)) {
                    continue;
                }

                list.add(
                        new Pair<BluetoothLeBroadcastReceiveState, BluetoothDevice>(
                                receiveState, device));
            }
        }

        return list;
    }

    private void cancelPendingSourceOperations(int broadcastId) {
        for (BluetoothDevice device : getConnectedDevices()) {
            synchronized (mStateMachines) {
                BassClientStateMachine sm = getOrCreateStateMachine(device);
                if (sm != null && sm.hasPendingSourceOperation(broadcastId)) {
                    Message message =
                            sm.obtainMessage(
                                    BassClientStateMachine.CANCEL_PENDING_SOURCE_OPERATION);
                    message.arg1 = broadcastId;
                    sm.sendMessage(message);
                }
            }
        }
    }

    private void stopSourceReceivers(int broadcastId) {
        log("stopSourceReceivers broadcastId: " + broadcastId);

        List<Pair<BluetoothLeBroadcastReceiveState, BluetoothDevice>> sourcesToRemove =
                getReceiveStateDevicePairs(broadcastId);

        for (Pair<BluetoothLeBroadcastReceiveState, BluetoothDevice> pair : sourcesToRemove) {
            if (leaudioBroadcastResyncHelper()) {
                mPausedBroadcastSinks.remove(pair.second);
                stopBigMonitoring(pair.first.getBroadcastId(), true);
            }
            removeSource(pair.second, pair.first.getSourceId(), true);
        }

        if (!leaudioBroadcastResyncHelper() || broadcastId != BassConstants.INVALID_BROADCAST_ID) {
            /* There may be some pending add/modify source operations */
            cancelPendingSourceOperations(broadcastId);
        }
    }

    private void stopSourceReceivers(int broadcastId, boolean store) {
        log("stopSourceReceivers broadcastId: " + broadcastId + ", store: " + store);

        Map<BluetoothDevice, Integer> sourcesToRemove = new HashMap<>();

        for (BluetoothDevice device : getConnectedDevices()) {
            if (!store && mPausedBroadcastSinks.contains(device)) {
                Log.w(TAG, "Remove cached broadcast sink: " + device);
                mPausedBroadcastSinks.remove(device);
            }
            if (!leaudioBroadcastResyncHelper()) {
                if (mPausedBroadcastSinks.contains(device)) {
                    // Skip this device if it has been paused
                    continue;
                }

                for (BluetoothLeBroadcastReceiveState receiveState : getAllSources(device)) {
                    /* Check if local/last broadcast is the synced one. Invalid broadcast ID means
                     * that all receivers should be considered.
                     */
                    if ((broadcastId != BassConstants.INVALID_BROADCAST_ID)
                            && (receiveState.getBroadcastId() != broadcastId)) {
                        continue;
                    }

                    if (store) {
                        sEventLogger.logd(TAG, "Add broadcast sink to paused cache: " + device);
                        mPausedBroadcastSinks.add(device);
                    }

                    sourcesToRemove.put(device, receiveState.getSourceId());
                }
            } else {
                for (BluetoothLeBroadcastReceiveState receiveState : getAllSources(device)) {
                    /* Check if local/last broadcast is the synced one. Invalid broadcast ID means
                     * that all receivers should be considered.
                     */
                    if ((broadcastId != BassConstants.INVALID_BROADCAST_ID)
                            && (receiveState.getBroadcastId() != broadcastId)) {
                        continue;
                    }

                    if (!mPausedBroadcastSinks.contains(device)
                            || isSinkUnintentionalPauseType(receiveState.getBroadcastId())) {
                        // Remove device if not paused yet
                        sourcesToRemove.put(device, receiveState.getSourceId());
                    }

                    stopBigMonitoring(receiveState.getBroadcastId(), true);

                    if (store) {
                        sEventLogger.logd(TAG, "Add broadcast sink to paused cache: " + device);
                        mPausedBroadcastSinks.add(device);
                    } else {
                        mPausedBroadcastSinks.remove(device);
                    }
                }
            }
        }

        logPausedBroadcastsAndSinks();

        for (Map.Entry<BluetoothDevice, Integer> entry : sourcesToRemove.entrySet()) {
            removeSource(entry.getKey(), entry.getValue(), true);
        }

        if (leaudioBroadcastResyncHelper()) {
            if (broadcastId != BassConstants.INVALID_BROADCAST_ID) {
                /* There may be some pending add/modify source operations */
                cancelPendingSourceOperations(broadcastId);
            }
        }
    }

    private boolean isAllowedToAddSource() {
        /* Check if should wait for status update */
        if (mUnicastSourceStreamStatus.isEmpty()) {
            /* Assistant was not active, inform about activation */
            if (!mIsAssistantActive) {
                mIsAssistantActive = true;

                LeAudioService leAudioService = mServiceFactory.getLeAudioService();
                if (leAudioService != null) {
                    leAudioService.activeBroadcastAssistantNotification(true);
                }
            }

            return false;
        }

        return mUnicastSourceStreamStatus.get() == STATUS_LOCAL_STREAM_SUSPENDED;
    }

    /** Return true if there is any non primary device receiving broadcast */
    private boolean isAudioSharingModeOn(Integer broadcastId) {
        HashSet<BluetoothDevice> devices = mLocalBroadcastReceivers.get(broadcastId);
        if (devices == null) {
            Log.w(TAG, "isAudioSharingModeOn: No receivers receiving broadcast: " + broadcastId);
            return false;
        }

        LeAudioService leAudioService = mServiceFactory.getLeAudioService();
        if (leAudioService == null) {
            Log.d(TAG, "isAudioSharingModeOn: No available LeAudioService");
            return false;
        }

        return devices.stream().anyMatch(d -> !leAudioService.isPrimaryDevice(d));
    }

    /** Handle disconnection of potential broadcast sinks */
    public void handleDeviceDisconnection(BluetoothDevice sink, boolean isIntentional) {
        LeAudioService leAudioService = mServiceFactory.getLeAudioService();
        if (leAudioService == null) {
            Log.d(TAG, "BluetoothLeBroadcastReceiveState: No available LeAudioService");
            return;
        }

        if (!DeviceConfig.getBoolean(DeviceConfig.NAMESPACE_BLUETOOTH,
                "persist.vendor.service.bt.stopBroadcastIfNoReceivers", false)) {
            Log.w(TAG, "handleDeviceDisconnection: skip stopping broadcast if not receivers");
            return;
        }
        Iterator<Map.Entry<Integer, HashSet<BluetoothDevice>>> iterator =
                mLocalBroadcastReceivers.entrySet().iterator();
        while (iterator.hasNext()) {
            Map.Entry<Integer, HashSet<BluetoothDevice>> entry = iterator.next();
            Integer broadcastId = entry.getKey();
            HashSet<BluetoothDevice> devices = entry.getValue();

            if (leaudioBigDependsOnAudioState()) {
                /* If somehow there is a non configured/playing broadcast, let's remove it */
                if (!(leAudioService.isPaused(broadcastId)
                        || leAudioService.isPlaying(broadcastId))) {
                    Log.w(TAG, "Non playing broadcast remove from receivers list");
                    iterator.remove();
                    continue;
                }
            } else {
                /* If somehow there is a non playing broadcast, let's remove it */
                if (!leAudioService.isPlaying(broadcastId)) {
                    Log.w(TAG, "Non playing broadcast remove from receivers list");
                    iterator.remove();
                    continue;
                }
            }

            if (isIntentional) {
                /* Check if disconnecting device participated in this broadcast reception */
                if (!devices.remove(sink)) {
                    continue;
                }

                removeSinkMetadata(sink);

                /* Check if there is any other primary device receiving this broadcast */
                if (devices.stream()
                        .anyMatch(
                                d ->
                                        ((getConnectionState(d) == STATE_CONNECTED)
                                                && leAudioService.isPrimaryDevice(d)))) {
                    continue;
                }

                Log.d(
                        TAG,
                        "handleIntendedDeviceDisconnection: No more potential broadcast "
                                + "(broadcast ID: "
                                + broadcastId
                                + ") receivers - stopping broadcast");
                iterator.remove();
                leAudioService.stopBroadcast(broadcastId);
            } else {
                /* Unintentional disconnection of primary device in private broadcast mode */
                if (!isAudioSharingModeOn(broadcastId)
                        && !devices.stream()
                                .anyMatch(
                                        d ->
                                                !d.equals(sink)
                                                        && (getConnectionState(d)
                                                                == STATE_CONNECTED))) {
                    iterator.remove();
                    leAudioService.stopBroadcast(broadcastId);
                    continue;
                }

                /* Unintentional disconnection of primary/secondary in broadcast sharing mode */
                if (devices.stream()
                        .anyMatch(
                                d ->
                                        !d.equals(sink)
                                                && (getConnectionState(d) == STATE_CONNECTED))) {
                    continue;
                }
                Log.d(
                        TAG,
                        "handleUnintendedDeviceDisconnection: No more potential broadcast "
                                + "(broadcast ID: "
                                + broadcastId
                                + ") receivers - stopping broadcast");
                mDialingOutTimeoutEvent = new DialingOutTimeoutEvent(broadcastId);
                mHandler.postDelayed(mDialingOutTimeoutEvent, DIALING_OUT_TIMEOUT_MS);
            }
        }
    }

    /* Handle device Bass state ready and check if assistant should resume broadcast */
    private void handleBassStateReady(BluetoothDevice sink) {
        //  Check its peer device still has active source
        Map<Integer, BluetoothLeBroadcastMetadata> entry = mBroadcastMetadataMap.get(sink);

        if (entry != null) {
            for (Map.Entry<Integer, BluetoothLeBroadcastMetadata> idMetadataIdPair :
                    entry.entrySet()) {
                BluetoothLeBroadcastMetadata metadata = idMetadataIdPair.getValue();
                if (metadata == null) {
                    Log.d(TAG, "handleBassStateReady: no metadata available");
                    continue;
                }
                for (BluetoothDevice groupDevice : getTargetDeviceList(sink, true)) {
                    if (groupDevice.equals(sink)) {
                        continue;
                    }
                    // Check peer device
                    Optional<BluetoothLeBroadcastReceiveState> receiver =
                            getOrCreateStateMachine(groupDevice).getAllSources().stream()
                                    .filter(e -> e.getBroadcastId() == metadata.getBroadcastId())
                                    .findAny();
                    if (receiver.isPresent()
                            && !getAllSources(sink).stream()
                                    .anyMatch(
                                            rs ->
                                                    (rs.getBroadcastId()
                                                            == receiver.get().getBroadcastId()))) {
                        Log.d(TAG, "handleBassStateReady: restore the source for device, " + sink);
                        addSource(sink, metadata, false);
                        return;
                    }
                }
            }
        } else {
            Log.d(TAG, "handleBassStateReady: no entry for device: " + sink + ", available");
        }

        // Continue to check if there is pending source to add due to BASS not ready
        synchronized (mPendingSourcesToAdd) {
            Iterator<AddSourceData> iterator = mPendingSourcesToAdd.iterator();
            while (iterator.hasNext()) {
                AddSourceData pendingSourcesToAdd = iterator.next();
                if (pendingSourcesToAdd.mSink.equals(sink)) {
                    Log.d(TAG, "handleBassStateReady: retry adding source with device, " + sink);
                    addSource(
                            pendingSourcesToAdd.mSink,
                            pendingSourcesToAdd.mSourceMetadata,
                            pendingSourcesToAdd.mIsGroupOp);
                    iterator.remove();
                    return;
                }
            }
        }
    }

    /* Handle device Bass state setup failed */
    private void handleBassStateSetupFailed(BluetoothDevice sink) {
        // Check if there is pending source to add due to BASS not ready
        synchronized (mPendingSourcesToAdd) {
            Iterator<AddSourceData> iterator = mPendingSourcesToAdd.iterator();
            while (iterator.hasNext()) {
                AddSourceData pendingSourcesToAdd = iterator.next();
                if (pendingSourcesToAdd.mSink.equals(sink)) {
                    mCallbacks.notifySourceAddFailed(
                            pendingSourcesToAdd.mSink,
                            pendingSourcesToAdd.mSourceMetadata,
                            BluetoothStatusCodes.ERROR_REMOTE_NOT_ENOUGH_RESOURCES);
                    iterator.remove();
                    return;
                }
            }
        }
    }

    private void logPausedBroadcastsAndSinks() {
        log(
                "mPausedBroadcastIds: "
                        + mPausedBroadcastIds
                        + ", mPausedBroadcastSinks: "
                        + mPausedBroadcastSinks);
    }

    private boolean isHostPauseType(int broadcastId) {
        return (mPausedBroadcastIds.containsKey(broadcastId)
                && mPausedBroadcastIds.get(broadcastId).equals(PauseType.HOST_INTENTIONAL));
    }

    private boolean isSinkUnintentionalPauseType(int broadcastId) {
        return (mPausedBroadcastIds.containsKey(broadcastId)
                && mPausedBroadcastIds.get(broadcastId).equals(PauseType.SINK_UNINTENTIONAL));
    }

    public void stopBigMonitoring() {
        if (!leaudioBroadcastResyncHelper()) {
            return;
        }
        log("stopBigMonitoring");
        mPausedBroadcastSinks.clear();

        Iterator<Integer> iterator = mPausedBroadcastIds.keySet().iterator();
        while (iterator.hasNext()) {
            int pausedBroadcastId = iterator.next();
            mTimeoutHandler.stop(pausedBroadcastId, MESSAGE_BIG_MONITOR_TIMEOUT);
            mTimeoutHandler.stop(pausedBroadcastId, MESSAGE_BROADCAST_MONITOR_TIMEOUT);
            iterator.remove();
            synchronized (mSearchScanCallbackLock) {
                // when searching is stopped then stop active sync
                if (!isSearchInProgress()) {
                    cancelActiveSync(getSyncHandleForBroadcastId(pausedBroadcastId));
                }
            }
        }
        logPausedBroadcastsAndSinks();
    }

    private void checkAndStopBigMonitoring() {
        if (!leaudioBroadcastResyncHelper()) {
            return;
        }
        log("checkAndStopBigMonitoring");
        Iterator<Integer> iterator = mPausedBroadcastIds.keySet().iterator();
        while (iterator.hasNext()) {
            int pausedBroadcastId = iterator.next();
            if (!isAnyReceiverSyncedToBroadcast(pausedBroadcastId)) {
                mTimeoutHandler.stop(pausedBroadcastId, MESSAGE_BIG_MONITOR_TIMEOUT);
                mTimeoutHandler.stop(pausedBroadcastId, MESSAGE_BROADCAST_MONITOR_TIMEOUT);
                iterator.remove();
                synchronized (mSearchScanCallbackLock) {
                    // when searching is stopped then stop active sync
                    if (!isSearchInProgress()) {
                        cancelActiveSync(getSyncHandleForBroadcastId(pausedBroadcastId));
                    }
                }
                logPausedBroadcastsAndSinks();
            }
        }
    }

    private void stopBigMonitoring(int broadcastId, boolean hostInitiated) {
        if (!leaudioBroadcastResyncHelper()) {
            return;
        }
        log("stopBigMonitoring broadcastId: " + broadcastId + ", hostInitiated: " + hostInitiated);
        mTimeoutHandler.stop(broadcastId, MESSAGE_BIG_MONITOR_TIMEOUT);
        mTimeoutHandler.stop(broadcastId, MESSAGE_BROADCAST_MONITOR_TIMEOUT);
        if (hostInitiated) {
            mPausedBroadcastIds.put(broadcastId, PauseType.HOST_INTENTIONAL);
        } else {
            mPausedBroadcastIds.remove(broadcastId);
            mPausedBroadcastSinks.clear();
        }
        synchronized (mSearchScanCallbackLock) {
            // when searching is stopped then stop active sync
            if (!isSearchInProgress()) {
                cancelActiveSync(getSyncHandleForBroadcastId(broadcastId));
            }
        }
        logPausedBroadcastsAndSinks();
    }

    /** Cache suspending sources when broadcast paused */
    public void cacheSuspendingSources(int broadcastId) {
        sEventLogger.logd(TAG, "Cache suspending sources: " + broadcastId);
        List<Pair<BluetoothLeBroadcastReceiveState, BluetoothDevice>> sourcesToCache =
                getReceiveStateDevicePairs(broadcastId);

        for (Pair<BluetoothLeBroadcastReceiveState, BluetoothDevice> pair : sourcesToCache) {
            mPausedBroadcastSinks.add(pair.second);
        }

        logPausedBroadcastsAndSinks();
    }

    /** Request receivers to suspend broadcast sources synchronization */
    public void suspendReceiversSourceSynchronization(int broadcastId) {
        sEventLogger.logd(TAG, "Suspend receivers source synchronization: " + broadcastId);
        stopSourceReceivers(broadcastId, true);
    }

    /** Request all receivers to suspend broadcast sources synchronization */
    public void suspendAllReceiversSourceSynchronization() {
        sEventLogger.logd(TAG, "Suspend all receivers source synchronization");
        stopSourceReceivers(BassConstants.INVALID_BROADCAST_ID, true);
    }

    /** Request receivers to stop broadcast sources synchronization and remove them */
    public void stopReceiversSourceSynchronization(int broadcastId) {
        sEventLogger.logd(TAG, "Stop receivers source synchronization: " + broadcastId);
        if (leaudioBroadcastAssistantPeripheralEntrustment()) {
            stopSourceReceivers(broadcastId);
        } else {
            stopSourceReceivers(broadcastId, false);
        }
    }

    /** Request receivers to resume broadcast source synchronization */
    public void resumeReceiversSourceSynchronization() {
        sEventLogger.logd(TAG, "Resume receivers source synchronization");

        Iterator<BluetoothDevice> iterator = mPausedBroadcastSinks.iterator();
        while (iterator.hasNext()) {
            BluetoothDevice sink = iterator.next();
            sEventLogger.logd(TAG, "Remove broadcast sink from paused cache: " + sink);
            Map<Integer, BluetoothLeBroadcastMetadata> entry =
                    mBroadcastMetadataMap.getOrDefault(sink, Collections.emptyMap());

            for (BluetoothLeBroadcastMetadata metadata : entry.values()) {

                if (leaudioBroadcastAssistantPeripheralEntrustment()
                        || leaudioBroadcastResyncHelper()) {
                    if (metadata == null) {
                        Log.w(
                                TAG,
                                "resumeReceiversSourceSynchronization: failed to get metadata to"
                                        + " resume sink: "
                                        + sink);
                        continue;
                    }

                    mPausedBroadcastIds.remove(metadata.getBroadcastId());

                    // For each device, find the source ID having this broadcast ID
                    BassClientStateMachine stateMachine = getOrCreateStateMachine(sink);
                    List<BluetoothLeBroadcastReceiveState> sources = stateMachine.getAllSources();
                    Optional<BluetoothLeBroadcastReceiveState> receiveState =
                            sources.stream()
                                    .filter(e -> e.getBroadcastId() == metadata.getBroadcastId())
                                    .findAny();

                    if (leaudioBroadcastResyncHelper()
                            && receiveState.isPresent()
                            && (receiveState.get().getPaSyncState()
                                            == BluetoothLeBroadcastReceiveState
                                                    .PA_SYNC_STATE_SYNCINFO_REQUEST
                                    || receiveState.get().getPaSyncState()
                                            == BluetoothLeBroadcastReceiveState
                                                    .PA_SYNC_STATE_SYNCHRONIZED)) {
                        continue;
                    }

                    List<Integer> activeSyncedSrc = getActiveSyncedSources();

                    if (receiveState.isPresent()
                            && (!leaudioBroadcastResyncHelper()
                                    || isLocalBroadcast(metadata)
                                    || activeSyncedSrc.contains(
                                            getSyncHandleForBroadcastId(
                                                    metadata.getBroadcastId())))) {
                        int sourceId = receiveState.get().getSourceId();
                        updateSourceToResumeBroadcast(sink, sourceId, metadata);
                    } else {
                        addSource(sink, metadata, false);
                    }
                } else {
                    if (metadata != null) {
                        mPausedBroadcastIds.remove(metadata.getBroadcastId());
                        addSource(sink, metadata, false);
                    } else {
                        Log.w(
                                TAG,
                                "resumeReceiversSourceSynchronization: failed to get metadata to"
                                        + " resume sink: "
                                        + sink);
                    }
                }
            }
            // remove the device from mPausedBroadcastSinks
            iterator.remove();
        }

        logPausedBroadcastsAndSinks();
    }

    private void updateSourceToResumeBroadcast(
            BluetoothDevice sink, int sourceId, BluetoothLeBroadcastMetadata metadata) {
        BassClientStateMachine stateMachine = getOrCreateStateMachine(sink);
        int statusCode =
                validateParametersForSourceOperation(stateMachine, sink, metadata, sourceId);
        if (statusCode != BluetoothStatusCodes.SUCCESS) {
            return;
        }
        if (stateMachine.hasPendingSourceOperation()) {
            Log.w(
                    TAG,
                    "updateSourceToResumeBroadcast: source operation already pending, device: "
                            + sink
                            + ", broadcastId: "
                            + metadata.getBroadcastId());
            return;
        }

        sEventLogger.logd(
                TAG,
                "Modify Broadcast Source (resume): "
                        + ("device: " + sink)
                        + (", sourceId: " + sourceId)
                        + (", updatedBroadcastId: " + metadata.getBroadcastId())
                        + (", updatedBroadcastName: " + metadata.getBroadcastName()));
        Message message = stateMachine.obtainMessage(BassClientStateMachine.UPDATE_BCAST_SOURCE);
        message.arg1 = sourceId;
        message.arg2 =
                DeviceConfig.getBoolean(
                                DeviceConfig.NAMESPACE_BLUETOOTH,
                                "persist.vendor.service.bt.defNoPAS",
                                false)
                        ? BassConstants.PA_SYNC_PAST_NOT_AVAILABLE
                        : BassConstants.PA_SYNC_PAST_AVAILABLE;
        message.obj = metadata;
        stateMachine.sendMessage(message);
    }

    /** Handle Unicast source stream status change */
    public void handleUnicastSourceStreamStatusChange(int status) {
        mUnicastSourceStreamStatus = Optional.of(status);

        if (status == STATUS_LOCAL_STREAM_REQUESTED) {
            if ((leaudioMonitorUnicastSourceWhenManagedByBroadcastDelegator()
                            && hasPrimaryDeviceManagedExternalBroadcast())
                    || (!leaudioMonitorUnicastSourceWhenManagedByBroadcastDelegator()
                            && areReceiversReceivingOnlyExternalBroadcast(getConnectedDevices()))) {
                if (leaudioBroadcastAssistantPeripheralEntrustment()) {
                    cacheSuspendingSources(BassConstants.INVALID_BROADCAST_ID);
                    List<Pair<BluetoothLeBroadcastReceiveState, BluetoothDevice>> sourcesToStop =
                            getReceiveStateDevicePairs(BassConstants.INVALID_BROADCAST_ID);
                    for (Pair<BluetoothLeBroadcastReceiveState, BluetoothDevice> pair :
                            sourcesToStop) {
                        stopBigMonitoring(pair.first.getBroadcastId(), true);
                    }
                } else {
                    suspendAllReceiversSourceSynchronization();
                }
            }
            if (!leaudioMonitorUnicastSourceWhenManagedByBroadcastDelegator()) {
                for (Map.Entry<Integer, PauseType> entry : mPausedBroadcastIds.entrySet()) {
                    Integer broadcastId = entry.getKey();
                    PauseType pauseType = entry.getValue();
                    if (pauseType != PauseType.HOST_INTENTIONAL) {
                        suspendReceiversSourceSynchronization(broadcastId);
                    }
                }
            }
        } else if (status == STATUS_LOCAL_STREAM_SUSPENDED) {
            /* Resume paused receivers if there are some */
            if (!mPausedBroadcastSinks.isEmpty()) {
                resumeReceiversSourceSynchronization();
            }

            if (!leaudioBroadcastAssistantPeripheralEntrustment()) {
                /* Add pending sources if there are some */
                synchronized (mPendingAddSourcesLock) {
                    while (!mPendingAddSources.isEmpty()) {
                        AddSourceData addSourceData = mPendingAddSources.pop();

                        addSource(
                                addSourceData.mSink,
                                addSourceData.mSourceMetadata,
                                addSourceData.mIsGroupOp);
                    }
                }
            }
        } else if (status == STATUS_LOCAL_STREAM_STREAMING) {
            Log.d(TAG, "Ignore STREAMING source status");
        } else if (status == STATUS_LOCAL_STREAM_REQUESTED_NO_CONTEXT_VALIDATE) {
            suspendAllReceiversSourceSynchronization();
        }
    }

    /** Check if any sink receivers are receiving broadcast stream */
    public boolean isAnyReceiverActive(List<BluetoothDevice> devices) {
        for (BluetoothDevice device : devices) {
            for (BluetoothLeBroadcastReceiveState receiveState : getAllSources(device)) {
                if (isReceiverActive(receiveState)) {
                    return true;
                }
            }
        }

        return false;
    }

    public boolean hasPrimaryDeviceManagedExternalBroadcast() {
        LeAudioService leAudioService = mServiceFactory.getLeAudioService();

        if (leAudioService == null) {
            Log.e(TAG, "no LeAudioService");
            return false;
        }

        for (BluetoothDevice device : getConnectedDevices()) {
            if (!leAudioService.isPrimaryDevice(device)) {
                continue;
            }

            Map<Integer, BluetoothLeBroadcastMetadata> entry = mBroadcastMetadataMap.get(device);

            /* null means that this source was not added or modified by assistant */
            if (entry == null) {
                continue;
            }

            /* Assistant manages some external broadcast */
            if (entry.values().stream().anyMatch(e -> !isLocalBroadcast(e))) {
                return true;
            }
        }

        return false;
    }

    /** Check if any sink receivers are receiving broadcast stream */
    public boolean areReceiversReceivingOnlyExternalBroadcast(List<BluetoothDevice> devices) {
        boolean isReceivingExternalBroadcast = false;

        for (BluetoothDevice device : devices) {
            for (BluetoothLeBroadcastReceiveState receiveState : getAllSources(device)) {
                for (int i = 0; i < receiveState.getNumSubgroups(); i++) {
                    if (isSyncedToBroadcastStream(receiveState.getBisSyncState().get(i))) {
                        if (isLocalBroadcast(receiveState)) {
                            return false;
                        } else {
                            isReceivingExternalBroadcast = true;
                        }
                    }
                }
            }
        }

        return isReceivingExternalBroadcast;
    }

    private boolean isAnyReceiverSyncedToBroadcast(int broadcastId) {
        for (BluetoothDevice device : getConnectedDevices()) {
            if (getAllSources(device).stream()
                    .anyMatch(receiveState -> (receiveState.getBroadcastId() == broadcastId))) {
                return true;
            }
        }
        return false;
    }

    private boolean isReceiverActive(BluetoothLeBroadcastReceiveState receiveState) {
        if (receiveState.getPaSyncState()
                == BluetoothLeBroadcastReceiveState.PA_SYNC_STATE_SYNCHRONIZED) {
            return true;
        } else {
            for (int i = 0; i < receiveState.getNumSubgroups(); i++) {
                if (isSyncedToBroadcastStream(receiveState.getBisSyncState().get(i))) {
                    return true;
                }
            }
        }
        return false;
    }

    private Set<Integer> getExternalBroadcastsActiveOnSinks() {
        HashSet<Integer> syncedBroadcasts = new HashSet<>();
        for (BluetoothDevice device : getConnectedDevices()) {
            for (BluetoothLeBroadcastReceiveState receiveState : getAllSources(device)) {
                if (isLocalBroadcast(receiveState)) {
                    continue;
                }
                if (isReceiverActive(receiveState)) {
                    syncedBroadcasts.add(receiveState.getBroadcastId());
                    log("getExternalBroadcastsActiveOnSinks: " + receiveState);
                }
            }
        }
        return syncedBroadcasts;
    }

    private boolean isAllReceiversActive(int broadcastId) {
        for (BluetoothDevice device : getConnectedDevices()) {
            for (BluetoothLeBroadcastReceiveState receiveState : getAllSources(device)) {
                if (receiveState.getBroadcastId() == broadcastId
                        && !isReceiverActive(receiveState)) {
                    return false;
                }
            }
        }
        return true;
    }

    /** Get sink devices synced to the broadcasts */
    public List<BluetoothDevice> getSyncedBroadcastSinks() {
        List<BluetoothDevice> activeSinks = new ArrayList<>();

        for (BluetoothDevice device : getConnectedDevices()) {
            if (leaudioBigDependsOnAudioState()) {
                if (!getAllSources(device).isEmpty()) {
                    activeSinks.add(device);
                }
            } else {
                if (getAllSources(device).stream()
                        .anyMatch(
                                receiveState ->
                                        (receiveState.getBisSyncState().stream()
                                                .anyMatch(this::isSyncedToBroadcastStream)))) {
                    activeSinks.add(device);
                }
            }
        }
        return activeSinks;
    }

    /** Get sink devices synced to the broadcasts by broadcast id */
    public List<BluetoothDevice> getSyncedBroadcastSinks(int broadcastId) {
        return getConnectedDevices().stream()
                .filter(
                        device ->
                                getAllSources(device).stream()
                                        .anyMatch(rs -> rs.getBroadcastId() == broadcastId))
                .collect(Collectors.toUnmodifiableList());
    }

    private boolean isSyncedToBroadcastStream(Long syncState) {
        return syncState != BassConstants.BCAST_RCVR_STATE_BIS_SYNC_NOT_SYNC_TO_BIS
                && syncState != BassConstants.BCAST_RCVR_STATE_BIS_SYNC_FAILED_SYNC_TO_BIG;
    }

    /** Handle broadcast state changed */
    public void notifyBroadcastStateChanged(int state, int broadcastId) {
        switch (state) {
            case BROADCAST_STATE_STOPPED:
                if (mLocalBroadcastReceivers.remove(broadcastId) != null) {
                    sEventLogger.logd(TAG, "Broadcast ID: " + broadcastId + ", stopped");
                }
                break;
            case BROADCAST_STATE_CONFIGURING:
            case BROADCAST_STATE_PAUSED:
            case BROADCAST_STATE_ENABLING:
            case BROADCAST_STATE_DISABLING:
            case BROADCAST_STATE_STOPPING:
            case BROADCAST_STATE_STREAMING:
            default:
                break;
        }
    }

    /** Callback handler */
    static class Callbacks extends Handler {
        private static final int MSG_SEARCH_STARTED = 1;
        private static final int MSG_SEARCH_STARTED_FAILED = 2;
        private static final int MSG_SEARCH_STOPPED = 3;
        private static final int MSG_SEARCH_STOPPED_FAILED = 4;
        private static final int MSG_SOURCE_FOUND = 5;
        private static final int MSG_SOURCE_ADDED = 6;
        private static final int MSG_SOURCE_ADDED_FAILED = 7;
        private static final int MSG_SOURCE_MODIFIED = 8;
        private static final int MSG_SOURCE_MODIFIED_FAILED = 9;
        private static final int MSG_SOURCE_REMOVED = 10;
        private static final int MSG_SOURCE_REMOVED_FAILED = 11;
        private static final int MSG_RECEIVESTATE_CHANGED = 12;
        private static final int MSG_SOURCE_LOST = 13;
        private static final int MSG_BASS_STATE_READY = 14;
        private static final int MSG_BASS_STATE_SETUP_FAILED = 15;

        @GuardedBy("mCallbacksList")
        private final RemoteCallbackList<IBluetoothLeBroadcastAssistantCallback> mCallbacksList =
                new RemoteCallbackList<>();

        Callbacks(Looper looper) {
            super(looper);
        }

        public void register(IBluetoothLeBroadcastAssistantCallback callback) {
            synchronized (mCallbacksList) {
                mCallbacksList.register(callback);
            }
        }

        public void unregister(IBluetoothLeBroadcastAssistantCallback callback) {
            synchronized (mCallbacksList) {
                mCallbacksList.unregister(callback);
            }
        }

        private void checkForPendingGroupOpRequest(Message msg) {
            if (sService == null) {
                Log.e(TAG, "Service is null");
                return;
            }

            final int reason = msg.arg1;
            BluetoothDevice sink;

            switch (msg.what) {
                case MSG_SOURCE_ADDED:
                case MSG_SOURCE_ADDED_FAILED:
                    ObjParams param = (ObjParams) msg.obj;
                    sink = (BluetoothDevice) param.mObj1;
                    sService.checkForPendingGroupOpRequest(
                            sink, reason, BassClientStateMachine.ADD_BCAST_SOURCE, param.mObj2);
                    break;
                case MSG_SOURCE_REMOVED:
                case MSG_SOURCE_REMOVED_FAILED:
                    sink = (BluetoothDevice) msg.obj;
                    sService.checkForPendingGroupOpRequest(
                            sink,
                            reason,
                            BassClientStateMachine.REMOVE_BCAST_SOURCE,
                            Integer.valueOf(msg.arg2));
                    break;
                default:
                    break;
            }
        }

        private boolean handleServiceInternalMessage(Message msg) {
            boolean isMsgHandled = false;
            if (sService == null) {
                Log.e(TAG, "Service is null");
                return isMsgHandled;
            }
            BluetoothDevice sink;

            switch (msg.what) {
                case MSG_BASS_STATE_READY:
                    sink = (BluetoothDevice) msg.obj;
                    sService.handleBassStateReady(sink);
                    isMsgHandled = true;
                    break;
                case MSG_BASS_STATE_SETUP_FAILED:
                    sink = (BluetoothDevice) msg.obj;
                    sService.handleBassStateSetupFailed(sink);
                    isMsgHandled = true;
                    break;
                default:
                    break;
            }
            return isMsgHandled;
        }

        @Override
        public void handleMessage(Message msg) {
            if (handleServiceInternalMessage(msg)) {
                log("Handled internal message: " + msg.what);
                return;
            }

            checkForPendingGroupOpRequest(msg);

            synchronized (mCallbacksList) {
                final int n = mCallbacksList.beginBroadcast();
                for (int i = 0; i < n; i++) {
                    final IBluetoothLeBroadcastAssistantCallback callback =
                            mCallbacksList.getBroadcastItem(i);
                    try {
                        invokeCallback(callback, msg);
                    } catch (RemoteException e) {
                        // Ignore exception
                    }
                }
                mCallbacksList.finishBroadcast();
            }
        }

        private static class ObjParams {
            Object mObj1;
            Object mObj2;

            ObjParams(Object o1, Object o2) {
                mObj1 = o1;
                mObj2 = o2;
            }
        }

        private void invokeCallback(IBluetoothLeBroadcastAssistantCallback callback, Message msg)
                throws RemoteException {
            final int reason = msg.arg1;
            final int sourceId = msg.arg2;
            ObjParams param;
            BluetoothDevice sink;

            switch (msg.what) {
                case MSG_SEARCH_STARTED:
                    callback.onSearchStarted(reason);
                    break;
                case MSG_SEARCH_STARTED_FAILED:
                    callback.onSearchStartFailed(reason);
                    break;
                case MSG_SEARCH_STOPPED:
                    callback.onSearchStopped(reason);
                    break;
                case MSG_SEARCH_STOPPED_FAILED:
                    callback.onSearchStopFailed(reason);
                    break;
                case MSG_SOURCE_FOUND:
                    callback.onSourceFound((BluetoothLeBroadcastMetadata) msg.obj);
                    break;
                case MSG_SOURCE_ADDED:
                    param = (ObjParams) msg.obj;
                    sink = (BluetoothDevice) param.mObj1;
                    callback.onSourceAdded(sink, sourceId, reason);
                    break;
                case MSG_SOURCE_ADDED_FAILED:
                    param = (ObjParams) msg.obj;
                    sink = (BluetoothDevice) param.mObj1;
                    BluetoothLeBroadcastMetadata metadata =
                            (BluetoothLeBroadcastMetadata) param.mObj2;
                    callback.onSourceAddFailed(sink, metadata, reason);
                    break;
                case MSG_SOURCE_MODIFIED:
                    callback.onSourceModified((BluetoothDevice) msg.obj, sourceId, reason);
                    break;
                case MSG_SOURCE_MODIFIED_FAILED:
                    callback.onSourceModifyFailed((BluetoothDevice) msg.obj, sourceId, reason);
                    break;
                case MSG_SOURCE_REMOVED:
                    sink = (BluetoothDevice) msg.obj;
                    callback.onSourceRemoved(sink, sourceId, reason);
                    break;
                case MSG_SOURCE_REMOVED_FAILED:
                    sink = (BluetoothDevice) msg.obj;
                    callback.onSourceRemoveFailed(sink, sourceId, reason);
                    break;
                case MSG_RECEIVESTATE_CHANGED:
                    param = (ObjParams) msg.obj;
                    sink = (BluetoothDevice) param.mObj1;
                    BluetoothLeBroadcastReceiveState state =
                            (BluetoothLeBroadcastReceiveState) param.mObj2;
                    callback.onReceiveStateChanged(sink, sourceId, state);
                    break;
                case MSG_SOURCE_LOST:
                    callback.onSourceLost(sourceId);
                    break;
                default:
                    Log.e(TAG, "Invalid msg: " + msg.what);
                    break;
            }
        }

        void notifySearchStarted(int reason) {
            sEventLogger.logd(TAG, "notifySearchStarted: reason: " + reason);
            obtainMessage(MSG_SEARCH_STARTED, reason, 0).sendToTarget();
        }

        void notifySearchStartFailed(int reason) {
            sEventLogger.loge(TAG, "notifySearchStartFailed: reason: " + reason);
            obtainMessage(MSG_SEARCH_STARTED_FAILED, reason, 0).sendToTarget();
        }

        void notifySearchStopped(int reason) {
            sEventLogger.logd(TAG, "notifySearchStopped: reason: " + reason);
            obtainMessage(MSG_SEARCH_STOPPED, reason, 0).sendToTarget();
        }

        void notifySearchStopFailed(int reason) {
            sEventLogger.loge(TAG, "notifySearchStopFailed: reason: " + reason);
            obtainMessage(MSG_SEARCH_STOPPED_FAILED, reason, 0).sendToTarget();
        }

        void notifySourceFound(BluetoothLeBroadcastMetadata source) {
            sEventLogger.logd(
                    TAG,
                    "invokeCallback: MSG_SOURCE_FOUND"
                            + ", source: "
                            + source.getSourceDevice()
                            + ", broadcastId: "
                            + source.getBroadcastId()
                            + ", broadcastName: "
                            + source.getBroadcastName()
                            + ", isPublic: "
                            + source.isPublicBroadcast()
                            + ", isEncrypted: "
                            + source.isEncrypted());
            obtainMessage(MSG_SOURCE_FOUND, 0, 0, source).sendToTarget();
        }

        void notifySourceAdded(
                BluetoothDevice sink, BluetoothLeBroadcastReceiveState recvState, int reason) {
            sService.localNotifySourceAdded(sink, recvState);

            sEventLogger.logd(
                    TAG,
                    "notifySourceAdded: "
                            + "sink: "
                            + sink
                            + ", sourceId: "
                            + recvState.getSourceId()
                            + ", reason: "
                            + reason);

            ObjParams param = new ObjParams(sink, recvState);
            obtainMessage(MSG_SOURCE_ADDED, reason, recvState.getSourceId(), param).sendToTarget();
        }

        void notifySourceAddFailed(
                BluetoothDevice sink, BluetoothLeBroadcastMetadata source, int reason) {
            sService.checkAndResetGroupAllowedContextMask();

            sEventLogger.loge(
                    TAG,
                    "notifySourceAddFailed: sink: "
                            + sink
                            + ", source: "
                            + source
                            + ", reason: "
                            + reason);
            ObjParams param = new ObjParams(sink, source);
            obtainMessage(MSG_SOURCE_ADDED_FAILED, reason, 0, param).sendToTarget();
        }

        void notifySourceModified(BluetoothDevice sink, int sourceId, int reason) {
            sEventLogger.logd(
                    TAG,
                    "notifySourceModified: "
                            + "sink: "
                            + sink
                            + ", sourceId: "
                            + sourceId
                            + ", reason: "
                            + reason);
            obtainMessage(MSG_SOURCE_MODIFIED, reason, sourceId, sink).sendToTarget();
        }

        void notifySourceModifyFailed(BluetoothDevice sink, int sourceId, int reason) {
            sEventLogger.loge(
                    TAG,
                    "notifySourceModifyFailed: sink: "
                            + sink
                            + ", sourceId: "
                            + sourceId
                            + ", reason: "
                            + reason);
            obtainMessage(MSG_SOURCE_MODIFIED_FAILED, reason, sourceId, sink).sendToTarget();
        }

        void notifySourceRemoved(BluetoothDevice sink, int sourceId, int reason) {
            sEventLogger.logd(
                    TAG,
                    "notifySourceRemoved: "
                            + "sink: "
                            + sink
                            + ", sourceId: "
                            + sourceId
                            + ", reason: "
                            + reason);
            obtainMessage(MSG_SOURCE_REMOVED, reason, sourceId, sink).sendToTarget();
        }

        void notifySourceRemoveFailed(BluetoothDevice sink, int sourceId, int reason) {
            sEventLogger.loge(
                    TAG,
                    "notifySourceRemoveFailed: "
                            + "sink: "
                            + sink
                            + ", sourceId: "
                            + sourceId
                            + ", reason: "
                            + reason);
            obtainMessage(MSG_SOURCE_REMOVED_FAILED, reason, sourceId, sink).sendToTarget();
        }

        void notifyReceiveStateChanged(
                BluetoothDevice sink, int sourceId, BluetoothLeBroadcastReceiveState state) {
            ObjParams param = new ObjParams(sink, state);

            sService.localNotifyReceiveStateChanged(sink, state);

            StringBuilder subgroupState = new StringBuilder(" / SUB GROUPS: ");
            for (int i = 0; i < state.getNumSubgroups(); i++) {
                subgroupState
                        .append("IDX: ")
                        .append(i)
                        .append(", SYNC: ")
                        .append(state.getBisSyncState().get(i));
            }

            sEventLogger.logd(
                    TAG,
                    "notifyReceiveStateChanged: "
                            + "sink: "
                            + sink
                            + ", state: SRC ID: "
                            + state.getSourceId()
                            + " / ADDR TYPE: "
                            + state.getSourceAddressType()
                            + " / SRC DEV: "
                            + state.getSourceDevice()
                            + " / ADV SID: "
                            + state.getSourceAdvertisingSid()
                            + " / BID: "
                            + state.getBroadcastId()
                            + " / PA STATE: "
                            + state.getPaSyncState()
                            + " / BENC STATE: "
                            + state.getBigEncryptionState()
                            + " / BAD CODE: "
                            + Arrays.toString(state.getBadCode())
                            + subgroupState.toString());
            obtainMessage(MSG_RECEIVESTATE_CHANGED, 0, sourceId, param).sendToTarget();
        }

        void notifySourceLost(int broadcastId) {
            sEventLogger.logd(TAG, "notifySourceLost: broadcastId: " + broadcastId);
            obtainMessage(MSG_SOURCE_LOST, 0, broadcastId).sendToTarget();
        }

        void notifyBassStateReady(BluetoothDevice sink) {
            sEventLogger.logd(TAG, "notifyBassStateReady: sink: " + sink);
            obtainMessage(MSG_BASS_STATE_READY, sink).sendToTarget();
        }

        void notifyBassStateSetupFailed(BluetoothDevice sink) {
            sEventLogger.logd(TAG, "notifyBassStateSetupFailed: sink: " + sink);
            obtainMessage(MSG_BASS_STATE_SETUP_FAILED, sink).sendToTarget();
        }
    }

    @Override
    public void dump(StringBuilder sb) {
        super.dump(sb);

        sb.append("Broadcast Assistant Service instance:\n");

        /* Dump first connected state machines */
        for (Map.Entry<BluetoothDevice, BassClientStateMachine> entry : mStateMachines.entrySet()) {
            BassClientStateMachine sm = entry.getValue();
            if (sm.getConnectionState() == BluetoothProfile.STATE_CONNECTED) {
                sm.dump(sb);
                sb.append("\n\n");
            }
        }

        /* Dump at least all other than connected state machines */
        for (Map.Entry<BluetoothDevice, BassClientStateMachine> entry : mStateMachines.entrySet()) {
            BassClientStateMachine sm = entry.getValue();
            if (sm.getConnectionState() != BluetoothProfile.STATE_CONNECTED) {
                sm.dump(sb);
            }
        }

        sb.append("\n\n");
        sEventLogger.dump(sb);
        sb.append("\n");
    }

    /** Binder object: must be a static class or memory leak may occur */
    @VisibleForTesting
    static class BluetoothLeBroadcastAssistantBinder extends IBluetoothLeBroadcastAssistant.Stub
            implements IProfileServiceBinder {
        BassClientService mService;

        BluetoothLeBroadcastAssistantBinder(BassClientService svc) {
            mService = svc;
        }

        @Override
        public void cleanup() {
            mService = null;
        }

        @RequiresPermission(allOf = {BLUETOOTH_CONNECT, BLUETOOTH_PRIVILEGED})
        private BassClientService getServiceAndEnforceConnect(AttributionSource source) {
            // Cache mService because it can change while getService is called
            BassClientService service = mService;

            if (Utils.isInstrumentationTestMode()) {
                return service;
            }

            if (!Utils.checkServiceAvailable(service, TAG)
                    || !Utils.checkCallerIsSystemOrActiveOrManagedUser(service, TAG)
                    || !Utils.checkConnectPermissionForDataDelivery(service, source, TAG)) {
                return null;
            }

            service.enforceCallingOrSelfPermission(BLUETOOTH_PRIVILEGED, null);

            return service;
        }

        @RequiresPermission(allOf = {BLUETOOTH_SCAN, BLUETOOTH_PRIVILEGED})
        private BassClientService getServiceAndEnforceScan(AttributionSource source) {
            // Cache mService because it can change while getService is called
            BassClientService service = mService;

            if (Utils.isInstrumentationTestMode()) {
                return service;
            }

            if (!Utils.checkServiceAvailable(service, TAG)
                    || !Utils.checkCallerIsSystemOrActiveOrManagedUser(service, TAG)
                    || !Utils.checkScanPermissionForDataDelivery(service, source, TAG)) {
                return null;
            }

            service.enforceCallingOrSelfPermission(BLUETOOTH_PRIVILEGED, null);

            return service;
        }

        @Override
        public int getConnectionState(BluetoothDevice sink, AttributionSource source) {
            BassClientService service = getServiceAndEnforceConnect(source);
            if (service == null) {
                Log.e(TAG, "Service is null");
                return BluetoothProfile.STATE_DISCONNECTED;
            }
            return service.getConnectionState(sink);
        }

        @Override
        public List<BluetoothDevice> getDevicesMatchingConnectionStates(
                int[] states, AttributionSource source) {
            BassClientService service = getServiceAndEnforceConnect(source);
            if (service == null) {
                Log.e(TAG, "Service is null");
                return Collections.emptyList();
            }
            return service.getDevicesMatchingConnectionStates(states);
        }

        @Override
        public List<BluetoothDevice> getConnectedDevices(AttributionSource source) {
            BassClientService service = getServiceAndEnforceConnect(source);
            if (service == null) {
                Log.e(TAG, "Service is null");
                return Collections.emptyList();
            }
            return service.getConnectedDevices();
        }

        @Override
        public boolean setConnectionPolicy(
                BluetoothDevice device, int connectionPolicy, AttributionSource source) {
            BassClientService service = getServiceAndEnforceConnect(source);
            if (service == null) {
                Log.e(TAG, "Service is null");
                return false;
            }
            return service.setConnectionPolicy(device, connectionPolicy);
        }

        @Override
        public int getConnectionPolicy(BluetoothDevice device, AttributionSource source) {
            BassClientService service = getServiceAndEnforceConnect(source);
            if (service == null) {
                Log.e(TAG, "Service is null");
                return BluetoothProfile.CONNECTION_POLICY_FORBIDDEN;
            }
            return service.getConnectionPolicy(device);
        }

        @Override
        public void registerCallback(
                IBluetoothLeBroadcastAssistantCallback cb, AttributionSource source) {
            BassClientService service = getServiceAndEnforceConnect(source);
            if (service == null) {
                Log.e(TAG, "Service is null");
                return;
            }
            service.registerCallback(cb);
        }

        @Override
        public void unregisterCallback(
                IBluetoothLeBroadcastAssistantCallback cb, AttributionSource source) {
            BassClientService service = getServiceAndEnforceConnect(source);
            if (service == null) {
                Log.e(TAG, "Service is null");
                return;
            }
            service.unregisterCallback(cb);
        }

        @Override
        public void startSearchingForSources(List<ScanFilter> filters, AttributionSource source) {
            BassClientService service = getServiceAndEnforceScan(source);
            if (service == null) {
                Log.e(TAG, "Service is null");
                return;
            }
            service.startSearchingForSources(filters);
        }

        @Override
        public void stopSearchingForSources(AttributionSource source) {
            BassClientService service = getServiceAndEnforceScan(source);
            if (service == null) {
                Log.e(TAG, "Service is null");
                return;
            }
            service.stopSearchingForSources();
        }

        @Override
        public boolean isSearchInProgress(AttributionSource source) {
            BassClientService service = getServiceAndEnforceScan(source);
            if (service == null) {
                Log.e(TAG, "Service is null");
                return false;
            }
            return service.isSearchInProgress();
        }

        @Override
        public void addSource(
                BluetoothDevice sink,
                BluetoothLeBroadcastMetadata sourceMetadata,
                boolean isGroupOp,
                AttributionSource source) {
            BassClientService service = getServiceAndEnforceConnect(source);
            if (service == null) {
                Log.e(TAG, "Service is null");
                return;
            }
            service.addSource(sink, sourceMetadata, isGroupOp);
        }

        @Override
        public void modifySource(
                BluetoothDevice sink,
                int sourceId,
                BluetoothLeBroadcastMetadata updatedMetadata,
                AttributionSource source) {
            BassClientService service = getServiceAndEnforceConnect(source);
            if (service == null) {
                Log.e(TAG, "Service is null");
                return;
            }
            service.modifySource(sink, sourceId, updatedMetadata);
        }

        @Override
        public void removeSource(BluetoothDevice sink, int sourceId, AttributionSource source) {
            BassClientService service = getServiceAndEnforceConnect(source);
            if (service == null) {
                Log.e(TAG, "Service is null");
                return;
            }
            service.removeSource(sink, sourceId, false);
        }

        @Override
        public List<BluetoothLeBroadcastReceiveState> getAllSources(
                BluetoothDevice sink, AttributionSource source) {
            BassClientService service = getServiceAndEnforceConnect(source);
            if (service == null) {
                Log.e(TAG, "Service is null");
                return Collections.emptyList();
            }
            return service.getAllSources(sink);
        }

        @Override
        public int getMaximumSourceCapacity(BluetoothDevice sink, AttributionSource source) {
            BassClientService service = getServiceAndEnforceConnect(source);
            if (service == null) {
                Log.e(TAG, "Service is null");
                return 0;
            }
            return service.getMaximumSourceCapacity(sink);
        }

        @Override
        public BluetoothLeBroadcastMetadata getSourceMetadata(
                BluetoothDevice sink, int sourceId, AttributionSource source) {
            BassClientService service = getServiceAndEnforceConnect(source);
            if (service == null) {
                Log.e(TAG, "Service is null");
                return null;
            }
            return service.getSourceMetadata(sink, sourceId);
        }
    }
}<|MERGE_RESOLUTION|>--- conflicted
+++ resolved
@@ -919,31 +919,13 @@
         if (!leaudioBroadcastExtractPeriodicScannerFromStateMachine()) {
             mSyncHandleToDeviceMap.clear();
             mPeriodicAdvertisementResultMap.clear();
-<<<<<<< HEAD
-            if (mActiveSourceMap != null) {
-                mActiveSourceMap.clear();
-            }
-            if (mLocalBroadcastReceivers != null) {
-                mLocalBroadcastReceivers.clear();
-            }
-            synchronized (mPendingGroupOp) {
-                if (mPendingGroupOp != null) {
-                    mPendingGroupOp.clear();
-                }
-            }
-            if (mCachedBroadcasts != null) {
-                mCachedBroadcasts.clear();
-            }
-            if (mBroadcastMetadataMap != null) {
-                mBroadcastMetadataMap.clear();
-            }
-=======
             mActiveSourceMap.clear();
             mLocalBroadcastReceivers.clear();
-            mPendingGroupOp.clear();
+            synchronized (mPendingGroupOp) {
+                mPendingGroupOp.clear();
+            }
             mCachedBroadcasts.clear();
             mBroadcastMetadataMap.clear();
->>>>>>> 005cafae
             mSyncHandleToBroadcastIdMap.clear();
             mSyncHandleToBaseDataMap.clear();
         } else {
