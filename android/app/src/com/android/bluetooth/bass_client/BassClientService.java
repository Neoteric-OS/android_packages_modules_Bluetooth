/*
 * Copyright 2022 The Android Open Source Project
 *
 * Licensed under the Apache License, Version 2.0 (the "License");
 * you may not use this file except in compliance with the License.
 * You may obtain a copy of the License at
 *
 *      http://www.apache.org/licenses/LICENSE-2.0
 *
 * Unless required by applicable law or agreed to in writing, software
 * distributed under the License is distributed on an "AS IS" BASIS,
 * WITHOUT WARRANTIES OR CONDITIONS OF ANY KIND, either express or implied.
 * See the License for the specific language governing permissions and
 * limitations under the License.
 */

package com.android.bluetooth.bass_client;

import static android.Manifest.permission.BLUETOOTH_CONNECT;
import static android.Manifest.permission.BLUETOOTH_PRIVILEGED;
import static android.Manifest.permission.BLUETOOTH_SCAN;
import static android.bluetooth.BluetoothProfile.STATE_CONNECTED;
import static android.bluetooth.IBluetoothLeAudio.LE_AUDIO_GROUP_ID_INVALID;

import static com.android.bluetooth.flags.Flags.leaudioAllowedContextMask;
import static com.android.bluetooth.flags.Flags.leaudioBassScanWithInternalScanController;
import static com.android.bluetooth.flags.Flags.leaudioBigDependsOnAudioState;
import static com.android.bluetooth.flags.Flags.leaudioBroadcastApiGetLocalMetadata;
import static com.android.bluetooth.flags.Flags.leaudioBroadcastAssistantPeripheralEntrustment;
import static com.android.bluetooth.flags.Flags.leaudioBroadcastExtractPeriodicScannerFromStateMachine;
import static com.android.bluetooth.flags.Flags.leaudioBroadcastPreventResumeInterruption;
import static com.android.bluetooth.flags.Flags.leaudioBroadcastResyncHelper;
import static com.android.bluetooth.flags.Flags.leaudioMonitorUnicastSourceWhenManagedByBroadcastDelegator;
import static com.android.bluetooth.flags.Flags.leaudioSortScansToSyncByFails;

import static java.util.Objects.requireNonNull;

import android.annotation.RequiresPermission;
import android.annotation.SuppressLint;
import android.bluetooth.BluetoothAdapter;
import android.bluetooth.BluetoothDevice;
import android.bluetooth.BluetoothLeAudio;
import android.bluetooth.BluetoothLeAudioCodecConfigMetadata;
import android.bluetooth.BluetoothLeAudioContentMetadata;
import android.bluetooth.BluetoothLeBroadcastChannel;
import android.bluetooth.BluetoothLeBroadcastMetadata;
import android.bluetooth.BluetoothLeBroadcastReceiveState;
import android.bluetooth.BluetoothLeBroadcastSubgroup;
import android.bluetooth.BluetoothProfile;
import android.bluetooth.BluetoothStatusCodes;
import android.bluetooth.BluetoothUuid;
import android.bluetooth.IBluetoothLeBroadcastAssistant;
import android.bluetooth.IBluetoothLeBroadcastAssistantCallback;
import android.bluetooth.le.IScannerCallback;
import android.bluetooth.le.PeriodicAdvertisingCallback;
import android.bluetooth.le.PeriodicAdvertisingReport;
import android.bluetooth.le.ScanCallback;
import android.bluetooth.le.ScanFilter;
import android.bluetooth.le.ScanRecord;
import android.bluetooth.le.ScanResult;
import android.bluetooth.le.ScanSettings;
import android.content.AttributionSource;
import android.os.Handler;
import android.os.HandlerThread;
import android.os.Looper;
import android.os.Message;
import android.os.ParcelUuid;
import android.os.RemoteCallbackList;
import android.os.RemoteException;
import android.provider.DeviceConfig;
import android.sysprop.BluetoothProperties;
import android.util.Log;
import android.util.Pair;

import com.android.bluetooth.BluetoothEventLogger;
import com.android.bluetooth.BluetoothMethodProxy;
import com.android.bluetooth.Utils;
import com.android.bluetooth.btservice.AdapterService;
import com.android.bluetooth.btservice.ProfileService;
import com.android.bluetooth.btservice.ServiceFactory;
import com.android.bluetooth.btservice.storage.DatabaseManager;
import com.android.bluetooth.csip.CsipSetCoordinatorService;
import com.android.bluetooth.le_audio.LeAudioService;
import com.android.bluetooth.le_scan.ScanController;
import com.android.internal.annotations.GuardedBy;
import com.android.internal.annotations.VisibleForTesting;

import java.time.Duration;
import java.util.ArrayDeque;
import java.util.ArrayList;
import java.util.Arrays;
import java.util.Collections;
import java.util.Comparator;
import java.util.Deque;
import java.util.HashMap;
import java.util.HashSet;
import java.util.Iterator;
import java.util.LinkedHashSet;
import java.util.List;
import java.util.Map;
import java.util.Optional;
import java.util.PriorityQueue;
import java.util.Set;
import java.util.concurrent.ConcurrentHashMap;
import java.util.concurrent.atomic.AtomicBoolean;
import java.util.stream.Collectors;

/** Broadcast Assistant Scan Service */
public class BassClientService extends ProfileService {
    private static final String TAG = BassClientService.class.getSimpleName();
    private static final int MAX_ACTIVE_SYNCED_SOURCES_NUM = 4;
    private static final int MAX_BIS_DISCOVERY_TRIES_NUM = 5;

    private static final int STATUS_LOCAL_STREAM_REQUESTED = 0;
    private static final int STATUS_LOCAL_STREAM_STREAMING = 1;
    private static final int STATUS_LOCAL_STREAM_SUSPENDED = 2;
    private static final int STATUS_LOCAL_STREAM_REQUESTED_NO_CONTEXT_VALIDATE = 3;

    // Do not modify without updating the HAL bt_le_audio.h files.
    // Match up with BroadcastState enum of bt_le_audio.h
    private static final int BROADCAST_STATE_STOPPED = 0;
    private static final int BROADCAST_STATE_CONFIGURING = 1;
    private static final int BROADCAST_STATE_PAUSED = 2;
    private static final int BROADCAST_STATE_ENABLING = 3;
    private static final int BROADCAST_STATE_DISABLING = 4;
    private static final int BROADCAST_STATE_STOPPING = 5;
    private static final int BROADCAST_STATE_STREAMING = 6;

    @VisibleForTesting static final int MESSAGE_SYNC_TIMEOUT = 1;
    @VisibleForTesting static final int MESSAGE_BIG_MONITOR_TIMEOUT = 2;
    @VisibleForTesting static final int MESSAGE_BROADCAST_MONITOR_TIMEOUT = 3;
    @VisibleForTesting static final int MESSAGE_SYNC_LOST_TIMEOUT = 4;

    /* 1 minute timeout for primary device reconnection in Private Broadcast case */
    private static final int DIALING_OUT_TIMEOUT_MS = 60000;

    // 30 secs timeout for keeping PSYNC active when searching is stopped
    private static final Duration sSyncActiveTimeout = Duration.ofSeconds(30);

    // 30 minutes timeout for monitoring BIG resynchronization
    private static final Duration sBigMonitorTimeout = Duration.ofMinutes(30);

    // 5 minutes timeout for monitoring broadcaster
    private static final Duration sBroadcasterMonitorTimeout = Duration.ofMinutes(5);

    // 5 seconds timeout for sync Lost notification
    private static final Duration sSyncLostTimeout = Duration.ofSeconds(5);

    private enum PauseType {
        HOST_INTENTIONAL,
        SINK_UNINTENTIONAL
    }

    private static BassClientService sService;

    private final Map<BluetoothDevice, BassClientStateMachine> mStateMachines = new HashMap<>();
    private final Object mSearchScanCallbackLock = new Object();
    private final Map<Integer, ScanResult> mCachedBroadcasts = new HashMap<>();

    private final List<Integer> mActiveSyncedSources = new ArrayList<>();
    private final Map<Integer, PeriodicAdvertisingCallback> mPeriodicAdvCallbacksMap =
            new HashMap<>();
    private final PriorityQueue<SourceSyncRequest> mSourceSyncRequestsQueue =
            new PriorityQueue<>(sSourceSyncRequestComparator);
    private final Map<Integer, Integer> mSyncFailureCounter = new HashMap<>();
    private final Map<Integer, Integer> mBisDiscoveryCounterMap = new HashMap<>();
    private final List<AddSourceData> mPendingSourcesToAdd = new ArrayList<>();

    private final Map<BluetoothDevice, List<Pair<Integer, Object>>> mPendingGroupOp =
            new ConcurrentHashMap<>();
    private final Map<BluetoothDevice, List<Integer>> mGroupManagedSources =
            new ConcurrentHashMap<>();
    private final Map<BluetoothDevice, List<Integer>> mActiveSourceMap = new ConcurrentHashMap<>();
    private final Map<BluetoothDevice, Map<Integer, BluetoothLeBroadcastMetadata>>
            mBroadcastMetadataMap = new ConcurrentHashMap<>();
    private final HashSet<BluetoothDevice> mPausedBroadcastSinks = new HashSet<>();
    private final Map<BluetoothDevice, Pair<Integer, Integer>> mSinksWaitingForPast =
            new HashMap<>();
    private final Map<Integer, PauseType> mPausedBroadcastIds = new HashMap<>();
    private final Deque<AddSourceData> mPendingAddSources = new ArrayDeque<>();
    private final Object mPendingAddSourcesLock = new Object();
    private final Map<Integer, HashSet<BluetoothDevice>> mLocalBroadcastReceivers =
            new ConcurrentHashMap<>();
    private final BassScanCallbackWrapper mBassScanCallback = new BassScanCallbackWrapper();

    private final AdapterService mAdapterService;
    private final DatabaseManager mDatabaseManager;
    private final BluetoothAdapter mBluetoothAdapter = BluetoothAdapter.getDefaultAdapter();
    private final HandlerThread mStateMachinesThread;
    private final HandlerThread mCallbackHandlerThread;
    private final Callbacks mCallbacks;

    private BluetoothLeScannerWrapper mBluetoothLeScannerWrapper = null;
    private DialingOutTimeoutEvent mDialingOutTimeoutEvent = null;

    /* Caching the PeriodicAdvertisementResult from Broadcast source */
    /* This is stored at service so that each device state machine can access
    and use it as needed. Once the periodic sync in cancelled, this data will be
    removed to ensure stable data won't used */
    /* syncHandle, broadcastSrcDevice */
    private final Map<Integer, BluetoothDevice> mSyncHandleToDeviceMap = new HashMap<>();
    /*syncHandle, parsed BaseData data*/
    private final Map<Integer, BaseData> mSyncHandleToBaseDataMap = new HashMap<>();
    /*syncHandle, broadcast id */
    private final Map<Integer, Integer> mSyncHandleToBroadcastIdMap = new HashMap<>();
    /*bcastSrcDevice, corresponding broadcast id and PeriodicAdvertisementResult*/
    private final Map<BluetoothDevice, HashMap<Integer, PeriodicAdvertisementResult>>
            mPeriodicAdvertisementResultMap = new HashMap<>();
    private ScanCallback mSearchScanCallback = null;
    private boolean mIsAssistantActive = false;
    private boolean mIsAllowedContextOfActiveGroupModified = false;
    Optional<Integer> mUnicastSourceStreamStatus = Optional.empty();

    private static final int LOG_NB_EVENTS = 100;
    private static final BluetoothEventLogger sEventLogger =
            new BluetoothEventLogger(LOG_NB_EVENTS, TAG + " event log");
    ;

    @VisibleForTesting ServiceFactory mServiceFactory = new ServiceFactory();

    private class BassScanCallbackWrapper extends IScannerCallback.Stub {
        private static final int SCANNER_ID_NOT_INITIALIZED = -2;
        private static final int SCANNER_ID_INITIALIZING = -1;

        private List<ScanFilter> mBaasUuidFilters = new ArrayList<ScanFilter>();
        private int mScannerId = SCANNER_ID_NOT_INITIALIZED;

        void registerAndStartScan(List<ScanFilter> filters) {
            synchronized (this) {
                if (mScannerId == SCANNER_ID_INITIALIZING) {
                    Log.d(TAG, "registerAndStartScan: Scanner is already initializing");
                    mCallbacks.notifySearchStartFailed(
                            BluetoothStatusCodes.ERROR_ALREADY_IN_TARGET_STATE);
                    return;
                }
                ScanController controller = mAdapterService.getBluetoothScanController();
                if (controller == null) {
                    Log.d(TAG, "registerAndStartScan: ScanController is null");
                    mCallbacks.notifySearchStartFailed(BluetoothStatusCodes.ERROR_UNKNOWN);
                    return;
                }
                if (filters != null) {
                    mBaasUuidFilters.addAll(filters);
                }

                if (!BassUtils.containUuid(mBaasUuidFilters, BassConstants.BAAS_UUID)) {
                    byte[] serviceData = {0x00, 0x00, 0x00}; // Broadcast_ID
                    byte[] serviceDataMask = {0x00, 0x00, 0x00};

                    mBaasUuidFilters.add(
                            new ScanFilter.Builder()
                                    .setServiceData(
                                            BassConstants.BAAS_UUID, serviceData, serviceDataMask)
                                    .build());
                }

                mScannerId = SCANNER_ID_INITIALIZING;
                controller.registerScannerInternal(this, getAttributionSource(), null);
            }
        }

        void stopScanAndUnregister() {
            synchronized (this) {
                ScanController controller = mAdapterService.getBluetoothScanController();
                if (controller == null) {
                    Log.d(TAG, "stopScanAndUnregister: ScanController is null");
                    mCallbacks.notifySearchStopFailed(BluetoothStatusCodes.ERROR_UNKNOWN);
                    return;
                }
                controller.stopScanInternal(mScannerId);
                controller.unregisterScannerInternal(mScannerId);
                mScannerId = SCANNER_ID_NOT_INITIALIZED;
            }
        }

        boolean isBroadcastAudioAnnouncementScanActive() {
            synchronized (this) {
                return mScannerId >= 0;
            }
        }

        @Override
        public void onScannerRegistered(int status, int scannerId) {
            Log.d(TAG, "onScannerRegistered: Status: " + status + ", id:" + scannerId);
            synchronized (this) {
                if (status != BluetoothStatusCodes.SUCCESS) {
                    Log.e(TAG, "onScannerRegistered: Scanner registration failed: " + status);
                    mCallbacks.notifySearchStartFailed(BluetoothStatusCodes.ERROR_UNKNOWN);
                    mScannerId = SCANNER_ID_NOT_INITIALIZED;
                    return;
                }
                mScannerId = scannerId;

                ScanSettings settings =
                        new ScanSettings.Builder()
                                .setCallbackType(ScanSettings.CALLBACK_TYPE_ALL_MATCHES)
                                .setScanMode(ScanSettings.SCAN_MODE_LOW_LATENCY)
                                .setLegacy(false)
                                .build();

                ScanController controller = mAdapterService.getBluetoothScanController();
                if (controller == null) {
                    Log.d(TAG, "onScannerRegistered: ScanController is null");
                    mCallbacks.notifySearchStartFailed(BluetoothStatusCodes.ERROR_UNKNOWN);
                    return;
                }
                controller.startScanInternal(scannerId, settings, mBaasUuidFilters);
                mCallbacks.notifySearchStarted(BluetoothStatusCodes.REASON_LOCAL_APP_REQUEST);
            }
        }

        @Override
        public void onScanResult(ScanResult result) {
            log("onScanResult:" + result);
            synchronized (this) {
                if (mScannerId < 0) {
                    Log.d(TAG, "onScanResult: Ignoring result as scan stopped.");
                    return;
                }
            }

            Integer broadcastId = BassUtils.getBroadcastId(result);
            if (broadcastId == BassConstants.INVALID_BROADCAST_ID) {
                Log.d(TAG, "onScanResult: Broadcast ID is invalid");
                return;
            }

            log("Broadcast Source Found:" + result.getDevice());
            sEventLogger.logd(TAG, "Broadcast Source Found: Broadcast ID: " + broadcastId);

            synchronized (mSearchScanCallbackLock) {
                if (!mCachedBroadcasts.containsKey(broadcastId)) {
                    log("selectBroadcastSource: broadcastId " + broadcastId);
                    mCachedBroadcasts.put(broadcastId, result);
                    addSelectSourceRequest(broadcastId, false);
                } else if (mTimeoutHandler.isStarted(broadcastId, MESSAGE_SYNC_LOST_TIMEOUT)) {
                    mTimeoutHandler.stop(broadcastId, MESSAGE_SYNC_LOST_TIMEOUT);
                    mTimeoutHandler.start(broadcastId, MESSAGE_SYNC_LOST_TIMEOUT, sSyncLostTimeout);
                }
            }
        }

        @Override
        public void onBatchScanResults(List<ScanResult> batchResults) {}

        @Override
        public void onFoundOrLost(boolean onFound, ScanResult scanResult) {}

        @Override
        public void onScanManagerErrorCallback(int errorCode) {
            Log.d(TAG, "onScanManagerErrorCallback: errorCode = " + errorCode);
            synchronized (this) {
                if (mScannerId < 0) {
                    return;
                }
            }
            mScannerId = SCANNER_ID_NOT_INITIALIZED;
            informConnectedDeviceAboutScanOffloadStop();
        }
    }

    @VisibleForTesting
    final Handler mHandler =
            new Handler(Looper.getMainLooper()) {
                @Override
                public void handleMessage(Message msg) {
                    switch (msg.what) {
                        case MESSAGE_SYNC_TIMEOUT:
                            {
                                log("MESSAGE_SYNC_TIMEOUT");
                                clearAllSyncData();
                                break;
                            }
                        default:
                            break;
                    }
                }
            };

    @VisibleForTesting public final TimeoutHandler mTimeoutHandler = new TimeoutHandler();

    @VisibleForTesting
    public final class TimeoutHandler {
        private final Map<Integer, Handler> mHandlers = new HashMap<>();

        @VisibleForTesting
        public Handler getOrCreateHandler(int broadcastId) {
            return mHandlers.computeIfAbsent(
                    broadcastId,
                    key ->
                            new Handler(Looper.getMainLooper()) {
                                @Override
                                public void handleMessage(Message msg) {
                                    switch (msg.what) {
                                        case MESSAGE_SYNC_LOST_TIMEOUT:
                                            {
                                                log("MESSAGE_SYNC_LOST_TIMEOUT");
                                                // fall through
                                            }
                                        case MESSAGE_BROADCAST_MONITOR_TIMEOUT:
                                            {
                                                log("MESSAGE_BROADCAST_MONITOR_TIMEOUT");
                                                List<Integer> activeSyncedSrc =
                                                        new ArrayList<>(getActiveSyncedSources());
                                                if (activeSyncedSrc.contains(
                                                        getSyncHandleForBroadcastId(broadcastId))) {
                                                    break;
                                                }
                                                // Clear from cache to make possible sync again
                                                // (only during active searching)
                                                synchronized (mSearchScanCallbackLock) {
                                                    if (isSearchInProgress()) {
                                                        mCachedBroadcasts.remove(broadcastId);
                                                    }
                                                }
                                                log(
                                                        "Notify broadcast source lost, broadcast"
                                                                + " id: "
                                                                + broadcastId);
                                                mCallbacks.notifySourceLost(broadcastId);
                                                if (!isSinkUnintentionalPauseType(broadcastId)) {
                                                    break;
                                                }
                                                // fall through
                                            }
                                        case MESSAGE_BIG_MONITOR_TIMEOUT:
                                            {
                                                log("MESSAGE_BIG_MONITOR_TIMEOUT");
                                                stopSourceReceivers(broadcastId);
                                                break;
                                            }
                                        default:
                                            break;
                                    }
                                    Handler handler = getOrCreateHandler(broadcastId);
                                    if (!hasAnyMessagesOrCallbacks(handler)) {
                                        mHandlers.remove(broadcastId);
                                    }
                                }
                            });
        }

        void start(int broadcastId, int msg, Duration duration) {
            Handler handler = getOrCreateHandler(broadcastId);
            log(
                    "Started timeout: "
                            + ("broadcastId: " + broadcastId)
                            + (", msg: " + msg)
                            + (", duration: " + duration));
            handler.sendEmptyMessageDelayed(msg, duration.toMillis());
        }

        void stop(int broadcastId, int msg) {
            if (!mHandlers.containsKey(broadcastId)) {
                return;
            }
            Handler handler = getOrCreateHandler(broadcastId);
            handler.removeMessages(msg);
            if (!hasAnyMessagesOrCallbacks(handler)) {
                mHandlers.remove(broadcastId);
            }
        }

        void stopAll() {
            for (Handler handler : mHandlers.values()) {
                handler.removeCallbacksAndMessages(null);
            }
            mHandlers.clear();
        }

        void stopAll(int msg) {
            Iterator<Map.Entry<Integer, Handler>> iterator = mHandlers.entrySet().iterator();
            while (iterator.hasNext()) {
                Map.Entry<Integer, Handler> entry = iterator.next();
                Handler handler = entry.getValue();
                handler.removeMessages(msg);
                if (!hasAnyMessagesOrCallbacks(handler)) {
                    iterator.remove();
                }
            }
        }

        boolean isStarted(int broadcastId, int msg) {
            if (!mHandlers.containsKey(broadcastId)) {
                return false;
            }
            Handler handler = getOrCreateHandler(broadcastId);
            return handler.hasMessages(msg);
        }

        @SuppressLint("NewApi") // Api is protected by flag check and the lint is wrong
        private boolean hasAnyMessagesOrCallbacks(Handler handler) {
            if (android.os.Flags.mainlineVcnPlatformApi()) {
                return handler.hasMessagesOrCallbacks();
            } else {
                return handler.hasMessages(MESSAGE_SYNC_LOST_TIMEOUT)
                        || handler.hasMessages(MESSAGE_BROADCAST_MONITOR_TIMEOUT)
                        || handler.hasMessages(MESSAGE_BIG_MONITOR_TIMEOUT);
            }
        }
    }

    public BassClientService(AdapterService adapterService) {
        super(requireNonNull(adapterService));
        mAdapterService = adapterService;
        mDatabaseManager = requireNonNull(mAdapterService.getDatabase());
        requireNonNull(mBluetoothAdapter);

        mStateMachinesThread = new HandlerThread("BassClientService.StateMachines");
        mStateMachinesThread.start();
        mCallbackHandlerThread = new HandlerThread(TAG);
        mCallbackHandlerThread.start();
        mCallbacks = new Callbacks(mCallbackHandlerThread.getLooper());

        setBassClientService(this);
    }

    public static boolean isEnabled() {
        return BluetoothProperties.isProfileBapBroadcastAssistEnabled().orElse(false);
    }

    private static class SourceSyncRequest {
        private final ScanResult mScanResult;
        private final boolean mHasPriority;
        private final int mSyncFailureCounter;

        SourceSyncRequest(ScanResult scanResult, boolean hasPriority, int syncFailureCounter) {
            this.mScanResult = scanResult;
            this.mHasPriority = hasPriority;
            this.mSyncFailureCounter = syncFailureCounter;
        }

        public ScanResult getScanResult() {
            return mScanResult;
        }

        public int getRssi() {
            return mScanResult.getRssi();
        }

        public boolean hasPriority() {
            return mHasPriority;
        }

        public int getFailsCounter() {
            return mSyncFailureCounter;
        }

        @Override
        public String toString() {
            return "SourceSyncRequest{"
                    + "mScanResult="
                    + mScanResult
                    + ", mHasPriority="
                    + mHasPriority
                    + ", mSyncFailureCounter="
                    + mSyncFailureCounter
                    + '}';
        }
    }

    private static final Comparator<SourceSyncRequest> sSourceSyncRequestComparator =
            new Comparator<SourceSyncRequest>() {
                @Override
                public int compare(SourceSyncRequest ssr1, SourceSyncRequest ssr2) {
                    if (ssr1.hasPriority() && !ssr2.hasPriority()) {
                        return -1;
                    } else if (!ssr1.hasPriority() && ssr2.hasPriority()) {
                        return 1;
                    } else if (leaudioSortScansToSyncByFails()
                            && (ssr1.getFailsCounter() != ssr2.getFailsCounter())) {
                        return Integer.compare(ssr1.getFailsCounter(), ssr2.getFailsCounter());
                    } else {
                        return Integer.compare(ssr2.getRssi(), ssr1.getRssi());
                    }
                }
            };

    private static class AddSourceData {
        BluetoothDevice mSink;
        BluetoothLeBroadcastMetadata mSourceMetadata;
        boolean mIsGroupOp;

        AddSourceData(
                BluetoothDevice sink,
                BluetoothLeBroadcastMetadata sourceMetadata,
                boolean isGroupOp) {
            mSink = sink;
            mSourceMetadata = sourceMetadata;
            mIsGroupOp = isGroupOp;
        }
    }

    void updatePeriodicAdvertisementResultMap(
            BluetoothDevice device,
            int addressType,
            int syncHandle,
            int advSid,
            int advInterval,
            int bId,
            PublicBroadcastData pbData,
            String broadcastName) {
        log("updatePeriodicAdvertisementResultMap: device: " + device);
        log("updatePeriodicAdvertisementResultMap: syncHandle: " + syncHandle);
        log("updatePeriodicAdvertisementResultMap: advSid: " + advSid);
        log("updatePeriodicAdvertisementResultMap: addressType: " + addressType);
        log("updatePeriodicAdvertisementResultMap: advInterval: " + advInterval);
        log("updatePeriodicAdvertisementResultMap: broadcastId: " + bId);
        log("updatePeriodicAdvertisementResultMap: broadcastName: " + broadcastName);
        log("mSyncHandleToDeviceMap" + mSyncHandleToDeviceMap);
        log("mPeriodicAdvertisementResultMap" + mPeriodicAdvertisementResultMap);
        HashMap<Integer, PeriodicAdvertisementResult> paResMap =
                mPeriodicAdvertisementResultMap.get(device);
        if (paResMap == null
                || (bId != BassConstants.INVALID_BROADCAST_ID && !paResMap.containsKey(bId))) {
            log("PAResmap: add >>>");
            mSyncHandleToDeviceMap.put(syncHandle, device);
            updateSyncHandleForBroadcastId(syncHandle, bId);
            PeriodicAdvertisementResult paRes =
                    new PeriodicAdvertisementResult(
                            device,
                            addressType,
                            syncHandle,
                            advSid,
                            advInterval,
                            bId,
                            pbData,
                            broadcastName);
            if (paRes != null) {
                paRes.print();
                mPeriodicAdvertisementResultMap.putIfAbsent(device, new HashMap<>());
                mPeriodicAdvertisementResultMap.get(device).put(bId, paRes);
            }
        } else {
            log("PAResmap: update >>>");
            if (bId == BassConstants.INVALID_BROADCAST_ID) {
                // Update when onSyncEstablished, try to retrieve valid broadcast id
                if (leaudioBroadcastExtractPeriodicScannerFromStateMachine()) {
                    bId = getBroadcastIdForSyncHandle(BassConstants.PENDING_SYNC_HANDLE);

                    if (bId == BassConstants.INVALID_BROADCAST_ID || !paResMap.containsKey(bId)) {
                        Log.e(TAG, "PAResmap: error! no valid broadcast id found>>>");
                        return;
                    }

                    int oldBroadcastId = getBroadcastIdForSyncHandle(syncHandle);
                    if (oldBroadcastId != BassConstants.INVALID_BROADCAST_ID
                            && oldBroadcastId != bId) {
                        log(
                                "updatePeriodicAdvertisementResultMap: SyncEstablished on the"
                                        + " same syncHandle="
                                        + syncHandle
                                        + ", before syncLost");
                        log("Notify broadcast source lost, broadcast id: " + oldBroadcastId);
                        mCallbacks.notifySourceLost(oldBroadcastId);
                        clearAllDataForSyncHandle(syncHandle);
                        mCachedBroadcasts.remove(oldBroadcastId);
                            }
                } else {
                    for (Map.Entry<Integer, PeriodicAdvertisementResult> entry :
                            paResMap.entrySet()) {
                        PeriodicAdvertisementResult value = entry.getValue();
                        if (value.getBroadcastId() != BassConstants.INVALID_BROADCAST_ID) {
                            bId = value.getBroadcastId();
                            break;
                        }
                    }
                    if (bId == BassConstants.INVALID_BROADCAST_ID) {
                        log("PAResmap: error! no valid broadcast id found>>>");
                        return;
                    }
                }
            }
            PeriodicAdvertisementResult paRes = paResMap.get(bId);
            if (advSid != BassConstants.INVALID_ADV_SID) {
                paRes.updateAdvSid(advSid);
            }
            if (syncHandle != BassConstants.INVALID_SYNC_HANDLE
                    && syncHandle != BassConstants.PENDING_SYNC_HANDLE) {
                mSyncHandleToDeviceMap
                        .entrySet()
                        .removeIf(entry -> entry.getValue().equals(device));
                mSyncHandleToDeviceMap.put(syncHandle, device);
                paRes.updateSyncHandle(syncHandle);
                if (paRes.getBroadcastId() != BassConstants.INVALID_BROADCAST_ID) {
                    // broadcast successfully synced
                    // update the sync handle for the broadcast source
                    updateSyncHandleForBroadcastId(syncHandle, paRes.getBroadcastId());
                }
            }
            if (addressType != BassConstants.INVALID_ADV_ADDRESS_TYPE) {
                paRes.updateAddressType(addressType);
            }
            if (advInterval != BassConstants.INVALID_ADV_INTERVAL) {
                paRes.updateAdvInterval(advInterval);
            }
            if (bId != BassConstants.INVALID_BROADCAST_ID) {
                paRes.updateBroadcastId(bId);
            }
            if (pbData != null) {
                paRes.updatePublicBroadcastData(pbData);
            }
            if (broadcastName != null) {
                paRes.updateBroadcastName(broadcastName);
            }
            paRes.print();
            paResMap.replace(bId, paRes);
        }
        log(">>mPeriodicAdvertisementResultMap" + mPeriodicAdvertisementResultMap);
    }

    PeriodicAdvertisementResult getPeriodicAdvertisementResult(
            BluetoothDevice device, int broadcastId) {
        if (broadcastId == BassConstants.INVALID_BROADCAST_ID) {
            Log.e(TAG, "getPeriodicAdvertisementResult: invalid broadcast id");
            return null;
        }

        if (mPeriodicAdvertisementResultMap.containsKey(device)) {
            return mPeriodicAdvertisementResultMap.get(device).get(broadcastId);
        }
        return null;
    }

    void clearNotifiedFlags() {
        log("clearNotifiedFlags");
        for (Map.Entry<BluetoothDevice, HashMap<Integer, PeriodicAdvertisementResult>> entry :
                mPeriodicAdvertisementResultMap.entrySet()) {
            HashMap<Integer, PeriodicAdvertisementResult> value = entry.getValue();
            for (PeriodicAdvertisementResult result : value.values()) {
                result.setNotified(false);
                result.print();
            }
        }
    }

    void updateBase(int syncHandlemap, BaseData base) {
        log("updateBase : mSyncHandleToBaseDataMap>>");
        mSyncHandleToBaseDataMap.put(syncHandlemap, base);
    }

    BaseData getBase(int syncHandlemap) {
        BaseData base = mSyncHandleToBaseDataMap.get(syncHandlemap);
        log("getBase returns " + base);
        return base;
    }

    void removeActiveSyncedSource(BluetoothDevice scanDelegator, Integer syncHandle) {
        if (leaudioBroadcastExtractPeriodicScannerFromStateMachine()) {
            throw new RuntimeException(
                    "Should never be executed with"
                            + " leaudioBroadcastExtractPeriodicScannerFromStateMachine flag");
        }

        log(
                "removeActiveSyncedSource, scanDelegator: "
                        + scanDelegator
                        + ", syncHandle: "
                        + syncHandle);
        if (syncHandle == null) {
            // remove all sources for this scanDelegator
            mActiveSourceMap.remove(scanDelegator);
        } else {
            List<Integer> sources = mActiveSourceMap.get(scanDelegator);
            if (sources != null) {
                sources.removeIf(e -> e.equals(syncHandle));
                if (sources.isEmpty()) {
                    mActiveSourceMap.remove(scanDelegator);
                }
            }
        }
        sEventLogger.logd(
                TAG,
                "Broadcast Source Unsynced: scanDelegator= "
                        + scanDelegator
                        + ", syncHandle= "
                        + syncHandle);
    }

    void addActiveSyncedSource(BluetoothDevice scanDelegator, Integer syncHandle) {
        if (leaudioBroadcastExtractPeriodicScannerFromStateMachine()) {
            throw new RuntimeException(
                    "Should never be executed with"
                            + " leaudioBroadcastExtractPeriodicScannerFromStateMachine flag");
        }

        log(
                "addActiveSyncedSource, scanDelegator: "
                        + scanDelegator
                        + ", syncHandle: "
                        + syncHandle);
        if (syncHandle != BassConstants.INVALID_SYNC_HANDLE) {
            mActiveSourceMap.putIfAbsent(scanDelegator, new ArrayList<>());
            if (!mActiveSourceMap.get(scanDelegator).contains(syncHandle)) {
                mActiveSourceMap.get(scanDelegator).add(syncHandle);
            }
        }
        sEventLogger.logd(
                TAG,
                "Broadcast Source Synced: scanDelegator= "
                        + scanDelegator
                        + ", syncHandle= "
                        + syncHandle);
    }

    List<Integer> getActiveSyncedSources(BluetoothDevice scanDelegator) {
        if (leaudioBroadcastExtractPeriodicScannerFromStateMachine()) {
            throw new RuntimeException(
                    "Should never be executed with"
                            + " leaudioBroadcastExtractPeriodicScannerFromStateMachine flag");
        }

        List<Integer> currentSources = mActiveSourceMap.get(scanDelegator);
        if (currentSources != null) {
            log(
                    "getActiveSyncedSources: scanDelegator: "
                            + scanDelegator
                            + ", sources num: "
                            + currentSources.size());
        } else {
            log(
                    "getActiveSyncedSources: scanDelegator: "
                            + scanDelegator
                            + ", currentSources is null");
        }
        return currentSources;
    }

    void removeActiveSyncedSource(Integer syncHandle) {
        log("removeActiveSyncedSource, syncHandle: " + syncHandle);
        if (syncHandle == null) {
            // remove all sources
            mActiveSyncedSources.clear();
        } else {
            mActiveSyncedSources.removeIf(e -> e.equals(syncHandle));
        }
        sEventLogger.logd(TAG, "Broadcast Source Unsynced: syncHandle= " + syncHandle);
    }

    void addActiveSyncedSource(Integer syncHandle) {
        log("addActiveSyncedSource, syncHandle: " + syncHandle);
        if (syncHandle != BassConstants.INVALID_SYNC_HANDLE) {
            if (!mActiveSyncedSources.contains(syncHandle)) {
                mActiveSyncedSources.add(syncHandle);
            }
        }
        sEventLogger.logd(TAG, "Broadcast Source Synced: syncHandle= " + syncHandle);
    }

    List<Integer> getActiveSyncedSources() {
        log("getActiveSyncedSources: sources num: " + mActiveSyncedSources.size());
        return mActiveSyncedSources;
    }

    ScanResult getCachedBroadcast(int broadcastId) {
        return mCachedBroadcasts.get(broadcastId);
    }

    public Callbacks getCallbacks() {
        return mCallbacks;
    }

    @Override
    protected IProfileServiceBinder initBinder() {
        return new BluetoothLeBroadcastAssistantBinder(this);
    }

    @Override
    @SuppressLint("AndroidFrameworkRequiresPermission") // TODO: b/350563786 - Fix BASS annotation
    public void stop() {
        Log.d(TAG, "stop()");

        mUnicastSourceStreamStatus = Optional.empty();

        if (mDialingOutTimeoutEvent != null) {
            mHandler.removeCallbacks(mDialingOutTimeoutEvent);
            mDialingOutTimeoutEvent = null;
        }

        if (mIsAssistantActive) {
            LeAudioService leAudioService = mServiceFactory.getLeAudioService();
            if (leAudioService != null) {
                leAudioService.activeBroadcastAssistantNotification(false);
            }
            mIsAssistantActive = false;
        }

        if (mIsAllowedContextOfActiveGroupModified) {
            LeAudioService leAudioService = mServiceFactory.getLeAudioService();
            if (leAudioService != null) {
                leAudioService.setActiveGroupAllowedContextMask(
                        BluetoothLeAudio.CONTEXTS_ALL, BluetoothLeAudio.CONTEXTS_ALL);
            }
            mIsAllowedContextOfActiveGroupModified = false;
        }

        synchronized (mStateMachines) {
            for (BassClientStateMachine sm : mStateMachines.values()) {
                BassObjectsFactory.getInstance().destroyStateMachine(sm);
            }
            mStateMachines.clear();
        }
        mCallbackHandlerThread.quitSafely();
        mStateMachinesThread.quitSafely();

        mHandler.removeCallbacksAndMessages(null);
        mTimeoutHandler.stopAll();

        setBassClientService(null);
        if (!leaudioBroadcastExtractPeriodicScannerFromStateMachine()) {
            mSyncHandleToDeviceMap.clear();
            mPeriodicAdvertisementResultMap.clear();
            mActiveSourceMap.clear();
            mLocalBroadcastReceivers.clear();
            synchronized (mPendingGroupOp) {
                mPendingGroupOp.clear();
            }
            mCachedBroadcasts.clear();
            mBroadcastMetadataMap.clear();
            mSyncHandleToBroadcastIdMap.clear();
            mSyncHandleToBaseDataMap.clear();
        } else {
            synchronized (mSearchScanCallbackLock) {
                if (leaudioBassScanWithInternalScanController()) {
                    if (isSearchInProgress()) {
                        mBassScanCallback.stopScanAndUnregister();
                    }
                } else {
                    if (mBluetoothLeScannerWrapper != null && mSearchScanCallback != null) {
                        mBluetoothLeScannerWrapper.stopScan(mSearchScanCallback);
                    }
                    mBluetoothLeScannerWrapper = null;
                    mSearchScanCallback = null;
                }
                clearAllSyncData();
            }

            mLocalBroadcastReceivers.clear();
            synchronized (mPendingGroupOp) {
                mPendingGroupOp.clear();
            }
            mBroadcastMetadataMap.clear();
            mPausedBroadcastSinks.clear();
        }
    }

    BluetoothDevice getDeviceForSyncHandle(int syncHandle) {
        return mSyncHandleToDeviceMap.get(syncHandle);
    }

    Integer getSyncHandleForBroadcastId(int broadcastId) {
        Integer syncHandle = BassConstants.INVALID_SYNC_HANDLE;
        for (Map.Entry<Integer, Integer> entry : mSyncHandleToBroadcastIdMap.entrySet()) {
            Integer value = entry.getValue();
            if (value == broadcastId) {
                syncHandle = entry.getKey();
                break;
            }
        }
        return syncHandle;
    }

    Integer getBroadcastIdForSyncHandle(int syncHandle) {
        if (mSyncHandleToBroadcastIdMap.containsKey(syncHandle)) {
            return mSyncHandleToBroadcastIdMap.get(syncHandle);
        }
        return BassConstants.INVALID_BROADCAST_ID;
    }

    void updateSyncHandleForBroadcastId(int syncHandle, int broadcastId) {
        mSyncHandleToBroadcastIdMap.entrySet().removeIf(entry -> entry.getValue() == broadcastId);
        mSyncHandleToBroadcastIdMap.put(syncHandle, broadcastId);
        log("Updated mSyncHandleToBroadcastIdMap: " + mSyncHandleToBroadcastIdMap);
    }

    private static synchronized void setBassClientService(BassClientService instance) {
        Log.d(TAG, "setBassClientService(): set to: " + instance);
        sService = instance;
    }

    private void enqueueSourceGroupOp(BluetoothDevice sink, Integer msgId, Object obj) {
        log("enqueueSourceGroupOp device: " + sink + ", msgId: " + msgId);

        mPendingGroupOp.compute(
                sink,
                (key, opsToModify) -> {
                    List<Pair<Integer, Object>> operations =
                            (opsToModify == null)
                                    ? new ArrayList<>()
                                    : new ArrayList<>(opsToModify);
                    operations.add(new Pair<>(msgId, obj));
                    return operations;
                });
    }

    private boolean isSuccess(int status) {
        boolean ret = false;
        switch (status) {
            case BluetoothStatusCodes.REASON_LOCAL_APP_REQUEST:
            case BluetoothStatusCodes.REASON_LOCAL_STACK_REQUEST:
            case BluetoothStatusCodes.REASON_REMOTE_REQUEST:
            case BluetoothStatusCodes.REASON_SYSTEM_POLICY:
                ret = true;
                break;
            default:
                break;
        }
        return ret;
    }

    private boolean isAnyPendingAddSourceOperation() {
        for (BluetoothDevice device : getConnectedDevices()) {
            synchronized (mPendingGroupOp) {
                List<Pair<Integer, Object>> operations = mPendingGroupOp.get(device);
                if (operations == null) {
                    continue;
                }

                boolean isAnyPendingAddSourceOperationForDevice =
                        operations.stream()
                                .anyMatch(e -> e.first.equals(BassClientStateMachine.ADD_BCAST_SOURCE));

                if (isAnyPendingAddSourceOperationForDevice) {
                    return true;
                }
            }
        }

        return false;
    }

    private void checkForPendingGroupOpRequest(
            BluetoothDevice sink, int reason, int reqMsg, Object obj) {
        log(
                "checkForPendingGroupOpRequest device: "
                        + sink
                        + ", reason: "
                        + reason
                        + ", reqMsg: "
                        + reqMsg);

        AtomicBoolean shouldUpdateAssistantActive = new AtomicBoolean(false);

        mPendingGroupOp.computeIfPresent(
                sink,
                (key, opsToModify) -> {
                    List<Pair<Integer, Object>> operations = new ArrayList<>(opsToModify);

                    switch (reqMsg) {
                        case BassClientStateMachine.ADD_BCAST_SOURCE:
                            if (obj == null) {
                                return operations;
                            }
                            // Identify the operation by operation type and broadcastId
                            if (isSuccess(reason)) {
                                BluetoothLeBroadcastReceiveState sourceState =
                                        (BluetoothLeBroadcastReceiveState) obj;
                                if (removeMatchingOperation(operations, reqMsg, obj)) {
                                    setSourceGroupManaged(sink, sourceState.getSourceId(), true);
                                }
                            } else {
                                removeMatchingOperation(operations, reqMsg, obj);
                                shouldUpdateAssistantActive.set(true);
                            }
                            break;
                        case BassClientStateMachine.REMOVE_BCAST_SOURCE:
                            // Identify the operation by operation type and sourceId
                            removeMatchingOperation(operations, reqMsg, obj);
                            Integer sourceId = (Integer) obj;
                            setSourceGroupManaged(sink, sourceId, false);
                            break;
                        default:
                            break;
                    }
                    return operations;
                });

        if (shouldUpdateAssistantActive.get()
                && !isAnyPendingAddSourceOperation()
                && mIsAssistantActive
                && mPausedBroadcastSinks.isEmpty()) {
            LeAudioService leAudioService = mServiceFactory.getLeAudioService();
            mIsAssistantActive = false;
            mUnicastSourceStreamStatus = Optional.empty();

            if (leAudioService != null) {
                leAudioService.activeBroadcastAssistantNotification(false);
            }
        }
    }

    private boolean removeMatchingOperation(
            List<Pair<Integer, Object>> operations, int reqMsg, Object obj) {
        return operations.removeIf(
                m -> m.first.equals(reqMsg) && isMatchingOperation(m.second, obj));
    }

    private boolean isMatchingOperation(Object operationData, Object obj) {
        if (obj instanceof BluetoothLeBroadcastReceiveState) {
            return ((BluetoothLeBroadcastMetadata) operationData).getBroadcastId()
                    == ((BluetoothLeBroadcastReceiveState) obj).getBroadcastId();
        } else if (obj instanceof BluetoothLeBroadcastMetadata) {
            return ((BluetoothLeBroadcastMetadata) operationData).getBroadcastId()
                    == ((BluetoothLeBroadcastMetadata) obj).getBroadcastId();
        } else if (obj instanceof Integer) {
            return obj.equals(operationData);
        }
        return false;
    }

    private boolean isDevicePartOfActiveUnicastGroup(BluetoothDevice device) {
        LeAudioService leAudioService = mServiceFactory.getLeAudioService();
        if (leAudioService == null) {
            return false;
        }

        return (leAudioService.getActiveGroupId() != LE_AUDIO_GROUP_ID_INVALID)
                && (leAudioService.getActiveDevices().contains(device));
    }

    private boolean isEmptyBluetoothDevice(BluetoothDevice device) {
        if (device == null) {
            Log.e(TAG, "Device is null!");
            return true;
        }

        return device.getAddress().equals("00:00:00:00:00:00");
    }

    private boolean hasAnyConnectedDeviceExternalBroadcastSource() {
        for (BluetoothDevice device : getConnectedDevices()) {
            // Check if any connected device has add some source
            if (getAllSources(device).stream()
                    .anyMatch(receiveState -> (!isLocalBroadcast(receiveState)))) {
                return true;
            }
        }

        return false;
    }

    private boolean isAnyConnectedDeviceSwitchingSource() {
        for (BluetoothDevice device : getConnectedDevices()) {
            synchronized (mStateMachines) {
                BassClientStateMachine sm = getOrCreateStateMachine(device);
                // Need to check both mPendingSourceToSwitch and mPendingMetadata
                // to guard the whole source switching flow
                if (sm != null
                        && (sm.hasPendingSwitchingSourceOperation()
                                || sm.hasPendingSourceOperation())) {
                    return true;
                }
            }
        }
        return false;
    }

    private void checkAndSetGroupAllowedContextMask(BluetoothDevice sink) {
        LeAudioService leAudioService = mServiceFactory.getLeAudioService();
        if (leAudioService == null) {
            return;
        }

        if (leaudioAllowedContextMask()) {
            /* Don't bother active group (external broadcaster scenario) with SOUND EFFECTS */
            if (!mIsAllowedContextOfActiveGroupModified && isDevicePartOfActiveUnicastGroup(sink)) {
                leAudioService.setActiveGroupAllowedContextMask(
                        BluetoothLeAudio.CONTEXTS_ALL
                                & ~BluetoothLeAudio.CONTEXT_TYPE_SOUND_EFFECTS,
                        BluetoothLeAudio.CONTEXTS_ALL);
                mIsAllowedContextOfActiveGroupModified = true;
            }
        }
    }

    private void checkAndResetGroupAllowedContextMask() {
        LeAudioService leAudioService = mServiceFactory.getLeAudioService();
        if (leAudioService == null) {
            return;
        }

        if (leaudioAllowedContextMask()) {
            /* Restore allowed context mask for Unicast */
            if (mIsAllowedContextOfActiveGroupModified
                    && !hasAnyConnectedDeviceExternalBroadcastSource()
                    && !isAnyConnectedDeviceSwitchingSource()) {
                leAudioService.setActiveGroupAllowedContextMask(
                        BluetoothLeAudio.CONTEXTS_ALL, BluetoothLeAudio.CONTEXTS_ALL);
                mIsAllowedContextOfActiveGroupModified = false;
            }
        }
    }

    void syncRequestForPast(BluetoothDevice sink, int broadcastId, int sourceId) {
        log(
                "syncRequestForPast sink: "
                        + sink
                        + ", broadcastId: "
                        + broadcastId
                        + ", sourceId: "
                        + sourceId);

        if (!leaudioBroadcastResyncHelper()) {
            return;
        }
        synchronized (mSinksWaitingForPast) {
            mSinksWaitingForPast.put(sink, new Pair<Integer, Integer>(broadcastId, sourceId));
        }
        addSelectSourceRequest(broadcastId, true);
    }

    private void localNotifyReceiveStateChanged(
            BluetoothDevice sink, BluetoothLeBroadcastReceiveState receiveState) {
        int broadcastId = receiveState.getBroadcastId();
        // If sink has external broadcast synced && not paused by the host
        if (leaudioBroadcastResyncHelper()
                && !isLocalBroadcast(receiveState)
                && !isEmptyBluetoothDevice(receiveState.getSourceDevice())
                && !isHostPauseType(broadcastId)) {

            // If sink actively synced (PA or BIG) or waiting for PA
            if (isReceiverActive(receiveState)
                    || receiveState.getPaSyncState()
                            == BluetoothLeBroadcastReceiveState.PA_SYNC_STATE_SYNCINFO_REQUEST) {
                // Clear paused broadcast sink (not need to resume manually)
                mPausedBroadcastSinks.remove(sink);

                // If all sinks for this broadcast are actively synced (PA or BIG) and there is no
                // more sinks to resume then stop monitoring
                if (isAllReceiversActive(broadcastId) && mPausedBroadcastSinks.isEmpty()) {
                    stopBigMonitoring(broadcastId, false);
                }
                // If broadcast not paused (monitored) yet
            } else if (!mPausedBroadcastIds.containsKey(broadcastId)) {
                // And BASS has data to start synchronization
                if (mCachedBroadcasts.containsKey(broadcastId)) {
                    // Try to sync to it and start BIG monitoring
                    mPausedBroadcastIds.put(broadcastId, PauseType.SINK_UNINTENTIONAL);
                    cacheSuspendingSources(broadcastId);
                    mTimeoutHandler.stop(broadcastId, MESSAGE_BIG_MONITOR_TIMEOUT);
                    mTimeoutHandler.start(
                            broadcastId, MESSAGE_BIG_MONITOR_TIMEOUT, sBigMonitorTimeout);
                    addSelectSourceRequest(broadcastId, true);
                }
            }
            // If paused by host then stop active sync, it could be not stopped, if during previous
            // stop there was pending past request
        } else if (leaudioMonitorUnicastSourceWhenManagedByBroadcastDelegator()
                && isHostPauseType(broadcastId)) {
            stopActiveSync(broadcastId);
            // If sink unsynced then remove potentially waiting past and check if any broadcast
            // monitoring should be stopped for all broadcast Ids
        } else if (isEmptyBluetoothDevice(receiveState.getSourceDevice())) {
            synchronized (mSinksWaitingForPast) {
                mSinksWaitingForPast.remove(sink);
            }
            checkAndStopBigMonitoring();
        }

        LeAudioService leAudioService = mServiceFactory.getLeAudioService();
        if (leAudioService == null) {
            return;
        }

        boolean isAssistantActive;
        if (leaudioMonitorUnicastSourceWhenManagedByBroadcastDelegator()) {
            isAssistantActive = hasPrimaryDeviceManagedExternalBroadcast();
        } else {
            isAssistantActive = areReceiversReceivingOnlyExternalBroadcast(getConnectedDevices());
        }

        if (isAssistantActive) {
            /* Assistant become active */
            if (!mIsAssistantActive) {
                mIsAssistantActive = true;
                leAudioService.activeBroadcastAssistantNotification(true);
            }

            checkAndSetGroupAllowedContextMask(sink);
        } else {
            /* Assistant become inactive */
            if (mIsAssistantActive
                    && mPausedBroadcastSinks.isEmpty()
                    && !isSinkUnintentionalPauseType(broadcastId)) {
                mIsAssistantActive = false;
                mUnicastSourceStreamStatus = Optional.empty();
                leAudioService.activeBroadcastAssistantNotification(false);
            }

            /* Restore allowed context mask for unicast in case if last connected broadcast
             * delegator device which has external source removes this source
             */
            checkAndResetGroupAllowedContextMask();
        }
    }

    private void localNotifySourceAdded(
            BluetoothDevice sink, BluetoothLeBroadcastReceiveState receiveState) {
        if (!isLocalBroadcast(receiveState)) {
            return;
        }

        int broadcastId = receiveState.getBroadcastId();

        /* Track devices bonded to local broadcast for further broadcast status handling when sink
         * device is:
         *     - disconnecting (if no more receivers, broadcast can be stopped)
         *     - connecting (resynchronize if connection lost)
         */
        if (mLocalBroadcastReceivers.containsKey(broadcastId)) {
            mLocalBroadcastReceivers.get(broadcastId).add(sink);
        } else {
            mLocalBroadcastReceivers.put(
                    broadcastId, new HashSet<BluetoothDevice>(Arrays.asList(sink)));
        }
    }

    private void localNotifySourceAddFailed(
            BluetoothDevice sink, BluetoothLeBroadcastMetadata source) {
        removeSinkMetadata(sink, source.getBroadcastId());
    }

    private void setSourceGroupManaged(BluetoothDevice sink, int sourceId, boolean isGroupOp) {
        log("setSourceGroupManaged device: " + sink);
        if (isGroupOp) {
            if (!mGroupManagedSources.containsKey(sink)) {
                mGroupManagedSources.put(sink, new ArrayList<>());
            }
            mGroupManagedSources.get(sink).add(sourceId);
        } else {
            List<Integer> sources = mGroupManagedSources.get(sink);
            if (sources != null) {
                sources.removeIf(e -> e.equals(sourceId));
            }
        }
    }

    private Pair<BluetoothLeBroadcastMetadata, Map<BluetoothDevice, Integer>>
            getGroupManagedDeviceSources(BluetoothDevice sink, Integer sourceId) {
        log("getGroupManagedDeviceSources device: " + sink + " sourceId: " + sourceId);
        Map map = new HashMap<BluetoothDevice, Integer>();

        log("getTargetDeviceList(): " + getTargetDeviceList(sink, true).size());
        if ((mGroupManagedSources.containsKey(sink)
                && mGroupManagedSources.get(sink).contains(sourceId)) || (getTargetDeviceList(sink, true).size() > 1)) {
            BassClientStateMachine stateMachine = getOrCreateStateMachine(sink);
            if (stateMachine == null) {
                Log.e(TAG, "Can't get state machine for device: " + sink);
                return new Pair<BluetoothLeBroadcastMetadata, Map<BluetoothDevice, Integer>>(
                        null, null);
            }

            BluetoothLeBroadcastMetadata metadata =
                    stateMachine.getCurrentBroadcastMetadata(sourceId);
            if (metadata != null) {
                int broadcastId = metadata.getBroadcastId();

                for (BluetoothDevice device : getTargetDeviceList(sink, true)) {
                    List<BluetoothLeBroadcastReceiveState> sources =
                            getOrCreateStateMachine(device).getAllSources();

                    // For each device, find the source ID having this broadcast ID
                    Optional<BluetoothLeBroadcastReceiveState> receiver =
                            sources.stream()
                                    .filter(e -> e.getBroadcastId() == broadcastId)
                                    .findAny();
                    if (receiver.isPresent()) {
                        map.put(device, receiver.get().getSourceId());
                    } else {
                        // Put invalid source ID if the remote doesn't have it
                        map.put(device, BassConstants.INVALID_SOURCE_ID);
                    }
                }
                return new Pair<BluetoothLeBroadcastMetadata, Map<BluetoothDevice, Integer>>(
                        metadata, map);
            } else {
                Log.e(
                        TAG,
                        "Couldn't find broadcast metadata for device: "
                                + sink
                                + ", and sourceId:"
                                + sourceId);
                for (BluetoothDevice device : getTargetDeviceList(sink, true)) {
                    map.put(device, sourceId);
                }
                return new Pair<BluetoothLeBroadcastMetadata, Map<BluetoothDevice, Integer>>(
                        null, map);
            }
        }

        // Just put this single device if this source is not group managed
        map.put(sink, sourceId);
        return new Pair<BluetoothLeBroadcastMetadata, Map<BluetoothDevice, Integer>>(null, map);
    }

    private List<BluetoothDevice> getTargetDeviceList(BluetoothDevice device, boolean isGroupOp) {
        if (isGroupOp) {
            CsipSetCoordinatorService csipClient = mServiceFactory.getCsipSetCoordinatorService();
            if (csipClient != null) {
                // Check for coordinated set of devices in the context of CAP
                List<BluetoothDevice> csipDevices =
                        csipClient.getGroupDevicesOrdered(device, BluetoothUuid.CAP);
                if (!csipDevices.isEmpty()) {
                    return csipDevices;
                } else {
                    Log.w(TAG, "CSIP group is empty.");
                }
            } else {
                Log.e(TAG, "CSIP service is null. No grouping information available.");
            }
        }

        List<BluetoothDevice> devices = new ArrayList<>();
        devices.add(device);
        return devices;
    }

    private int checkDuplicateSourceAdditionAndGetSourceId(
            BluetoothDevice device, BluetoothLeBroadcastMetadata metaData) {
        int sourceId = BassConstants.INVALID_SOURCE_ID;
        List<BluetoothLeBroadcastReceiveState> currentAllSources = getAllSources(device);
        for (int i = 0; i < currentAllSources.size(); i++) {
            BluetoothLeBroadcastReceiveState state = currentAllSources.get(i);
            if (metaData.getSourceDevice().equals(state.getSourceDevice())
                    && metaData.getSourceAddressType() == state.getSourceAddressType()
                    && metaData.getSourceAdvertisingSid() == state.getSourceAdvertisingSid()
                    && metaData.getBroadcastId() == state.getBroadcastId()) {
                sourceId = state.getSourceId();
                log("DuplicatedSourceAddition: for " + device + " metaData: " + metaData);
                break;
            }
        }
        return sourceId;
    }

    private boolean hasRoomForBroadcastSourceAddition(BluetoothDevice device) {
        BassClientStateMachine stateMachine = null;
        synchronized (mStateMachines) {
            stateMachine = getOrCreateStateMachine(device);
        }
        if (stateMachine == null) {
            log("stateMachine is null");
            return false;
        }
        boolean isRoomAvailable = false;
        List<BluetoothLeBroadcastReceiveState> sources = stateMachine.getAllSources();
        if (sources.size() < stateMachine.getMaximumSourceCapacity()) {
            isRoomAvailable = true;
        } else {
            for (BluetoothLeBroadcastReceiveState recvState : sources) {
                if (isEmptyBluetoothDevice(recvState.getSourceDevice())) {
                    isRoomAvailable = true;
                    break;
                }
            }
        }
        log("isRoomAvailable: " + isRoomAvailable);
        return isRoomAvailable;
    }

    private Integer getSourceIdToRemove(BluetoothDevice device) {
        BassClientStateMachine stateMachine = null;

        synchronized (mStateMachines) {
            stateMachine = getOrCreateStateMachine(device);
        }
        if (stateMachine == null) {
            log("stateMachine is null");
            return BassConstants.INVALID_SOURCE_ID;
        }
        List<BluetoothLeBroadcastReceiveState> sources = stateMachine.getAllSources();
        if (sources.isEmpty()) {
            log("sources is empty");
            return BassConstants.INVALID_SOURCE_ID;
        }

        Integer sourceId = BassConstants.INVALID_SOURCE_ID;
        // Select the source by checking if there is one with PA not synced
        Optional<BluetoothLeBroadcastReceiveState> receiver =
                sources.stream()
                        .filter(
                                e ->
                                        (e.getPaSyncState()
                                                != BluetoothLeBroadcastReceiveState
                                                        .PA_SYNC_STATE_SYNCHRONIZED))
                        .findAny();
        if (receiver.isPresent()) {
            sourceId = receiver.get().getSourceId();
        } else {
            // If all sources are synced, continue to pick the 1st source
            sourceId = sources.get(0).getSourceId();
        }
        return sourceId;
    }

    private BassClientStateMachine getOrCreateStateMachine(BluetoothDevice device) {
        if (device == null) {
            Log.e(TAG, "getOrCreateStateMachine failed: device cannot be null");
            return null;
        }
        synchronized (mStateMachines) {
            BassClientStateMachine stateMachine = mStateMachines.get(device);
            if (stateMachine != null) {
                return stateMachine;
            }

            log("Creating a new state machine for " + device);
            stateMachine =
                    BassObjectsFactory.getInstance()
                            .makeStateMachine(
                                    device,
                                    this,
                                    mAdapterService,
                                    mStateMachinesThread.getLooper());
            if (stateMachine != null) {
                mStateMachines.put(device, stateMachine);
            }

            return stateMachine;
        }
    }

    class DialingOutTimeoutEvent implements Runnable {
        Integer mBroadcastId;

        DialingOutTimeoutEvent(Integer broadcastId) {
            mBroadcastId = broadcastId;
        }

        @Override
        public void run() {
            mDialingOutTimeoutEvent = null;

            if (getBassClientService() == null) {
                Log.e(TAG, "DialingOutTimeoutEvent: No Bass service");
                return;
            }

            LeAudioService leAudioService = mServiceFactory.getLeAudioService();
            if (leAudioService == null) {
                Log.d(TAG, "DialingOutTimeoutEvent: No available LeAudioService");
                return;
            }

            sEventLogger.logd(TAG, "Broadcast timeout: " + mBroadcastId);
            mLocalBroadcastReceivers.remove(mBroadcastId);
            leAudioService.stopBroadcast(mBroadcastId);
        }

        public boolean isScheduledForBroadcast(Integer broadcastId) {
            return mBroadcastId.equals(broadcastId);
        }
    }

    /**
     * Get the BassClientService instance
     *
     * @return BassClientService instance
     */
    public static synchronized BassClientService getBassClientService() {
        if (sService == null) {
            Log.w(TAG, "getBassClientService(): service is NULL");
            return null;
        }
        if (!sService.isAvailable()) {
            Log.w(TAG, "getBassClientService(): service is not available");
            return null;
        }
        return sService;
    }

    private void removeStateMachine(BluetoothDevice device) {
        synchronized (mStateMachines) {
            BassClientStateMachine sm = mStateMachines.get(device);
            if (sm == null) {
                Log.w(
                        TAG,
                        "removeStateMachine: device " + device + " does not have a state machine");
                return;
            }
            log("removeStateMachine: removing state machine for device: " + device);
            sm.doQuit();
            sm.cleanup();
            mStateMachines.remove(device);
        }

        // Cleanup device cache
        synchronized (mPendingGroupOp) {
            mPendingGroupOp.remove(device);
        }
        mGroupManagedSources.remove(device);
        mActiveSourceMap.remove(device);
    }

    private void handleReconnectingAudioSharingModeDevice(BluetoothDevice device) {
        /* In case of reconnecting Audio Sharing mode device */
        if (mDialingOutTimeoutEvent != null) {
            for (Map.Entry<Integer, HashSet<BluetoothDevice>> entry :
                    mLocalBroadcastReceivers.entrySet()) {
                Integer broadcastId = entry.getKey();
                HashSet<BluetoothDevice> devices = entry.getValue();

                /* If associated with any broadcast, try to remove pending timeout callback */
                if ((mDialingOutTimeoutEvent.isScheduledForBroadcast(broadcastId))
                        && (devices.contains(device))) {
                    Log.i(
                            TAG,
                            "connectionStateChanged: reconnected previousely synced device: "
                                    + device);
                    mHandler.removeCallbacks(mDialingOutTimeoutEvent);
                    mDialingOutTimeoutEvent = null;
                    break;
                }
            }
        }
    }

    private void informConnectedDeviceAboutScanOffloadStop() {
        for (BluetoothDevice device : getConnectedDevices()) {
            synchronized (mStateMachines) {
                BassClientStateMachine stateMachine = getOrCreateStateMachine(device);
                if (stateMachine == null) {
                    Log.w(
                            TAG,
                            "informConnectedDeviceAboutScanOffloadStop: Can't get state "
                                    + "machine for device: "
                                    + device);
                    continue;
                }
                stateMachine.sendMessage(BassClientStateMachine.STOP_SCAN_OFFLOAD);
            }
        }
    }

    private int validateParametersForSourceOperation(
            BassClientStateMachine stateMachine, BluetoothDevice device) {
        if (stateMachine == null) {
            log("validateParameters: stateMachine is null for device: " + device);
            return BluetoothStatusCodes.ERROR_BAD_PARAMETERS;
        }

        if (getConnectionState(device) != STATE_CONNECTED) {
            log("validateParameters: device is not connected, device: " + device);
            return BluetoothStatusCodes.ERROR_REMOTE_LINK_ERROR;
        }

        return BluetoothStatusCodes.SUCCESS;
    }

    private int validateParametersForSourceOperation(
            BassClientStateMachine stateMachine,
            BluetoothDevice device,
            BluetoothLeBroadcastMetadata metadata) {
        int status = validateParametersForSourceOperation(stateMachine, device);
        if (status != BluetoothStatusCodes.SUCCESS) {
            return status;
        }

        if (metadata == null) {
            log("validateParameters: metadata is null for device: " + device);
            return BluetoothStatusCodes.ERROR_BAD_PARAMETERS;
        }

        byte[] code = metadata.getBroadcastCode();
        if ((code != null) && (code.length != 0)) {
            if ((code.length > 16) || (code.length < 4)) {
                log(
                        "validateParameters: Invalid broadcast code length: "
                                + code.length
                                + ", should be between 4 and 16 octets");
                return BluetoothStatusCodes.ERROR_BAD_PARAMETERS;
            }
        }

        return BluetoothStatusCodes.SUCCESS;
    }

    private int validateParametersForSourceOperation(
            BassClientStateMachine stateMachine, BluetoothDevice device, Integer sourceId) {
        int status = validateParametersForSourceOperation(stateMachine, device);
        if (status != BluetoothStatusCodes.SUCCESS) {
            return status;
        }

        if (sourceId == BassConstants.INVALID_SOURCE_ID) {
            log("validateParameters: no such sourceId for device: " + device);
            return BluetoothStatusCodes.ERROR_LE_BROADCAST_ASSISTANT_INVALID_SOURCE_ID;
        }

        return BluetoothStatusCodes.SUCCESS;
    }

    private int validateParametersForSourceOperation(
            BassClientStateMachine stateMachine,
            BluetoothDevice device,
            BluetoothLeBroadcastMetadata metadata,
            Integer sourceId) {
        int status = validateParametersForSourceOperation(stateMachine, device, metadata);
        if (status != BluetoothStatusCodes.SUCCESS) {
            return status;
        }

        if (sourceId == BassConstants.INVALID_SOURCE_ID) {
            log("validateParameters: no such sourceId for device: " + device);
            return BluetoothStatusCodes.ERROR_LE_BROADCAST_ASSISTANT_INVALID_SOURCE_ID;
        }

        return BluetoothStatusCodes.SUCCESS;
    }

    void handleConnectionStateChanged(BluetoothDevice device, int fromState, int toState) {
        mHandler.post(() -> connectionStateChanged(device, fromState, toState));
    }

    synchronized void connectionStateChanged(BluetoothDevice device, int fromState, int toState) {
        if (!isAvailable()) {
            Log.w(TAG, "connectionStateChanged: service is not available");
            return;
        }

        if ((device == null) || (fromState == toState)) {
            Log.e(
                    TAG,
                    "connectionStateChanged: unexpected invocation. device="
                            + device
                            + " fromState="
                            + fromState
                            + " toState="
                            + toState);
            return;
        }

        sEventLogger.logd(
                TAG,
                "connectionStateChanged: device: "
                        + device
                        + ", fromState= "
                        + BluetoothProfile.getConnectionStateName(fromState)
                        + ", toState= "
                        + BluetoothProfile.getConnectionStateName(toState));

        // Check if the device is disconnected - if unbond, remove the state machine
        if (toState == BluetoothProfile.STATE_DISCONNECTED) {
            synchronized (mPendingGroupOp) {
                mPendingGroupOp.remove(device);
            }
            mPausedBroadcastSinks.remove(device);
            synchronized (mSinksWaitingForPast) {
                mSinksWaitingForPast.remove(device);
            }
            synchronized (mPendingSourcesToAdd) {
                mPendingSourcesToAdd.removeIf(
                        pendingSourcesToAdd -> pendingSourcesToAdd.mSink.equals(device));
            }

            int bondState = mAdapterService.getBondState(device);
            if (bondState == BluetoothDevice.BOND_NONE) {
                log("Unbonded " + device + ". Removing state machine");
                removeStateMachine(device);
            }

            checkAndStopBigMonitoring();
            removeSinkMetadataFromGroupIfWholeUnsynced(device);

            if (getConnectedDevices().isEmpty()
                    || (mPausedBroadcastSinks.isEmpty()
                            && mSinksWaitingForPast.isEmpty()
                            && mPendingSourcesToAdd.isEmpty()
                            && !isAnyConnectedDeviceSwitchingSource())) {
                synchronized (mSearchScanCallbackLock) {
                    // when searching is stopped then clear all sync data
                    if (!isSearchInProgress()) {
                        clearAllSyncData();
                    }
                }
            }

            /* Restore allowed context mask for unicast in case if last connected broadcast
             * delegator device which has external source disconnects.
             */
            checkAndResetGroupAllowedContextMask();
        } else if (toState == STATE_CONNECTED) {
            handleReconnectingAudioSharingModeDevice(device);
        }
    }

    public void handleBondStateChanged(BluetoothDevice device, int fromState, int toState) {
        mHandler.post(() -> bondStateChanged(device, toState));
    }

    @VisibleForTesting
    void bondStateChanged(BluetoothDevice device, int bondState) {
        log("Bond state changed for device: " + device + " state: " + bondState);

        // Remove state machine if the bonding for a device is removed
        if (bondState != BluetoothDevice.BOND_NONE) {
            return;
        }

        synchronized (mStateMachines) {
            BassClientStateMachine sm = mStateMachines.get(device);
            if (sm == null) {
                return;
            }
            if (sm.getConnectionState() != BluetoothProfile.STATE_DISCONNECTED) {
                Log.i(TAG, "Disconnecting device because it was unbonded.");
                disconnect(device);
                return;
            }
            removeStateMachine(device);
        }
    }

    /**
     * Connects the bass profile to the passed in device
     *
     * @param device is the device with which we will connect the Bass profile
     * @return true if BAss profile successfully connected, false otherwise
     */
    public boolean connect(BluetoothDevice device) {
        Log.d(TAG, "connect(): " + device);
        if (device == null) {
            Log.e(TAG, "connect: device is null");
            return false;
        }
        if (getConnectionPolicy(device) == BluetoothProfile.CONNECTION_POLICY_FORBIDDEN) {
            Log.e(TAG, "connect: connection policy set to forbidden");
            return false;
        }
        synchronized (mStateMachines) {
            BassClientStateMachine stateMachine = getOrCreateStateMachine(device);
            if (stateMachine == null) {
                Log.e(TAG, "Can't get state machine for device: " + device);
                return false;
            }

            stateMachine.sendMessage(BassClientStateMachine.CONNECT);
        }
        return true;
    }

    /**
     * Disconnects Bassclient profile for the passed in device
     *
     * @param device is the device with which we want to disconnected the BAss client profile
     * @return true if Bass client profile successfully disconnected, false otherwise
     */
    public boolean disconnect(BluetoothDevice device) {
        Log.d(TAG, "disconnect(): " + device);
        if (device == null) {
            Log.e(TAG, "disconnect: device is null");
            return false;
        }
        synchronized (mStateMachines) {
            BassClientStateMachine stateMachine = getOrCreateStateMachine(device);
            if (stateMachine == null) {
                Log.e(TAG, "Can't get state machine for device: " + device);
                return false;
            }

            stateMachine.sendMessage(BassClientStateMachine.DISCONNECT);
        }
        return true;
    }

    /**
     * Check whether can connect to a peer device. The check considers a number of factors during
     * the evaluation.
     *
     * @param device the peer device to connect to
     * @return true if connection is allowed, otherwise false
     */
    @VisibleForTesting(visibility = VisibleForTesting.Visibility.PACKAGE)
    public boolean okToConnect(BluetoothDevice device) {
        // Check if this is an incoming connection in Quiet mode.
        if (mAdapterService.isQuietModeEnabled()) {
            Log.e(TAG, "okToConnect: cannot connect to " + device + " : quiet mode enabled");
            return false;
        }
        // Check connection policy and accept or reject the connection.
        int connectionPolicy = getConnectionPolicy(device);
        int bondState = mAdapterService.getBondState(device);
        // Allow this connection only if the device is bonded. Any attempt to connect while
        // bonding would potentially lead to an unauthorized connection.
        if (bondState != BluetoothDevice.BOND_BONDED) {
            Log.w(TAG, "okToConnect: return false, bondState=" + bondState);
            return false;
        } else if (connectionPolicy != BluetoothProfile.CONNECTION_POLICY_UNKNOWN
                && connectionPolicy != BluetoothProfile.CONNECTION_POLICY_ALLOWED) {
            // Otherwise, reject the connection if connectionPolicy is not valid.
            Log.w(TAG, "okToConnect: return false, connectionPolicy=" + connectionPolicy);
            return false;
        }
        return true;
    }

    /**
     * Get connection state of remote device
     *
     * @param sink the remote device
     * @return connection state
     */
    public int getConnectionState(BluetoothDevice sink) {
        synchronized (mStateMachines) {
            BassClientStateMachine sm = getOrCreateStateMachine(sink);
            if (sm == null) {
                log("getConnectionState returns STATE_DISC");
                return BluetoothProfile.STATE_DISCONNECTED;
            }
            return sm.getConnectionState();
        }
    }

    /**
     * Get a list of all LE Audio Broadcast Sinks with the specified connection states.
     *
     * @param states states array representing the connection states
     * @return a list of devices that match the provided connection states
     */
    List<BluetoothDevice> getDevicesMatchingConnectionStates(int[] states) {
        ArrayList<BluetoothDevice> devices = new ArrayList<>();
        if (states == null) {
            return devices;
        }
        final BluetoothDevice[] bondedDevices = mAdapterService.getBondedDevices();
        if (bondedDevices == null) {
            return devices;
        }
        synchronized (mStateMachines) {
            for (BluetoothDevice device : bondedDevices) {
                final ParcelUuid[] featureUuids = mAdapterService.getRemoteUuids(device);
                if (!Utils.arrayContains(featureUuids, BluetoothUuid.BASS)) {
                    continue;
                }
                int connectionState = BluetoothProfile.STATE_DISCONNECTED;
                BassClientStateMachine sm = getOrCreateStateMachine(device);
                if (sm != null) {
                    connectionState = sm.getConnectionState();
                }
                for (int state : states) {
                    if (connectionState == state) {
                        devices.add(device);
                        break;
                    }
                }
            }
            return devices;
        }
    }

    /**
     * Get a list of all LE Audio Broadcast Sinks connected with the LE Audio Broadcast Assistant.
     *
     * @return list of connected devices
     */
    public List<BluetoothDevice> getConnectedDevices() {
        synchronized (mStateMachines) {
            List<BluetoothDevice> devices = new ArrayList<>();
            for (BassClientStateMachine sm : mStateMachines.values()) {
                if (sm.isConnected()) {
                    devices.add(sm.getDevice());
                }
            }
            log("getConnectedDevices: " + devices);
            return devices;
        }
    }

    /**
     * Set the connectionPolicy of the Broadcast Audio Scan Service profile.
     *
     * <p>The connection policy can be one of: {@link BluetoothProfile#CONNECTION_POLICY_ALLOWED},
     * {@link BluetoothProfile#CONNECTION_POLICY_FORBIDDEN}, {@link
     * BluetoothProfile#CONNECTION_POLICY_UNKNOWN}
     *
     * @param device paired bluetooth device
     * @param connectionPolicy is the connection policy to set to for this profile
     * @return true if connectionPolicy is set, false on error
     */
    public boolean setConnectionPolicy(BluetoothDevice device, int connectionPolicy) {
        Log.d(TAG, "Saved connectionPolicy " + device + " = " + connectionPolicy);
        boolean setSuccessfully =
                mDatabaseManager.setProfileConnectionPolicy(
                        device, BluetoothProfile.LE_AUDIO_BROADCAST_ASSISTANT, connectionPolicy);
        if (setSuccessfully && connectionPolicy == BluetoothProfile.CONNECTION_POLICY_ALLOWED) {
            connect(device);
        } else if (setSuccessfully
                && connectionPolicy == BluetoothProfile.CONNECTION_POLICY_FORBIDDEN) {
            disconnect(device);
        }
        return setSuccessfully;
    }

    /**
     * Get the connection policy of the profile.
     *
     * <p>The connection policy can be any of: {@link BluetoothProfile#CONNECTION_POLICY_ALLOWED},
     * {@link BluetoothProfile#CONNECTION_POLICY_FORBIDDEN}, {@link
     * BluetoothProfile#CONNECTION_POLICY_UNKNOWN}
     *
     * @param device paired bluetooth device
     * @return connection policy of the device
     */
    public int getConnectionPolicy(BluetoothDevice device) {
        return mDatabaseManager.getProfileConnectionPolicy(
                device, BluetoothProfile.LE_AUDIO_BROADCAST_ASSISTANT);
    }

    /**
     * Register callbacks that will be invoked during scan offloading.
     *
     * @param cb callbacks to be invoked
     */
    public void registerCallback(IBluetoothLeBroadcastAssistantCallback cb) {
        Log.i(TAG, "registerCallback");
        mCallbacks.register(cb);
    }

    /**
     * Unregister callbacks that are invoked during scan offloading.
     *
     * @param cb callbacks to be unregistered
     */
    public void unregisterCallback(IBluetoothLeBroadcastAssistantCallback cb) {
        Log.i(TAG, "unregisterCallback");
        mCallbacks.unregister(cb);
    }

    /**
     * Search for LE Audio Broadcast Sources on behalf of all devices connected via Broadcast Audio
     * Scan Service, filtered by filters
     *
     * @param filters ScanFilters for finding exact Broadcast Source
     */
    @SuppressLint("AndroidFrameworkRequiresPermission") // TODO: b/350563786 - Fix BASS annotation
    public void startSearchingForSources(List<ScanFilter> filters) {
        log("startSearchingForSources");

        if (!BluetoothMethodProxy.getInstance()
                .initializePeriodicAdvertisingManagerOnDefaultAdapter()) {
            Log.e(TAG, "Failed to initialize Periodic Advertising Manager on Default Adapter");
            mCallbacks.notifySearchStartFailed(BluetoothStatusCodes.ERROR_UNKNOWN);
            return;
        }

        synchronized (mSearchScanCallbackLock) {
            if (!leaudioBassScanWithInternalScanController()) {
                if (!leaudioBroadcastExtractPeriodicScannerFromStateMachine()
                        || mBluetoothLeScannerWrapper == null) {
                    mBluetoothLeScannerWrapper =
                            BassObjectsFactory.getInstance()
                                    .getBluetoothLeScannerWrapper(mBluetoothAdapter);
                }
                if (mBluetoothLeScannerWrapper == null) {
                    Log.e(TAG, "startLeScan: cannot get BluetoothLeScanner");
                    mCallbacks.notifySearchStartFailed(BluetoothStatusCodes.ERROR_UNKNOWN);
                    return;
                }
            }
            if (isSearchInProgress()) {
                Log.e(TAG, "LE Scan has already started");
                mCallbacks.notifySearchStartFailed(
                        BluetoothStatusCodes.ERROR_ALREADY_IN_TARGET_STATE);
                return;
            }
            if (!leaudioBassScanWithInternalScanController()) {
                mSearchScanCallback =
                        new ScanCallback() {
                            @Override
                            public void onScanResult(int callbackType, ScanResult result) {
                                log("onScanResult:" + result);
                                synchronized (mSearchScanCallbackLock) {
                                    // check mSearchScanCallback because even after
                                    // mBluetoothLeScannerWrapper.stopScan(mSearchScanCallback) that
                                    // callback could be called
                                    if (mSearchScanCallback == null) {
                                        log("onScanResult: scanner already stopped");
                                        return;
                                    }
                                    if (callbackType != ScanSettings.CALLBACK_TYPE_ALL_MATCHES) {
                                        // Should not happen
                                        Log.e(TAG, "LE Scan has already started");
                                        return;
                                    }
                                    Integer broadcastId = BassUtils.getBroadcastId(result);
                                    if (broadcastId == BassConstants.INVALID_BROADCAST_ID) {
                                        Log.d(TAG, "onScanResult: Broadcast ID is invalid");
                                        return;
                                    }

                                    log("Broadcast Source Found:" + result.getDevice());
                                    sEventLogger.logd(
                                            TAG,
                                            "Broadcast Source Found: Broadcast ID: " + broadcastId);

                                    if (!mCachedBroadcasts.containsKey(broadcastId)) {
                                        log("selectBroadcastSource: broadcastId " + broadcastId);
                                        mCachedBroadcasts.put(broadcastId, result);
                                        if (leaudioBroadcastExtractPeriodicScannerFromStateMachine()) {
                                            addSelectSourceRequest(broadcastId, false);
                                        } else {
                                            synchronized (mStateMachines) {
                                                for (BassClientStateMachine sm :
                                                        mStateMachines.values()) {
                                                    if (sm.isConnected()) {
                                                        selectSource(sm.getDevice(), result, false);
                                                    }
                                                }
                                            }
                                        }
                                    } else if (leaudioBroadcastResyncHelper()
                                            && mTimeoutHandler.isStarted(
                                                    broadcastId, MESSAGE_SYNC_LOST_TIMEOUT)) {
                                        mTimeoutHandler.stop(
                                                broadcastId, MESSAGE_SYNC_LOST_TIMEOUT);
                                        mTimeoutHandler.start(
                                                broadcastId,
                                                MESSAGE_SYNC_LOST_TIMEOUT,
                                                sSyncLostTimeout);
                                    }
                                }
                            }

                            public void onScanFailed(int errorCode) {
                                Log.e(TAG, "Scan Failure:" + errorCode);
                                informConnectedDeviceAboutScanOffloadStop();
                            }
                        };
            }
            mSyncFailureCounter.clear();
            mHandler.removeMessages(MESSAGE_SYNC_TIMEOUT);
            if (leaudioBroadcastResyncHelper()) {
                if (leaudioBroadcastPreventResumeInterruption()) {
                    // Collect broadcasts which should be sync and/or cache should remain.
                    // Broadcasts, which has to be synced, needs to have cache available.
                    // Broadcasts which only cache should remain (i.e. because of potential resume)
                    // has to be synced too to show it on the list before resume.
                    LinkedHashSet<Integer> broadcastsToSync = new LinkedHashSet<>();

                    // Keep already synced broadcasts
                    broadcastsToSync.addAll(getBroadcastIdsOfSyncedBroadcasters());

                    // Sync to the broadcasts already synced with sinks
                    broadcastsToSync.addAll(getExternalBroadcastsActiveOnSinks());

                    // Sync to the broadcasts waiting for PAST
                    broadcastsToSync.addAll(getBroadcastIdsWaitingForPAST());

                    // Sync to the broadcasts waiting for adding source (could be by resume too).
                    broadcastsToSync.addAll(getBroadcastIdsWaitingForAddSource());

                    // Sync to the paused broadcasts (INTENTIONAL and UNINTENTIONAL) based on the
                    // mPausedBroadcastSinks as mPausedBroadcastIds could be already removed by
                    // resume execution
                    broadcastsToSync.addAll(getPausedBroadcastIdsBasedOnSinks());

                    log("Broadcasts to sync on start: " + broadcastsToSync);

                    // Add broadcsts to sync queue
                    for (int broadcastId : broadcastsToSync) {
                        addSelectSourceRequest(broadcastId, true);
                    }

                    // When starting scan, clear the previously cached broadcast scan results,
                    // skip broadcast already added to sync
                    mCachedBroadcasts.keySet().removeIf(key -> !broadcastsToSync.contains(key));

                    printAllSyncData();
                } else {
                    // Sync to the broadcasts already synced with sinks
                    Set<Integer> syncedBroadcasts = getExternalBroadcastsActiveOnSinks();
                    for (int syncedBroadcast : syncedBroadcasts) {
                        addSelectSourceRequest(syncedBroadcast, true);
                    }
                    // when starting scan, clear the previously cached broadcast scan results
                    mCachedBroadcasts
                            .keySet()
                            .removeIf(
                                    key ->
                                            !mPausedBroadcastIds.containsKey(key)
                                                    || !mPausedBroadcastIds
                                                            .get(key)
                                                            .equals(PauseType.SINK_UNINTENTIONAL));
                }
            } else {
                // When starting scan, clear the previously cached broadcast scan results
                mCachedBroadcasts.clear();
            }
            // Clear previous sources notify flag before scanning new result
            // this is to make sure the active sources are notified even if already synced
            clearNotifiedFlags();

            for (BluetoothDevice device : getConnectedDevices()) {
                synchronized (mStateMachines) {
                    BassClientStateMachine stateMachine = getOrCreateStateMachine(device);
                    if (stateMachine == null) {
                        Log.w(
                                TAG,
                                "startSearchingForSources: Can't get state machine for "
                                        + "device: "
                                        + device);
                        continue;
                    }
                    stateMachine.sendMessage(BassClientStateMachine.START_SCAN_OFFLOAD);
                }
            }

            if (leaudioBassScanWithInternalScanController()) {
                mBassScanCallback.registerAndStartScan(filters);
                // Invoke search callbacks in onScannerRegistered
            } else {
                ScanSettings settings =
                        new ScanSettings.Builder()
                                .setCallbackType(ScanSettings.CALLBACK_TYPE_ALL_MATCHES)
                                .setScanMode(ScanSettings.SCAN_MODE_LOW_LATENCY)
                                .setLegacy(false)
                                .build();
                if (filters == null) {
                    filters = new ArrayList<ScanFilter>();
                }
                if (!BassUtils.containUuid(filters, BassConstants.BAAS_UUID)) {
                    byte[] serviceData = {0x00, 0x00, 0x00}; // Broadcast_ID
                    byte[] serviceDataMask = {0x00, 0x00, 0x00};

                    filters.add(
                            new ScanFilter.Builder()
                                    .setServiceData(
                                            BassConstants.BAAS_UUID, serviceData, serviceDataMask)
                                    .build());
                }
                mBluetoothLeScannerWrapper.startScan(filters, settings, mSearchScanCallback);
                mCallbacks.notifySearchStarted(BluetoothStatusCodes.REASON_LOCAL_APP_REQUEST);
            }
            sEventLogger.logd(TAG, "startSearchingForSources");
        }
    }

    /** Stops an ongoing search for nearby Broadcast Sources */
    public void stopSearchingForSources() {
        log("stopSearchingForSources");
        if (!leaudioBroadcastExtractPeriodicScannerFromStateMachine()) {
            BluetoothLeScannerWrapper scanner =
                    BassObjectsFactory.getInstance()
                            .getBluetoothLeScannerWrapper(mBluetoothAdapter);
            if (scanner == null) {
                Log.e(TAG, "startLeScan: cannot get BluetoothLeScanner");
                return;
            }
            synchronized (mSearchScanCallbackLock) {
                if (!isSearchInProgress()) {
                    Log.e(TAG, "stopSearchingForSources: Scan not started yet");
                    mCallbacks.notifySearchStopFailed(
                            BluetoothStatusCodes.ERROR_ALREADY_IN_TARGET_STATE);
                    return;
                }
                informConnectedDeviceAboutScanOffloadStop();
                if (leaudioBassScanWithInternalScanController()) {
                    mBassScanCallback.stopScanAndUnregister();
                } else {
                    scanner.stopScan(mSearchScanCallback);
                    mSearchScanCallback = null;
                }
                sEventLogger.logd(TAG, "stopSearchingForSources");
                mCallbacks.notifySearchStopped(BluetoothStatusCodes.REASON_LOCAL_APP_REQUEST);
            }
        } else {
            synchronized (mSearchScanCallbackLock) {
                if (leaudioBassScanWithInternalScanController()) {
                    if (!isSearchInProgress()) {
                        Log.e(TAG, "stopSearchingForSources: Scan not started yet");
                        mCallbacks.notifySearchStopFailed(
                                BluetoothStatusCodes.ERROR_ALREADY_IN_TARGET_STATE);
                        return;
                    }
                    mBassScanCallback.stopScanAndUnregister();
                } else {
                    if (mBluetoothLeScannerWrapper == null || mSearchScanCallback == null) {
                        Log.e(TAG, "stopSearchingForSources: Scan not started yet");
                        mCallbacks.notifySearchStopFailed(
                                BluetoothStatusCodes.ERROR_ALREADY_IN_TARGET_STATE);
                        return;
                    }
                    mBluetoothLeScannerWrapper.stopScan(mSearchScanCallback);
                    mBluetoothLeScannerWrapper = null;
                    mSearchScanCallback = null;
                }
<<<<<<< HEAD
                // started timeout for canceling syncs instead of canceling syncs immediately
                mHandler.removeMessages(MESSAGE_SYNC_TIMEOUT);
                Log.d(TAG, "stopSearchingForSources: started timeout for canceling syncs");
                mHandler.sendEmptyMessageDelayed(
                        MESSAGE_SYNC_TIMEOUT, sSyncActiveTimeout.toMillis());
=======

                if (leaudioBroadcastPreventResumeInterruption()) {
                    printAllSyncData();

                    // Collect broadcasts which should stay synced after search stops
                    HashSet<Integer> broadcastsToKeepSynced = new HashSet<>();

                    // Keep broadcasts waiting for PAST
                    broadcastsToKeepSynced.addAll(getBroadcastIdsWaitingForPAST());

                    // Keep broadcasts waiting for adding source (could be by resume too)
                    broadcastsToKeepSynced.addAll(getBroadcastIdsWaitingForAddSource());

                    // Keep broadcast UNINTENTIONALly paused
                    broadcastsToKeepSynced.addAll(getUnintentionallyPausedBroadcastIds());

                    log("Broadcasts to keep on stop: " + broadcastsToKeepSynced);

                    // Remove all other broadcasts from sync queue if not in broadcastsToKeepSynced
                    synchronized (mSourceSyncRequestsQueue) {
                        Iterator<SourceSyncRequest> iterator = mSourceSyncRequestsQueue.iterator();
                        while (iterator.hasNext()) {
                            SourceSyncRequest sourceSyncRequest = iterator.next();
                            Integer queuedBroadcastId =
                                    BassUtils.getBroadcastId(sourceSyncRequest.getScanResult());
                            if (!broadcastsToKeepSynced.contains(queuedBroadcastId)) {
                                iterator.remove();
                            }
                        }
                    }

                    // Collect broadcasts (sync handles) which should be unsynced (not in keep list)
                    List<Integer> syncHandlesToRemove =
                            new ArrayList<>(mSyncHandleToBroadcastIdMap.keySet());
                    for (int broadcastId : broadcastsToKeepSynced) {
                        syncHandlesToRemove.remove(getSyncHandleForBroadcastId(broadcastId));
                    }

                    // Unsync not needed broadcasts
                    for (int syncHandleToRemove : syncHandlesToRemove) {
                        cancelActiveSync(syncHandleToRemove);
                    }

                    mSyncFailureCounter.clear();

                    printAllSyncData();
                } else {
                    clearAllSyncData();
                }

>>>>>>> 29a5751f
                informConnectedDeviceAboutScanOffloadStop();
                sEventLogger.logd(TAG, "stopSearchingForSources");
                mCallbacks.notifySearchStopped(BluetoothStatusCodes.REASON_LOCAL_APP_REQUEST);

                if (!leaudioBroadcastPreventResumeInterruption()) {
                    for (Map.Entry<Integer, PauseType> entry : mPausedBroadcastIds.entrySet()) {
                        Integer broadcastId = entry.getKey();
                        PauseType pauseType = entry.getValue();
                        if (pauseType != PauseType.HOST_INTENTIONAL) {
                            addSelectSourceRequest(broadcastId, true);
                        }
                    }
                }
            }
        }
        synchronized (mStateMachines) {
            for (BassClientStateMachine sm : mStateMachines.values()) {
                if (sm.isConnected()) {
                    Message message = sm.obtainMessage(BassClientStateMachine.STOP_PENDING_PA_SYNC);
                    sm.sendMessage(message);
                }
            }
        }
    }

    private void printAllSyncData() {
        Log.v(
                TAG,
                "printAllSyncData"
                        + ("\n mActiveSyncedSources: " + mActiveSyncedSources)
                        + ("\n mPeriodicAdvCallbacksMap: " + mPeriodicAdvCallbacksMap)
                        + ("\n mSyncHandleToBaseDataMap: " + mSyncHandleToBaseDataMap)
                        + ("\n mBisDiscoveryCounterMap: " + mBisDiscoveryCounterMap)
                        + ("\n mSyncHandleToDeviceMap: " + mSyncHandleToDeviceMap)
                        + ("\n mSyncHandleToBroadcastIdMap: " + mSyncHandleToBroadcastIdMap)
                        + ("\n mPeriodicAdvertisementResultMap: " + mPeriodicAdvertisementResultMap)
                        + ("\n mSourceSyncRequestsQueue: " + mSourceSyncRequestsQueue)
                        + ("\n mSyncFailureCounter: " + mSyncFailureCounter)
                        + ("\n mPendingSourcesToAdd: " + mPendingSourcesToAdd)
                        + ("\n mSinksWaitingForPast: " + mSinksWaitingForPast)
                        + ("\n mPausedBroadcastIds: " + mPausedBroadcastIds)
                        + ("\n mPausedBroadcastSinks: " + mPausedBroadcastSinks)
                        + ("\n mCachedBroadcasts: " + mCachedBroadcasts)
                        + ("\n mBroadcastMetadataMap: " + mBroadcastMetadataMap));
    }

    private void clearAllSyncData() {
        log("clearAllSyncData");
        synchronized (mSourceSyncRequestsQueue) {
            mTimeoutHandler.stopAll(MESSAGE_SYNC_LOST_TIMEOUT);
            mSourceSyncRequestsQueue.clear();
            mSyncFailureCounter.clear();
            if (!leaudioBroadcastPreventResumeInterruption()) {
                mPendingSourcesToAdd.clear();
            }

            cancelActiveSync(null);
            mActiveSyncedSources.clear();
            mPeriodicAdvCallbacksMap.clear();
            mBisDiscoveryCounterMap.clear();

            mSyncHandleToDeviceMap.clear();
            mSyncHandleToBaseDataMap.clear();
            mSyncHandleToBroadcastIdMap.clear();
            mPeriodicAdvertisementResultMap.clear();
        }
    }

    /**
     * Return true if a search has been started by this application
     *
     * @return true if a search has been started by this application
     */
    public boolean isSearchInProgress() {
        synchronized (mSearchScanCallbackLock) {
            if (leaudioBassScanWithInternalScanController()) {
                return mBassScanCallback.isBroadcastAudioAnnouncementScanActive();
            } else {
                return mSearchScanCallback != null;
            }
        }
    }

    /** Internal periodc Advertising manager callback */
    final class PACallback extends PeriodicAdvertisingCallback {
        @Override
        public void onSyncEstablished(
                int syncHandle,
                BluetoothDevice device,
                int advertisingSid,
                int skip,
                int timeout,
                int status) {
            int broadcastId = getBroadcastIdForSyncHandle(BassConstants.PENDING_SYNC_HANDLE);
            log(
                    "onSyncEstablished syncHandle: "
                            + syncHandle
                            + ", broadcastId: "
                            + broadcastId
                            + ", device: "
                            + device
                            + ", advertisingSid: "
                            + advertisingSid
                            + ", skip: "
                            + skip
                            + ", timeout: "
                            + timeout
                            + ", status: "
                            + status);

            if (broadcastId == BassConstants.INVALID_BROADCAST_ID) {
                Log.w(TAG, "onSyncEstablished unexpected call, no pending synchronization");
                handleSelectSourceRequest();
                return;
            }

            final int ERROR_CODE_SUCCESS = 0x00;
            if (status != ERROR_CODE_SUCCESS) {
                log("onSyncEstablished failed for broadcast id: " + broadcastId);
                boolean notifiedOfLost = false;
                synchronized (mPendingSourcesToAdd) {
                    Iterator<AddSourceData> iterator = mPendingSourcesToAdd.iterator();
                    while (iterator.hasNext()) {
                        AddSourceData pendingSourcesToAdd = iterator.next();
                        if (pendingSourcesToAdd.mSourceMetadata.getBroadcastId() == broadcastId) {
                            if (!notifiedOfLost) {
                                notifiedOfLost = true;
                                mCallbacks.notifySourceLost(broadcastId);
                            }
                            mCallbacks.notifySourceAddFailed(
                                    pendingSourcesToAdd.mSink,
                                    pendingSourcesToAdd.mSourceMetadata,
                                    BluetoothStatusCodes.ERROR_LOCAL_NOT_ENOUGH_RESOURCES);
                            iterator.remove();
                        }
                    }
                }
                synchronized (mSourceSyncRequestsQueue) {
                    int failsCounter = mSyncFailureCounter.getOrDefault(broadcastId, 0) + 1;
                    mSyncFailureCounter.put(broadcastId, failsCounter);
                }
                if (isSinkUnintentionalPauseType(broadcastId)) {
                    if (!mTimeoutHandler.isStarted(
                            broadcastId, MESSAGE_BROADCAST_MONITOR_TIMEOUT)) {
                        mTimeoutHandler.start(
                                broadcastId,
                                MESSAGE_BROADCAST_MONITOR_TIMEOUT,
                                sBroadcasterMonitorTimeout);
                    }
                    addSelectSourceRequest(broadcastId, true);
                } else {
                    // Clear from cache to make possible sync again (only during active searching)
                    synchronized (mSearchScanCallbackLock) {
                        if (isSearchInProgress()) {
                            mCachedBroadcasts.remove(broadcastId);
                        }
                    }
                }
                clearAllDataForSyncHandle(BassConstants.PENDING_SYNC_HANDLE);
                handleSelectSourceRequest();
                return;
            }

            synchronized (mSourceSyncRequestsQueue) {
                // updates syncHandle, advSid
                // set other fields as invalid or null
                updatePeriodicAdvertisementResultMap(
                        device,
                        BassConstants.INVALID_ADV_ADDRESS_TYPE,
                        syncHandle,
                        advertisingSid,
                        BassConstants.INVALID_ADV_INTERVAL,
                        BassConstants.INVALID_BROADCAST_ID,
                        null,
                        null);
                addActiveSyncedSource(syncHandle);

                if (!leaudioBroadcastResyncHelper()) {
                    synchronized (mSearchScanCallbackLock) {
                        // when searching is stopped then start timer to stop active syncs
                        if (!isSearchInProgress()) {
                            mHandler.removeMessages(MESSAGE_SYNC_TIMEOUT);
                            log("Started MESSAGE_SYNC_TIMEOUT");
                            mHandler.sendEmptyMessageDelayed(
                                    MESSAGE_SYNC_TIMEOUT, sSyncActiveTimeout.toMillis());
                        }
                    }
                } else {
                    mTimeoutHandler.stop(broadcastId, MESSAGE_BROADCAST_MONITOR_TIMEOUT);
                }

                // update valid sync handle in mPeriodicAdvCallbacksMap
                if (mPeriodicAdvCallbacksMap.containsKey(BassConstants.PENDING_SYNC_HANDLE)) {
                    PeriodicAdvertisingCallback paCb =
                            mPeriodicAdvCallbacksMap.get(BassConstants.PENDING_SYNC_HANDLE);
                    mPeriodicAdvCallbacksMap.put(syncHandle, paCb);
                    mPeriodicAdvCallbacksMap.remove(BassConstants.PENDING_SYNC_HANDLE);
                }

                mBisDiscoveryCounterMap.put(syncHandle, MAX_BIS_DISCOVERY_TRIES_NUM);
            }
            synchronized (mSinksWaitingForPast) {
                Iterator<Map.Entry<BluetoothDevice, Pair<Integer, Integer>>> iterator =
                        mSinksWaitingForPast.entrySet().iterator();
                while (iterator.hasNext()) {
                    Map.Entry<BluetoothDevice, Pair<Integer, Integer>> entry = iterator.next();
                    BluetoothDevice sinkDevice = entry.getKey();
                    int broadcastIdForPast = entry.getValue().first;
                    if (broadcastId == broadcastIdForPast) {
                        int sourceId = entry.getValue().second;
                        synchronized (mStateMachines) {
                            BassClientStateMachine sm = getOrCreateStateMachine(sinkDevice);
                            Message message =
                                    sm.obtainMessage(
                                            BassClientStateMachine.INITIATE_PA_SYNC_TRANSFER);
                            message.arg1 = syncHandle;
                            message.arg2 = sourceId;
                            sm.sendMessage(message);
                        }
                        synchronized (mPendingSourcesToAdd) {
                            Iterator<AddSourceData> addIterator = mPendingSourcesToAdd.iterator();
                            while (addIterator.hasNext()) {
                                AddSourceData pendingSourcesToAdd = addIterator.next();
                                if (pendingSourcesToAdd.mSourceMetadata.getBroadcastId()
                                                == broadcastId
                                        && pendingSourcesToAdd.mSink.equals(sinkDevice)) {
                                    addIterator.remove();
                                }
                            }
                        }
                        iterator.remove();
                    }
                }
            }
            synchronized (mPendingSourcesToAdd) {
                List<AddSourceData> pendingSourcesToAdd = new ArrayList<>();
                Iterator<AddSourceData> iterator = mPendingSourcesToAdd.iterator();
                while (iterator.hasNext()) {
                    AddSourceData pendingSourceToAdd = iterator.next();
                    if (pendingSourceToAdd.mSourceMetadata.getBroadcastId() == broadcastId) {
                        boolean addSource = true;
                        if (pendingSourceToAdd.mIsGroupOp && !pendingSourcesToAdd.isEmpty()) {
                            List<BluetoothDevice> deviceGroup =
                                    getTargetDeviceList(pendingSourceToAdd.mSink, true);
                            for (AddSourceData addSourceData : pendingSourcesToAdd) {
                                if (addSourceData.mIsGroupOp
                                        && deviceGroup.contains(addSourceData.mSink)) {
                                    addSource = false;
                                }
                            }
                        }
                        if (addSource) {
                            pendingSourcesToAdd.add(pendingSourceToAdd);
                        }
                        iterator.remove();
                    }
                }
                for (AddSourceData addSourceData : pendingSourcesToAdd) {
                    addSource(
                            addSourceData.mSink,
                            addSourceData.mSourceMetadata,
                            addSourceData.mIsGroupOp);
                }
            }
            handleSelectSourceRequest();
        }

        @Override
        public void onPeriodicAdvertisingReport(PeriodicAdvertisingReport report) {
            int syncHandle = report.getSyncHandle();
            log("onPeriodicAdvertisingReport " + syncHandle);
            Integer bisCounter = mBisDiscoveryCounterMap.get(syncHandle);

            // Parse the BIS indices from report's service data
            if (bisCounter != null && bisCounter != 0) {
                if (parseScanRecord(syncHandle, report.getData())) {
                    mBisDiscoveryCounterMap.put(syncHandle, 0);
                } else {
                    bisCounter--;
                    mBisDiscoveryCounterMap.put(syncHandle, bisCounter);
                    if (bisCounter == 0) {
                        cancelActiveSync(syncHandle);
                    }
                }
            }

            if (leaudioBigDependsOnAudioState()) {
                BluetoothDevice srcDevice = getDeviceForSyncHandle(syncHandle);
                if (srcDevice == null) {
                    log("No device found.");
                    return;
                }
                PeriodicAdvertisementResult result =
                        getPeriodicAdvertisementResult(
                                srcDevice, getBroadcastIdForSyncHandle(syncHandle));
                if (result == null) {
                    log("No PA record found");
                    return;
                }
                BaseData baseData = getBase(syncHandle);
                if (baseData == null) {
                    log("No BaseData found");
                    return;
                }
                PublicBroadcastData pbData = result.getPublicBroadcastData();
                if (pbData == null) {
                    log("No public broadcast data found, wait for BIG");
                    return;
                }
                if (!result.isNotified()) {
                    result.setNotified(true);
                    BluetoothLeBroadcastMetadata metaData =
                            getBroadcastMetadataFromBaseData(
                                    baseData, srcDevice, syncHandle, pbData.isEncrypted());
                    log("Notify broadcast source found");
                    mCallbacks.notifySourceFound(metaData);
                }
            }
        }

        @Override
        public void onSyncLost(int syncHandle) {
            int broadcastId = getBroadcastIdForSyncHandle(syncHandle);
            log("OnSyncLost: syncHandle=" + syncHandle + ", broadcastID=" + broadcastId);
            clearAllDataForSyncHandle(syncHandle);
            if (broadcastId != BassConstants.INVALID_BROADCAST_ID) {
                synchronized (mSourceSyncRequestsQueue) {
                    int failsCounter = mSyncFailureCounter.getOrDefault(broadcastId, 0) + 1;
                    mSyncFailureCounter.put(broadcastId, failsCounter);
                }
                mTimeoutHandler.stop(broadcastId, MESSAGE_SYNC_LOST_TIMEOUT);
                if (isSinkUnintentionalPauseType(broadcastId)) {
                    if (!mTimeoutHandler.isStarted(
                            broadcastId, MESSAGE_BROADCAST_MONITOR_TIMEOUT)) {
                        mTimeoutHandler.start(
                                broadcastId,
                                MESSAGE_BROADCAST_MONITOR_TIMEOUT,
                                sBroadcasterMonitorTimeout);
                    }
                    addSelectSourceRequest(broadcastId, true);
                } else {
                    if (leaudioBroadcastResyncHelper()) {
                        mTimeoutHandler.start(
                                broadcastId, MESSAGE_SYNC_LOST_TIMEOUT, sSyncLostTimeout);
                    } else {
                        // Clear from cache to make possible sync again (only during active
                        // searching)
                        synchronized (mSearchScanCallbackLock) {
                            if (isSearchInProgress()) {
                                mCachedBroadcasts.remove(broadcastId);
                            }
                        }
                        log("Notify broadcast source lost, broadcast id: " + broadcastId);
                        mCallbacks.notifySourceLost(broadcastId);
                    }
                }
            }
        }

        @Override
        public void onBigInfoAdvertisingReport(int syncHandle, boolean encrypted) {
            log(
                    "onBIGInfoAdvertisingReport: syncHandle="
                            + syncHandle
                            + ", encrypted ="
                            + encrypted);
            BluetoothDevice srcDevice = getDeviceForSyncHandle(syncHandle);
            if (srcDevice == null) {
                log("No device found.");
                return;
            }
            int broadcastId = getBroadcastIdForSyncHandle(syncHandle);
            PeriodicAdvertisementResult result =
                    getPeriodicAdvertisementResult(srcDevice, broadcastId);
            if (result == null) {
                log("No PA record found");
                return;
            }
            BaseData baseData = getBase(syncHandle);
            if (baseData == null) {
                log("No BaseData found");
                return;
            }
            if (!result.isNotified()) {
                result.setNotified(true);
                BluetoothLeBroadcastMetadata metaData =
                        getBroadcastMetadataFromBaseData(
                                baseData, srcDevice, syncHandle, encrypted);
                log("Notify broadcast source found");
                mCallbacks.notifySourceFound(metaData);
            }
            if (isSinkUnintentionalPauseType(broadcastId)) {
                resumeReceiversSourceSynchronization();
            }
        }

        @Override
        public void onSyncTransferred(BluetoothDevice device, int status) {
            log("onSyncTransferred: device=" + device + ", status =" + status);
        }
    }

    private void clearAllDataForSyncHandle(Integer syncHandle) {
        synchronized (mSourceSyncRequestsQueue) {
            removeActiveSyncedSource(syncHandle);
            mPeriodicAdvCallbacksMap.remove(syncHandle);
            mSyncHandleToBaseDataMap.remove(syncHandle);
            mBisDiscoveryCounterMap.remove(syncHandle);
            BluetoothDevice srcDevice = getDeviceForSyncHandle(syncHandle);
            mSyncHandleToDeviceMap.remove(syncHandle);
            int broadcastId = getBroadcastIdForSyncHandle(syncHandle);
            synchronized (mPendingSourcesToAdd) {
                mPendingSourcesToAdd.removeIf(
                        pendingSourcesToAdd ->
                                pendingSourcesToAdd.mSourceMetadata.getBroadcastId()
                                        == broadcastId);
            }
            synchronized (mSinksWaitingForPast) {
                mSinksWaitingForPast
                        .entrySet()
                        .removeIf(entry -> entry.getValue().first == broadcastId);
            }
            mSyncHandleToBroadcastIdMap.remove(syncHandle);
            if (srcDevice != null) {
                mPeriodicAdvertisementResultMap.get(srcDevice).remove(broadcastId);
                if (mPeriodicAdvertisementResultMap.get(srcDevice).isEmpty()) {
                    mPeriodicAdvertisementResultMap.remove(srcDevice);
                }
            }
        }
    }

    private BluetoothLeBroadcastMetadata getBroadcastMetadataFromBaseData(
            BaseData baseData, BluetoothDevice device, int syncHandle, boolean encrypted) {
        BluetoothLeBroadcastMetadata.Builder metaData = new BluetoothLeBroadcastMetadata.Builder();
        int index = 0;
        for (BaseData.BaseInformation baseLevel2 : baseData.getLevelTwo()) {
            BluetoothLeBroadcastSubgroup.Builder subGroup =
                    new BluetoothLeBroadcastSubgroup.Builder();
            for (int j = 0; j < baseLevel2.numSubGroups; j++) {
                BaseData.BaseInformation baseLevel3 = baseData.getLevelThree().get(index++);
                BluetoothLeBroadcastChannel.Builder channel =
                        new BluetoothLeBroadcastChannel.Builder();
                channel.setChannelIndex(baseLevel3.index);
                channel.setSelected(false);
                try {
                    channel.setCodecMetadata(
                            BluetoothLeAudioCodecConfigMetadata.fromRawBytes(
                                    baseLevel3.codecConfigInfo));
                } catch (IllegalArgumentException e) {
                    Log.w(TAG, "Invalid metadata, adding empty data. Error: " + e);
                    channel.setCodecMetadata(
                            BluetoothLeAudioCodecConfigMetadata.fromRawBytes(new byte[0]));
                }
                subGroup.addChannel(channel.build());
            }
            byte[] arrayCodecId = baseLevel2.codecId;
            long codeId =
                    ((long) (arrayCodecId[4] & 0xff)) << 32
                            | (arrayCodecId[3] & 0xff) << 24
                            | (arrayCodecId[2] & 0xff) << 16
                            | (arrayCodecId[1] & 0xff) << 8
                            | (arrayCodecId[0] & 0xff);
            subGroup.setCodecId(codeId);
            try {
                subGroup.setCodecSpecificConfig(
                        BluetoothLeAudioCodecConfigMetadata.fromRawBytes(
                                baseLevel2.codecConfigInfo));
            } catch (IllegalArgumentException e) {
                Log.w(TAG, "Invalid config, adding empty one. Error: " + e);
                subGroup.setCodecSpecificConfig(
                        BluetoothLeAudioCodecConfigMetadata.fromRawBytes(new byte[0]));
            }

            try {
                subGroup.setContentMetadata(
                        BluetoothLeAudioContentMetadata.fromRawBytes(baseLevel2.metaData));
            } catch (IllegalArgumentException e) {
                Log.w(TAG, "Invalid metadata, adding empty one. Error: " + e);
                subGroup.setContentMetadata(
                        BluetoothLeAudioContentMetadata.fromRawBytes(new byte[0]));
            }

            metaData.addSubgroup(subGroup.build());
        }
        metaData.setSourceDevice(device, device.getAddressType());
        byte[] arrayPresentationDelay = baseData.getLevelOne().presentationDelay;
        int presentationDelay =
                (int)
                        ((arrayPresentationDelay[2] & 0xff) << 16
                                | (arrayPresentationDelay[1] & 0xff) << 8
                                | (arrayPresentationDelay[0] & 0xff));
        metaData.setPresentationDelayMicros(presentationDelay);
        PeriodicAdvertisementResult result =
                getPeriodicAdvertisementResult(device, getBroadcastIdForSyncHandle(syncHandle));
        if (result != null) {
            int broadcastId = result.getBroadcastId();
            log("broadcast ID: " + broadcastId);
            metaData.setBroadcastId(broadcastId);
            metaData.setSourceAdvertisingSid(result.getAdvSid());

            PublicBroadcastData pbData = result.getPublicBroadcastData();
            if (pbData != null) {
                metaData.setPublicBroadcast(true);
                metaData.setAudioConfigQuality(pbData.getAudioConfigQuality());
                try {
                    metaData.setPublicBroadcastMetadata(
                            BluetoothLeAudioContentMetadata.fromRawBytes(pbData.getMetadata()));
                } catch (IllegalArgumentException e) {
                    Log.w(TAG, "Invalid public metadata, adding empty one. Error " + e);
                    metaData.setPublicBroadcastMetadata(null);
                }
            }

            String broadcastName = result.getBroadcastName();
            if (broadcastName != null) {
                metaData.setBroadcastName(broadcastName);
            }

            // update the rssi value
            ScanResult scanRes = getCachedBroadcast(broadcastId);
            if (scanRes != null) {
                metaData.setRssi(scanRes.getRssi());
            }
        }
        metaData.setEncrypted(encrypted);

        return metaData.build();
    }

    /**
     * @param syncHandle syncHandle to unsync source and clean up all data for it. Null is used to
     *     clean up all pending and established broadcast syncs.
     */
    private void cancelActiveSync(Integer syncHandle) {
        log("cancelActiveSync: syncHandle = " + syncHandle);
        if (syncHandle == null
                || (leaudioBroadcastResyncHelper()
                        && syncHandle == BassConstants.PENDING_SYNC_HANDLE)) {
            // cancel the pending sync request
            unsyncSource(BassConstants.PENDING_SYNC_HANDLE);
        }
        List<Integer> activeSyncedSrc = new ArrayList<>(getActiveSyncedSources());

        /* Stop sync if there is some running */
        if (!activeSyncedSrc.isEmpty()
                && (syncHandle == null || activeSyncedSrc.contains(syncHandle))) {
            if (syncHandle != null) {
                // only one source needs to be unsynced
                unsyncSource(syncHandle);
            } else {
                // unsync all the sources
                for (int handle : activeSyncedSrc) {
                    unsyncSource(handle);
                }
            }
        }
        printAllSyncData();
    }

    @SuppressLint("AndroidFrameworkRequiresPermission") // TODO: b/350563786 - Fix BASS annotation
    private boolean unsyncSource(int syncHandle) {
        log("unsyncSource: syncHandle: " + syncHandle);
        if (mPeriodicAdvCallbacksMap.containsKey(syncHandle)) {
            try {
                BluetoothMethodProxy.getInstance()
                        .periodicAdvertisingManagerUnregisterSync(
                                BassClientPeriodicAdvertisingManager
                                        .getPeriodicAdvertisingManager(),
                                mPeriodicAdvCallbacksMap.get(syncHandle));
            } catch (IllegalArgumentException ex) {
                Log.e(TAG, "unregisterSync:IllegalArgumentException");
                return false;
            }
        } else {
            log("calling unregisterSync, not found syncHandle: " + syncHandle);
        }
        clearAllDataForSyncHandle(syncHandle);
        return true;
    }

    boolean parseBaseData(int syncHandle, byte[] serviceData) {
        log("parseBaseData" + Arrays.toString(serviceData));
        BaseData base = BaseData.parseBaseData(serviceData);
        if (base != null) {
            updateBase(syncHandle, base);
            base.print();
            return true;
        } else {
            Log.e(TAG, "Seems BASE is not in parsable format");
        }
        return false;
    }

    boolean parseScanRecord(int syncHandle, ScanRecord record) {
        int broadcastId = getBroadcastIdForSyncHandle(syncHandle);
        log(
                "parseScanRecord: syncHandle="
                        + syncHandle
                        + ", broadcastID="
                        + broadcastId
                        + ", record="
                        + record);
        Map<ParcelUuid, byte[]> bmsAdvDataMap = record.getServiceData();
        if (bmsAdvDataMap != null) {
            for (Map.Entry<ParcelUuid, byte[]> entry : bmsAdvDataMap.entrySet()) {
                log(
                        "ParcelUUid = "
                                + entry.getKey()
                                + ", Value = "
                                + Arrays.toString(entry.getValue()));
            }
        }
        byte[] advData = record.getServiceData(BassConstants.BASIC_AUDIO_UUID);
        if (advData != null) {
            return parseBaseData(syncHandle, advData);
        } else {
            Log.e(TAG, "No service data in Scan record");
        }
        return false;
    }

    void addSelectSourceRequest(int broadcastId, boolean hasPriority) {
        sEventLogger.logd(
                TAG,
                "Add Select Broadcast Source, broadcastId: "
                        + broadcastId
                        + ", hasPriority: "
                        + hasPriority);
        mTimeoutHandler.stop(broadcastId, MESSAGE_SYNC_LOST_TIMEOUT);
        ScanResult scanRes = getCachedBroadcast(broadcastId);
        if (scanRes != null) {
            ScanRecord scanRecord = scanRes.getScanRecord();
            if (scanRecord == null) {
                log("addSelectSourceRequest: ScanRecord empty");
                return;
            }

            synchronized (mSourceSyncRequestsQueue) {
                if (!mSyncFailureCounter.containsKey(broadcastId)) {
                    mSyncFailureCounter.put(broadcastId, 0);
                }
                mSourceSyncRequestsQueue.add(
                        new SourceSyncRequest(
                                scanRes, hasPriority, mSyncFailureCounter.get(broadcastId)));
            }

            handleSelectSourceRequest();
        } else {
            log("addSelectSourceRequest: ScanResult empty");
        }
    }

    @SuppressLint("AndroidFrameworkRequiresPermission") // TODO: b/350563786 - Fix BASS annotation
    private void handleSelectSourceRequest() {
        PeriodicAdvertisingCallback paCb;
        ScanResult scanRes;
        int broadcastId = BassConstants.INVALID_BROADCAST_ID;
        PublicBroadcastData pbData = null;
        List<Integer> activeSyncedSrc;
        String broadcastName;

        synchronized (mSourceSyncRequestsQueue) {
            if (mSourceSyncRequestsQueue.isEmpty()) {
                return;
            } else if (mPeriodicAdvCallbacksMap.containsKey(BassConstants.PENDING_SYNC_HANDLE)) {
                log("handleSelectSourceRequest: already pending sync");
                return;
            }

            scanRes = mSourceSyncRequestsQueue.poll().getScanResult();
            ScanRecord scanRecord = scanRes.getScanRecord();

            sEventLogger.logd(TAG, "Select Broadcast Source, result: " + scanRes);

<<<<<<< HEAD
        // updating mainly for Address type and PA Interval here
        // extract BroadcastId from ScanResult
        Map<ParcelUuid, byte[]> listOfUuids = scanRecord.getServiceData();
        int broadcastId = BassConstants.INVALID_BROADCAST_ID;
        PublicBroadcastData pbData = null;
        if (listOfUuids != null) {
            if (listOfUuids.containsKey(BassConstants.BAAS_UUID)) {
                byte[] bId = listOfUuids.get(BassConstants.BAAS_UUID);
                broadcastId = BassUtils.parseBroadcastId(bId);
                if (broadcastId == BassConstants.INVALID_BROADCAST_ID) {
                    Log.w(TAG, "Invalid broadcast ID");
                    mPeriodicAdvCallbacksMap.remove(BassConstants.INVALID_SYNC_HANDLE);
                    handleSelectSourceRequest();
                    return;
                }
            }
            if (listOfUuids.containsKey(BassConstants.PUBLIC_BROADCAST_UUID)) {
                byte[] pbAnnouncement = listOfUuids.get(BassConstants.PUBLIC_BROADCAST_UUID);
                pbData = PublicBroadcastData.parsePublicBroadcastData(pbAnnouncement);
                if (pbData == null) {
                    Log.w(TAG, "Invalid public broadcast data");
                    mPeriodicAdvCallbacksMap.remove(BassConstants.INVALID_SYNC_HANDLE);
                    handleSelectSourceRequest();
                    return;
                }
            }
        }

        if (broadcastId == BassConstants.INVALID_BROADCAST_ID) {
            if (pbData == null) {
                Log.w(TAG, "It is not BAP or PBP source");
            }
            else {
                Log.w(TAG, "Invalid broadcast ID");
            }
            mPeriodicAdvCallbacksMap.remove(BassConstants.INVALID_SYNC_HANDLE);
            handleSelectSourceRequest();
            return;
        }
=======
            broadcastId = BassUtils.getBroadcastId(scanRecord);
            if (broadcastId == BassConstants.INVALID_BROADCAST_ID) {
                Log.e(TAG, "Invalid broadcast ID");
                handleSelectSourceRequest();
                return;
            }
>>>>>>> 29a5751f

            // Avoid duplicated sync request if the same broadcast BIG is synced
            activeSyncedSrc = new ArrayList<>(getActiveSyncedSources());
            if (activeSyncedSrc.contains(getSyncHandleForBroadcastId(broadcastId))) {
                log("Skip duplicated sync request to broadcast id: " + broadcastId);
                handleSelectSourceRequest();
                return;
            }

            pbData = BassUtils.getPublicBroadcastData(scanRecord);
            broadcastName = BassUtils.getBroadcastName(scanRecord);
            paCb = new PACallback();
            // put PENDING_SYNC_HANDLE and update it in onSyncEstablished
            mPeriodicAdvCallbacksMap.put(BassConstants.PENDING_SYNC_HANDLE, paCb);
            updatePeriodicAdvertisementResultMap(
                    scanRes.getDevice(),
                    scanRes.getDevice().getAddressType(),
                    BassConstants.PENDING_SYNC_HANDLE,
                    BassConstants.INVALID_ADV_SID,
                    scanRes.getPeriodicAdvertisingInterval(),
                    broadcastId,
                    pbData,
                    broadcastName);
        }

        // Check if there are resources for sync
        if (activeSyncedSrc.size() >= MAX_ACTIVE_SYNCED_SOURCES_NUM) {
            log("handleSelectSourceRequest: reached max allowed active source");
            if (!leaudioBroadcastResyncHelper()) {
                int syncHandle = activeSyncedSrc.get(0);
                // removing the 1st synced source before proceeding to add new
                cancelActiveSync(syncHandle);
            } else {
                Boolean canceledActiveSync = false;
                int broadcstIdToLostMonitoring = BassConstants.INVALID_BROADCAST_ID;
                for (int syncHandle : activeSyncedSrc) {
                    if (!isAnyReceiverSyncedToBroadcast(getBroadcastIdForSyncHandle(syncHandle))) {
                        canceledActiveSync = true;
                        broadcstIdToLostMonitoring = getBroadcastIdForSyncHandle(syncHandle);
                        cancelActiveSync(syncHandle);
                        break;
                    }
                }
                if (!canceledActiveSync) {
                    int syncHandle = activeSyncedSrc.get(0);
                    // removing the 1st synced source before proceeding to add new
                    broadcstIdToLostMonitoring = getBroadcastIdForSyncHandle(syncHandle);
                    cancelActiveSync(syncHandle);
                }
                mTimeoutHandler.start(
                        broadcstIdToLostMonitoring, MESSAGE_SYNC_LOST_TIMEOUT, sSyncLostTimeout);
            }
        }

        try {
            BluetoothMethodProxy.getInstance()
                    .periodicAdvertisingManagerRegisterSync(
                            BassClientPeriodicAdvertisingManager.getPeriodicAdvertisingManager(),
                            scanRes,
                            0,
                            BassConstants.PSYNC_TIMEOUT,
                            paCb,
                            null);
        } catch (IllegalArgumentException ex) {
            Log.e(TAG, "registerSync:IllegalArgumentException");
            clearAllDataForSyncHandle(BassConstants.PENDING_SYNC_HANDLE);
            handleSelectSourceRequest();
            return;
        }
    }

    void selectSource(BluetoothDevice sink, ScanResult result, boolean autoTrigger) {
        if (leaudioBroadcastExtractPeriodicScannerFromStateMachine()) {
            throw new RuntimeException(
                    "Should never be executed with"
                            + " leaudioBroadcastExtractPeriodicScannerFromStateMachine flag");
        }
        List<Integer> activeSyncedSrc = getActiveSyncedSources(sink);
        if (activeSyncedSrc != null && activeSyncedSrc.size() >= MAX_ACTIVE_SYNCED_SOURCES_NUM) {
            log("selectSource : reached max allowed active source");
            int syncHandle = activeSyncedSrc.get(0);
            // removing the 1st synced source before proceeding to add new
            synchronized (mStateMachines) {
                BassClientStateMachine stateMachine = getOrCreateStateMachine(sink);
                if (stateMachine == null) {
                    Log.e(TAG, "Can't get state machine for device: " + sink);
                    return;
                }
                Message message =
                        stateMachine.obtainMessage(BassClientStateMachine.REACHED_MAX_SOURCE_LIMIT);
                message.arg1 = syncHandle;
                stateMachine.sendMessage(message);
            }
        }

        synchronized (mStateMachines) {
            sEventLogger.logd(
                    TAG, "Select Broadcast Source: sink: " + sink + ", result: " + result);

            BassClientStateMachine stateMachine = getOrCreateStateMachine(sink);
            if (stateMachine == null) {
                Log.e(TAG, "Can't get state machine for device: " + sink);
                return;
            }
            Message message =
                    stateMachine.obtainMessage(BassClientStateMachine.SELECT_BCAST_SOURCE);
            message.obj = result;
            message.arg1 = autoTrigger ? BassConstants.AUTO : BassConstants.USER;
            stateMachine.sendMessage(message);
        }
    }

    private void storeSinkMetadata(
            BluetoothDevice device, int broadcastId, BluetoothLeBroadcastMetadata metadata) {
        if (device == null
                || broadcastId == BassConstants.INVALID_BROADCAST_ID
                || metadata == null) {
            Log.e(
                    TAG,
                    "Failed to store Sink Metadata, invalid parameters (device: "
                            + device
                            + ", broadcastId: "
                            + broadcastId
                            + ", metadata: "
                            + metadata
                            + ")");
            return;
        }

        mBroadcastMetadataMap.compute(
                device,
                (key, existingMap) -> {
                    if (existingMap == null) {
                        existingMap = new ConcurrentHashMap<>();
                    }
                    existingMap.put(broadcastId, metadata);
                    return existingMap;
                });
    }

    private void removeSinkMetadataHelper(BluetoothDevice device, int broadcastId) {
        mBroadcastMetadataMap.compute(
                device,
                (key, existingMap) -> {
                    if (existingMap != null) {
                        existingMap.remove(broadcastId);
                        if (existingMap.isEmpty()) {
                            return null;
                        }
                    } else {
                        Log.d(
                                TAG,
                                "There is no metadata related to sink (device: "
                                        + device
                                        + ", broadcastId: "
                                        + broadcastId);
                    }
                    return existingMap;
                });
    }

    private void removeSinkMetadata(BluetoothDevice device, int broadcastId) {
        if (device == null || broadcastId == BassConstants.INVALID_BROADCAST_ID) {
            Log.e(
                    TAG,
                    "Failed to remove Sink Metadata, invalid parameters (device: "
                            + device
                            + ", broadcastId: "
                            + broadcastId
                            + ")");
            return;
        }

        removeSinkMetadataHelper(device, broadcastId);
        removeSinkMetadataFromGroupIfWholeUnsynced(device, broadcastId);
    }

    private void removeSinkMetadata(BluetoothDevice device) {
        if (device == null) {
            Log.e(
                    TAG,
                    "Failed to remove Sink Metadata, invalid parameters (device: " + device + ")");
            return;
        }

        mBroadcastMetadataMap.remove(device);
        removeSinkMetadataFromGroupIfWholeUnsynced(device);
    }

    /**
     * Removes sink metadata from a group if all other sinks (except the given device) are unsynced
     * from the given broadcast and not paused by the host. If this condition is met, sink metadata
     * is removed from the entire group, including the given device.
     *
     * @param device The Bluetooth device for which group synchronization with the broadcast should
     *     be checked. The given device is skipped in the check because even if its sink metadata
     *     has been removed, it may still be synchronized with the broadcast.
     * @param broadcastId The broadcast ID to check against.
     */
    private void removeSinkMetadataFromGroupIfWholeUnsynced(
            BluetoothDevice device, int broadcastId) {
        if (device == null || broadcastId == BassConstants.INVALID_BROADCAST_ID) {
            Log.e(
                    TAG,
                    "Failed to remove Sink Metadata, invalid parameters (device: "
                            + device
                            + ", broadcastId: "
                            + broadcastId
                            + ")");
            return;
        }

        List<BluetoothDevice> sinks = getTargetDeviceList(device, true);
        boolean removeSinks = true;
        // Check if all others sinks than this device are unsynced and not paused by host
        // This device is removed or should be removed, so it has to be skipped in that check
        for (BluetoothDevice sink : sinks) {
            if (sink.equals(device)) {
                continue;
            }
            if (getAllSources(sink).stream().anyMatch(rs -> (rs.getBroadcastId() == broadcastId))
                    || (isHostPauseType(broadcastId) && !mPausedBroadcastSinks.isEmpty())) {
                removeSinks = false;
                break;
            }
        }
        // Then remove such metadata from all of them
        if (removeSinks) {
            for (BluetoothDevice sink : sinks) {
                removeSinkMetadataHelper(sink, broadcastId);
            }
        }
    }

    /**
     * Removes sink metadata from a group if all other sinks (except the given device) are unsynced
     * from any broadcast and not paused by the host. If this condition is met, sink metadata is
     * removed from the entire group, including the given device.
     *
     * @param device The Bluetooth device for which group synchronization with the broadcasts should
     *     be checked. The given device is skipped in the check because even if its sink metadata
     *     has been removed, it may still be synchronized with the broadcast.
     */
    private void removeSinkMetadataFromGroupIfWholeUnsynced(BluetoothDevice device) {
        if (device == null) {
            Log.e(
                    TAG,
                    "Failed to remove Sink Metadata, invalid parameter (device: " + device + ")");
            return;
        }

        List<BluetoothDevice> sinks = getTargetDeviceList(device, true);
        // Check sync for broadcastIds from all sinks in group as device could be already removed
        for (BluetoothDevice sink : sinks) {
            List<Integer> broadcastIds =
                    new ArrayList<>(
                            mBroadcastMetadataMap
                                    .getOrDefault(sink, Collections.emptyMap())
                                    .keySet());
            // Check all broadcastIds sync for each sink and remove metadata if group unsynced
            for (Integer broadcastId : broadcastIds) {
                // The device is used intentionally instead of a sink, even if we use broadcastIds
                // from other sinks
                removeSinkMetadataFromGroupIfWholeUnsynced(device, broadcastId);
            }
        }
    }

    private void checkIfBroadcastIsSuspendedBySourceRemovalAndClearData(
            BluetoothDevice device, BassClientStateMachine stateMachine) {
        if (!mPausedBroadcastSinks.contains(device)) {
            return;
        }
        Map<Integer, BluetoothLeBroadcastMetadata> entry = mBroadcastMetadataMap.get(device);
        if (entry == null) {
            return;
        }
        if (entry.keySet().size() >= stateMachine.getMaximumSourceCapacity()) {
            for (Integer broadcastId : entry.keySet()) {
                // Found broadcastId which is paused by host but not synced
                if (!getAllSources(device).stream()
                                .anyMatch(rs -> (rs.getBroadcastId() == broadcastId))
                        && isHostPauseType(broadcastId)) {
                    stopBigMonitoring(broadcastId, false);
                    removeSinkMetadata(device, broadcastId);
                    return;
                }
            }
        }
    }

    private Boolean isAddedToSelectSourceRequest(int broadcastId, boolean priorityImportant) {
        synchronized (mSourceSyncRequestsQueue) {
            if (getBroadcastIdForSyncHandle(BassConstants.PENDING_SYNC_HANDLE) == broadcastId) {
                return true;
            }

            for (SourceSyncRequest sourceSyncRequest : mSourceSyncRequestsQueue) {
                if (BassUtils.getBroadcastId(sourceSyncRequest.getScanResult()) == broadcastId) {
                    return !priorityImportant || sourceSyncRequest.hasPriority();
                }
            }
        }

        return false;
    }

    /**
     * Add a Broadcast Source to the Broadcast Sink
     *
     * @param sink Broadcast Sink to which the Broadcast Source should be added
     * @param sourceMetadata Broadcast Source metadata to be added to the Broadcast Sink
     * @param isGroupOp set to true If Application wants to perform this operation for all
     *     coordinated set members, False otherwise
     */
    public void addSource(
            BluetoothDevice sink, BluetoothLeBroadcastMetadata sourceMetadata, boolean isGroupOp) {
        log(
                "addSource: "
                        + ("device: " + sink)
                        + (", sourceMetadata: " + sourceMetadata)
                        + (", isGroupOp: " + isGroupOp));

        List<BluetoothDevice> devices = getTargetDeviceList(sink, isGroupOp);
        // Don't coordinate it as a group if there's no group or there is one device only
        if (devices.size() < 2) {
            isGroupOp = false;
        }

        if (sourceMetadata == null) {
            log("addSource: Error bad parameter: sourceMetadata cannot be null");
            return;
        }

        if (leaudioBroadcastAssistantPeripheralEntrustment()) {
            if (isLocalBroadcast(sourceMetadata)) {
                LeAudioService leAudioService = mServiceFactory.getLeAudioService();
                if (leaudioBigDependsOnAudioState()) {
                    if (leAudioService == null
                            || !(leAudioService.isPaused(sourceMetadata.getBroadcastId())
                                    || leAudioService.isBroadcastPendingStart(sourceMetadata.getBroadcastId())
                                           || leAudioService.isPlaying(sourceMetadata.getBroadcastId()))) {
                        Log.w(TAG, "addSource: Local source can't be add");

                        mCallbacks.notifySourceAddFailed(
                                sink,
                                sourceMetadata,
                                BluetoothStatusCodes.ERROR_LOCAL_NOT_ENOUGH_RESOURCES);

                        return;
                    }
                } else {
                    if (leAudioService == null
                            || !(leAudioService.isPlaying(sourceMetadata.getBroadcastId())
                                || leAudioService.isBroadcastPendingStart(sourceMetadata.getBroadcastId()))) {
                        Log.w(TAG, "addSource: Local source can't be add");

                        mCallbacks.notifySourceAddFailed(
                                sink,
                                sourceMetadata,
                                BluetoothStatusCodes.ERROR_LOCAL_NOT_ENOUGH_RESOURCES);

                        return;
                    }
                }
            }
        } else {
            synchronized (mPendingAddSourcesLock) {
                if (!isAllowedToAddSource()) {
                    Log.d(TAG, "Add source to pending list");
                    mPendingAddSources.push(new AddSourceData(sink, sourceMetadata, isGroupOp));
                    return;
                }
            }
        }

<<<<<<< HEAD
        if (leaudioBroadcastExtractPeriodicScannerFromStateMachine()) {
            for (BluetoothDevice device : devices) {
                if (getConnectionState(device) != BluetoothProfile.STATE_CONNECTED) {
                    mCallbacks.notifySourceAddFailed(device, sourceMetadata,
                            BluetoothStatusCodes.ERROR_REMOTE_LINK_ERROR);
                }
            }
            List<Integer> activeSyncedSrc = getActiveSyncedSources();
            BluetoothDevice sourceDevice = sourceMetadata.getSourceDevice();
            if (!isLocalBroadcast(sourceMetadata)
                    && (!activeSyncedSrc.contains(
                            getSyncHandleForBroadcastId(sourceMetadata.getBroadcastId())))) {
                log("Adding inactive source: " + sourceDevice);
                int broadcastId = sourceMetadata.getBroadcastId();
                if (broadcastId != BassConstants.INVALID_BROADCAST_ID
                        && getCachedBroadcast(broadcastId) != null) {
                    // If the source has been synced before, try to re-sync
                    // with the source by previously cached scan result.
                    // Check if not added already
                    boolean alreadyAdded = false;
                    synchronized (mPendingSourcesToAdd) {
                        for (AddSourceData pendingSourcesToAdd : mPendingSourcesToAdd) {
                            if (pendingSourcesToAdd.mSourceMetadata.getBroadcastId()
                                    == broadcastId) {
                                alreadyAdded = true;
                            }
                        }
                        mPendingSourcesToAdd.add(
                                new AddSourceData(sink, sourceMetadata, isGroupOp));
                        if (!alreadyAdded) {
=======
        // Remove pausedBroadcastId in case that broadcast was paused before.
        mPausedBroadcastIds.remove(sourceMetadata.getBroadcastId());
        logPausedBroadcastsAndSinks();

        for (BluetoothDevice device : devices) {
            if (leaudioBroadcastExtractPeriodicScannerFromStateMachine()) {
                List<Integer> activeSyncedSrc = getActiveSyncedSources();
                BluetoothDevice sourceDevice = sourceMetadata.getSourceDevice();
                if (!isLocalBroadcast(sourceMetadata)
                        && (!activeSyncedSrc.contains(
                                getSyncHandleForBroadcastId(sourceMetadata.getBroadcastId())))) {
                    log("Adding inactive source: " + sourceDevice);
                    int broadcastId = sourceMetadata.getBroadcastId();
                    if (broadcastId != BassConstants.INVALID_BROADCAST_ID) {
                        // Check if not added already
                        if (isAddedToSelectSourceRequest(broadcastId, true)) {
                            mPendingSourcesToAdd.add(
                                    new AddSourceData(device, sourceMetadata, isGroupOp));
                            // If the source has been synced before, try to re-sync
                            // with the source by previously cached scan result.
                        } else if (getCachedBroadcast(broadcastId) != null) {
                            mPendingSourcesToAdd.add(
                                    new AddSourceData(device, sourceMetadata, isGroupOp));
>>>>>>> 29a5751f
                            addSelectSourceRequest(broadcastId, true);
                        } else {
                            Log.w(
                                    TAG,
                                    "AddSource: broadcast not cached, broadcastId: " + broadcastId);
                            mCallbacks.notifySourceAddFailed(
                                    sink,
                                    sourceMetadata,
                                    BluetoothStatusCodes.ERROR_BAD_PARAMETERS);
                            return;
                        }
                    } else {
                        Log.w(TAG, "AddSource: invalid broadcastId");
                        mCallbacks.notifySourceAddFailed(
                                sink, sourceMetadata, BluetoothStatusCodes.ERROR_BAD_PARAMETERS);
                        return;
                    }
                    continue;
                }
            }

            BassClientStateMachine stateMachine = getOrCreateStateMachine(device);
            int statusCode =
                    validateParametersForSourceOperation(stateMachine, device, sourceMetadata);
            if (statusCode != BluetoothStatusCodes.SUCCESS) {
                mCallbacks.notifySourceAddFailed(device, sourceMetadata, statusCode);
                continue;
            }
            if (!stateMachine.isBassStateReady()) {
                Log.d(TAG, "addSource: BASS state not ready, retry later with device: " + device);
                synchronized (mPendingSourcesToAdd) {
                    mPendingSourcesToAdd.add(new AddSourceData(device, sourceMetadata, isGroupOp));
                }
                continue;
            }
            if (stateMachine.hasPendingSourceOperation()) {
                Log.w(
                        TAG,
                        "addSource: source operation already pending, device: "
                                + device
                                + ", broadcastId: "
                                + sourceMetadata.getBroadcastId());
                mCallbacks.notifySourceAddFailed(
                        device, sourceMetadata, BluetoothStatusCodes.ERROR_ALREADY_IN_TARGET_STATE);
                continue;
            }
            if (leaudioBroadcastResyncHelper()) {
                int sourceId = checkDuplicateSourceAdditionAndGetSourceId(device, sourceMetadata);
                if (sourceId != BassConstants.INVALID_SOURCE_ID) {
                    updateSourceToResumeBroadcast(device, sourceId, sourceMetadata);
                    continue;
                }
            }
            if (!hasRoomForBroadcastSourceAddition(device)) {
                log("addSource: device has no room");
                Integer sourceIdToRemove = getSourceIdToRemove(device);
                if (sourceIdToRemove != BassConstants.INVALID_SOURCE_ID) {
                    BluetoothLeBroadcastMetadata metaData =
                            stateMachine.getCurrentBroadcastMetadata(sourceIdToRemove);
                    if (metaData != null) {
                        removeSinkMetadata(device, metaData.getBroadcastId());

                        // Add host intentional pause if previous broadcast is different than
                        // current
                        if (sourceMetadata.getBroadcastId() != metaData.getBroadcastId()) {
                            stopBigMonitoring(metaData.getBroadcastId(), true);
                        }
                    }

                    sEventLogger.logd(
                            TAG,
                            "Switch Broadcast Source: "
                                    + ("device: " + device)
                                    + (", old SourceId: " + sourceIdToRemove)
                                    + (", new broadcastId: " + sourceMetadata.getBroadcastId())
                                    + (", new broadcastName: "
                                            + sourceMetadata.getBroadcastName()));

                    // new source will be added once the existing source got removed
                    if (isGroupOp) {
                        // mark group op for both remove and add source
                        // so setSourceGroupManaged will be updated accordingly in callbacks
                        enqueueSourceGroupOp(
                                device,
                                BassClientStateMachine.REMOVE_BCAST_SOURCE,
                                sourceIdToRemove);
                        enqueueSourceGroupOp(
                                device, BassClientStateMachine.ADD_BCAST_SOURCE, sourceMetadata);
                    }

                    /* Store metadata for sink device */
                    storeSinkMetadata(device, sourceMetadata.getBroadcastId(), sourceMetadata);

                    Message message =
                            stateMachine.obtainMessage(BassClientStateMachine.SWITCH_BCAST_SOURCE);
                    message.obj = sourceMetadata;
                    message.arg1 = sourceIdToRemove;
                    stateMachine.sendMessage(message);
                } else {
                    mCallbacks.notifySourceAddFailed(
                            device,
                            sourceMetadata,
                            BluetoothStatusCodes.ERROR_REMOTE_NOT_ENOUGH_RESOURCES);
                }
                continue;
            }
            if (!leaudioBroadcastResyncHelper()) {
                int sourceId = checkDuplicateSourceAdditionAndGetSourceId(device, sourceMetadata);
                if (sourceId != BassConstants.INVALID_SOURCE_ID) {
                    log("addSource: not a valid broadcast source addition");
                    mCallbacks.notifySourceAddFailed(
                            device,
                            sourceMetadata,
                            BluetoothStatusCodes.ERROR_LE_BROADCAST_ASSISTANT_DUPLICATE_ADDITION);
                    continue;
                }
            }

            // Even if there is a room for broadcast, it could happen that all broadcasts were
            // suspended via removing source. In that case, we have to found such broadcast and
            // remove it from metadata.
            checkIfBroadcastIsSuspendedBySourceRemovalAndClearData(device, stateMachine);

            /* Store metadata for sink device */
            storeSinkMetadata(device, sourceMetadata.getBroadcastId(), sourceMetadata);

            if (isGroupOp) {
                enqueueSourceGroupOp(
                        device, BassClientStateMachine.ADD_BCAST_SOURCE, sourceMetadata);
            }

            if (!isLocalBroadcast(sourceMetadata)) {
                checkAndSetGroupAllowedContextMask(device);
            }

            sEventLogger.logd(
                    TAG,
                    "Add Broadcast Source: "
                            + ("device: " + device)
                            + (", broadcastId: " + sourceMetadata.getBroadcastId())
                            + (", broadcastName: " + sourceMetadata.getBroadcastName())
                            + (", isGroupOp: " + isGroupOp));

            Message message = stateMachine.obtainMessage(BassClientStateMachine.ADD_BCAST_SOURCE);
            message.obj = sourceMetadata;
            stateMachine.sendMessage(message);

            byte[] code = sourceMetadata.getBroadcastCode();
            if (code != null && code.length != 0) {
                sEventLogger.logd(
                        TAG,
                        "Set Broadcast Code (Add Source context): "
                                + ("device: " + device)
                                + (", broadcastId: " + sourceMetadata.getBroadcastId())
                                + (", broadcastName: " + sourceMetadata.getBroadcastName()));

                message = stateMachine.obtainMessage(BassClientStateMachine.SET_BCAST_CODE);
                message.obj = sourceMetadata;
                message.arg1 = BassClientStateMachine.ARGTYPE_METADATA;
                stateMachine.sendMessage(message);
            }
        }
    }

    /**
     * Modify the Broadcast Source information on a Broadcast Sink
     *
     * @param sink representing the Broadcast Sink to which the Broadcast Source should be updated
     * @param sourceId source ID as delivered in onSourceAdded
     * @param updatedMetadata updated Broadcast Source metadata to be updated on the Broadcast Sink
     */
    public void modifySource(
            BluetoothDevice sink, int sourceId, BluetoothLeBroadcastMetadata updatedMetadata) {
        log(
                "modifySource: "
                        + ("device: " + sink)
                        + ("sourceId: " + sourceId)
                        + (", updatedMetadata: " + updatedMetadata));

        Map<BluetoothDevice, Integer> devices = getGroupManagedDeviceSources(sink, sourceId).second;

        for (Map.Entry<BluetoothDevice, Integer> deviceSourceIdPair : devices.entrySet()) {
            BluetoothDevice device = deviceSourceIdPair.getKey();
            Integer deviceSourceId = deviceSourceIdPair.getValue();

            if (updatedMetadata == null) {
                log("modifySource: Error bad parameters: updatedMetadata cannot be null");
                mCallbacks.notifySourceModifyFailed(
                        device, deviceSourceId, BluetoothStatusCodes.ERROR_BAD_PARAMETERS);
                continue;
            }

            BassClientStateMachine stateMachine = getOrCreateStateMachine(device);
            int statusCode =
                    validateParametersForSourceOperation(
                            stateMachine, device, updatedMetadata, deviceSourceId);
            if (statusCode != BluetoothStatusCodes.SUCCESS) {
                mCallbacks.notifySourceModifyFailed(device, deviceSourceId, statusCode);
                continue;
            }
            if (stateMachine.hasPendingSourceOperation()) {
                Log.w(
                        TAG,
                        "modifySource: source operation already pending, device: "
                                + device
                                + ", broadcastId: "
                                + updatedMetadata.getBroadcastId());
                mCallbacks.notifySourceModifyFailed(
                        device, deviceSourceId, BluetoothStatusCodes.ERROR_ALREADY_IN_TARGET_STATE);
                continue;
            }

            /* Update metadata for sink device */
            storeSinkMetadata(device, updatedMetadata.getBroadcastId(), updatedMetadata);

            sEventLogger.logd(
                    TAG,
                    "Modify Broadcast Source: "
                            + ("device: " + device)
                            + ("sourceId: " + deviceSourceId)
                            + (", updatedBroadcastId: " + updatedMetadata.getBroadcastId())
                            + (", updatedBroadcastName: " + updatedMetadata.getBroadcastName()));

            Message message =
                    stateMachine.obtainMessage(BassClientStateMachine.UPDATE_BCAST_SOURCE);
            message.arg1 = deviceSourceId;
            message.arg2 = BassConstants.INVALID_PA_SYNC_VALUE;
            message.obj = updatedMetadata;
            stateMachine.sendMessage(message);

            byte[] code = updatedMetadata.getBroadcastCode();
            if (code != null && code.length != 0) {
                sEventLogger.logd(
                        TAG,
                        "Set Broadcast Code (Modify Source context): "
                                + ("device: " + device)
                                + ("sourceId: " + deviceSourceId)
                                + (", updatedBroadcastId: " + updatedMetadata.getBroadcastId())
                                + (", updatedBroadcastName: "
                                        + updatedMetadata.getBroadcastName()));
                message = stateMachine.obtainMessage(BassClientStateMachine.SET_BCAST_CODE);
                message.obj = updatedMetadata;
                message.arg1 = BassClientStateMachine.ARGTYPE_METADATA;
                stateMachine.sendMessage(message);
            }
        }
    }

    /**
     * A public method for removing a Broadcast Source from a Broadcast Sink. It also supports group
     * removal if addSource was previously used with a group. Designed for external use, this method
     * always removes sources along with their cached values, even if they were suspended, as this
     * is intended by the user.
     *
     * @param sink representing the Broadcast Sink from which a Broadcast Source should be removed
     * @param sourceId source ID as delivered in onSourceAdded
     * @param internal removing source from UI or internal logic (stop source receivers)
     */
    public void removeSource(BluetoothDevice sink, int sourceId, boolean internal) {
        log("removeSource: device: " + sink + ", sourceId: " + sourceId);

        Map<BluetoothDevice, Integer> devices = getGroupManagedDeviceSources(sink, sourceId).second;
        for (Map.Entry<BluetoothDevice, Integer> deviceSourceIdPair : devices.entrySet()) {
            BluetoothDevice device = deviceSourceIdPair.getKey();
<<<<<<< HEAD
            if (!internal) {
                if(mPausedBroadcastSinks.contains(device)) {
                    log("removeSource: remove sink from mPausedBroadcastSinks");
                    mPausedBroadcastSinks.remove(device);
                }
            }

=======
>>>>>>> 29a5751f
            Integer deviceSourceId = deviceSourceIdPair.getValue();

            mPausedBroadcastSinks.remove(device);

            BassClientStateMachine stateMachine = getOrCreateStateMachine(device);
            int statusCode =
                    validateParametersForSourceOperation(stateMachine, device, deviceSourceId);
            if (statusCode != BluetoothStatusCodes.SUCCESS) {
                removeSinkMetadata(device);
                mCallbacks.notifySourceRemoveFailed(device, deviceSourceId, statusCode);
                continue;
            }

            BluetoothLeBroadcastMetadata metaData =
                    stateMachine.getCurrentBroadcastMetadata(deviceSourceId);
            if (metaData != null) {
                removeSinkMetadata(device, metaData.getBroadcastId());
            } else {
                removeSinkMetadata(device);
            }

<<<<<<< HEAD
            if (metaData == null) {
                metaData = stateMachine.getBroadcastMetadataFromReceiveState(sourceId);
            }
            if (stateMachine.isSyncedToTheSource(deviceSourceId)) {
                sEventLogger.logd(
                        TAG,
                        "Remove Broadcast Source(Force lost PA sync): "
                                + ("device: " + device)
                                + (", sourceId: " + deviceSourceId)
                                + (", broadcastId: "
                                        + ((metaData == null)
                                                ? BassConstants.INVALID_BROADCAST_ID
                                                : metaData.getBroadcastId()))
                                + (", broadcastName: "
                                        + ((metaData == null) ? "" : metaData.getBroadcastName())));

                log("Force source to lost PA sync");
                Message message =
                        stateMachine.obtainMessage(BassClientStateMachine.UPDATE_BCAST_SOURCE);
                message.arg1 = deviceSourceId;
                message.arg2 = BassConstants.PA_SYNC_DO_NOT_SYNC;
                /* Pending remove set. Remove source once not synchronized to PA */
                /* MetaData can be null if source is from remote's receive state */
                message.obj = metaData;
                stateMachine.sendMessage(message);
                continue;
            }
=======
            removeSourceInternal(device, deviceSourceId, stateMachine, metaData);
        }
    }

    /**
     * Removes the Broadcast Source from a single Broadcast Sink
     *
     * @param sink representing the Broadcast Sink from which a Broadcast Source should be removed
     * @param sourceId source ID as delivered in onSourceAdded
     */
    private void removeSourceInternal(BluetoothDevice sink, int sourceId) {
        log("removeSourceInternal prepare: device: " + sink + ", sourceId: " + sourceId);

        BassClientStateMachine stateMachine = getOrCreateStateMachine(sink);
        int statusCode = validateParametersForSourceOperation(stateMachine, sink, sourceId);
        if (statusCode != BluetoothStatusCodes.SUCCESS) {
            mCallbacks.notifySourceRemoveFailed(sink, sourceId, statusCode);
            return;
        }
        BluetoothLeBroadcastMetadata metaData = stateMachine.getCurrentBroadcastMetadata(sourceId);
        removeSourceInternal(sink, sourceId, stateMachine, metaData);
    }
>>>>>>> 29a5751f

    /**
     * Removes the Broadcast Source from a single Broadcast Sink
     *
     * @param sink representing the Broadcast Sink from which a Broadcast Source should be removed
     * @param sourceId source ID as delivered in onSourceAdded
     * @param stateMachine stateMachine for this sink
     * @param metaData current broadcast metadata for this sink
     */
    private void removeSourceInternal(
            BluetoothDevice sink,
            int sourceId,
            BassClientStateMachine stateMachine,
            BluetoothLeBroadcastMetadata metaData) {
        log("removeSourceInternal: device: " + sink + ", sourceId: " + sourceId);
        if (metaData != null) {
            stopBigMonitoring(metaData.getBroadcastId(), true);
        }

        if (stateMachine.isSyncedToTheSource(sourceId)) {
            sEventLogger.logd(
                    TAG,
                    "Remove Broadcast Source(Force lost PA sync): "
                            + ("device: " + sink)
                            + (", sourceId: " + sourceId)
                            + (", broadcastId: "
                                    + ((metaData == null)
                                            ? BassConstants.INVALID_BROADCAST_ID
                                            : metaData.getBroadcastId()))
                            + (", broadcastName: "
                                    + ((metaData == null) ? "" : metaData.getBroadcastName())));

            log("Force source to lost PA sync");
            Message message =
                    stateMachine.obtainMessage(BassClientStateMachine.UPDATE_BCAST_SOURCE);
            message.arg1 = sourceId;
            message.arg2 = BassConstants.PA_SYNC_DO_NOT_SYNC;
            /* Pending remove set. Remove source once not synchronized to PA */
            /* MetaData can be null if source is from remote's receive state */
            message.obj = metaData;
            stateMachine.sendMessage(message);
        } else {
            sEventLogger.logd(
                    TAG, "Remove Broadcast Source: device: " + sink + ", sourceId: " + sourceId);

            Message message =
                    stateMachine.obtainMessage(BassClientStateMachine.REMOVE_BCAST_SOURCE);
            message.arg1 = sourceId;
            stateMachine.sendMessage(message);
        }

        enqueueSourceGroupOp(
                sink, BassClientStateMachine.REMOVE_BCAST_SOURCE, Integer.valueOf(sourceId));
    }

    /**
     * Get information about all Broadcast Sources
     *
     * @param sink Broadcast Sink from which to get all Broadcast Sources
     * @return the list of Broadcast Receive State {@link BluetoothLeBroadcastReceiveState}
     */
    public List<BluetoothLeBroadcastReceiveState> getAllSources(BluetoothDevice sink) {
        log("getAllSources for " + sink);
        synchronized (mStateMachines) {
            BassClientStateMachine stateMachine;
            if (sink == null || (stateMachine = mStateMachines.get(sink)) == null) {
                log("stateMachine is null");
                return Collections.emptyList();
            }
            return stateMachine.getAllSources().stream()
                    .filter(rs -> !isEmptyBluetoothDevice(rs.getSourceDevice()))
                    .collect(Collectors.toList());
        }
    }

    /**
     * Get maximum number of sources that can be added to this Broadcast Sink
     *
     * @param sink Broadcast Sink device
     * @return maximum number of sources that can be added to this Broadcast Sink
     */
    int getMaximumSourceCapacity(BluetoothDevice sink) {
        log("getMaximumSourceCapacity: device = " + sink);
        BassClientStateMachine stateMachine = getOrCreateStateMachine(sink);
        if (stateMachine == null) {
            log("stateMachine is null");
            return 0;
        }
        return stateMachine.getMaximumSourceCapacity();
    }

    /**
     * Get metadata of source that stored on this Broadcast Sink
     *
     * @param sink Broadcast Sink device
     * @param sourceId Broadcast source id
     * @return metadata of source that stored on this Broadcast Sink
     */
    BluetoothLeBroadcastMetadata getSourceMetadata(BluetoothDevice sink, int sourceId) {
        if (!leaudioBroadcastApiGetLocalMetadata()) {
            return null;
        }

        log("getSourceMetadata: device = " + sink + " with source id = " + sourceId);
        BassClientStateMachine stateMachine = getOrCreateStateMachine(sink);
        if (stateMachine == null) {
            log("stateMachine is null");
            return null;
        }
        return stateMachine.getCurrentBroadcastMetadata(sourceId);
    }

    private boolean isLocalBroadcast(int broadcastId) {
        LeAudioService leAudioService = mServiceFactory.getLeAudioService();
        if (leAudioService == null) {
            return false;
        }

        boolean wasFound =
                leAudioService.getAllBroadcastMetadata().stream()
                        .anyMatch(
                                meta -> {
                                    return meta.getBroadcastId() == broadcastId;
                                });
        log("isLocalBroadcast=" + wasFound);
        return wasFound;
    }

    boolean isLocalBroadcast(BluetoothLeBroadcastMetadata metaData) {
        if (metaData == null) {
            return false;
        }

        return isLocalBroadcast(metaData.getBroadcastId());
    }

    boolean isLocalBroadcast(BluetoothLeBroadcastReceiveState receiveState) {
        if (receiveState == null) {
            return false;
        }

        return isLocalBroadcast(receiveState.getBroadcastId());
    }

    static void log(String msg) {
        Log.d(TAG, msg);
    }

    private List<Pair<BluetoothLeBroadcastReceiveState, BluetoothDevice>>
            getReceiveStateDevicePairs(int broadcastId) {
        List<Pair<BluetoothLeBroadcastReceiveState, BluetoothDevice>> list = new ArrayList<>();

        for (BluetoothDevice device : getConnectedDevices()) {
            for (BluetoothLeBroadcastReceiveState receiveState : getAllSources(device)) {
                /* Check if local/last broadcast is the synced one. Invalid broadcast ID means
                 * that all receivers should be considered.
                 */
                if ((broadcastId != BassConstants.INVALID_BROADCAST_ID)
                        && (receiveState.getBroadcastId() != broadcastId)) {
                    continue;
                }

                list.add(
                        new Pair<BluetoothLeBroadcastReceiveState, BluetoothDevice>(
                                receiveState, device));
            }
        }

        return list;
    }

    private void cancelPendingSourceOperations(int broadcastId) {
        for (BluetoothDevice device : getConnectedDevices()) {
            synchronized (mStateMachines) {
                BassClientStateMachine sm = getOrCreateStateMachine(device);
                if (sm != null && sm.hasPendingSourceOperation(broadcastId)) {
                    Message message =
                            sm.obtainMessage(
                                    BassClientStateMachine.CANCEL_PENDING_SOURCE_OPERATION);
                    message.arg1 = broadcastId;
                    sm.sendMessage(message);
                }
            }
        }
    }

    private void stopSourceReceivers(int broadcastId) {
        log("stopSourceReceivers broadcastId: " + broadcastId);

        List<Pair<BluetoothLeBroadcastReceiveState, BluetoothDevice>> sourcesToRemove =
                getReceiveStateDevicePairs(broadcastId);

        for (Pair<BluetoothLeBroadcastReceiveState, BluetoothDevice> pair : sourcesToRemove) {
<<<<<<< HEAD
            if (leaudioBroadcastResyncHelper()) {
                mPausedBroadcastSinks.remove(pair.second);
                stopBigMonitoring(pair.first.getBroadcastId(), true);
            }
            removeSource(pair.second, pair.first.getSourceId(), true);
=======
            removeSource(pair.second, pair.first.getSourceId());
>>>>>>> 29a5751f
        }

        if (!leaudioBroadcastResyncHelper() || broadcastId != BassConstants.INVALID_BROADCAST_ID) {
            /* There may be some pending add/modify source operations */
            cancelPendingSourceOperations(broadcastId);
        }
    }

    private void stopSourceReceivers(int broadcastId, boolean store) {
        log("stopSourceReceivers broadcastId: " + broadcastId + ", store: " + store);

        Map<BluetoothDevice, Integer> sourcesToRemove = new HashMap<>();
        HashSet<Integer> broadcastIdsToStopMonitoring = new HashSet<>();
        for (BluetoothDevice device : getConnectedDevices()) {
            if (!store && mPausedBroadcastSinks.contains(device)) {
                Log.w(TAG, "Remove cached broadcast sink: " + device);
                mPausedBroadcastSinks.remove(device);
            }
            if (!leaudioBroadcastResyncHelper()) {
                if (mPausedBroadcastSinks.contains(device)) {
                    // Skip this device if it has been paused
                    continue;
                }

                for (BluetoothLeBroadcastReceiveState receiveState : getAllSources(device)) {
                    /* Check if local/last broadcast is the synced one. Invalid broadcast ID means
                     * that all receivers should be considered.
                     */
                    if ((broadcastId != BassConstants.INVALID_BROADCAST_ID)
                            && (receiveState.getBroadcastId() != broadcastId)) {
                        continue;
                    }

                    if (store) {
                        sEventLogger.logd(TAG, "Add broadcast sink to paused cache: " + device);
                        mPausedBroadcastSinks.add(device);
                    }

                    sourcesToRemove.put(device, receiveState.getSourceId());
                }
            } else {
                for (BluetoothLeBroadcastReceiveState receiveState : getAllSources(device)) {
                    /* Check if local/last broadcast is the synced one. Invalid broadcast ID means
                     * that all receivers should be considered.
                     */
                    if ((broadcastId != BassConstants.INVALID_BROADCAST_ID)
                            && (receiveState.getBroadcastId() != broadcastId)) {
                        continue;
                    }

                    broadcastIdsToStopMonitoring.add(receiveState.getBroadcastId());

                    if (!mPausedBroadcastSinks.contains(device)
                            || isSinkUnintentionalPauseType(receiveState.getBroadcastId())) {
                        // Remove device if not paused yet
                        sourcesToRemove.put(device, receiveState.getSourceId());
                    }

                    if (store) {
                        sEventLogger.logd(TAG, "Add broadcast sink to paused cache: " + device);
                        mPausedBroadcastSinks.add(device);
                    } else {
                        mPausedBroadcastSinks.remove(device);
                    }
                }
            }
        }

        for (int broadcastIdToStopMonitoring : broadcastIdsToStopMonitoring) {
            stopBigMonitoring(broadcastIdToStopMonitoring, true);
        }

        for (Map.Entry<BluetoothDevice, Integer> entry : sourcesToRemove.entrySet()) {
<<<<<<< HEAD
            removeSource(entry.getKey(), entry.getValue(), true);
=======
            removeSourceInternal(entry.getKey(), entry.getValue());
>>>>>>> 29a5751f
        }

        if (leaudioBroadcastResyncHelper()) {
            if (broadcastId != BassConstants.INVALID_BROADCAST_ID) {
                /* There may be some pending add/modify source operations */
                cancelPendingSourceOperations(broadcastId);
            }
        }
    }

    private boolean isAllowedToAddSource() {
        /* Check if should wait for status update */
        if (mUnicastSourceStreamStatus.isEmpty()) {
            /* Assistant was not active, inform about activation */
            if (!mIsAssistantActive) {
                mIsAssistantActive = true;

                LeAudioService leAudioService = mServiceFactory.getLeAudioService();
                if (leAudioService != null) {
                    leAudioService.activeBroadcastAssistantNotification(true);
                }
            }

            return false;
        }

        return mUnicastSourceStreamStatus.get() == STATUS_LOCAL_STREAM_SUSPENDED;
    }

    /** Return true if there is any non primary device receiving broadcast */
    private boolean isAudioSharingModeOn(Integer broadcastId) {
        HashSet<BluetoothDevice> devices = mLocalBroadcastReceivers.get(broadcastId);
        if (devices == null) {
            Log.w(TAG, "isAudioSharingModeOn: No receivers receiving broadcast: " + broadcastId);
            return false;
        }

        LeAudioService leAudioService = mServiceFactory.getLeAudioService();
        if (leAudioService == null) {
            Log.d(TAG, "isAudioSharingModeOn: No available LeAudioService");
            return false;
        }

        return devices.stream().anyMatch(d -> !leAudioService.isPrimaryDevice(d));
    }

    /** Handle disconnection of potential broadcast sinks */
    public void handleDeviceDisconnection(BluetoothDevice sink, boolean isIntentional) {
        LeAudioService leAudioService = mServiceFactory.getLeAudioService();
        if (leAudioService == null) {
            Log.d(TAG, "BluetoothLeBroadcastReceiveState: No available LeAudioService");
            return;
        }

        if (!DeviceConfig.getBoolean(DeviceConfig.NAMESPACE_BLUETOOTH,
                "persist.vendor.service.bt.stopBroadcastIfNoReceivers", false)) {
            Log.w(TAG, "handleDeviceDisconnection: skip stopping broadcast if not receivers");
            return;
        }
        Iterator<Map.Entry<Integer, HashSet<BluetoothDevice>>> iterator =
                mLocalBroadcastReceivers.entrySet().iterator();
        while (iterator.hasNext()) {
            Map.Entry<Integer, HashSet<BluetoothDevice>> entry = iterator.next();
            Integer broadcastId = entry.getKey();
            HashSet<BluetoothDevice> devices = entry.getValue();

            if (leaudioBigDependsOnAudioState()) {
                /* If somehow there is a non configured/playing broadcast, let's remove it */
                if (!(leAudioService.isPaused(broadcastId)
                        || leAudioService.isPlaying(broadcastId))) {
                    Log.w(TAG, "Non playing broadcast remove from receivers list");
                    iterator.remove();
                    continue;
                }
            } else {
                /* If somehow there is a non playing broadcast, let's remove it */
                if (!leAudioService.isPlaying(broadcastId)) {
                    Log.w(TAG, "Non playing broadcast remove from receivers list");
                    iterator.remove();
                    continue;
                }
            }

            if (isIntentional) {
                /* Check if disconnecting device participated in this broadcast reception */
                if (!devices.remove(sink)) {
                    continue;
                }

                removeSinkMetadata(sink);

                /* Check if there is any other primary device receiving this broadcast */
                if (devices.stream()
                        .anyMatch(
                                d ->
                                        ((getConnectionState(d) == STATE_CONNECTED)
                                                && leAudioService.isPrimaryDevice(d)))) {
                    continue;
                }

                Log.d(
                        TAG,
                        "handleIntendedDeviceDisconnection: No more potential broadcast "
                                + "(broadcast ID: "
                                + broadcastId
                                + ") receivers - stopping broadcast");
                iterator.remove();
                leAudioService.stopBroadcast(broadcastId);
            } else {
                /* Unintentional disconnection of primary device in private broadcast mode */
                if (!isAudioSharingModeOn(broadcastId)
                        && !devices.stream()
                                .anyMatch(
                                        d ->
                                                !d.equals(sink)
                                                        && (getConnectionState(d)
                                                                == STATE_CONNECTED))) {
                    iterator.remove();
                    leAudioService.stopBroadcast(broadcastId);
                    continue;
                }

                /* Unintentional disconnection of primary/secondary in broadcast sharing mode */
                if (devices.stream()
                        .anyMatch(
                                d ->
                                        !d.equals(sink)
                                                && (getConnectionState(d) == STATE_CONNECTED))) {
                    continue;
                }
                Log.d(
                        TAG,
                        "handleUnintendedDeviceDisconnection: No more potential broadcast "
                                + "(broadcast ID: "
                                + broadcastId
                                + ") receivers - stopping broadcast");
                mDialingOutTimeoutEvent = new DialingOutTimeoutEvent(broadcastId);
                mHandler.postDelayed(mDialingOutTimeoutEvent, DIALING_OUT_TIMEOUT_MS);
            }
        }
    }

    /* Handle device Bass state ready and check if assistant should resume broadcast */
    private void handleBassStateReady(BluetoothDevice sink) {
        //  Check its peer device still has active source
        Map<Integer, BluetoothLeBroadcastMetadata> entry = mBroadcastMetadataMap.get(sink);

        if (entry != null) {
            for (Map.Entry<Integer, BluetoothLeBroadcastMetadata> idMetadataIdPair :
                    entry.entrySet()) {
                BluetoothLeBroadcastMetadata metadata = idMetadataIdPair.getValue();
                if (metadata == null) {
                    Log.d(TAG, "handleBassStateReady: no metadata available");
                    continue;
                }
                for (BluetoothDevice groupDevice : getTargetDeviceList(sink, true)) {
                    if (groupDevice.equals(sink)) {
                        continue;
                    }
                    // Check peer device
                    Optional<BluetoothLeBroadcastReceiveState> receiver =
                            getOrCreateStateMachine(groupDevice).getAllSources().stream()
                                    .filter(e -> e.getBroadcastId() == metadata.getBroadcastId())
                                    .findAny();
                    if (receiver.isPresent()
                            && !getAllSources(sink).stream()
                                    .anyMatch(
                                            rs ->
                                                    (rs.getBroadcastId()
                                                            == receiver.get().getBroadcastId()))) {
                        Log.d(TAG, "handleBassStateReady: restore the source for device, " + sink);
                        addSource(sink, metadata, false);
                        return;
                    }
                }
            }
        } else {
            Log.d(TAG, "handleBassStateReady: no entry for device: " + sink + ", available");
        }

        // Continue to check if there is pending source to add due to BASS not ready
        synchronized (mPendingSourcesToAdd) {
            Iterator<AddSourceData> iterator = mPendingSourcesToAdd.iterator();
            while (iterator.hasNext()) {
                AddSourceData pendingSourcesToAdd = iterator.next();
                if (pendingSourcesToAdd.mSink.equals(sink)) {
                    Log.d(TAG, "handleBassStateReady: retry adding source with device, " + sink);
                    addSource(
                            pendingSourcesToAdd.mSink,
                            pendingSourcesToAdd.mSourceMetadata,
                            pendingSourcesToAdd.mIsGroupOp);
                    iterator.remove();
                    return;
                }
            }
        }
    }

    /* Handle device Bass state setup failed */
    private void handleBassStateSetupFailed(BluetoothDevice sink) {
        // Check if there is pending source to add due to BASS not ready
        synchronized (mPendingSourcesToAdd) {
            Iterator<AddSourceData> iterator = mPendingSourcesToAdd.iterator();
            while (iterator.hasNext()) {
                AddSourceData pendingSourcesToAdd = iterator.next();
                if (pendingSourcesToAdd.mSink.equals(sink)) {
                    mCallbacks.notifySourceAddFailed(
                            pendingSourcesToAdd.mSink,
                            pendingSourcesToAdd.mSourceMetadata,
                            BluetoothStatusCodes.ERROR_REMOTE_NOT_ENOUGH_RESOURCES);
                    iterator.remove();
                    return;
                }
            }
        }
    }

    private void logPausedBroadcastsAndSinks() {
        log(
                "mPausedBroadcastIds: "
                        + mPausedBroadcastIds
                        + ", mPausedBroadcastSinks: "
                        + mPausedBroadcastSinks);
    }

    private boolean isHostPauseType(int broadcastId) {
        return (mPausedBroadcastIds.containsKey(broadcastId)
                && mPausedBroadcastIds.get(broadcastId).equals(PauseType.HOST_INTENTIONAL));
    }

    private boolean isSinkUnintentionalPauseType(int broadcastId) {
        return (mPausedBroadcastIds.containsKey(broadcastId)
                && mPausedBroadcastIds.get(broadcastId).equals(PauseType.SINK_UNINTENTIONAL));
    }

    public void stopBigMonitoring() {
        if (!leaudioBroadcastResyncHelper()) {
            return;
        }
        log("stopBigMonitoring");
        mPausedBroadcastSinks.clear();

        Iterator<Integer> iterator = mPausedBroadcastIds.keySet().iterator();
        while (iterator.hasNext()) {
            int pausedBroadcastId = iterator.next();
            mTimeoutHandler.stop(pausedBroadcastId, MESSAGE_BIG_MONITOR_TIMEOUT);
            mTimeoutHandler.stop(pausedBroadcastId, MESSAGE_BROADCAST_MONITOR_TIMEOUT);
            iterator.remove();
            synchronized (mSearchScanCallbackLock) {
                // when searching is stopped then stop active sync
                if (!isSearchInProgress()) {
                    cancelActiveSync(getSyncHandleForBroadcastId(pausedBroadcastId));
                }
            }
        }
        logPausedBroadcastsAndSinks();
    }

    private void checkAndStopBigMonitoring() {
        if (!leaudioBroadcastResyncHelper()) {
            return;
        }
        log("checkAndStopBigMonitoring");
        Iterator<Integer> iterator = mPausedBroadcastIds.keySet().iterator();
        while (iterator.hasNext()) {
            int pausedBroadcastId = iterator.next();
            if (!isAnyReceiverSyncedToBroadcast(pausedBroadcastId)) {
                mTimeoutHandler.stop(pausedBroadcastId, MESSAGE_BIG_MONITOR_TIMEOUT);
                mTimeoutHandler.stop(pausedBroadcastId, MESSAGE_BROADCAST_MONITOR_TIMEOUT);

                if (isSinkUnintentionalPauseType(pausedBroadcastId)
                        || (isHostPauseType(pausedBroadcastId)
                                && mPausedBroadcastSinks.isEmpty())) {
                    iterator.remove();
                }
                synchronized (mSearchScanCallbackLock) {
                    // when searching is stopped then stop active sync
                    if (!isSearchInProgress()) {
                        cancelActiveSync(getSyncHandleForBroadcastId(pausedBroadcastId));
                    }
                }
                logPausedBroadcastsAndSinks();
            }
        }
    }

    private void stopBigMonitoring(int broadcastId, boolean hostInitiated) {
        if (!leaudioBroadcastResyncHelper()) {
            return;
        }
        log("stopBigMonitoring broadcastId: " + broadcastId + ", hostInitiated: " + hostInitiated);
        mTimeoutHandler.stop(broadcastId, MESSAGE_BIG_MONITOR_TIMEOUT);
        mTimeoutHandler.stop(broadcastId, MESSAGE_BROADCAST_MONITOR_TIMEOUT);
        if (hostInitiated) {
            mPausedBroadcastIds.put(broadcastId, PauseType.HOST_INTENTIONAL);
        } else {
            mPausedBroadcastIds.remove(broadcastId);
            mPausedBroadcastSinks.clear();
        }
        stopActiveSync(broadcastId);
        logPausedBroadcastsAndSinks();
    }

    private void stopActiveSync(int broadcastId) {
        synchronized (mSearchScanCallbackLock) {
            // when searching is stopped then stop active sync
            if (!isSearchInProgress()) {
                if (leaudioMonitorUnicastSourceWhenManagedByBroadcastDelegator()) {
                    boolean waitingForPast = false;
                    synchronized (mSinksWaitingForPast) {
                        waitingForPast =
                                mSinksWaitingForPast.entrySet().stream()
                                        .anyMatch(entry -> entry.getValue().first == broadcastId);
                    }
                    if (!waitingForPast) {
                        cancelActiveSync(getSyncHandleForBroadcastId(broadcastId));
                    }
                } else {
                    cancelActiveSync(getSyncHandleForBroadcastId(broadcastId));
                }
            }
        }
    }

    /** Cache suspending sources when broadcast paused */
    public void cacheSuspendingSources(int broadcastId) {
        sEventLogger.logd(TAG, "Cache suspending sources: " + broadcastId);
        List<Pair<BluetoothLeBroadcastReceiveState, BluetoothDevice>> sourcesToCache =
                getReceiveStateDevicePairs(broadcastId);

        for (Pair<BluetoothLeBroadcastReceiveState, BluetoothDevice> pair : sourcesToCache) {
            mPausedBroadcastSinks.add(pair.second);
        }

        logPausedBroadcastsAndSinks();
    }

    /** Request receivers to suspend broadcast sources synchronization */
    public void suspendReceiversSourceSynchronization(int broadcastId) {
        sEventLogger.logd(TAG, "Suspend receivers source synchronization: " + broadcastId);
        stopSourceReceivers(broadcastId, true);
    }

    /** Request all receivers to suspend broadcast sources synchronization */
    public void suspendAllReceiversSourceSynchronization() {
        sEventLogger.logd(TAG, "Suspend all receivers source synchronization");
        stopSourceReceivers(BassConstants.INVALID_BROADCAST_ID, true);
    }

    /** Request receivers to stop broadcast sources synchronization and remove them */
    public void stopReceiversSourceSynchronization(int broadcastId) {
        sEventLogger.logd(TAG, "Stop receivers source synchronization: " + broadcastId);
        if (leaudioBroadcastAssistantPeripheralEntrustment()) {
            stopSourceReceivers(broadcastId);
        } else {
            stopSourceReceivers(broadcastId, false);
        }
    }

    /** Request receivers to resume broadcast source synchronization */
    public void resumeReceiversSourceSynchronization() {
        sEventLogger.logd(TAG, "Resume receivers source synchronization");

        Iterator<BluetoothDevice> iterator = mPausedBroadcastSinks.iterator();
        while (iterator.hasNext()) {
            BluetoothDevice sink = iterator.next();
            sEventLogger.logd(TAG, "Remove broadcast sink from paused cache: " + sink);
            Map<Integer, BluetoothLeBroadcastMetadata> entry =
                    mBroadcastMetadataMap.getOrDefault(sink, Collections.emptyMap());

            for (BluetoothLeBroadcastMetadata metadata : entry.values()) {

                if (leaudioBroadcastAssistantPeripheralEntrustment()
                        || leaudioBroadcastResyncHelper()) {
                    if (metadata == null) {
                        Log.w(
                                TAG,
                                "resumeReceiversSourceSynchronization: failed to get metadata to"
                                        + " resume sink: "
                                        + sink);
                        continue;
                    }

                    mPausedBroadcastIds.remove(metadata.getBroadcastId());

                    // For each device, find the source ID having this broadcast ID
                    BassClientStateMachine stateMachine = getOrCreateStateMachine(sink);
                    List<BluetoothLeBroadcastReceiveState> sources = stateMachine.getAllSources();
                    Optional<BluetoothLeBroadcastReceiveState> receiveState =
                            sources.stream()
                                    .filter(e -> e.getBroadcastId() == metadata.getBroadcastId())
                                    .findAny();

                    if (leaudioBroadcastResyncHelper()
                            && receiveState.isPresent()
                            && (receiveState.get().getPaSyncState()
                                            == BluetoothLeBroadcastReceiveState
                                                    .PA_SYNC_STATE_SYNCINFO_REQUEST
                                    || receiveState.get().getPaSyncState()
                                            == BluetoothLeBroadcastReceiveState
                                                    .PA_SYNC_STATE_SYNCHRONIZED)) {
                        continue;
                    }

                    List<Integer> activeSyncedSrc = getActiveSyncedSources();

                    if (receiveState.isPresent()
                            && (!leaudioBroadcastResyncHelper()
                                    || isLocalBroadcast(metadata)
                                    || activeSyncedSrc.contains(
                                            getSyncHandleForBroadcastId(
                                                    metadata.getBroadcastId())))) {
                        int sourceId = receiveState.get().getSourceId();
                        updateSourceToResumeBroadcast(sink, sourceId, metadata);
                    } else {
                        addSource(sink, metadata, false);
                    }
                } else {
                    if (metadata != null) {
                        mPausedBroadcastIds.remove(metadata.getBroadcastId());
                        addSource(sink, metadata, false);
                    } else {
                        Log.w(
                                TAG,
                                "resumeReceiversSourceSynchronization: failed to get metadata to"
                                        + " resume sink: "
                                        + sink);
                    }
                }
            }
            // remove the device from mPausedBroadcastSinks
            iterator.remove();
        }

        logPausedBroadcastsAndSinks();
    }

    private void updateSourceToResumeBroadcast(
            BluetoothDevice sink, int sourceId, BluetoothLeBroadcastMetadata metadata) {
        BassClientStateMachine stateMachine = getOrCreateStateMachine(sink);
        int statusCode =
                validateParametersForSourceOperation(stateMachine, sink, metadata, sourceId);
        if (statusCode != BluetoothStatusCodes.SUCCESS) {
            return;
        }
        if (stateMachine.hasPendingSourceOperation()) {
            Log.w(
                    TAG,
                    "updateSourceToResumeBroadcast: source operation already pending, device: "
                            + sink
                            + ", broadcastId: "
                            + metadata.getBroadcastId());
            return;
        }

        sEventLogger.logd(
                TAG,
                "Modify Broadcast Source (resume): "
                        + ("device: " + sink)
                        + (", sourceId: " + sourceId)
                        + (", updatedBroadcastId: " + metadata.getBroadcastId())
                        + (", updatedBroadcastName: " + metadata.getBroadcastName()));
        Message message = stateMachine.obtainMessage(BassClientStateMachine.UPDATE_BCAST_SOURCE);
        message.arg1 = sourceId;
        message.arg2 =
                DeviceConfig.getBoolean(
                                DeviceConfig.NAMESPACE_BLUETOOTH,
                                "persist.vendor.service.bt.defNoPAS",
                                false)
                        ? BassConstants.PA_SYNC_PAST_NOT_AVAILABLE
                        : BassConstants.PA_SYNC_PAST_AVAILABLE;
        message.obj = metadata;
        stateMachine.sendMessage(message);
    }

    /** Handle Unicast source stream status change */
    public void handleUnicastSourceStreamStatusChange(int status) {
        mUnicastSourceStreamStatus = Optional.of(status);

        if (status == STATUS_LOCAL_STREAM_REQUESTED) {
            if ((leaudioMonitorUnicastSourceWhenManagedByBroadcastDelegator()
                            && hasPrimaryDeviceManagedExternalBroadcast())
                    || (!leaudioMonitorUnicastSourceWhenManagedByBroadcastDelegator()
                            && areReceiversReceivingOnlyExternalBroadcast(getConnectedDevices()))) {
                if (leaudioBroadcastAssistantPeripheralEntrustment()) {
                    cacheSuspendingSources(BassConstants.INVALID_BROADCAST_ID);
                    List<Pair<BluetoothLeBroadcastReceiveState, BluetoothDevice>> sourcesToStop =
                            getReceiveStateDevicePairs(BassConstants.INVALID_BROADCAST_ID);
                    for (Pair<BluetoothLeBroadcastReceiveState, BluetoothDevice> pair :
                            sourcesToStop) {
                        stopBigMonitoring(pair.first.getBroadcastId(), true);
                    }
                } else {
                    suspendAllReceiversSourceSynchronization();
                }
            }
            if (!leaudioMonitorUnicastSourceWhenManagedByBroadcastDelegator()) {
                for (Map.Entry<Integer, PauseType> entry : mPausedBroadcastIds.entrySet()) {
                    Integer broadcastId = entry.getKey();
                    PauseType pauseType = entry.getValue();
                    if (pauseType != PauseType.HOST_INTENTIONAL) {
                        suspendReceiversSourceSynchronization(broadcastId);
                    }
                }
            }
        } else if (status == STATUS_LOCAL_STREAM_SUSPENDED) {
            /* Resume paused receivers if there are some */
            if (!mPausedBroadcastSinks.isEmpty()) {
                resumeReceiversSourceSynchronization();
            }

            if (!leaudioBroadcastAssistantPeripheralEntrustment()) {
                /* Add pending sources if there are some */
                synchronized (mPendingAddSourcesLock) {
                    while (!mPendingAddSources.isEmpty()) {
                        AddSourceData addSourceData = mPendingAddSources.pop();

                        addSource(
                                addSourceData.mSink,
                                addSourceData.mSourceMetadata,
                                addSourceData.mIsGroupOp);
                    }
                }
            }
        } else if (status == STATUS_LOCAL_STREAM_STREAMING) {
            Log.d(TAG, "Ignore STREAMING source status");
        } else if (status == STATUS_LOCAL_STREAM_REQUESTED_NO_CONTEXT_VALIDATE) {
            suspendAllReceiversSourceSynchronization();
        }
    }

    /** Check if any sink receivers are receiving broadcast stream */
    public boolean isAnyReceiverActive(List<BluetoothDevice> devices) {
        for (BluetoothDevice device : devices) {
            for (BluetoothLeBroadcastReceiveState receiveState : getAllSources(device)) {
                if (isReceiverActive(receiveState)) {
                    return true;
                }
            }
        }

        return false;
    }

    public boolean hasPrimaryDeviceManagedExternalBroadcast() {
        LeAudioService leAudioService = mServiceFactory.getLeAudioService();

        if (leAudioService == null) {
            Log.e(TAG, "no LeAudioService");
            return false;
        }

        for (BluetoothDevice device : getConnectedDevices()) {
            if (!leAudioService.isPrimaryDevice(device)) {
                continue;
            }

            Map<Integer, BluetoothLeBroadcastMetadata> entry = mBroadcastMetadataMap.get(device);

            /* null means that this source was not added or modified by assistant */
            if (entry == null) {
                continue;
            }

            /* Assistant manages some external broadcast */
            if (entry.values().stream().anyMatch(e -> !isLocalBroadcast(e))) {
                return true;
            }
        }

        return false;
    }

    /** Check if any sink receivers are receiving broadcast stream */
    public boolean areReceiversReceivingOnlyExternalBroadcast(List<BluetoothDevice> devices) {
        boolean isReceivingExternalBroadcast = false;

        for (BluetoothDevice device : devices) {
            for (BluetoothLeBroadcastReceiveState receiveState : getAllSources(device)) {
                for (int i = 0; i < receiveState.getNumSubgroups(); i++) {
                    if (isSyncedToBroadcastStream(receiveState.getBisSyncState().get(i))) {
                        if (isLocalBroadcast(receiveState)) {
                            return false;
                        } else {
                            isReceivingExternalBroadcast = true;
                        }
                    }
                }
            }
        }

        return isReceivingExternalBroadcast;
    }

    private boolean isAnyReceiverSyncedToBroadcast(int broadcastId) {
        for (BluetoothDevice device : getConnectedDevices()) {
            if (getAllSources(device).stream()
                    .anyMatch(receiveState -> (receiveState.getBroadcastId() == broadcastId))) {
                return true;
            }
        }
        return false;
    }

    private boolean isReceiverActive(BluetoothLeBroadcastReceiveState receiveState) {
        if (receiveState.getPaSyncState()
                == BluetoothLeBroadcastReceiveState.PA_SYNC_STATE_SYNCHRONIZED) {
            return true;
        } else {
            for (int i = 0; i < receiveState.getNumSubgroups(); i++) {
                if (isSyncedToBroadcastStream(receiveState.getBisSyncState().get(i))) {
                    return true;
                }
            }
        }
        return false;
    }

    private Set<Integer> getExternalBroadcastsActiveOnSinks() {
        HashSet<Integer> syncedBroadcasts = new HashSet<>();
        for (BluetoothDevice device : getConnectedDevices()) {
            for (BluetoothLeBroadcastReceiveState receiveState : getAllSources(device)) {
                if (isLocalBroadcast(receiveState)) {
                    continue;
                }
                if (isReceiverActive(receiveState)) {
                    syncedBroadcasts.add(receiveState.getBroadcastId());
                    log("getExternalBroadcastsActiveOnSinks: " + receiveState);
                }
            }
        }
        return syncedBroadcasts;
    }

    private boolean isAllReceiversActive(int broadcastId) {
        for (BluetoothDevice device : getConnectedDevices()) {
            for (BluetoothLeBroadcastReceiveState receiveState : getAllSources(device)) {
                if (receiveState.getBroadcastId() == broadcastId
                        && !isReceiverActive(receiveState)) {
                    return false;
                }
            }
        }
        return true;
    }

    /** Get sink devices synced to the broadcasts */
    public List<BluetoothDevice> getSyncedBroadcastSinks() {
        List<BluetoothDevice> activeSinks = new ArrayList<>();

        for (BluetoothDevice device : getConnectedDevices()) {
            if (leaudioBigDependsOnAudioState()) {
                if (!getAllSources(device).isEmpty()) {
                    activeSinks.add(device);
                }
            } else {
                if (getAllSources(device).stream()
                        .anyMatch(
                                receiveState ->
                                        (receiveState.getBisSyncState().stream()
                                                .anyMatch(this::isSyncedToBroadcastStream)))) {
                    activeSinks.add(device);
                }
            }
        }
        return activeSinks;
    }

    /** Get sink devices synced to the broadcasts by broadcast id */
    public List<BluetoothDevice> getSyncedBroadcastSinks(int broadcastId) {
        return getConnectedDevices().stream()
                .filter(
                        device ->
                                getAllSources(device).stream()
                                        .anyMatch(rs -> rs.getBroadcastId() == broadcastId))
                .collect(Collectors.toUnmodifiableList());
    }

    private boolean isSyncedToBroadcastStream(Long syncState) {
        return syncState != BassConstants.BCAST_RCVR_STATE_BIS_SYNC_NOT_SYNC_TO_BIS
                && syncState != BassConstants.BCAST_RCVR_STATE_BIS_SYNC_FAILED_SYNC_TO_BIG;
    }

    private Set<Integer> getBroadcastIdsOfSyncedBroadcasters() {
        HashSet<Integer> broadcastIds = new HashSet<>();
        List<Integer> activeSyncedSrc = new ArrayList<>(getActiveSyncedSources());
        for (int syncHandle : activeSyncedSrc) {
            broadcastIds.add(getBroadcastIdForSyncHandle(syncHandle));
        }
        return broadcastIds;
    }

    private Set<Integer> getBroadcastIdsWaitingForPAST() {
        HashSet<Integer> broadcastIds = new HashSet<>();
        synchronized (mSinksWaitingForPast) {
            for (Map.Entry<BluetoothDevice, Pair<Integer, Integer>> entry :
                    mSinksWaitingForPast.entrySet()) {
                broadcastIds.add(entry.getValue().first);
            }
        }
        return broadcastIds;
    }

    private Set<Integer> getBroadcastIdsWaitingForAddSource() {
        HashSet<Integer> broadcastIds = new HashSet<>();
        synchronized (mPendingSourcesToAdd) {
            for (AddSourceData pendingSourcesToAdd : mPendingSourcesToAdd) {
                broadcastIds.add(pendingSourcesToAdd.mSourceMetadata.getBroadcastId());
            }
        }
        return broadcastIds;
    }

    private Set<Integer> getPausedBroadcastIdsBasedOnSinks() {
        HashSet<Integer> broadcastIds = new HashSet<>();
        for (BluetoothDevice pausedSink : mPausedBroadcastSinks) {
            Map<Integer, BluetoothLeBroadcastMetadata> entry =
                    mBroadcastMetadataMap.getOrDefault(pausedSink, Collections.emptyMap());
            broadcastIds.addAll(entry.keySet());
        }
        return broadcastIds;
    }

    private Set<Integer> getUnintentionallyPausedBroadcastIds() {
        HashSet<Integer> broadcastIds = new HashSet<>();
        for (int pausedBroadcastId : mPausedBroadcastIds.keySet()) {
            if (isSinkUnintentionalPauseType(pausedBroadcastId)) {
                broadcastIds.add(pausedBroadcastId);
            }
        }
        return broadcastIds;
    }

    /** Handle broadcast state changed */
    public void notifyBroadcastStateChanged(int state, int broadcastId) {
        switch (state) {
            case BROADCAST_STATE_STOPPED:
                if (mLocalBroadcastReceivers.remove(broadcastId) != null) {
                    sEventLogger.logd(TAG, "Broadcast ID: " + broadcastId + ", stopped");
                }
                break;
            case BROADCAST_STATE_CONFIGURING:
            case BROADCAST_STATE_PAUSED:
            case BROADCAST_STATE_ENABLING:
            case BROADCAST_STATE_DISABLING:
            case BROADCAST_STATE_STOPPING:
            case BROADCAST_STATE_STREAMING:
            default:
                break;
        }
    }

    /** Callback handler */
    static class Callbacks extends Handler {
        private static final int MSG_SEARCH_STARTED = 1;
        private static final int MSG_SEARCH_STARTED_FAILED = 2;
        private static final int MSG_SEARCH_STOPPED = 3;
        private static final int MSG_SEARCH_STOPPED_FAILED = 4;
        private static final int MSG_SOURCE_FOUND = 5;
        private static final int MSG_SOURCE_ADDED = 6;
        private static final int MSG_SOURCE_ADDED_FAILED = 7;
        private static final int MSG_SOURCE_MODIFIED = 8;
        private static final int MSG_SOURCE_MODIFIED_FAILED = 9;
        private static final int MSG_SOURCE_REMOVED = 10;
        private static final int MSG_SOURCE_REMOVED_FAILED = 11;
        private static final int MSG_RECEIVESTATE_CHANGED = 12;
        private static final int MSG_SOURCE_LOST = 13;
        private static final int MSG_BASS_STATE_READY = 14;
        private static final int MSG_BASS_STATE_SETUP_FAILED = 15;

        @GuardedBy("mCallbacksList")
        private final RemoteCallbackList<IBluetoothLeBroadcastAssistantCallback> mCallbacksList =
                new RemoteCallbackList<>();

        Callbacks(Looper looper) {
            super(looper);
        }

        public void register(IBluetoothLeBroadcastAssistantCallback callback) {
            synchronized (mCallbacksList) {
                mCallbacksList.register(callback);
            }
        }

        public void unregister(IBluetoothLeBroadcastAssistantCallback callback) {
            synchronized (mCallbacksList) {
                mCallbacksList.unregister(callback);
            }
        }

        private void checkForPendingGroupOpRequest(Message msg) {
            if (sService == null) {
                Log.e(TAG, "Service is null");
                return;
            }

            final int reason = msg.arg1;
            BluetoothDevice sink;

            switch (msg.what) {
                case MSG_SOURCE_ADDED:
                case MSG_SOURCE_ADDED_FAILED:
                    ObjParams param = (ObjParams) msg.obj;
                    sink = (BluetoothDevice) param.mObj1;
                    sService.checkForPendingGroupOpRequest(
                            sink, reason, BassClientStateMachine.ADD_BCAST_SOURCE, param.mObj2);
                    break;
                case MSG_SOURCE_REMOVED:
                case MSG_SOURCE_REMOVED_FAILED:
                    sink = (BluetoothDevice) msg.obj;
                    sService.checkForPendingGroupOpRequest(
                            sink,
                            reason,
                            BassClientStateMachine.REMOVE_BCAST_SOURCE,
                            Integer.valueOf(msg.arg2));
                    break;
                default:
                    break;
            }
        }

        private boolean handleServiceInternalMessage(Message msg) {
            boolean isMsgHandled = false;
            if (sService == null) {
                Log.e(TAG, "Service is null");
                return isMsgHandled;
            }
            BluetoothDevice sink;

            switch (msg.what) {
                case MSG_BASS_STATE_READY:
                    sink = (BluetoothDevice) msg.obj;
                    sService.handleBassStateReady(sink);
                    isMsgHandled = true;
                    break;
                case MSG_BASS_STATE_SETUP_FAILED:
                    sink = (BluetoothDevice) msg.obj;
                    sService.handleBassStateSetupFailed(sink);
                    isMsgHandled = true;
                    break;
                default:
                    break;
            }
            return isMsgHandled;
        }

        @Override
        public void handleMessage(Message msg) {
            if (handleServiceInternalMessage(msg)) {
                log("Handled internal message: " + msg.what);
                return;
            }

            checkForPendingGroupOpRequest(msg);

            synchronized (mCallbacksList) {
                final int n = mCallbacksList.beginBroadcast();
                for (int i = 0; i < n; i++) {
                    final IBluetoothLeBroadcastAssistantCallback callback =
                            mCallbacksList.getBroadcastItem(i);
                    try {
                        invokeCallback(callback, msg);
                    } catch (RemoteException e) {
                        // Ignore exception
                    }
                }
                mCallbacksList.finishBroadcast();
            }
        }

        private static class ObjParams {
            Object mObj1;
            Object mObj2;

            ObjParams(Object o1, Object o2) {
                mObj1 = o1;
                mObj2 = o2;
            }
        }

        private void invokeCallback(IBluetoothLeBroadcastAssistantCallback callback, Message msg)
                throws RemoteException {
            final int reason = msg.arg1;
            final int sourceId = msg.arg2;
            ObjParams param;
            BluetoothDevice sink;

            switch (msg.what) {
                case MSG_SEARCH_STARTED:
                    callback.onSearchStarted(reason);
                    break;
                case MSG_SEARCH_STARTED_FAILED:
                    callback.onSearchStartFailed(reason);
                    break;
                case MSG_SEARCH_STOPPED:
                    callback.onSearchStopped(reason);
                    break;
                case MSG_SEARCH_STOPPED_FAILED:
                    callback.onSearchStopFailed(reason);
                    break;
                case MSG_SOURCE_FOUND:
                    callback.onSourceFound((BluetoothLeBroadcastMetadata) msg.obj);
                    break;
                case MSG_SOURCE_ADDED:
                    param = (ObjParams) msg.obj;
                    sink = (BluetoothDevice) param.mObj1;
                    callback.onSourceAdded(sink, sourceId, reason);
                    break;
                case MSG_SOURCE_ADDED_FAILED:
                    param = (ObjParams) msg.obj;
                    sink = (BluetoothDevice) param.mObj1;
                    BluetoothLeBroadcastMetadata metadata =
                            (BluetoothLeBroadcastMetadata) param.mObj2;
                    callback.onSourceAddFailed(sink, metadata, reason);
                    break;
                case MSG_SOURCE_MODIFIED:
                    callback.onSourceModified((BluetoothDevice) msg.obj, sourceId, reason);
                    break;
                case MSG_SOURCE_MODIFIED_FAILED:
                    callback.onSourceModifyFailed((BluetoothDevice) msg.obj, sourceId, reason);
                    break;
                case MSG_SOURCE_REMOVED:
                    sink = (BluetoothDevice) msg.obj;
                    callback.onSourceRemoved(sink, sourceId, reason);
                    break;
                case MSG_SOURCE_REMOVED_FAILED:
                    sink = (BluetoothDevice) msg.obj;
                    callback.onSourceRemoveFailed(sink, sourceId, reason);
                    break;
                case MSG_RECEIVESTATE_CHANGED:
                    param = (ObjParams) msg.obj;
                    sink = (BluetoothDevice) param.mObj1;
                    BluetoothLeBroadcastReceiveState state =
                            (BluetoothLeBroadcastReceiveState) param.mObj2;
                    callback.onReceiveStateChanged(sink, sourceId, state);
                    break;
                case MSG_SOURCE_LOST:
                    callback.onSourceLost(sourceId);
                    break;
                default:
                    Log.e(TAG, "Invalid msg: " + msg.what);
                    break;
            }
        }

        void notifySearchStarted(int reason) {
            sEventLogger.logd(TAG, "notifySearchStarted: reason: " + reason);
            obtainMessage(MSG_SEARCH_STARTED, reason, 0).sendToTarget();
        }

        void notifySearchStartFailed(int reason) {
            sEventLogger.loge(TAG, "notifySearchStartFailed: reason: " + reason);
            obtainMessage(MSG_SEARCH_STARTED_FAILED, reason, 0).sendToTarget();
        }

        void notifySearchStopped(int reason) {
            sEventLogger.logd(TAG, "notifySearchStopped: reason: " + reason);
            obtainMessage(MSG_SEARCH_STOPPED, reason, 0).sendToTarget();
        }

        void notifySearchStopFailed(int reason) {
            sEventLogger.loge(TAG, "notifySearchStopFailed: reason: " + reason);
            obtainMessage(MSG_SEARCH_STOPPED_FAILED, reason, 0).sendToTarget();
        }

        void notifySourceFound(BluetoothLeBroadcastMetadata source) {
            sEventLogger.logd(
                    TAG,
                    "invokeCallback: MSG_SOURCE_FOUND"
                            + ", source: "
                            + source.getSourceDevice()
                            + ", broadcastId: "
                            + source.getBroadcastId()
                            + ", broadcastName: "
                            + source.getBroadcastName()
                            + ", isPublic: "
                            + source.isPublicBroadcast()
                            + ", isEncrypted: "
                            + source.isEncrypted());
            obtainMessage(MSG_SOURCE_FOUND, 0, 0, source).sendToTarget();
        }

        void notifySourceAdded(
                BluetoothDevice sink, BluetoothLeBroadcastReceiveState recvState, int reason) {
            sService.localNotifySourceAdded(sink, recvState);

            sEventLogger.logd(
                    TAG,
                    "notifySourceAdded: "
                            + "sink: "
                            + sink
                            + ", sourceId: "
                            + recvState.getSourceId()
                            + ", reason: "
                            + reason);

            ObjParams param = new ObjParams(sink, recvState);
            obtainMessage(MSG_SOURCE_ADDED, reason, recvState.getSourceId(), param).sendToTarget();
        }

        void notifySourceAddFailed(
                BluetoothDevice sink, BluetoothLeBroadcastMetadata source, int reason) {
            sService.checkAndResetGroupAllowedContextMask();
            sService.localNotifySourceAddFailed(sink, source);

            sEventLogger.loge(
                    TAG,
                    "notifySourceAddFailed: sink: "
                            + sink
                            + ", source: "
                            + source
                            + ", reason: "
                            + reason);
            ObjParams param = new ObjParams(sink, source);
            obtainMessage(MSG_SOURCE_ADDED_FAILED, reason, 0, param).sendToTarget();
        }

        void notifySourceModified(BluetoothDevice sink, int sourceId, int reason) {
            sEventLogger.logd(
                    TAG,
                    "notifySourceModified: "
                            + "sink: "
                            + sink
                            + ", sourceId: "
                            + sourceId
                            + ", reason: "
                            + reason);
            obtainMessage(MSG_SOURCE_MODIFIED, reason, sourceId, sink).sendToTarget();
        }

        void notifySourceModifyFailed(BluetoothDevice sink, int sourceId, int reason) {
            sEventLogger.loge(
                    TAG,
                    "notifySourceModifyFailed: sink: "
                            + sink
                            + ", sourceId: "
                            + sourceId
                            + ", reason: "
                            + reason);
            obtainMessage(MSG_SOURCE_MODIFIED_FAILED, reason, sourceId, sink).sendToTarget();
        }

        void notifySourceRemoved(BluetoothDevice sink, int sourceId, int reason) {
            sEventLogger.logd(
                    TAG,
                    "notifySourceRemoved: "
                            + "sink: "
                            + sink
                            + ", sourceId: "
                            + sourceId
                            + ", reason: "
                            + reason);
            obtainMessage(MSG_SOURCE_REMOVED, reason, sourceId, sink).sendToTarget();
        }

        void notifySourceRemoveFailed(BluetoothDevice sink, int sourceId, int reason) {
            sEventLogger.loge(
                    TAG,
                    "notifySourceRemoveFailed: "
                            + "sink: "
                            + sink
                            + ", sourceId: "
                            + sourceId
                            + ", reason: "
                            + reason);
            obtainMessage(MSG_SOURCE_REMOVED_FAILED, reason, sourceId, sink).sendToTarget();
        }

        void notifyReceiveStateChanged(
                BluetoothDevice sink, int sourceId, BluetoothLeBroadcastReceiveState state) {
            ObjParams param = new ObjParams(sink, state);

            sService.localNotifyReceiveStateChanged(sink, state);

            StringBuilder subgroupState = new StringBuilder(" / SUB GROUPS: ");
            for (int i = 0; i < state.getNumSubgroups(); i++) {
                subgroupState
                        .append("IDX: ")
                        .append(i)
                        .append(", SYNC: ")
                        .append(state.getBisSyncState().get(i));
            }

            sEventLogger.logd(
                    TAG,
                    "notifyReceiveStateChanged: "
                            + "sink: "
                            + sink
                            + ", state: SRC ID: "
                            + state.getSourceId()
                            + " / ADDR TYPE: "
                            + state.getSourceAddressType()
                            + " / SRC DEV: "
                            + state.getSourceDevice()
                            + " / ADV SID: "
                            + state.getSourceAdvertisingSid()
                            + " / BID: "
                            + state.getBroadcastId()
                            + " / PA STATE: "
                            + state.getPaSyncState()
                            + " / BENC STATE: "
                            + state.getBigEncryptionState()
                            + " / BAD CODE: "
                            + Arrays.toString(state.getBadCode())
                            + subgroupState.toString());
            obtainMessage(MSG_RECEIVESTATE_CHANGED, 0, sourceId, param).sendToTarget();
        }

        void notifySourceLost(int broadcastId) {
            sEventLogger.logd(TAG, "notifySourceLost: broadcastId: " + broadcastId);
            obtainMessage(MSG_SOURCE_LOST, 0, broadcastId).sendToTarget();
        }

        void notifyBassStateReady(BluetoothDevice sink) {
            sEventLogger.logd(TAG, "notifyBassStateReady: sink: " + sink);
            obtainMessage(MSG_BASS_STATE_READY, sink).sendToTarget();
        }

        void notifyBassStateSetupFailed(BluetoothDevice sink) {
            sEventLogger.logd(TAG, "notifyBassStateSetupFailed: sink: " + sink);
            obtainMessage(MSG_BASS_STATE_SETUP_FAILED, sink).sendToTarget();
        }
    }

    @Override
    public void dump(StringBuilder sb) {
        super.dump(sb);

        sb.append("Broadcast Assistant Service instance:\n");

        /* Dump first connected state machines */
        for (Map.Entry<BluetoothDevice, BassClientStateMachine> entry : mStateMachines.entrySet()) {
            BassClientStateMachine sm = entry.getValue();
            if (sm.getConnectionState() == BluetoothProfile.STATE_CONNECTED) {
                sm.dump(sb);
                sb.append("\n\n");
            }
        }

        /* Dump at least all other than connected state machines */
        for (Map.Entry<BluetoothDevice, BassClientStateMachine> entry : mStateMachines.entrySet()) {
            BassClientStateMachine sm = entry.getValue();
            if (sm.getConnectionState() != BluetoothProfile.STATE_CONNECTED) {
                sm.dump(sb);
            }
        }

        sb.append("\n\n");
        sEventLogger.dump(sb);
        sb.append("\n");
    }

    /** Binder object: must be a static class or memory leak may occur */
    @VisibleForTesting
    static class BluetoothLeBroadcastAssistantBinder extends IBluetoothLeBroadcastAssistant.Stub
            implements IProfileServiceBinder {
        BassClientService mService;

        BluetoothLeBroadcastAssistantBinder(BassClientService svc) {
            mService = svc;
        }

        @Override
        public void cleanup() {
            mService = null;
        }

        @RequiresPermission(allOf = {BLUETOOTH_CONNECT, BLUETOOTH_PRIVILEGED})
        private BassClientService getServiceAndEnforceConnect(AttributionSource source) {
            // Cache mService because it can change while getService is called
            BassClientService service = mService;

            if (Utils.isInstrumentationTestMode()) {
                return service;
            }

            if (!Utils.checkServiceAvailable(service, TAG)
                    || !Utils.checkCallerIsSystemOrActiveOrManagedUser(service, TAG)
                    || !Utils.checkConnectPermissionForDataDelivery(service, source, TAG)) {
                return null;
            }

            service.enforceCallingOrSelfPermission(BLUETOOTH_PRIVILEGED, null);

            return service;
        }

        @RequiresPermission(allOf = {BLUETOOTH_SCAN, BLUETOOTH_PRIVILEGED})
        private BassClientService getServiceAndEnforceScan(AttributionSource source) {
            // Cache mService because it can change while getService is called
            BassClientService service = mService;

            if (Utils.isInstrumentationTestMode()) {
                return service;
            }

            if (!Utils.checkServiceAvailable(service, TAG)
                    || !Utils.checkCallerIsSystemOrActiveOrManagedUser(service, TAG)
                    || !Utils.checkScanPermissionForDataDelivery(service, source, TAG)) {
                return null;
            }

            service.enforceCallingOrSelfPermission(BLUETOOTH_PRIVILEGED, null);

            return service;
        }

        @Override
        public int getConnectionState(BluetoothDevice sink, AttributionSource source) {
            BassClientService service = getServiceAndEnforceConnect(source);
            if (service == null) {
                Log.e(TAG, "Service is null");
                return BluetoothProfile.STATE_DISCONNECTED;
            }
            return service.getConnectionState(sink);
        }

        @Override
        public List<BluetoothDevice> getDevicesMatchingConnectionStates(
                int[] states, AttributionSource source) {
            BassClientService service = getServiceAndEnforceConnect(source);
            if (service == null) {
                Log.e(TAG, "Service is null");
                return Collections.emptyList();
            }
            return service.getDevicesMatchingConnectionStates(states);
        }

        @Override
        public List<BluetoothDevice> getConnectedDevices(AttributionSource source) {
            BassClientService service = getServiceAndEnforceConnect(source);
            if (service == null) {
                Log.e(TAG, "Service is null");
                return Collections.emptyList();
            }
            return service.getConnectedDevices();
        }

        @Override
        public boolean setConnectionPolicy(
                BluetoothDevice device, int connectionPolicy, AttributionSource source) {
            BassClientService service = getServiceAndEnforceConnect(source);
            if (service == null) {
                Log.e(TAG, "Service is null");
                return false;
            }
            return service.setConnectionPolicy(device, connectionPolicy);
        }

        @Override
        public int getConnectionPolicy(BluetoothDevice device, AttributionSource source) {
            BassClientService service = getServiceAndEnforceConnect(source);
            if (service == null) {
                Log.e(TAG, "Service is null");
                return BluetoothProfile.CONNECTION_POLICY_FORBIDDEN;
            }
            return service.getConnectionPolicy(device);
        }

        @Override
        public void registerCallback(
                IBluetoothLeBroadcastAssistantCallback cb, AttributionSource source) {
            BassClientService service = getServiceAndEnforceConnect(source);
            if (service == null) {
                Log.e(TAG, "Service is null");
                return;
            }
            service.registerCallback(cb);
        }

        @Override
        public void unregisterCallback(
                IBluetoothLeBroadcastAssistantCallback cb, AttributionSource source) {
            BassClientService service = getServiceAndEnforceConnect(source);
            if (service == null) {
                Log.e(TAG, "Service is null");
                return;
            }
            service.unregisterCallback(cb);
        }

        @Override
        public void startSearchingForSources(List<ScanFilter> filters, AttributionSource source) {
            BassClientService service = getServiceAndEnforceScan(source);
            if (service == null) {
                Log.e(TAG, "Service is null");
                return;
            }
            service.startSearchingForSources(filters);
        }

        @Override
        public void stopSearchingForSources(AttributionSource source) {
            BassClientService service = getServiceAndEnforceScan(source);
            if (service == null) {
                Log.e(TAG, "Service is null");
                return;
            }
            service.stopSearchingForSources();
        }

        @Override
        public boolean isSearchInProgress(AttributionSource source) {
            BassClientService service = getServiceAndEnforceScan(source);
            if (service == null) {
                Log.e(TAG, "Service is null");
                return false;
            }
            return service.isSearchInProgress();
        }

        @Override
        public void addSource(
                BluetoothDevice sink,
                BluetoothLeBroadcastMetadata sourceMetadata,
                boolean isGroupOp,
                AttributionSource source) {
            BassClientService service = getServiceAndEnforceConnect(source);
            if (service == null) {
                Log.e(TAG, "Service is null");
                return;
            }
            service.addSource(sink, sourceMetadata, isGroupOp);
        }

        @Override
        public void modifySource(
                BluetoothDevice sink,
                int sourceId,
                BluetoothLeBroadcastMetadata updatedMetadata,
                AttributionSource source) {
            BassClientService service = getServiceAndEnforceConnect(source);
            if (service == null) {
                Log.e(TAG, "Service is null");
                return;
            }
            service.modifySource(sink, sourceId, updatedMetadata);
        }

        @Override
        public void removeSource(BluetoothDevice sink, int sourceId, AttributionSource source) {
            BassClientService service = getServiceAndEnforceConnect(source);
            if (service == null) {
                Log.e(TAG, "Service is null");
                return;
            }
            service.removeSource(sink, sourceId, false);
        }

        @Override
        public List<BluetoothLeBroadcastReceiveState> getAllSources(
                BluetoothDevice sink, AttributionSource source) {
            BassClientService service = getServiceAndEnforceConnect(source);
            if (service == null) {
                Log.e(TAG, "Service is null");
                return Collections.emptyList();
            }
            return service.getAllSources(sink);
        }

        @Override
        public int getMaximumSourceCapacity(BluetoothDevice sink, AttributionSource source) {
            BassClientService service = getServiceAndEnforceConnect(source);
            if (service == null) {
                Log.e(TAG, "Service is null");
                return 0;
            }
            return service.getMaximumSourceCapacity(sink);
        }

        @Override
        public BluetoothLeBroadcastMetadata getSourceMetadata(
                BluetoothDevice sink, int sourceId, AttributionSource source) {
            BassClientService service = getServiceAndEnforceConnect(source);
            if (service == null) {
                Log.e(TAG, "Service is null");
                return null;
            }
            return service.getSourceMetadata(sink, sourceId);
        }
    }
}<|MERGE_RESOLUTION|>--- conflicted
+++ resolved
@@ -2284,13 +2284,6 @@
                     mBluetoothLeScannerWrapper = null;
                     mSearchScanCallback = null;
                 }
-<<<<<<< HEAD
-                // started timeout for canceling syncs instead of canceling syncs immediately
-                mHandler.removeMessages(MESSAGE_SYNC_TIMEOUT);
-                Log.d(TAG, "stopSearchingForSources: started timeout for canceling syncs");
-                mHandler.sendEmptyMessageDelayed(
-                        MESSAGE_SYNC_TIMEOUT, sSyncActiveTimeout.toMillis());
-=======
 
                 if (leaudioBroadcastPreventResumeInterruption()) {
                     printAllSyncData();
@@ -2338,10 +2331,13 @@
 
                     printAllSyncData();
                 } else {
-                    clearAllSyncData();
-                }
-
->>>>>>> 29a5751f
+                    // started timeout for canceling syncs instead of canceling syncs immediately
+                    mHandler.removeMessages(MESSAGE_SYNC_TIMEOUT);
+                    Log.d(TAG, "stopSearchingForSources: started timeout for canceling syncs");
+                    mHandler.sendEmptyMessageDelayed(
+                            MESSAGE_SYNC_TIMEOUT, sSyncActiveTimeout.toMillis());
+                }
+
                 informConnectedDeviceAboutScanOffloadStop();
                 sEventLogger.logd(TAG, "stopSearchingForSources");
                 mCallbacks.notifySearchStopped(BluetoothStatusCodes.REASON_LOCAL_APP_REQUEST);
@@ -3017,59 +3013,22 @@
 
             sEventLogger.logd(TAG, "Select Broadcast Source, result: " + scanRes);
 
-<<<<<<< HEAD
-        // updating mainly for Address type and PA Interval here
-        // extract BroadcastId from ScanResult
-        Map<ParcelUuid, byte[]> listOfUuids = scanRecord.getServiceData();
-        int broadcastId = BassConstants.INVALID_BROADCAST_ID;
-        PublicBroadcastData pbData = null;
-        if (listOfUuids != null) {
-            if (listOfUuids.containsKey(BassConstants.BAAS_UUID)) {
-                byte[] bId = listOfUuids.get(BassConstants.BAAS_UUID);
-                broadcastId = BassUtils.parseBroadcastId(bId);
-                if (broadcastId == BassConstants.INVALID_BROADCAST_ID) {
-                    Log.w(TAG, "Invalid broadcast ID");
-                    mPeriodicAdvCallbacksMap.remove(BassConstants.INVALID_SYNC_HANDLE);
-                    handleSelectSourceRequest();
-                    return;
-                }
-            }
-            if (listOfUuids.containsKey(BassConstants.PUBLIC_BROADCAST_UUID)) {
-                byte[] pbAnnouncement = listOfUuids.get(BassConstants.PUBLIC_BROADCAST_UUID);
-                pbData = PublicBroadcastData.parsePublicBroadcastData(pbAnnouncement);
-                if (pbData == null) {
-                    Log.w(TAG, "Invalid public broadcast data");
-                    mPeriodicAdvCallbacksMap.remove(BassConstants.INVALID_SYNC_HANDLE);
-                    handleSelectSourceRequest();
-                    return;
-                }
-            }
-        }
-
-        if (broadcastId == BassConstants.INVALID_BROADCAST_ID) {
-            if (pbData == null) {
-                Log.w(TAG, "It is not BAP or PBP source");
-            }
-            else {
-                Log.w(TAG, "Invalid broadcast ID");
-            }
-            mPeriodicAdvCallbacksMap.remove(BassConstants.INVALID_SYNC_HANDLE);
-            handleSelectSourceRequest();
-            return;
-        }
-=======
             broadcastId = BassUtils.getBroadcastId(scanRecord);
             if (broadcastId == BassConstants.INVALID_BROADCAST_ID) {
                 Log.e(TAG, "Invalid broadcast ID");
                 handleSelectSourceRequest();
                 return;
             }
->>>>>>> 29a5751f
 
             // Avoid duplicated sync request if the same broadcast BIG is synced
             activeSyncedSrc = new ArrayList<>(getActiveSyncedSources());
             if (activeSyncedSrc.contains(getSyncHandleForBroadcastId(broadcastId))) {
-                log("Skip duplicated sync request to broadcast id: " + broadcastId);
+                if (pbData == null) {
+                    Log.w(TAG, "It is not BAP or PBP source");
+                }
+                else {
+                    log("Skip duplicated sync request to broadcast id: " + broadcastId);
+                }                
                 handleSelectSourceRequest();
                 return;
             }
@@ -3441,44 +3400,16 @@
             }
         }
 
-<<<<<<< HEAD
-        if (leaudioBroadcastExtractPeriodicScannerFromStateMachine()) {
-            for (BluetoothDevice device : devices) {
+        // Remove pausedBroadcastId in case that broadcast was paused before.
+        mPausedBroadcastIds.remove(sourceMetadata.getBroadcastId());
+        logPausedBroadcastsAndSinks();
+
+        for (BluetoothDevice device : devices) {
+            if (leaudioBroadcastExtractPeriodicScannerFromStateMachine()) {
                 if (getConnectionState(device) != BluetoothProfile.STATE_CONNECTED) {
                     mCallbacks.notifySourceAddFailed(device, sourceMetadata,
                             BluetoothStatusCodes.ERROR_REMOTE_LINK_ERROR);
                 }
-            }
-            List<Integer> activeSyncedSrc = getActiveSyncedSources();
-            BluetoothDevice sourceDevice = sourceMetadata.getSourceDevice();
-            if (!isLocalBroadcast(sourceMetadata)
-                    && (!activeSyncedSrc.contains(
-                            getSyncHandleForBroadcastId(sourceMetadata.getBroadcastId())))) {
-                log("Adding inactive source: " + sourceDevice);
-                int broadcastId = sourceMetadata.getBroadcastId();
-                if (broadcastId != BassConstants.INVALID_BROADCAST_ID
-                        && getCachedBroadcast(broadcastId) != null) {
-                    // If the source has been synced before, try to re-sync
-                    // with the source by previously cached scan result.
-                    // Check if not added already
-                    boolean alreadyAdded = false;
-                    synchronized (mPendingSourcesToAdd) {
-                        for (AddSourceData pendingSourcesToAdd : mPendingSourcesToAdd) {
-                            if (pendingSourcesToAdd.mSourceMetadata.getBroadcastId()
-                                    == broadcastId) {
-                                alreadyAdded = true;
-                            }
-                        }
-                        mPendingSourcesToAdd.add(
-                                new AddSourceData(sink, sourceMetadata, isGroupOp));
-                        if (!alreadyAdded) {
-=======
-        // Remove pausedBroadcastId in case that broadcast was paused before.
-        mPausedBroadcastIds.remove(sourceMetadata.getBroadcastId());
-        logPausedBroadcastsAndSinks();
-
-        for (BluetoothDevice device : devices) {
-            if (leaudioBroadcastExtractPeriodicScannerFromStateMachine()) {
                 List<Integer> activeSyncedSrc = getActiveSyncedSources();
                 BluetoothDevice sourceDevice = sourceMetadata.getSourceDevice();
                 if (!isLocalBroadcast(sourceMetadata)
@@ -3496,7 +3427,6 @@
                         } else if (getCachedBroadcast(broadcastId) != null) {
                             mPendingSourcesToAdd.add(
                                     new AddSourceData(device, sourceMetadata, isGroupOp));
->>>>>>> 29a5751f
                             addSelectSourceRequest(broadcastId, true);
                         } else {
                             Log.w(
@@ -3761,7 +3691,6 @@
         Map<BluetoothDevice, Integer> devices = getGroupManagedDeviceSources(sink, sourceId).second;
         for (Map.Entry<BluetoothDevice, Integer> deviceSourceIdPair : devices.entrySet()) {
             BluetoothDevice device = deviceSourceIdPair.getKey();
-<<<<<<< HEAD
             if (!internal) {
                 if(mPausedBroadcastSinks.contains(device)) {
                     log("removeSource: remove sink from mPausedBroadcastSinks");
@@ -3769,8 +3698,6 @@
                 }
             }
 
-=======
->>>>>>> 29a5751f
             Integer deviceSourceId = deviceSourceIdPair.getValue();
 
             mPausedBroadcastSinks.remove(device);
@@ -3792,35 +3719,9 @@
                 removeSinkMetadata(device);
             }
 
-<<<<<<< HEAD
             if (metaData == null) {
                 metaData = stateMachine.getBroadcastMetadataFromReceiveState(sourceId);
             }
-            if (stateMachine.isSyncedToTheSource(deviceSourceId)) {
-                sEventLogger.logd(
-                        TAG,
-                        "Remove Broadcast Source(Force lost PA sync): "
-                                + ("device: " + device)
-                                + (", sourceId: " + deviceSourceId)
-                                + (", broadcastId: "
-                                        + ((metaData == null)
-                                                ? BassConstants.INVALID_BROADCAST_ID
-                                                : metaData.getBroadcastId()))
-                                + (", broadcastName: "
-                                        + ((metaData == null) ? "" : metaData.getBroadcastName())));
-
-                log("Force source to lost PA sync");
-                Message message =
-                        stateMachine.obtainMessage(BassClientStateMachine.UPDATE_BCAST_SOURCE);
-                message.arg1 = deviceSourceId;
-                message.arg2 = BassConstants.PA_SYNC_DO_NOT_SYNC;
-                /* Pending remove set. Remove source once not synchronized to PA */
-                /* MetaData can be null if source is from remote's receive state */
-                message.obj = metaData;
-                stateMachine.sendMessage(message);
-                continue;
-            }
-=======
             removeSourceInternal(device, deviceSourceId, stateMachine, metaData);
         }
     }
@@ -3843,7 +3744,6 @@
         BluetoothLeBroadcastMetadata metaData = stateMachine.getCurrentBroadcastMetadata(sourceId);
         removeSourceInternal(sink, sourceId, stateMachine, metaData);
     }
->>>>>>> 29a5751f
 
     /**
      * Removes the Broadcast Source from a single Broadcast Sink
@@ -4037,15 +3937,7 @@
                 getReceiveStateDevicePairs(broadcastId);
 
         for (Pair<BluetoothLeBroadcastReceiveState, BluetoothDevice> pair : sourcesToRemove) {
-<<<<<<< HEAD
-            if (leaudioBroadcastResyncHelper()) {
-                mPausedBroadcastSinks.remove(pair.second);
-                stopBigMonitoring(pair.first.getBroadcastId(), true);
-            }
             removeSource(pair.second, pair.first.getSourceId(), true);
-=======
-            removeSource(pair.second, pair.first.getSourceId());
->>>>>>> 29a5751f
         }
 
         if (!leaudioBroadcastResyncHelper() || broadcastId != BassConstants.INVALID_BROADCAST_ID) {
@@ -4119,11 +4011,7 @@
         }
 
         for (Map.Entry<BluetoothDevice, Integer> entry : sourcesToRemove.entrySet()) {
-<<<<<<< HEAD
-            removeSource(entry.getKey(), entry.getValue(), true);
-=======
             removeSourceInternal(entry.getKey(), entry.getValue());
->>>>>>> 29a5751f
         }
 
         if (leaudioBroadcastResyncHelper()) {
