/*
 * Copyright 2022 The Android Open Source Project
 *
 * Licensed under the Apache License, Version 2.0 (the "License");
 * you may not use this file except in compliance with the License.
 * You may obtain a copy of the License at
 *
 *      http://www.apache.org/licenses/LICENSE-2.0
 *
 * Unless required by applicable law or agreed to in writing, software
 * distributed under the License is distributed on an "AS IS" BASIS,
 * WITHOUT WARRANTIES OR CONDITIONS OF ANY KIND, either express or implied.
 * See the License for the specific language governing permissions and
 * limitations under the License.
 */

package com.android.bluetooth.bass_client;

import static android.Manifest.permission.BLUETOOTH_CONNECT;
import static android.Manifest.permission.BLUETOOTH_PRIVILEGED;
import static android.Manifest.permission.BLUETOOTH_SCAN;
import static android.bluetooth.IBluetoothLeAudio.LE_AUDIO_GROUP_ID_INVALID;

import static com.android.bluetooth.flags.Flags.leaudioAllowedContextMask;
import static com.android.bluetooth.flags.Flags.leaudioBigDependsOnAudioState;
import static com.android.bluetooth.flags.Flags.leaudioBroadcastAssistantPeripheralEntrustment;
import static com.android.bluetooth.flags.Flags.leaudioBroadcastExtractPeriodicScannerFromStateMachine;
import static com.android.bluetooth.flags.Flags.leaudioBroadcastResyncHelper;
import static com.android.bluetooth.flags.Flags.leaudioSortScansToSyncByFails;

import android.annotation.RequiresPermission;
import android.annotation.SuppressLint;
import android.bluetooth.BluetoothAdapter;
import android.bluetooth.BluetoothDevice;
import android.bluetooth.BluetoothGatt;
import android.bluetooth.BluetoothLeAudio;
import android.bluetooth.BluetoothLeAudioCodecConfigMetadata;
import android.bluetooth.BluetoothLeAudioContentMetadata;
import android.bluetooth.BluetoothLeBroadcastChannel;
import android.bluetooth.BluetoothLeBroadcastMetadata;
import android.bluetooth.BluetoothLeBroadcastReceiveState;
import android.bluetooth.BluetoothLeBroadcastSubgroup;
import android.bluetooth.BluetoothProfile;
import android.bluetooth.BluetoothStatusCodes;
import android.bluetooth.BluetoothUtils;
import android.bluetooth.BluetoothUtils.TypeValueEntry;
import android.bluetooth.BluetoothUuid;
import android.bluetooth.IBluetoothLeBroadcastAssistant;
import android.bluetooth.IBluetoothLeBroadcastAssistantCallback;
import android.bluetooth.le.PeriodicAdvertisingCallback;
import android.bluetooth.le.PeriodicAdvertisingReport;
import android.bluetooth.le.ScanCallback;
import android.bluetooth.le.ScanFilter;
import android.bluetooth.le.ScanRecord;
import android.bluetooth.le.ScanResult;
import android.bluetooth.le.ScanSettings;
import android.content.AttributionSource;
import android.content.Context;
import android.os.Handler;
import android.os.HandlerThread;
import android.os.Looper;
import android.os.Message;
import android.os.ParcelUuid;
import android.os.RemoteCallbackList;
import android.os.RemoteException;
import android.provider.DeviceConfig;
import android.sysprop.BluetoothProperties;
import android.util.Log;
import android.util.Pair;

import com.android.bluetooth.BluetoothEventLogger;
import com.android.bluetooth.BluetoothMethodProxy;
import com.android.bluetooth.Utils;
import com.android.bluetooth.btservice.AdapterService;
import com.android.bluetooth.btservice.ProfileService;
import com.android.bluetooth.btservice.ServiceFactory;
import com.android.bluetooth.btservice.storage.DatabaseManager;
import com.android.bluetooth.csip.CsipSetCoordinatorService;
import com.android.bluetooth.le_audio.LeAudioService;
import com.android.internal.annotations.GuardedBy;
import com.android.internal.annotations.VisibleForTesting;

import java.nio.charset.StandardCharsets;
import java.time.Duration;
import java.util.ArrayDeque;
import java.util.ArrayList;
import java.util.Arrays;
import java.util.Collections;
import java.util.Comparator;
import java.util.Deque;
import java.util.HashMap;
import java.util.HashSet;
import java.util.Iterator;
import java.util.List;
import java.util.Map;
import java.util.Objects;
import java.util.Optional;
import java.util.PriorityQueue;
import java.util.Set;
import java.util.concurrent.ConcurrentHashMap;
import java.util.stream.Collectors;

/** Broadcast Assistant Scan Service */
public class BassClientService extends ProfileService {
    private static final String TAG = BassClientService.class.getSimpleName();
    private static final int MAX_ACTIVE_SYNCED_SOURCES_NUM = 4;
    private static final int MAX_BIS_DISCOVERY_TRIES_NUM = 5;

    private static final int STATUS_LOCAL_STREAM_REQUESTED = 0;
    private static final int STATUS_LOCAL_STREAM_STREAMING = 1;
    private static final int STATUS_LOCAL_STREAM_SUSPENDED = 2;
    private static final int STATUS_LOCAL_STREAM_REQUESTED_NO_CONTEXT_VALIDATE = 3;

    // Do not modify without updating the HAL bt_le_audio.h files.
    // Match up with BroadcastState enum of bt_le_audio.h
    private static final int BROADCAST_STATE_STOPPED = 0;
    private static final int BROADCAST_STATE_CONFIGURING = 1;
    private static final int BROADCAST_STATE_PAUSED = 2;
    private static final int BROADCAST_STATE_ENABLING = 3;
    private static final int BROADCAST_STATE_DISABLING = 4;
    private static final int BROADCAST_STATE_STOPPING = 5;
    private static final int BROADCAST_STATE_STREAMING = 6;

    @VisibleForTesting static final int MESSAGE_SYNC_TIMEOUT = 1;
    @VisibleForTesting static final int MESSAGE_BIG_MONITOR_TIMEOUT = 2;
    @VisibleForTesting static final int MESSAGE_BROADCAST_MONITOR_TIMEOUT = 3;
    @VisibleForTesting static final int MESSAGE_SYNC_LOST_TIMEOUT = 4;

    /* 1 minute timeout for primary device reconnection in Private Broadcast case */
    private static final int DIALING_OUT_TIMEOUT_MS = 60000;

    // 30 secs timeout for keeping PSYNC active when searching is stopped
    private static final Duration sSyncActiveTimeout = Duration.ofSeconds(30);

    // 30 minutes timeout for monitoring BIG resynchronization
    private static final Duration sBigMonitorTimeout = Duration.ofMinutes(30);

    // 5 minutes timeout for monitoring broadcaster
    private static final Duration sBroadcasterMonitorTimeout = Duration.ofMinutes(5);

    // 5 seconds timeout for sync Lost notification
    private static final Duration sSyncLostTimeout = Duration.ofSeconds(5);

    private enum PauseType {
        HOST_INTENTIONAL,
        SINK_UNINTENTIONAL
    }

    private static BassClientService sService;

    private final Map<BluetoothDevice, BassClientStateMachine> mStateMachines = new HashMap<>();
    private final Object mSearchScanCallbackLock = new Object();
    private final Map<Integer, ScanResult> mCachedBroadcasts = new HashMap<>();

    private final List<Integer> mActiveSyncedSources = new ArrayList<>();
    private final Map<Integer, PeriodicAdvertisingCallback> mPeriodicAdvCallbacksMap =
            new HashMap<>();
    private final PriorityQueue<SourceSyncRequest> mSourceSyncRequestsQueue =
            new PriorityQueue<>(sSourceSyncRequestComparator);
    private final Map<Integer, Integer> mSyncFailureCounter = new HashMap<>();
    private final Map<Integer, Integer> mBisDiscoveryCounterMap = new HashMap<>();
    private final List<AddSourceData> mPendingSourcesToAdd = new ArrayList<>();

    private final Map<BluetoothDevice, List<Pair<Integer, Object>>> mPendingGroupOp =
            new ConcurrentHashMap<>();
    private final Map<BluetoothDevice, List<Integer>> mGroupManagedSources =
            new ConcurrentHashMap<>();
    private final Map<BluetoothDevice, List<Integer>> mActiveSourceMap = new ConcurrentHashMap<>();
    private final Map<BluetoothDevice, BluetoothLeBroadcastMetadata> mBroadcastMetadataMap =
            new ConcurrentHashMap<>();
    private final HashSet<BluetoothDevice> mPausedBroadcastSinks = new HashSet<>();
    private final Map<Integer, PauseType> mPausedBroadcastIds = new HashMap<>();
    private final Deque<AddSourceData> mPendingAddSources = new ArrayDeque<>();
    private final Map<Integer, HashSet<BluetoothDevice>> mLocalBroadcastReceivers =
            new ConcurrentHashMap<>();

    private HandlerThread mStateMachinesThread;
    private HandlerThread mCallbackHandlerThread;
    private AdapterService mAdapterService;
    private DatabaseManager mDatabaseManager;
    private BluetoothAdapter mBluetoothAdapter = null;
    private BluetoothLeScannerWrapper mBluetoothLeScannerWrapper = null;
    private DialingOutTimeoutEvent mDialingOutTimeoutEvent = null;

    /* Caching the PeriodicAdvertisementResult from Broadcast source */
    /* This is stored at service so that each device state machine can access
    and use it as needed. Once the periodic sync in cancelled, this data will bre
    removed to ensure stable data won't used */
    /* syncHandle, broadcastSrcDevice */
    private Map<Integer, BluetoothDevice> mSyncHandleToDeviceMap = new HashMap<>();
    /*syncHandle, parsed BaseData data*/
    private Map<Integer, BaseData> mSyncHandleToBaseDataMap = new HashMap<>();
    /*syncHandle, broadcast id */
    private Map<Integer, Integer> mSyncHandleToBroadcastIdMap = new HashMap<>();
    /*bcastSrcDevice, corresponding broadcast id and PeriodicAdvertisementResult*/
    private Map<BluetoothDevice, HashMap<Integer, PeriodicAdvertisementResult>>
            mPeriodicAdvertisementResultMap = new HashMap<>();
    private ScanCallback mSearchScanCallback = null;
    private Callbacks mCallbacks;
    private boolean mIsAssistantActive = false;
    private boolean mIsAllowedContextOfActiveGroupModified = false;
    Optional<Integer> mUnicastSourceStreamStatus = Optional.empty();

    private static final int LOG_NB_EVENTS = 100;
    private static final BluetoothEventLogger sEventLogger =
            new BluetoothEventLogger(LOG_NB_EVENTS, TAG + " event log");
    ;

    @VisibleForTesting ServiceFactory mServiceFactory = new ServiceFactory();

    @VisibleForTesting
    final Handler mHandler =
            new Handler(Looper.getMainLooper()) {
                @Override
                public void handleMessage(Message msg) {
                    switch (msg.what) {
                        case MESSAGE_SYNC_TIMEOUT:
                            {
                                log("MESSAGE_SYNC_TIMEOUT");
                                clearAllSyncData();
                                break;
                            }
                        default:
                            break;
                    }
                }
            };

    @VisibleForTesting public final TimeoutHandler mTimeoutHandler = new TimeoutHandler();

    @VisibleForTesting
    public final class TimeoutHandler {
        private final Map<Integer, Handler> mHandlers = new HashMap<>();

        @VisibleForTesting
        public Handler getOrCreateHandler(int broadcastId) {
            return mHandlers.computeIfAbsent(
                    broadcastId,
                    key ->
                            new Handler(Looper.getMainLooper()) {
                                @Override
                                public void handleMessage(Message msg) {
                                    switch (msg.what) {
                                        case MESSAGE_SYNC_LOST_TIMEOUT:
                                            {
                                                log("MESSAGE_SYNC_LOST_TIMEOUT");
                                                // fall through
                                            }
                                        case MESSAGE_BROADCAST_MONITOR_TIMEOUT:
                                            {
                                                log("MESSAGE_BROADCAST_MONITOR_TIMEOUT");
                                                List<Integer> activeSyncedSrc =
                                                        new ArrayList<>(getActiveSyncedSources());
                                                if (activeSyncedSrc.contains(
                                                        getSyncHandleForBroadcastId(broadcastId))) {
                                                    break;
                                                }
                                                // Clear from cache to make possible sync again
                                                // (only during active searching)
                                                synchronized (mSearchScanCallbackLock) {
                                                    if (mSearchScanCallback != null) {
                                                        mCachedBroadcasts.remove(broadcastId);
                                                    }
                                                }
                                                log(
                                                        "Notify broadcast source lost, broadcast"
                                                                + " id: "
                                                                + broadcastId);
                                                mCallbacks.notifySourceLost(broadcastId);
                                                if (!isSinkUnintentionalPauseType(broadcastId)) {
                                                    break;
                                                }
                                                // fall through
                                            }
                                        case MESSAGE_BIG_MONITOR_TIMEOUT:
                                            {
                                                log("MESSAGE_BIG_MONITOR_TIMEOUT");
                                                stopSourceReceivers(broadcastId);
                                                synchronized (mSearchScanCallbackLock) {
                                                    // when searching is stopped then clear all sync
                                                    // data
                                                    if (mSearchScanCallback == null) {
                                                        clearAllSyncData();
                                                    }
                                                }
                                                break;
                                            }
                                        default:
                                            break;
                                    }
                                    Handler handler = getOrCreateHandler(broadcastId);
                                    if (!handler.hasMessagesOrCallbacks()) {
                                        mHandlers.remove(broadcastId);
                                    }
                                }
                            });
        }

        void start(int broadcastId, int msg, Duration duration) {
            Handler handler = getOrCreateHandler(broadcastId);
            log(
                    "Started timeout: "
                            + ("broadcastId: " + broadcastId)
                            + (", msg: " + msg)
                            + (", duration: " + duration));
            handler.sendEmptyMessageDelayed(msg, duration.toMillis());
        }

        void stop(int broadcastId, int msg) {
            if (!mHandlers.containsKey(broadcastId)) {
                return;
            }
            Handler handler = getOrCreateHandler(broadcastId);
            handler.removeMessages(msg);
            if (!handler.hasMessagesOrCallbacks()) {
                mHandlers.remove(broadcastId);
            }
        }

        void stopAll() {
            for (Handler handler : mHandlers.values()) {
                handler.removeCallbacksAndMessages(null);
            }
            mHandlers.clear();
        }

        void stopAll(int msg) {
            Iterator<Map.Entry<Integer, Handler>> iterator = mHandlers.entrySet().iterator();
            while (iterator.hasNext()) {
                Map.Entry<Integer, Handler> entry = iterator.next();
                Handler handler = entry.getValue();
                handler.removeMessages(msg);
                if (!handler.hasMessagesOrCallbacks()) {
                    iterator.remove();
                }
            }
        }

        boolean isStarted(int broadcastId, int msg) {
            if (!mHandlers.containsKey(broadcastId)) {
                return false;
            }
            Handler handler = getOrCreateHandler(broadcastId);
            return handler.hasMessages(msg);
        }
    }

    public BassClientService(Context ctx) {
        super(ctx);
    }

    public static boolean isEnabled() {
        return BluetoothProperties.isProfileBapBroadcastAssistEnabled().orElse(false);
    }

    private static class SourceSyncRequest {
        private final ScanResult mScanResult;
        private final boolean mHasPriority;
        private final int mSyncFailureCounter;

        SourceSyncRequest(ScanResult scanResult, boolean hasPriority, int syncFailureCounter) {
            this.mScanResult = scanResult;
            this.mHasPriority = hasPriority;
            this.mSyncFailureCounter = syncFailureCounter;
        }

        public ScanResult getScanResult() {
            return mScanResult;
        }

        public int getRssi() {
            return mScanResult.getRssi();
        }

        public boolean hasPriority() {
            return mHasPriority;
        }

        public int getFailsCounter() {
            return mSyncFailureCounter;
        }

        @Override
        public String toString() {
            return "SourceSyncRequest{"
                    + "mScanResult="
                    + mScanResult
                    + ", mHasPriority="
                    + mHasPriority
                    + ", mSyncFailureCounter="
                    + mSyncFailureCounter
                    + '}';
        }
    }

    private static final Comparator<SourceSyncRequest> sSourceSyncRequestComparator =
            new Comparator<SourceSyncRequest>() {
                @Override
                public int compare(SourceSyncRequest ssr1, SourceSyncRequest ssr2) {
                    if (ssr1.hasPriority() && !ssr2.hasPriority()) {
                        return -1;
                    } else if (!ssr1.hasPriority() && ssr2.hasPriority()) {
                        return 1;
                    } else if (leaudioSortScansToSyncByFails()
                            && (ssr1.getFailsCounter() != ssr2.getFailsCounter())) {
                        return Integer.compare(ssr1.getFailsCounter(), ssr2.getFailsCounter());
                    } else {
                        return Integer.compare(ssr2.getRssi(), ssr1.getRssi());
                    }
                }
            };

    private static class AddSourceData {
        BluetoothDevice mSink;
        BluetoothLeBroadcastMetadata mSourceMetadata;
        boolean mIsGroupOp;

        AddSourceData(
                BluetoothDevice sink,
                BluetoothLeBroadcastMetadata sourceMetadata,
                boolean isGroupOp) {
            mSink = sink;
            mSourceMetadata = sourceMetadata;
            mIsGroupOp = isGroupOp;
        }
    }

    void updatePeriodicAdvertisementResultMap(
            BluetoothDevice device,
            int addressType,
            int syncHandle,
            int advSid,
            int advInterval,
            int bId,
            PublicBroadcastData pbData,
            String broadcastName) {
        log("updatePeriodicAdvertisementResultMap: device: " + device);
        log("updatePeriodicAdvertisementResultMap: syncHandle: " + syncHandle);
        log("updatePeriodicAdvertisementResultMap: advSid: " + advSid);
        log("updatePeriodicAdvertisementResultMap: addressType: " + addressType);
        log("updatePeriodicAdvertisementResultMap: advInterval: " + advInterval);
        log("updatePeriodicAdvertisementResultMap: broadcastId: " + bId);
        log("updatePeriodicAdvertisementResultMap: broadcastName: " + broadcastName);
        log("mSyncHandleToDeviceMap" + mSyncHandleToDeviceMap);
        log("mPeriodicAdvertisementResultMap" + mPeriodicAdvertisementResultMap);
        if (mPeriodicAdvertisementResultMap != null) {
            HashMap<Integer, PeriodicAdvertisementResult> paResMap =
                    mPeriodicAdvertisementResultMap.get(device);
            if (paResMap == null
                    || (bId != BassConstants.INVALID_BROADCAST_ID && !paResMap.containsKey(bId))) {
                log("PAResmap: add >>>");
                PeriodicAdvertisementResult paRes =
                        new PeriodicAdvertisementResult(
                                device,
                                addressType,
                                syncHandle,
                                advSid,
                                advInterval,
                                bId,
                                pbData,
                                broadcastName);
                if (paRes != null) {
                    paRes.print();
                    mPeriodicAdvertisementResultMap.putIfAbsent(device, new HashMap<>());
                    mPeriodicAdvertisementResultMap.get(device).put(bId, paRes);
                }
            } else {
                log("PAResmap: update >>>");
                if (bId == BassConstants.INVALID_BROADCAST_ID) {
                    // Update when onSyncEstablished, try to retrieve valid broadcast id
                    if (leaudioBroadcastExtractPeriodicScannerFromStateMachine()) {
                        bId = getBroadcastIdForSyncHandle(BassConstants.INVALID_SYNC_HANDLE);

                        if (bId == BassConstants.INVALID_BROADCAST_ID
                                || !paResMap.containsKey(bId)) {
                            Log.e(TAG, "PAResmap: error! no valid broadcast id found>>>");
                            return;
                        }

                        int oldBroadcastId = getBroadcastIdForSyncHandle(syncHandle);
                        if (oldBroadcastId != BassConstants.INVALID_BROADCAST_ID
                                && oldBroadcastId != bId) {
                            log(
                                    "updatePeriodicAdvertisementResultMap: SyncEstablished on the"
                                            + " same syncHandle="
                                            + syncHandle
                                            + ", before syncLost");
                            log("Notify broadcast source lost, broadcast id: " + oldBroadcastId);
                            mCallbacks.notifySourceLost(oldBroadcastId);
                            clearAllDataForSyncHandle(syncHandle);
                            mCachedBroadcasts.remove(oldBroadcastId);
                        }
                    } else {
                        for (Map.Entry<Integer, PeriodicAdvertisementResult> entry :
                                paResMap.entrySet()) {
                            PeriodicAdvertisementResult value = entry.getValue();
                            if (value.getBroadcastId() != BassConstants.INVALID_BROADCAST_ID) {
                                bId = value.getBroadcastId();
                                break;
                            }
                        }
                        if (bId == BassConstants.INVALID_BROADCAST_ID) {
                            log("PAResmap: error! no valid broadcast id found>>>");
                            return;
                        }
                    }
                }
                PeriodicAdvertisementResult paRes = paResMap.get(bId);
                if (advSid != BassConstants.INVALID_ADV_SID) {
                    paRes.updateAdvSid(advSid);
                }
                if (syncHandle != BassConstants.INVALID_SYNC_HANDLE) {
                    if (mSyncHandleToDeviceMap != null) {
                        mSyncHandleToDeviceMap.put(syncHandle, device);
                    }
                    paRes.updateSyncHandle(syncHandle);
                    if (paRes.getBroadcastId() != BassConstants.INVALID_BROADCAST_ID) {
                        // broadcast successfully synced
                        // update the sync handle for the broadcast source
                        updateSyncHandleForBroadcastId(syncHandle, paRes.getBroadcastId());
                    }
                }
                if (addressType != BassConstants.INVALID_ADV_ADDRESS_TYPE) {
                    paRes.updateAddressType(addressType);
                }
                if (advInterval != BassConstants.INVALID_ADV_INTERVAL) {
                    paRes.updateAdvInterval(advInterval);
                }
                if (bId != BassConstants.INVALID_BROADCAST_ID) {
                    paRes.updateBroadcastId(bId);
                }
                if (pbData != null) {
                    paRes.updatePublicBroadcastData(pbData);
                }
                if (broadcastName != null) {
                    paRes.updateBroadcastName(broadcastName);
                }
                paRes.print();
                paResMap.replace(bId, paRes);
            }
        }
        log(">>mPeriodicAdvertisementResultMap" + mPeriodicAdvertisementResultMap);
    }

    PeriodicAdvertisementResult getPeriodicAdvertisementResult(
            BluetoothDevice device, int broadcastId) {
        if (mPeriodicAdvertisementResultMap == null) {
            Log.e(TAG, "getPeriodicAdvertisementResult: mPeriodicAdvertisementResultMap is null");
            return null;
        }

        if (broadcastId == BassConstants.INVALID_BROADCAST_ID) {
            Log.e(TAG, "getPeriodicAdvertisementResult: invalid broadcast id");
            return null;
        }

        if (mPeriodicAdvertisementResultMap.containsKey(device)) {
            return mPeriodicAdvertisementResultMap.get(device).get(broadcastId);
        }
        return null;
    }

    void clearNotifiedFlags() {
        log("clearNotifiedFlags");
        for (Map.Entry<BluetoothDevice, HashMap<Integer, PeriodicAdvertisementResult>> entry :
                mPeriodicAdvertisementResultMap.entrySet()) {
            HashMap<Integer, PeriodicAdvertisementResult> value = entry.getValue();
            for (PeriodicAdvertisementResult result : value.values()) {
                result.setNotified(false);
                result.print();
            }
        }
    }

    void updateBase(int syncHandlemap, BaseData base) {
        if (mSyncHandleToBaseDataMap == null) {
            Log.e(TAG, "updateBase: mSyncHandleToBaseDataMap is null");
            return;
        }
        log("updateBase : mSyncHandleToBaseDataMap>>");
        mSyncHandleToBaseDataMap.put(syncHandlemap, base);
    }

    BaseData getBase(int syncHandlemap) {
        if (mSyncHandleToBaseDataMap == null) {
            Log.e(TAG, "getBase: mSyncHandleToBaseDataMap is null");
            return null;
        }
        BaseData base = mSyncHandleToBaseDataMap.get(syncHandlemap);
        log("getBase returns " + base);
        return base;
    }

    void removeActiveSyncedSource(BluetoothDevice scanDelegator, Integer syncHandle) {
        if (leaudioBroadcastExtractPeriodicScannerFromStateMachine()) {
            throw new RuntimeException(
                    "Should never be executed with"
                            + " leaudioBroadcastExtractPeriodicScannerFromStateMachine flag");
        }
        if (mActiveSourceMap == null) {
            Log.e(TAG, "removeActiveSyncedSource: mActiveSourceMap is null");
            return;
        }

        log(
                "removeActiveSyncedSource, scanDelegator: "
                        + scanDelegator
                        + ", syncHandle: "
                        + syncHandle);
        if (syncHandle == null) {
            // remove all sources for this scanDelegator
            mActiveSourceMap.remove(scanDelegator);
        } else {
            List<Integer> sources = mActiveSourceMap.get(scanDelegator);
            if (sources != null) {
                sources.removeIf(e -> e.equals(syncHandle));
                if (sources.isEmpty()) {
                    mActiveSourceMap.remove(scanDelegator);
                }
            }
        }
        sEventLogger.logd(
                TAG,
                "Broadcast Source Unsynced: scanDelegator= "
                        + scanDelegator
                        + ", syncHandle= "
                        + syncHandle);
    }

    void addActiveSyncedSource(BluetoothDevice scanDelegator, Integer syncHandle) {
        if (leaudioBroadcastExtractPeriodicScannerFromStateMachine()) {
            throw new RuntimeException(
                    "Should never be executed with"
                            + " leaudioBroadcastExtractPeriodicScannerFromStateMachine flag");
        }
        if (mActiveSourceMap == null) {
            Log.e(TAG, "addActiveSyncedSource: mActiveSourceMap is null");
            return;
        }

        log(
                "addActiveSyncedSource, scanDelegator: "
                        + scanDelegator
                        + ", syncHandle: "
                        + syncHandle);
        if (syncHandle != BassConstants.INVALID_SYNC_HANDLE) {
            mActiveSourceMap.putIfAbsent(scanDelegator, new ArrayList<>());
            if (!mActiveSourceMap.get(scanDelegator).contains(syncHandle)) {
                mActiveSourceMap.get(scanDelegator).add(syncHandle);
            }
        }
        sEventLogger.logd(
                TAG,
                "Broadcast Source Synced: scanDelegator= "
                        + scanDelegator
                        + ", syncHandle= "
                        + syncHandle);
    }

    List<Integer> getActiveSyncedSources(BluetoothDevice scanDelegator) {
        if (leaudioBroadcastExtractPeriodicScannerFromStateMachine()) {
            throw new RuntimeException(
                    "Should never be executed with"
                            + " leaudioBroadcastExtractPeriodicScannerFromStateMachine flag");
        }
        if (mActiveSourceMap == null) {
            Log.e(TAG, "getActiveSyncedSources: mActiveSourceMap is null");
            return null;
        }

        List<Integer> currentSources = mActiveSourceMap.get(scanDelegator);
        if (currentSources != null) {
            log(
                    "getActiveSyncedSources: scanDelegator: "
                            + scanDelegator
                            + ", sources num: "
                            + currentSources.size());
        } else {
            log(
                    "getActiveSyncedSources: scanDelegator: "
                            + scanDelegator
                            + ", currentSources is null");
        }
        return currentSources;
    }

    void removeActiveSyncedSource(Integer syncHandle) {
        log("removeActiveSyncedSource, syncHandle: " + syncHandle);
        if (syncHandle == null) {
            // remove all sources
            mActiveSyncedSources.clear();
        } else {
            mActiveSyncedSources.removeIf(e -> e.equals(syncHandle));
        }
        sEventLogger.logd(TAG, "Broadcast Source Unsynced: syncHandle= " + syncHandle);
    }

    void addActiveSyncedSource(Integer syncHandle) {
        log("addActiveSyncedSource, syncHandle: " + syncHandle);
        if (syncHandle != BassConstants.INVALID_SYNC_HANDLE) {
            if (!mActiveSyncedSources.contains(syncHandle)) {
                mActiveSyncedSources.add(syncHandle);
            }
        }
        sEventLogger.logd(TAG, "Broadcast Source Synced: syncHandle= " + syncHandle);
    }

    List<Integer> getActiveSyncedSources() {
        log("getActiveSyncedSources: sources num: " + mActiveSyncedSources.size());
        return mActiveSyncedSources;
    }

    ScanResult getCachedBroadcast(int broadcastId) {
        return mCachedBroadcasts.get(broadcastId);
    }

    public Callbacks getCallbacks() {
        return mCallbacks;
    }

    @Override
    protected IProfileServiceBinder initBinder() {
        return new BluetoothLeBroadcastAssistantBinder(this);
    }

    @Override
    public void start() {
        Log.d(TAG, "start()");
        if (sService != null) {
            throw new IllegalStateException("start() called twice");
        }
        mAdapterService =
                Objects.requireNonNull(
                        AdapterService.getAdapterService(),
                        "AdapterService cannot be null when BassClientService starts");
        mDatabaseManager =
                Objects.requireNonNull(
                        mAdapterService.getDatabase(),
                        "DatabaseManager cannot be null when BassClientService starts");
        mBluetoothAdapter = BluetoothAdapter.getDefaultAdapter();

        mStateMachines.clear();
        mStateMachinesThread = new HandlerThread("BassClientService.StateMachines");
        mStateMachinesThread.start();
        mCallbackHandlerThread = new HandlerThread(TAG);
        mCallbackHandlerThread.start();
        mCallbacks = new Callbacks(mCallbackHandlerThread.getLooper());

        setBassClientService(this);
        // While removing leaudioBroadcastExtractPeriodicScannerFromStateMachine remove all checks
        // against null for: mSyncHandleToDeviceMap, mPeriodicAdvertisementResultMap,
        // mSyncHandleToBaseDataMap, mSyncHandleToBroadcastIdMap as they never be null
        if (!leaudioBroadcastExtractPeriodicScannerFromStateMachine()) {
            // Saving PSync stuff for future addition
            mSyncHandleToDeviceMap = new HashMap<Integer, BluetoothDevice>();
            mPeriodicAdvertisementResultMap =
                    new HashMap<BluetoothDevice, HashMap<Integer, PeriodicAdvertisementResult>>();
            mSyncHandleToBaseDataMap = new HashMap<Integer, BaseData>();
            mSyncHandleToBroadcastIdMap = new HashMap<Integer, Integer>();
            mSearchScanCallback = null;
        }
    }

    @Override
    @SuppressLint("AndroidFrameworkRequiresPermission") // TODO: b/350563786 - Fix BASS annotation
    public void stop() {
        Log.d(TAG, "stop()");

        mUnicastSourceStreamStatus = Optional.empty();

        if (mDialingOutTimeoutEvent != null) {
            mHandler.removeCallbacks(mDialingOutTimeoutEvent);
            mDialingOutTimeoutEvent = null;
        }

        if (mIsAssistantActive) {
            LeAudioService leAudioService = mServiceFactory.getLeAudioService();
            if (leAudioService != null) {
                leAudioService.activeBroadcastAssistantNotification(false);
            }
            mIsAssistantActive = false;
        }

        if (mIsAllowedContextOfActiveGroupModified) {
            LeAudioService leAudioService = mServiceFactory.getLeAudioService();
            if (leAudioService != null) {
                leAudioService.setActiveGroupAllowedContextMask(
                        BluetoothLeAudio.CONTEXTS_ALL, BluetoothLeAudio.CONTEXTS_ALL);
            }
            mIsAllowedContextOfActiveGroupModified = false;
        }

        synchronized (mStateMachines) {
            for (BassClientStateMachine sm : mStateMachines.values()) {
                BassObjectsFactory.getInstance().destroyStateMachine(sm);
            }
            mStateMachines.clear();
        }
        if (mCallbackHandlerThread != null) {
            mCallbackHandlerThread.quitSafely();
            mCallbackHandlerThread = null;
        }
        if (mStateMachinesThread != null) {
            mStateMachinesThread.quitSafely();
            mStateMachinesThread = null;
        }

        mHandler.removeCallbacksAndMessages(null);
        mTimeoutHandler.stopAll();

        setBassClientService(null);
        if (!leaudioBroadcastExtractPeriodicScannerFromStateMachine()) {
            if (mSyncHandleToDeviceMap != null) {
                mSyncHandleToDeviceMap.clear();
                mSyncHandleToDeviceMap = null;
            }
            if (mPeriodicAdvertisementResultMap != null) {
                mPeriodicAdvertisementResultMap.clear();
                mPeriodicAdvertisementResultMap = null;
            }
            if (mActiveSourceMap != null) {
                mActiveSourceMap.clear();
            }
            if (mLocalBroadcastReceivers != null) {
                mLocalBroadcastReceivers.clear();
            }
            synchronized (mPendingGroupOp) {
                if (mPendingGroupOp != null) {
                    mPendingGroupOp.clear();
                }
            }
            if (mCachedBroadcasts != null) {
                mCachedBroadcasts.clear();
            }
            if (mBroadcastMetadataMap != null) {
                mBroadcastMetadataMap.clear();
            }
            if (mSyncHandleToBroadcastIdMap != null) {
                mSyncHandleToBroadcastIdMap.clear();
                mSyncHandleToBroadcastIdMap = null;
            }
            if (mSyncHandleToBaseDataMap != null) {
                mSyncHandleToBaseDataMap.clear();
                mSyncHandleToBaseDataMap = null;
            }
        } else {
            synchronized (mSearchScanCallbackLock) {
                if (mBluetoothLeScannerWrapper != null && mSearchScanCallback != null) {
                    mBluetoothLeScannerWrapper.stopScan(mSearchScanCallback);
                }
                mBluetoothLeScannerWrapper = null;
                mSearchScanCallback = null;
                clearAllSyncData();
            }

            mLocalBroadcastReceivers.clear();
            synchronized (mPendingGroupOp) {
                mPendingGroupOp.clear();
            }
            mBroadcastMetadataMap.clear();
            mPausedBroadcastSinks.clear();
        }
    }

    BluetoothDevice getDeviceForSyncHandle(int syncHandle) {
        if (mSyncHandleToDeviceMap == null) {
            return null;
        }
        return mSyncHandleToDeviceMap.get(syncHandle);
    }

    int getSyncHandleForBroadcastId(int broadcastId) {
        if (mSyncHandleToBroadcastIdMap == null) {
            return BassConstants.INVALID_SYNC_HANDLE;
        }

        int syncHandle = BassConstants.INVALID_SYNC_HANDLE;
        for (Map.Entry<Integer, Integer> entry : mSyncHandleToBroadcastIdMap.entrySet()) {
            Integer value = entry.getValue();
            if (value == broadcastId) {
                syncHandle = entry.getKey();
                break;
            }
        }
        return syncHandle;
    }

    int getBroadcastIdForSyncHandle(int syncHandle) {
        if (mSyncHandleToBroadcastIdMap == null) {
            return BassConstants.INVALID_BROADCAST_ID;
        }

        if (mSyncHandleToBroadcastIdMap.containsKey(syncHandle)) {
            return mSyncHandleToBroadcastIdMap.get(syncHandle);
        }
        return BassConstants.INVALID_BROADCAST_ID;
    }

    void updateSyncHandleForBroadcastId(int syncHandle, int broadcastId) {
        if (mSyncHandleToBroadcastIdMap == null) {
            Log.e(TAG, "mSyncHandleToBroadcastIdMap is null");
            return;
        }

        mSyncHandleToBroadcastIdMap.entrySet().removeIf(entry -> entry.getValue() == broadcastId);
        mSyncHandleToBroadcastIdMap.put(syncHandle, broadcastId);
        log("Updated mSyncHandleToBroadcastIdMap: " + mSyncHandleToBroadcastIdMap);
    }

    private static synchronized void setBassClientService(BassClientService instance) {
        Log.d(TAG, "setBassClientService(): set to: " + instance);
        sService = instance;
    }

    private void enqueueSourceGroupOp(BluetoothDevice sink, Integer msgId, Object obj) {
        log("enqueueSourceGroupOp device: " + sink + ", msgId: " + msgId);

        synchronized (mPendingGroupOp) {
            if (!mPendingGroupOp.containsKey(sink)) {
                mPendingGroupOp.put(sink, new ArrayList());
            }
            mPendingGroupOp.get(sink).add(new Pair<Integer, Object>(msgId, obj));
        }
    }

    private boolean isSuccess(int status) {
        boolean ret = false;
        switch (status) {
            case BluetoothStatusCodes.REASON_LOCAL_APP_REQUEST:
            case BluetoothStatusCodes.REASON_LOCAL_STACK_REQUEST:
            case BluetoothStatusCodes.REASON_REMOTE_REQUEST:
            case BluetoothStatusCodes.REASON_SYSTEM_POLICY:
                ret = true;
                break;
            default:
                break;
        }
        return ret;
    }

    private boolean isAnyPendingAddSourceOperation() {
        for (BluetoothDevice device : getConnectedDevices()) {
            synchronized (mPendingGroupOp) {
                List<Pair<Integer, Object>> operations = mPendingGroupOp.get(device);
                if (operations == null) {
                    continue;
                }

                boolean isAnyPendingAddSourceOperationForDevice =
                        operations.stream()
                                .anyMatch(e -> e.first.equals(BassClientStateMachine.ADD_BCAST_SOURCE));

                if (isAnyPendingAddSourceOperationForDevice) {
                    return true;
                }
            }
        }

        return false;
    }

    private void checkForPendingGroupOpRequest(
            BluetoothDevice sink, int reason, int reqMsg, Object obj) {
        log(
                "checkForPendingGroupOpRequest device: "
                        + sink
                        + ", reason: "
                        + reason
                        + ", reqMsg: "
                        + reqMsg);

        synchronized (mPendingGroupOp) {
            List<Pair<Integer, Object>> operations = mPendingGroupOp.get(sink);
            if (operations == null) {
                return;
            }

            switch (reqMsg) {
                case BassClientStateMachine.ADD_BCAST_SOURCE:
                    if (obj == null) {
                        return;
                    }
                    // Identify the operation by operation type and broadcastId
                    if (isSuccess(reason)) {
                        BluetoothLeBroadcastReceiveState sourceState =
                                (BluetoothLeBroadcastReceiveState) obj;
                        boolean removed =
                                operations.removeIf(
                                        m ->
                                                (m.first.equals(
                                                                BassClientStateMachine
                                                                        .ADD_BCAST_SOURCE))
                                                        && (sourceState.getBroadcastId()
                                                                == ((BluetoothLeBroadcastMetadata)
                                                                                m.second)
                                                                        .getBroadcastId()));
                        if (removed) {
                            setSourceGroupManaged(sink, sourceState.getSourceId(), true);
                        }
                    } else {
                        BluetoothLeBroadcastMetadata metadata = (BluetoothLeBroadcastMetadata) obj;
                        operations.removeIf(
                                m ->
                                        (m.first.equals(BassClientStateMachine.ADD_BCAST_SOURCE))
                                                && (metadata.getBroadcastId()
                                                        == ((BluetoothLeBroadcastMetadata) m.second)
                                                                .getBroadcastId()));

                        if (!isAnyPendingAddSourceOperation()
                                && mIsAssistantActive
                                && mPausedBroadcastSinks.isEmpty()) {
                            LeAudioService leAudioService = mServiceFactory.getLeAudioService();
                            mIsAssistantActive = false;
                            mUnicastSourceStreamStatus = Optional.empty();

                            if (leAudioService != null) {
                                leAudioService.activeBroadcastAssistantNotification(false);
                            }
                        }
                    }
                    break;
                case BassClientStateMachine.REMOVE_BCAST_SOURCE:
                    // Identify the operation by operation type and sourceId
                    Integer sourceId = (Integer) obj;
                    operations.removeIf(
                            m ->
                                    m.first.equals(BassClientStateMachine.REMOVE_BCAST_SOURCE)
                                            && (sourceId.equals((Integer) m.second)));
                    setSourceGroupManaged(sink, sourceId, false);
                    break;
                default:
                    break;
            }
        }
    }

    private boolean isDevicePartOfActiveUnicastGroup(BluetoothDevice device) {
        LeAudioService leAudioService = mServiceFactory.getLeAudioService();
        if (leAudioService == null) {
            return false;
        }

        return (leAudioService.getActiveGroupId() != LE_AUDIO_GROUP_ID_INVALID)
                && (leAudioService.getActiveDevices().contains(device));
    }

    private boolean isEmptyBluetoothDevice(BluetoothDevice device) {
        if (device == null) {
            Log.e(TAG, "Device is null!");
            return true;
        }

        return device.getAddress().equals("00:00:00:00:00:00");
    }

    private boolean hasAnyConnectedDeviceExternalBroadcastSource() {
        for (BluetoothDevice device : getConnectedDevices()) {
            // Check if any connected device has add some source
            if (getAllSources(device).stream()
                    .anyMatch(receiveState -> (!isLocalBroadcast(receiveState)))) {
                return true;
            }
        }

        return false;
    }

    private boolean isAnyConnectedDeviceSwitchingSource() {
        for (BluetoothDevice device : getConnectedDevices()) {
            synchronized (mStateMachines) {
                BassClientStateMachine sm = getOrCreateStateMachine(device);
                // Need to check both mPendingSourceToSwitch and mPendingMetadata
                // to guard the whole source switching flow
                if (sm != null
                        && (sm.hasPendingSwitchingSourceOperation()
                                || sm.hasPendingSourceOperation())) {
                    return true;
                }
            }
        }
        return false;
    }

    private void checkAndSetGroupAllowedContextMask(BluetoothDevice sink) {
        LeAudioService leAudioService = mServiceFactory.getLeAudioService();
        if (leAudioService == null) {
            return;
        }

        if (leaudioAllowedContextMask()) {
            /* Don't bother active group (external broadcaster scenario) with SOUND EFFECTS */
            if (!mIsAllowedContextOfActiveGroupModified && isDevicePartOfActiveUnicastGroup(sink)) {
                leAudioService.setActiveGroupAllowedContextMask(
                        BluetoothLeAudio.CONTEXTS_ALL
                                & ~BluetoothLeAudio.CONTEXT_TYPE_SOUND_EFFECTS,
                        BluetoothLeAudio.CONTEXTS_ALL);
                mIsAllowedContextOfActiveGroupModified = true;
            }
        }
    }

    private void checkAndResetGroupAllowedContextMask() {
        LeAudioService leAudioService = mServiceFactory.getLeAudioService();
        if (leAudioService == null) {
            return;
        }

        if (leaudioAllowedContextMask()) {
            /* Restore allowed context mask for Unicast */
            if (mIsAllowedContextOfActiveGroupModified
                    && !hasAnyConnectedDeviceExternalBroadcastSource()
                    && !isAnyConnectedDeviceSwitchingSource()) {
                leAudioService.setActiveGroupAllowedContextMask(
                        BluetoothLeAudio.CONTEXTS_ALL, BluetoothLeAudio.CONTEXTS_ALL);
                mIsAllowedContextOfActiveGroupModified = false;
            }
        }
    }

    private void localNotifyReceiveStateChanged(
            BluetoothDevice sink, BluetoothLeBroadcastReceiveState receiveState) {
        int broadcastId = receiveState.getBroadcastId();
        if (leaudioBroadcastResyncHelper()
                && !isLocalBroadcast(receiveState)
                && !isEmptyBluetoothDevice(receiveState.getSourceDevice())
                && !isHostPauseType(broadcastId)) {
            boolean isReadyToAutoResync = false;
            if (receiveState.getPaSyncState()
                    == BluetoothLeBroadcastReceiveState.PA_SYNC_STATE_SYNCHRONIZED) {
                isReadyToAutoResync = true;
            } else {
                for (int i = 0; i < receiveState.getNumSubgroups(); i++) {
                    Long syncState = receiveState.getBisSyncState().get(i);
                    /* Synced to BIS */
                    if (syncState != BassConstants.BIS_SYNC_NOT_SYNC_TO_BIS
                            && syncState != BassConstants.BIS_SYNC_FAILED_SYNC_TO_BIG) {
                        isReadyToAutoResync = true;
                        break;
                    }
                }
            }

            if (isReadyToAutoResync) {
                stopBigMonitoring(broadcastId, false);
            } else if (!mPausedBroadcastIds.containsKey(broadcastId)) {
                if (mCachedBroadcasts.containsKey(broadcastId)) {
                    addSelectSourceRequest(broadcastId, true);
                    mPausedBroadcastIds.put(broadcastId, PauseType.SINK_UNINTENTIONAL);
                    cacheSuspendingSources(broadcastId);

                    mTimeoutHandler.stop(broadcastId, MESSAGE_BIG_MONITOR_TIMEOUT);
                    mTimeoutHandler.start(
                            broadcastId, MESSAGE_BIG_MONITOR_TIMEOUT, sBigMonitorTimeout);
                }
            }
        } else if (isEmptyBluetoothDevice(receiveState.getSourceDevice())) {
            checkAndStopBigMonitoring();
        }

        LeAudioService leAudioService = mServiceFactory.getLeAudioService();
        if (leAudioService == null) {
            return;
        }

        boolean isAssistantActive =
                areReceiversReceivingOnlyExternalBroadcast(getConnectedDevices());

        if (isAssistantActive) {
            /* Assistant become active */
            if (!mIsAssistantActive) {
                mIsAssistantActive = true;
                leAudioService.activeBroadcastAssistantNotification(true);
            }

            checkAndSetGroupAllowedContextMask(sink);
        } else {
            /* Assistant become inactive */
            if (mIsAssistantActive
                    && mPausedBroadcastSinks.isEmpty()
                    && !isSinkUnintentionalPauseType(broadcastId)) {
                mIsAssistantActive = false;
                mUnicastSourceStreamStatus = Optional.empty();
                leAudioService.activeBroadcastAssistantNotification(false);
            }

            /* Restore allowed context mask for unicast in case if last connected broadcast
             * delegator device which has external source removes this source
             */
            checkAndResetGroupAllowedContextMask();
        }
    }

    private void localNotifySourceAdded(
            BluetoothDevice sink, BluetoothLeBroadcastReceiveState receiveState) {
        if (!isLocalBroadcast(receiveState)) {
            return;
        }

        int broadcastId = receiveState.getBroadcastId();

        /* Track devices bonded to local broadcast for further broadcast status handling when sink
         * device is:
         *     - disconnecting (if no more receivers, broadcast can be stopped)
         *     - connecting (resynchronize if connection lost)
         */
        if (mLocalBroadcastReceivers.containsKey(broadcastId)) {
            mLocalBroadcastReceivers.get(broadcastId).add(sink);
        } else {
            mLocalBroadcastReceivers.put(
                    broadcastId, new HashSet<BluetoothDevice>(Arrays.asList(sink)));
        }
    }

    private void setSourceGroupManaged(BluetoothDevice sink, int sourceId, boolean isGroupOp) {
        log("setSourceGroupManaged device: " + sink);
        if (isGroupOp) {
            if (!mGroupManagedSources.containsKey(sink)) {
                mGroupManagedSources.put(sink, new ArrayList<>());
            }
            mGroupManagedSources.get(sink).add(sourceId);
        } else {
            List<Integer> sources = mGroupManagedSources.get(sink);
            if (sources != null) {
                sources.removeIf(e -> e.equals(sourceId));
            }
        }
    }

    private Pair<BluetoothLeBroadcastMetadata, Map<BluetoothDevice, Integer>>
            getGroupManagedDeviceSources(BluetoothDevice sink, Integer sourceId) {
        log("getGroupManagedDeviceSources device: " + sink + " sourceId: " + sourceId);
        Map map = new HashMap<BluetoothDevice, Integer>();

        log("getTargetDeviceList(): " + getTargetDeviceList(sink, true).size());
        if ((mGroupManagedSources.containsKey(sink)
                && mGroupManagedSources.get(sink).contains(sourceId)) || (getTargetDeviceList(sink, true).size() > 1)) {
            BassClientStateMachine stateMachine = getOrCreateStateMachine(sink);
            if (stateMachine == null) {
                Log.e(TAG, "Can't get state machine for device: " + sink);
                return new Pair<BluetoothLeBroadcastMetadata, Map<BluetoothDevice, Integer>>(
                        null, null);
            }

            BluetoothLeBroadcastMetadata metadata =
                    stateMachine.getCurrentBroadcastMetadata(sourceId);
            if (metadata != null) {
                int broadcastId = metadata.getBroadcastId();

                for (BluetoothDevice device : getTargetDeviceList(sink, true)) {
                    List<BluetoothLeBroadcastReceiveState> sources =
                            getOrCreateStateMachine(device).getAllSources();

                    // For each device, find the source ID having this broadcast ID
                    Optional<BluetoothLeBroadcastReceiveState> receiver =
                            sources.stream()
                                    .filter(e -> e.getBroadcastId() == broadcastId)
                                    .findAny();
                    if (receiver.isPresent()) {
                        map.put(device, receiver.get().getSourceId());
                    } else {
                        // Put invalid source ID if the remote doesn't have it
                        map.put(device, BassConstants.INVALID_SOURCE_ID);
                    }
                }
                return new Pair<BluetoothLeBroadcastMetadata, Map<BluetoothDevice, Integer>>(
                        metadata, map);
            } else {
                Log.e(
                        TAG,
                        "Couldn't find broadcast metadata for device: "
                                + sink
                                + ", and sourceId:"
                                + sourceId);
                for (BluetoothDevice device : getTargetDeviceList(sink, true)) {
                    map.put(device, sourceId);
                }
                return new Pair<BluetoothLeBroadcastMetadata, Map<BluetoothDevice, Integer>>(
                        null, map);
            }
        }

        // Just put this single device if this source is not group managed
        map.put(sink, sourceId);
        return new Pair<BluetoothLeBroadcastMetadata, Map<BluetoothDevice, Integer>>(null, map);
    }

    private List<BluetoothDevice> getTargetDeviceList(BluetoothDevice device, boolean isGroupOp) {
        if (isGroupOp) {
            CsipSetCoordinatorService csipClient = mServiceFactory.getCsipSetCoordinatorService();
            if (csipClient != null) {
                // Check for coordinated set of devices in the context of CAP
                List<BluetoothDevice> csipDevices =
                        csipClient.getGroupDevicesOrdered(device, BluetoothUuid.CAP);
                if (!csipDevices.isEmpty()) {
                    return csipDevices;
                } else {
                    Log.w(TAG, "CSIP group is empty.");
                }
            } else {
                Log.e(TAG, "CSIP service is null. No grouping information available.");
            }
        }

        List<BluetoothDevice> devices = new ArrayList<>();
        devices.add(device);
        return devices;
    }

    private boolean isValidBroadcastSourceAddition(
            BluetoothDevice device, BluetoothLeBroadcastMetadata metaData) {
        boolean retval = true;
        List<BluetoothLeBroadcastReceiveState> currentAllSources = getAllSources(device);
        for (int i = 0; i < currentAllSources.size(); i++) {
            BluetoothLeBroadcastReceiveState state = currentAllSources.get(i);
            if (metaData.getSourceDevice().equals(state.getSourceDevice())
                    && metaData.getSourceAddressType() == state.getSourceAddressType()
                    && metaData.getSourceAdvertisingSid() == state.getSourceAdvertisingSid()
                    && metaData.getBroadcastId() == state.getBroadcastId()) {
                retval = false;
                Log.e(
                        TAG,
                        "isValidBroadcastSourceAddition: fail for "
                                + device
                                + " metaData: "
                                + metaData);
                break;
            }
        }
        return retval;
    }

    private boolean hasRoomForBroadcastSourceAddition(BluetoothDevice device) {
        BassClientStateMachine stateMachine = null;
        synchronized (mStateMachines) {
            stateMachine = getOrCreateStateMachine(device);
        }
        if (stateMachine == null) {
            log("stateMachine is null");
            return false;
        }
        boolean isRoomAvailable = false;
        for (BluetoothLeBroadcastReceiveState recvState : stateMachine.getAllSources()) {
            if (isEmptyBluetoothDevice(recvState.getSourceDevice())) {
                isRoomAvailable = true;
                break;
            }
        }
        log("isRoomAvailable: " + isRoomAvailable);
        return isRoomAvailable;
    }

    private Integer getSourceIdToRemove(BluetoothDevice device) {
        BassClientStateMachine stateMachine = null;

        synchronized (mStateMachines) {
            stateMachine = getOrCreateStateMachine(device);
        }
        if (stateMachine == null) {
            log("stateMachine is null");
            return BassConstants.INVALID_SOURCE_ID;
        }
        List<BluetoothLeBroadcastReceiveState> sources = stateMachine.getAllSources();
        if (sources.isEmpty()) {
            log("sources is empty");
            return BassConstants.INVALID_SOURCE_ID;
        }

        Integer sourceId = BassConstants.INVALID_SOURCE_ID;
        // Select the source by checking if there is one with PA not synced
        Optional<BluetoothLeBroadcastReceiveState> receiver =
                sources.stream()
                        .filter(
                                e ->
                                        (e.getPaSyncState()
                                                != BluetoothLeBroadcastReceiveState
                                                        .PA_SYNC_STATE_SYNCHRONIZED))
                        .findAny();
        if (receiver.isPresent()) {
            sourceId = receiver.get().getSourceId();
        } else {
            // If all sources are synced, continue to pick the 1st source
            sourceId = sources.get(0).getSourceId();
        }
        return sourceId;
    }

    private BassClientStateMachine getOrCreateStateMachine(BluetoothDevice device) {
        if (device == null) {
            Log.e(TAG, "getOrCreateStateMachine failed: device cannot be null");
            return null;
        }
        synchronized (mStateMachines) {
            BassClientStateMachine stateMachine = mStateMachines.get(device);
            if (stateMachine != null) {
                return stateMachine;
            }

            log("Creating a new state machine for " + device);
            stateMachine =
                    BassObjectsFactory.getInstance()
                            .makeStateMachine(
                                    device,
                                    this,
                                    mAdapterService,
                                    mStateMachinesThread.getLooper());
            if (stateMachine != null) {
                mStateMachines.put(device, stateMachine);
            }

            return stateMachine;
        }
    }

    class DialingOutTimeoutEvent implements Runnable {
        Integer mBroadcastId;

        DialingOutTimeoutEvent(Integer broadcastId) {
            mBroadcastId = broadcastId;
        }

        @Override
        public void run() {
            mDialingOutTimeoutEvent = null;

            if (getBassClientService() == null) {
                Log.e(TAG, "DialingOutTimeoutEvent: No Bass service");
                return;
            }

            LeAudioService leAudioService = mServiceFactory.getLeAudioService();
            if (leAudioService == null) {
                Log.d(TAG, "DialingOutTimeoutEvent: No available LeAudioService");
                return;
            }

            sEventLogger.logd(TAG, "Broadcast timeout: " + mBroadcastId);
            mLocalBroadcastReceivers.remove(mBroadcastId);
            leAudioService.stopBroadcast(mBroadcastId);
        }

        public boolean isScheduledForBroadcast(Integer broadcastId) {
            return mBroadcastId.equals(broadcastId);
        }
    }

    /**
     * Get the BassClientService instance
     *
     * @return BassClientService instance
     */
    public static synchronized BassClientService getBassClientService() {
        if (sService == null) {
            Log.w(TAG, "getBassClientService(): service is NULL");
            return null;
        }
        if (!sService.isAvailable()) {
            Log.w(TAG, "getBassClientService(): service is not available");
            return null;
        }
        return sService;
    }

    private void removeStateMachine(BluetoothDevice device) {
        synchronized (mStateMachines) {
            BassClientStateMachine sm = mStateMachines.get(device);
            if (sm == null) {
                Log.w(
                        TAG,
                        "removeStateMachine: device " + device + " does not have a state machine");
                return;
            }
            log("removeStateMachine: removing state machine for device: " + device);
            sm.doQuit();
            sm.cleanup();
            mStateMachines.remove(device);
        }

        // Cleanup device cache
        synchronized (mPendingGroupOp) {
            mPendingGroupOp.remove(device);
        }
        mGroupManagedSources.remove(device);
        mActiveSourceMap.remove(device);
    }

    private void handleReconnectingAudioSharingModeDevice(BluetoothDevice device) {
        /* In case of reconnecting Audio Sharing mode device */
        if (mDialingOutTimeoutEvent != null) {
            for (Map.Entry<Integer, HashSet<BluetoothDevice>> entry :
                    mLocalBroadcastReceivers.entrySet()) {
                Integer broadcastId = entry.getKey();
                HashSet<BluetoothDevice> devices = entry.getValue();

                /* If associated with any broadcast, try to remove pending timeout callback */
                if ((mDialingOutTimeoutEvent.isScheduledForBroadcast(broadcastId))
                        && (devices.contains(device))) {
                    Log.i(
                            TAG,
                            "connectionStateChanged: reconnected previousely synced device: "
                                    + device);
                    mHandler.removeCallbacks(mDialingOutTimeoutEvent);
                    mDialingOutTimeoutEvent = null;
                    break;
                }
            }
        }
    }

    private void informConnectedDeviceAboutScanOffloadStop() {
        for (BluetoothDevice device : getConnectedDevices()) {
            synchronized (mStateMachines) {
                BassClientStateMachine stateMachine = getOrCreateStateMachine(device);
                if (stateMachine == null) {
                    Log.w(
                            TAG,
                            "informConnectedDeviceAboutScanOffloadStop: Can't get state "
                                    + "machine for device: "
                                    + device);
                    continue;
                }
                stateMachine.sendMessage(BassClientStateMachine.STOP_SCAN_OFFLOAD);
            }
        }
    }

    private int areValidParametersToModifySource(
            BluetoothLeBroadcastMetadata updatedMetadata,
            BassClientStateMachine stateMachine,
            Integer deviceSourceId,
            BluetoothDevice device) {
        if (updatedMetadata == null || stateMachine == null) {
            log(
                    "areValidParametersToModifySource: Error bad parameters: sourceId = "
                            + deviceSourceId
                            + " updatedMetadata = "
                            + updatedMetadata);
            return BluetoothStatusCodes.ERROR_BAD_PARAMETERS;
        }
        if (deviceSourceId == BassConstants.INVALID_SOURCE_ID) {
            log("areValidParametersToModifySource: no such sourceId for device: " + device);
            return BluetoothStatusCodes.ERROR_LE_BROADCAST_ASSISTANT_INVALID_SOURCE_ID;
        }
        if (getConnectionState(device) != BluetoothProfile.STATE_CONNECTED) {
            log("areValidParametersToModifySource: device is not connected");
            return BluetoothStatusCodes.ERROR_REMOTE_LINK_ERROR;
        }
        byte[] code = updatedMetadata.getBroadcastCode();
        if ((code != null) && (code.length != 0)) {
            if ((code.length > 16) || (code.length < 4)) {
                log(
                        "areValidParametersToModifySource: Invalid broadcast code length: "
                                + code.length
                                + ", should be between 4 and 16 octets");
                return BluetoothStatusCodes.ERROR_BAD_PARAMETERS;
            }
        }
        if (stateMachine.hasPendingSourceOperation()) {
            Log.w(
                    TAG,
                    "modifySource: source operation already pending, device: "
                            + device
                            + ", broadcastId: "
                            + updatedMetadata.getBroadcastId());
            return BluetoothStatusCodes.ERROR_ALREADY_IN_TARGET_STATE;
        }

        return BluetoothStatusCodes.SUCCESS;
    }

    void handleConnectionStateChanged(BluetoothDevice device, int fromState, int toState) {
        mHandler.post(() -> connectionStateChanged(device, fromState, toState));
    }

    synchronized void connectionStateChanged(BluetoothDevice device, int fromState, int toState) {
        if (!isAvailable()) {
            Log.w(TAG, "connectionStateChanged: service is not available");
            return;
        }

        if ((device == null) || (fromState == toState)) {
            Log.e(
                    TAG,
                    "connectionStateChanged: unexpected invocation. device="
                            + device
                            + " fromState="
                            + fromState
                            + " toState="
                            + toState);
            return;
        }

        sEventLogger.logd(
                TAG,
                "connectionStateChanged: device: "
                        + device
                        + ", fromState= "
                        + BluetoothProfile.getConnectionStateName(fromState)
                        + ", toState= "
                        + BluetoothProfile.getConnectionStateName(toState));

        // Check if the device is disconnected - if unbond, remove the state machine
        if (toState == BluetoothProfile.STATE_DISCONNECTED) {
            synchronized (mPendingGroupOp) {
                mPendingGroupOp.remove(device);
            }
            mPausedBroadcastSinks.remove(device);

            checkAndStopBigMonitoring();

            int bondState = mAdapterService.getBondState(device);
            if (bondState == BluetoothDevice.BOND_NONE) {
                log("Unbonded " + device + ". Removing state machine");
                removeStateMachine(device);
            }

            /* Restore allowed context mask for unicast in case if last connected broadcast
             * delegator device which has external source disconnectes.
             */
            checkAndResetGroupAllowedContextMask();
        } else if (toState == BluetoothProfile.STATE_CONNECTED) {
            handleReconnectingAudioSharingModeDevice(device);
        }
    }

    public void handleBondStateChanged(BluetoothDevice device, int fromState, int toState) {
        mHandler.post(() -> bondStateChanged(device, toState));
    }

    @VisibleForTesting
    void bondStateChanged(BluetoothDevice device, int bondState) {
        log("Bond state changed for device: " + device + " state: " + bondState);

        // Remove state machine if the bonding for a device is removed
        if (bondState != BluetoothDevice.BOND_NONE) {
            return;
        }

        synchronized (mStateMachines) {
            BassClientStateMachine sm = mStateMachines.get(device);
            if (sm == null) {
                return;
            }
            if (sm.getConnectionState() != BluetoothProfile.STATE_DISCONNECTED) {
                Log.i(TAG, "Disconnecting device because it was unbonded.");
                disconnect(device);
                return;
            }
            removeStateMachine(device);
        }
    }

    /**
     * Connects the bass profile to the passed in device
     *
     * @param device is the device with which we will connect the Bass profile
     * @return true if BAss profile successfully connected, false otherwise
     */
    public boolean connect(BluetoothDevice device) {
        Log.d(TAG, "connect(): " + device);
        if (device == null) {
            Log.e(TAG, "connect: device is null");
            return false;
        }
        if (getConnectionPolicy(device) == BluetoothProfile.CONNECTION_POLICY_FORBIDDEN) {
            Log.e(TAG, "connect: connection policy set to forbidden");
            return false;
        }
        synchronized (mStateMachines) {
            BassClientStateMachine stateMachine = getOrCreateStateMachine(device);
            if (stateMachine == null) {
                Log.e(TAG, "Can't get state machine for device: " + device);
                return false;
            }

            stateMachine.sendMessage(BassClientStateMachine.CONNECT);
        }
        return true;
    }

    /**
     * Disconnects Bassclient profile for the passed in device
     *
     * @param device is the device with which we want to disconnected the BAss client profile
     * @return true if Bass client profile successfully disconnected, false otherwise
     */
    public boolean disconnect(BluetoothDevice device) {
        Log.d(TAG, "disconnect(): " + device);
        if (device == null) {
            Log.e(TAG, "disconnect: device is null");
            return false;
        }
        synchronized (mStateMachines) {
            BassClientStateMachine stateMachine = getOrCreateStateMachine(device);
            if (stateMachine == null) {
                Log.e(TAG, "Can't get state machine for device: " + device);
                return false;
            }

            stateMachine.sendMessage(BassClientStateMachine.DISCONNECT);
        }
        return true;
    }

    /**
     * Check whether can connect to a peer device. The check considers a number of factors during
     * the evaluation.
     *
     * @param device the peer device to connect to
     * @return true if connection is allowed, otherwise false
     */
    @VisibleForTesting(visibility = VisibleForTesting.Visibility.PACKAGE)
    public boolean okToConnect(BluetoothDevice device) {
        // Check if this is an incoming connection in Quiet mode.
        if (mAdapterService.isQuietModeEnabled()) {
            Log.e(TAG, "okToConnect: cannot connect to " + device + " : quiet mode enabled");
            return false;
        }
        // Check connection policy and accept or reject the connection.
        int connectionPolicy = getConnectionPolicy(device);
        int bondState = mAdapterService.getBondState(device);
        // Allow this connection only if the device is bonded. Any attempt to connect while
        // bonding would potentially lead to an unauthorized connection.
        if (bondState != BluetoothDevice.BOND_BONDED) {
            Log.w(TAG, "okToConnect: return false, bondState=" + bondState);
            return false;
        } else if (connectionPolicy != BluetoothProfile.CONNECTION_POLICY_UNKNOWN
                && connectionPolicy != BluetoothProfile.CONNECTION_POLICY_ALLOWED) {
            // Otherwise, reject the connection if connectionPolicy is not valid.
            Log.w(TAG, "okToConnect: return false, connectionPolicy=" + connectionPolicy);
            return false;
        }
        return true;
    }

    /**
     * Get connection state of remote device
     *
     * @param sink the remote device
     * @return connection state
     */
    public int getConnectionState(BluetoothDevice sink) {
        synchronized (mStateMachines) {
            BassClientStateMachine sm = getOrCreateStateMachine(sink);
            if (sm == null) {
                log("getConnectionState returns STATE_DISC");
                return BluetoothProfile.STATE_DISCONNECTED;
            }
            return sm.getConnectionState();
        }
    }

    /**
     * Get a list of all LE Audio Broadcast Sinks with the specified connection states.
     *
     * @param states states array representing the connection states
     * @return a list of devices that match the provided connection states
     */
    List<BluetoothDevice> getDevicesMatchingConnectionStates(int[] states) {
        ArrayList<BluetoothDevice> devices = new ArrayList<>();
        if (states == null) {
            return devices;
        }
        final BluetoothDevice[] bondedDevices = mAdapterService.getBondedDevices();
        if (bondedDevices == null) {
            return devices;
        }
        synchronized (mStateMachines) {
            for (BluetoothDevice device : bondedDevices) {
                final ParcelUuid[] featureUuids = mAdapterService.getRemoteUuids(device);
                if (!Utils.arrayContains(featureUuids, BluetoothUuid.BASS)) {
                    continue;
                }
                int connectionState = BluetoothProfile.STATE_DISCONNECTED;
                BassClientStateMachine sm = getOrCreateStateMachine(device);
                if (sm != null) {
                    connectionState = sm.getConnectionState();
                }
                for (int state : states) {
                    if (connectionState == state) {
                        devices.add(device);
                        break;
                    }
                }
            }
            return devices;
        }
    }

    /**
     * Get a list of all LE Audio Broadcast Sinks connected with the LE Audio Broadcast Assistant.
     *
     * @return list of connected devices
     */
    public List<BluetoothDevice> getConnectedDevices() {
        synchronized (mStateMachines) {
            List<BluetoothDevice> devices = new ArrayList<>();
            for (BassClientStateMachine sm : mStateMachines.values()) {
                if (sm.isConnected()) {
                    devices.add(sm.getDevice());
                }
            }
            log("getConnectedDevices: " + devices);
            return devices;
        }
    }

    /**
     * Set the connectionPolicy of the Broadcast Audio Scan Service profile.
     *
     * <p>The connection policy can be one of: {@link BluetoothProfile#CONNECTION_POLICY_ALLOWED},
     * {@link BluetoothProfile#CONNECTION_POLICY_FORBIDDEN}, {@link
     * BluetoothProfile#CONNECTION_POLICY_UNKNOWN}
     *
     * @param device paired bluetooth device
     * @param connectionPolicy is the connection policy to set to for this profile
     * @return true if connectionPolicy is set, false on error
     */
    public boolean setConnectionPolicy(BluetoothDevice device, int connectionPolicy) {
        Log.d(TAG, "Saved connectionPolicy " + device + " = " + connectionPolicy);
        boolean setSuccessfully =
                mDatabaseManager.setProfileConnectionPolicy(
                        device, BluetoothProfile.LE_AUDIO_BROADCAST_ASSISTANT, connectionPolicy);
        if (setSuccessfully && connectionPolicy == BluetoothProfile.CONNECTION_POLICY_ALLOWED) {
            connect(device);
        } else if (setSuccessfully
                && connectionPolicy == BluetoothProfile.CONNECTION_POLICY_FORBIDDEN) {
            disconnect(device);
        }
        return setSuccessfully;
    }

    /**
     * Get the connection policy of the profile.
     *
     * <p>The connection policy can be any of: {@link BluetoothProfile#CONNECTION_POLICY_ALLOWED},
     * {@link BluetoothProfile#CONNECTION_POLICY_FORBIDDEN}, {@link
     * BluetoothProfile#CONNECTION_POLICY_UNKNOWN}
     *
     * @param device paired bluetooth device
     * @return connection policy of the device
     */
    public int getConnectionPolicy(BluetoothDevice device) {
        return mDatabaseManager.getProfileConnectionPolicy(
                device, BluetoothProfile.LE_AUDIO_BROADCAST_ASSISTANT);
    }

    /**
     * Register callbacks that will be invoked during scan offloading.
     *
     * @param cb callbacks to be invoked
     */
    public void registerCallback(IBluetoothLeBroadcastAssistantCallback cb) {
        Log.i(TAG, "registerCallback");
        mCallbacks.register(cb);
    }

    /**
     * Unregister callbacks that are invoked during scan offloading.
     *
     * @param cb callbacks to be unregistered
     */
    public void unregisterCallback(IBluetoothLeBroadcastAssistantCallback cb) {
        Log.i(TAG, "unregisterCallback");
        mCallbacks.unregister(cb);
    }

    /**
     * Search for LE Audio Broadcast Sources on behalf of all devices connected via Broadcast Audio
     * Scan Service, filtered by filters
     *
     * @param filters ScanFilters for finding exact Broadcast Source
     */
    @SuppressLint("AndroidFrameworkRequiresPermission") // TODO: b/350563786 - Fix BASS annotation
    public void startSearchingForSources(List<ScanFilter> filters) {
        log("startSearchingForSources");
        if (mBluetoothAdapter == null) {
            Log.e(TAG, "startSearchingForSources: Adapter is NULL");
            mCallbacks.notifySearchStartFailed(BluetoothStatusCodes.ERROR_UNKNOWN);
            return;
        }

        if (!BluetoothMethodProxy.getInstance()
                .initializePeriodicAdvertisingManagerOnDefaultAdapter()) {
            Log.e(TAG, "Failed to initialize Periodic Advertising Manager on Default Adapter");
            mCallbacks.notifySearchStartFailed(BluetoothStatusCodes.ERROR_UNKNOWN);
            return;
        }

        synchronized (mSearchScanCallbackLock) {
            if (!leaudioBroadcastExtractPeriodicScannerFromStateMachine()
                    || mBluetoothLeScannerWrapper == null) {
                mBluetoothLeScannerWrapper =
                        BassObjectsFactory.getInstance()
                                .getBluetoothLeScannerWrapper(mBluetoothAdapter);
            }
            if (mBluetoothLeScannerWrapper == null) {
                Log.e(TAG, "startLeScan: cannot get BluetoothLeScanner");
                mCallbacks.notifySearchStartFailed(BluetoothStatusCodes.ERROR_UNKNOWN);
                return;
            }
            if (mSearchScanCallback != null) {
                Log.e(TAG, "LE Scan has already started");
                mCallbacks.notifySearchStartFailed(
                        BluetoothStatusCodes.ERROR_ALREADY_IN_TARGET_STATE);
                return;
            }
            mSearchScanCallback =
                    new ScanCallback() {
                        @Override
                        public void onScanResult(int callbackType, ScanResult result) {
                            log("onScanResult:" + result);
                            synchronized (mSearchScanCallbackLock) {
                                // check mSearchScanCallback because even after
                                // mBluetoothLeScannerWrapper.stopScan(mSearchScanCallback) that
                                // callback could be called
                                if (mSearchScanCallback == null) {
                                    log("onScanResult: scanner already stopped");
                                    return;
                                }
                                if (callbackType != ScanSettings.CALLBACK_TYPE_ALL_MATCHES) {
                                    // Should not happen
                                    Log.e(TAG, "LE Scan has already started");
                                    return;
                                }
                                ScanRecord scanRecord = result.getScanRecord();
                                if (scanRecord == null) {
                                    Log.e(TAG, "Null scan record");
                                    return;
                                }
                                Map<ParcelUuid, byte[]> listOfUuids = scanRecord.getServiceData();
                                if (listOfUuids == null) {
                                    Log.e(TAG, "Service data is null");
                                    return;
                                }
                                if (!listOfUuids.containsKey(BassConstants.BAAS_UUID)) {
                                    return;
                                }
                                log("Broadcast Source Found:" + result.getDevice());
                                byte[] broadcastIdArray = listOfUuids.get(BassConstants.BAAS_UUID);
                                int broadcastId =
                                        (int)
                                                (((broadcastIdArray[2] & 0xff) << 16)
                                                        | ((broadcastIdArray[1] & 0xff) << 8)
                                                        | (broadcastIdArray[0] & 0xff));

                                sEventLogger.logd(
                                        TAG,
                                        "Broadcast Source Found: Broadcast ID: " + broadcastId);
<<<<<<< HEAD
                                if (broadcastId != BassConstants.INVALID_BROADCAST_ID
                                        && !mCachedBroadcasts.containsKey(broadcastId)) {
=======

                                if (broadcastId == BassConstants.INVALID_BROADCAST_ID) {
                                    return;
                                }
                                if (!mCachedBroadcasts.containsKey(broadcastId)) {
>>>>>>> 7ae50746
                                    log("selectBroadcastSource: broadcastId " + broadcastId);
                                    mCachedBroadcasts.put(broadcastId, result);
                                    if (leaudioBroadcastExtractPeriodicScannerFromStateMachine()) {
                                        addSelectSourceRequest(broadcastId, false);
                                    } else {
                                        synchronized (mStateMachines) {
                                            for (BassClientStateMachine sm :
                                                    mStateMachines.values()) {
                                                if (sm.isConnected()) {
                                                    selectSource(sm.getDevice(), result, false);
                                                }
                                            }
                                        }
                                    }
                                } else if (leaudioBroadcastResyncHelper()
                                        && mTimeoutHandler.isStarted(
                                                broadcastId, MESSAGE_SYNC_LOST_TIMEOUT)) {
                                    mTimeoutHandler.stop(broadcastId, MESSAGE_SYNC_LOST_TIMEOUT);
                                    mTimeoutHandler.start(
                                            broadcastId,
                                            MESSAGE_SYNC_LOST_TIMEOUT,
                                            sSyncLostTimeout);
                                }
                            }
                        }

                        public void onScanFailed(int errorCode) {
                            Log.e(TAG, "Scan Failure:" + errorCode);
                            informConnectedDeviceAboutScanOffloadStop();
                        }
                    };
            mSyncFailureCounter.clear();
            mHandler.removeMessages(MESSAGE_SYNC_TIMEOUT);
            if (leaudioBroadcastResyncHelper()) {
                // Sync to the broadcasts already synced with sinks
                Set<Integer> syncedBroadcasts = getExternalBroadcastsActiveOnSinks();
                for (int syncedBroadcast : syncedBroadcasts) {
                    addSelectSourceRequest(syncedBroadcast, true);
                }
            }
            // when starting scan, clear the previously cached broadcast scan results
            mCachedBroadcasts.clear();
            // clear previous sources notify flag before scanning new result
            // this is to make sure the active sources are notified even if already synced
            if (mPeriodicAdvertisementResultMap != null) {
                clearNotifiedFlags();
            }
            ScanSettings settings =
                    new ScanSettings.Builder()
                            .setCallbackType(ScanSettings.CALLBACK_TYPE_ALL_MATCHES)
                            .setScanMode(ScanSettings.SCAN_MODE_LOW_LATENCY)
                            .setLegacy(false)
                            .build();
            if (filters == null) {
                filters = new ArrayList<ScanFilter>();
            }
            if (!BassUtils.containUuid(filters, BassConstants.BAAS_UUID)) {
                byte[] serviceData = {0x00, 0x00, 0x00}; // Broadcast_ID
                byte[] serviceDataMask = {0x00, 0x00, 0x00};

                filters.add(
                        new ScanFilter.Builder()
                                .setServiceData(
                                        BassConstants.BAAS_UUID, serviceData, serviceDataMask)
                                .build());
            }

            for (BluetoothDevice device : getConnectedDevices()) {
                synchronized (mStateMachines) {
                    BassClientStateMachine stateMachine = getOrCreateStateMachine(device);
                    if (stateMachine == null) {
                        Log.w(
                                TAG,
                                "startSearchingForSources: Can't get state machine for "
                                        + "device: "
                                        + device);
                        continue;
                    }
                    stateMachine.sendMessage(BassClientStateMachine.START_SCAN_OFFLOAD);
                }
            }

            mBluetoothLeScannerWrapper.startScan(filters, settings, mSearchScanCallback);
            sEventLogger.logd(TAG, "startSearchingForSources");
            mCallbacks.notifySearchStarted(BluetoothStatusCodes.REASON_LOCAL_APP_REQUEST);
        }
    }

    /** Stops an ongoing search for nearby Broadcast Sources */
    public void stopSearchingForSources() {
        log("stopSearchingForSources");
        if (mBluetoothAdapter == null) {
            Log.e(TAG, "stopSearchingForSources: Adapter is NULL");
            return;
        }
        if (!leaudioBroadcastExtractPeriodicScannerFromStateMachine()) {
            BluetoothLeScannerWrapper scanner =
                    BassObjectsFactory.getInstance()
                            .getBluetoothLeScannerWrapper(mBluetoothAdapter);
            if (scanner == null) {
                Log.e(TAG, "startLeScan: cannot get BluetoothLeScanner");
                return;
            }
            synchronized (mSearchScanCallbackLock) {
                if (mSearchScanCallback == null) {
                    Log.e(TAG, "Scan not started yet");
                    mCallbacks.notifySearchStopFailed(
                            BluetoothStatusCodes.ERROR_ALREADY_IN_TARGET_STATE);
                    return;
                }
                informConnectedDeviceAboutScanOffloadStop();
                scanner.stopScan(mSearchScanCallback);
                mSearchScanCallback = null;
                sEventLogger.logd(TAG, "stopSearchingForSources");
                mCallbacks.notifySearchStopped(BluetoothStatusCodes.REASON_LOCAL_APP_REQUEST);
            }
        } else {
            synchronized (mSearchScanCallbackLock) {
                if (mBluetoothLeScannerWrapper == null || mSearchScanCallback == null) {
                    Log.e(TAG, "Scan not started yet");
                    mCallbacks.notifySearchStopFailed(
                            BluetoothStatusCodes.ERROR_ALREADY_IN_TARGET_STATE);
                    return;
                }
                mBluetoothLeScannerWrapper.stopScan(mSearchScanCallback);
                mBluetoothLeScannerWrapper = null;
                mSearchScanCallback = null;
                // started timeout for canceling syncs instead of canceling syncs immediately
                mHandler.removeMessages(MESSAGE_SYNC_TIMEOUT);
                Log.d(TAG, "stopSearchingForSources: started timeout for canceling syncs");
                mHandler.sendEmptyMessageDelayed(
                        MESSAGE_SYNC_TIMEOUT, sSyncActiveTimeout.toMillis());
                informConnectedDeviceAboutScanOffloadStop();
                sEventLogger.logd(TAG, "stopSearchingForSources");
                mCallbacks.notifySearchStopped(BluetoothStatusCodes.REASON_LOCAL_APP_REQUEST);
                for (Map.Entry<Integer, PauseType> entry : mPausedBroadcastIds.entrySet()) {
                    Integer broadcastId = entry.getKey();
                    PauseType pauseType = entry.getValue();
                    if (pauseType != PauseType.HOST_INTENTIONAL) {
                        addSelectSourceRequest(broadcastId, true);
                    }
                }
            }
        }
        synchronized (mStateMachines) {
            for (BassClientStateMachine sm : mStateMachines.values()) {
                if (sm.isConnected()) {
                    Message message = sm.obtainMessage(BassClientStateMachine.STOP_PENDING_PA_SYNC);
                    sm.sendMessage(message);
                }
            }
        }
    }

    private void clearAllSyncData() {
        log("clearAllSyncData");
        mTimeoutHandler.stopAll(MESSAGE_SYNC_LOST_TIMEOUT);
        mSourceSyncRequestsQueue.clear();
        mSyncFailureCounter.clear();
        mPendingSourcesToAdd.clear();

        cancelActiveSync(null);
        mActiveSyncedSources.clear();
        mPeriodicAdvCallbacksMap.clear();
        mBisDiscoveryCounterMap.clear();

        mSyncHandleToDeviceMap.clear();
        mSyncHandleToBaseDataMap.clear();
        mSyncHandleToBroadcastIdMap.clear();
        mPeriodicAdvertisementResultMap.clear();
    }

    /**
     * Return true if a search has been started by this application
     *
     * @return true if a search has been started by this application
     */
    public boolean isSearchInProgress() {
        synchronized (mSearchScanCallbackLock) {
            return mSearchScanCallback != null;
        }
    }

    /** Internal periodc Advertising manager callback */
    final class PACallback extends PeriodicAdvertisingCallback {
        @Override
        public void onSyncEstablished(
                int syncHandle,
                BluetoothDevice device,
                int advertisingSid,
                int skip,
                int timeout,
                int status) {
            int broadcastId = getBroadcastIdForSyncHandle(BassConstants.INVALID_SYNC_HANDLE);
            log(
                    "onSyncEstablished syncHandle: "
                            + syncHandle
                            + ", broadcastId: "
                            + broadcastId
                            + ", device: "
                            + device
                            + ", advertisingSid: "
                            + advertisingSid
                            + ", skip: "
                            + skip
                            + ", timeout: "
                            + timeout
                            + ", status: "
                            + status);
            if (status == BluetoothGatt.GATT_SUCCESS) {
                // updates syncHandle, advSid
                // set other fields as invalid or null
                updatePeriodicAdvertisementResultMap(
                        device,
                        BassConstants.INVALID_ADV_ADDRESS_TYPE,
                        syncHandle,
                        advertisingSid,
                        BassConstants.INVALID_ADV_INTERVAL,
                        BassConstants.INVALID_BROADCAST_ID,
                        null,
                        null);
                addActiveSyncedSource(syncHandle);

                if (!leaudioBroadcastResyncHelper()) {
                    synchronized (mSearchScanCallbackLock) {
                        // when searching is stopped then start timer to stop active syncs
                        if (mSearchScanCallback == null) {
                            mHandler.removeMessages(MESSAGE_SYNC_TIMEOUT);
                            log("Started MESSAGE_SYNC_TIMEOUT");
                            mHandler.sendEmptyMessageDelayed(
                                    MESSAGE_SYNC_TIMEOUT, sSyncActiveTimeout.toMillis());
                        }
                    }
                } else {
                    mTimeoutHandler.stop(broadcastId, MESSAGE_BROADCAST_MONITOR_TIMEOUT);
                }

                // update valid sync handle in mPeriodicAdvCallbacksMap
                synchronized (mPeriodicAdvCallbacksMap) {
                    if (mPeriodicAdvCallbacksMap.containsKey(BassConstants.INVALID_SYNC_HANDLE)) {
                        PeriodicAdvertisingCallback paCb =
                                mPeriodicAdvCallbacksMap.get(BassConstants.INVALID_SYNC_HANDLE);
                        mPeriodicAdvCallbacksMap.put(syncHandle, paCb);
                        mPeriodicAdvCallbacksMap.remove(BassConstants.INVALID_SYNC_HANDLE);
                    }
                }
                mBisDiscoveryCounterMap.put(syncHandle, MAX_BIS_DISCOVERY_TRIES_NUM);

                synchronized (mPendingSourcesToAdd) {
                    Iterator<AddSourceData> iterator = mPendingSourcesToAdd.iterator();
                    while (iterator.hasNext()) {
                        AddSourceData pendingSourcesToAdd = iterator.next();
                        if (pendingSourcesToAdd.mSourceMetadata.getBroadcastId() == broadcastId) {
                            addSource(
                                    pendingSourcesToAdd.mSink,
                                    pendingSourcesToAdd.mSourceMetadata,
                                    pendingSourcesToAdd.mIsGroupOp);
                            iterator.remove();
                        }
                    }
                }
            } else {
                // remove failed sync handle
                log("onSyncEstablished failed for broadcast id: " + broadcastId);
                boolean notifiedOfLost = false;
                synchronized (mPendingSourcesToAdd) {
                    Iterator<AddSourceData> iterator = mPendingSourcesToAdd.iterator();
                    while (iterator.hasNext()) {
                        AddSourceData pendingSourcesToAdd = iterator.next();
                        if (pendingSourcesToAdd.mSourceMetadata.getBroadcastId() == broadcastId) {
                            if (!notifiedOfLost) {
                                notifiedOfLost = true;
                                mCallbacks.notifySourceLost(broadcastId);
                            }
                            mCallbacks.notifySourceAddFailed(
                                    pendingSourcesToAdd.mSink,
                                    pendingSourcesToAdd.mSourceMetadata,
                                    BluetoothStatusCodes.ERROR_LOCAL_NOT_ENOUGH_RESOURCES);
                            iterator.remove();
                        }
                    }
                }
                synchronized (mSourceSyncRequestsQueue) {
                    int failsCounter = mSyncFailureCounter.getOrDefault(broadcastId, 0) + 1;
                    mSyncFailureCounter.put(broadcastId, failsCounter);
                }
                if (isSinkUnintentionalPauseType(broadcastId)) {
                    if (!mTimeoutHandler.isStarted(
                            broadcastId, MESSAGE_BROADCAST_MONITOR_TIMEOUT)) {
                        mTimeoutHandler.start(
                                broadcastId,
                                MESSAGE_BROADCAST_MONITOR_TIMEOUT,
                                sBroadcasterMonitorTimeout);
                    }
                    addSelectSourceRequest(broadcastId, true);
                } else {
                    // Clear from cache to make possible sync again (only during active searching)
                    synchronized (mSearchScanCallbackLock) {
                        if (mSearchScanCallback != null) {
                            mCachedBroadcasts.remove(broadcastId);
                        }
                    }
                }
                mPeriodicAdvCallbacksMap.remove(BassConstants.INVALID_SYNC_HANDLE);
            }
            handleSelectSourceRequest();
        }

        @Override
        public void onPeriodicAdvertisingReport(PeriodicAdvertisingReport report) {
            int syncHandle = report.getSyncHandle();
            log("onPeriodicAdvertisingReport " + syncHandle);
            Integer bisCounter = mBisDiscoveryCounterMap.get(syncHandle);

            // Parse the BIS indices from report's service data
            if (bisCounter != null && bisCounter != 0) {
                if (parseScanRecord(syncHandle, report.getData())) {
                    mBisDiscoveryCounterMap.put(syncHandle, 0);
                } else {
                    bisCounter--;
                    mBisDiscoveryCounterMap.put(syncHandle, bisCounter);
                    if (bisCounter == 0) {
                        cancelActiveSync(syncHandle);
                    }
                }
            }

            if (leaudioBigDependsOnAudioState()) {
                BluetoothDevice srcDevice = getDeviceForSyncHandle(syncHandle);
                if (srcDevice == null) {
                    log("No device found.");
                    return;
                }
                PeriodicAdvertisementResult result =
                        getPeriodicAdvertisementResult(
                                srcDevice, getBroadcastIdForSyncHandle(syncHandle));
                if (result == null) {
                    log("No PA record found");
                    return;
                }
                BaseData baseData = getBase(syncHandle);
                if (baseData == null) {
                    log("No BaseData found");
                    return;
                }
                PublicBroadcastData pbData = result.getPublicBroadcastData();
                if (pbData == null) {
                    log("No public broadcast data found, wait for BIG");
                    return;
                }
                if (!result.isNotified()) {
                    result.setNotified(true);
                    BluetoothLeBroadcastMetadata metaData =
                            getBroadcastMetadataFromBaseData(
                                    baseData, srcDevice, syncHandle, pbData.isEncrypted());
                    log("Notify broadcast source found");
                    mCallbacks.notifySourceFound(metaData);
                }
            }
        }

        @Override
        public void onSyncLost(int syncHandle) {
            int broadcastId = getBroadcastIdForSyncHandle(syncHandle);
            log("OnSyncLost: syncHandle=" + syncHandle + ", broadcastID=" + broadcastId);
            clearAllDataForSyncHandle(syncHandle);
            if (broadcastId != BassConstants.INVALID_BROADCAST_ID) {
                synchronized (mSourceSyncRequestsQueue) {
                    int failsCounter = mSyncFailureCounter.getOrDefault(broadcastId, 0) + 1;
                    mSyncFailureCounter.put(broadcastId, failsCounter);
                }
                mTimeoutHandler.stop(broadcastId, MESSAGE_SYNC_LOST_TIMEOUT);
                if (isSinkUnintentionalPauseType(broadcastId)) {
                    if (!mTimeoutHandler.isStarted(
                            broadcastId, MESSAGE_BROADCAST_MONITOR_TIMEOUT)) {
                        mTimeoutHandler.start(
                                broadcastId,
                                MESSAGE_BROADCAST_MONITOR_TIMEOUT,
                                sBroadcasterMonitorTimeout);
                    }
                    addSelectSourceRequest(broadcastId, true);
                } else {
                    if (leaudioBroadcastResyncHelper()) {
                        mTimeoutHandler.start(
                                broadcastId, MESSAGE_SYNC_LOST_TIMEOUT, sSyncLostTimeout);
                    } else {
                        // Clear from cache to make possible sync again (only during active
                        // searching)
                        synchronized (mSearchScanCallbackLock) {
                            if (mSearchScanCallback != null) {
                                mCachedBroadcasts.remove(broadcastId);
                            }
                        }
                        log("Notify broadcast source lost, broadcast id: " + broadcastId);
                        mCallbacks.notifySourceLost(broadcastId);
                    }
                }
            }
        }

        @Override
        public void onBigInfoAdvertisingReport(int syncHandle, boolean encrypted) {
            log(
                    "onBIGInfoAdvertisingReport: syncHandle="
                            + syncHandle
                            + ", encrypted ="
                            + encrypted);
            BluetoothDevice srcDevice = getDeviceForSyncHandle(syncHandle);
            if (srcDevice == null) {
                log("No device found.");
                return;
            }
            int broadcastId = getBroadcastIdForSyncHandle(syncHandle);
            PeriodicAdvertisementResult result =
                    getPeriodicAdvertisementResult(srcDevice, broadcastId);
            if (result == null) {
                log("No PA record found");
                return;
            }
            BaseData baseData = getBase(syncHandle);
            if (baseData == null) {
                log("No BaseData found");
                return;
            }
            if (!result.isNotified()) {
                result.setNotified(true);
                BluetoothLeBroadcastMetadata metaData =
                        getBroadcastMetadataFromBaseData(
                                baseData, srcDevice, syncHandle, encrypted);
                log("Notify broadcast source found");
                mCallbacks.notifySourceFound(metaData);
            }
            if (isSinkUnintentionalPauseType(broadcastId)) {
                resumeReceiversSourceSynchronization();
            }
        }

        @Override
        public void onSyncTransferred(BluetoothDevice device, int status) {
            log("onSyncTransferred: device=" + device + ", status =" + status);
        }
    }

    private void clearAllDataForSyncHandle(Integer syncHandle) {
        removeActiveSyncedSource(syncHandle);
        mPeriodicAdvCallbacksMap.remove(syncHandle);
        mSyncHandleToBaseDataMap.remove(syncHandle);
        mBisDiscoveryCounterMap.remove(syncHandle);
        BluetoothDevice srcDevice = getDeviceForSyncHandle(syncHandle);
        mSyncHandleToDeviceMap.remove(syncHandle);
        int broadcastId = getBroadcastIdForSyncHandle(syncHandle);
        mSyncHandleToBroadcastIdMap.remove(syncHandle);
        if (srcDevice != null) {
            mPeriodicAdvertisementResultMap.get(srcDevice).remove(broadcastId);
            if (mPeriodicAdvertisementResultMap.get(srcDevice).isEmpty()) {
                mPeriodicAdvertisementResultMap.remove(srcDevice);
            }
        }
    }

    private BluetoothLeBroadcastMetadata getBroadcastMetadataFromBaseData(
            BaseData baseData, BluetoothDevice device, int syncHandle, boolean encrypted) {
        BluetoothLeBroadcastMetadata.Builder metaData = new BluetoothLeBroadcastMetadata.Builder();
        int index = 0;
        for (BaseData.BaseInformation baseLevel2 : baseData.getLevelTwo()) {
            BluetoothLeBroadcastSubgroup.Builder subGroup =
                    new BluetoothLeBroadcastSubgroup.Builder();
            for (int j = 0; j < baseLevel2.numSubGroups; j++) {
                BaseData.BaseInformation baseLevel3 = baseData.getLevelThree().get(index++);
                BluetoothLeBroadcastChannel.Builder channel =
                        new BluetoothLeBroadcastChannel.Builder();
                channel.setChannelIndex(baseLevel3.index);
                channel.setSelected(false);
                try {
                    channel.setCodecMetadata(
                            BluetoothLeAudioCodecConfigMetadata.fromRawBytes(
                                    baseLevel3.codecConfigInfo));
                } catch (IllegalArgumentException e) {
                    Log.w(TAG, "Invalid metadata, adding empty data. Error: " + e);
                    channel.setCodecMetadata(
                            BluetoothLeAudioCodecConfigMetadata.fromRawBytes(new byte[0]));
                }
                subGroup.addChannel(channel.build());
            }
            byte[] arrayCodecId = baseLevel2.codecId;
            long codeId =
                    ((long) (arrayCodecId[4] & 0xff)) << 32
                            | (arrayCodecId[3] & 0xff) << 24
                            | (arrayCodecId[2] & 0xff) << 16
                            | (arrayCodecId[1] & 0xff) << 8
                            | (arrayCodecId[0] & 0xff);
            subGroup.setCodecId(codeId);
            try {
                subGroup.setCodecSpecificConfig(
                        BluetoothLeAudioCodecConfigMetadata.fromRawBytes(
                                baseLevel2.codecConfigInfo));
            } catch (IllegalArgumentException e) {
                Log.w(TAG, "Invalid config, adding empty one. Error: " + e);
                subGroup.setCodecSpecificConfig(
                        BluetoothLeAudioCodecConfigMetadata.fromRawBytes(new byte[0]));
            }

            try {
                subGroup.setContentMetadata(
                        BluetoothLeAudioContentMetadata.fromRawBytes(baseLevel2.metaData));
            } catch (IllegalArgumentException e) {
                Log.w(TAG, "Invalid metadata, adding empty one. Error: " + e);
                subGroup.setContentMetadata(
                        BluetoothLeAudioContentMetadata.fromRawBytes(new byte[0]));
            }

            metaData.addSubgroup(subGroup.build());
        }
        metaData.setSourceDevice(device, device.getAddressType());
        byte[] arrayPresentationDelay = baseData.getLevelOne().presentationDelay;
        int presentationDelay =
                (int)
                        ((arrayPresentationDelay[2] & 0xff) << 16
                                | (arrayPresentationDelay[1] & 0xff) << 8
                                | (arrayPresentationDelay[0] & 0xff));
        metaData.setPresentationDelayMicros(presentationDelay);
        PeriodicAdvertisementResult result =
                getPeriodicAdvertisementResult(device, getBroadcastIdForSyncHandle(syncHandle));
        if (result != null) {
            int broadcastId = result.getBroadcastId();
            log("broadcast ID: " + broadcastId);
            metaData.setBroadcastId(broadcastId);
            metaData.setSourceAdvertisingSid(result.getAdvSid());

            PublicBroadcastData pbData = result.getPublicBroadcastData();
            if (pbData != null) {
                metaData.setPublicBroadcast(true);
                metaData.setAudioConfigQuality(pbData.getAudioConfigQuality());
                try {
                    metaData.setPublicBroadcastMetadata(
                            BluetoothLeAudioContentMetadata.fromRawBytes(pbData.getMetadata()));
                } catch (IllegalArgumentException e) {
                    Log.w(TAG, "Invalid public metadata, adding empty one. Error " + e);
                    metaData.setPublicBroadcastMetadata(null);
                }
            }

            String broadcastName = result.getBroadcastName();
            if (broadcastName != null) {
                metaData.setBroadcastName(broadcastName);
            }
        }
        metaData.setEncrypted(encrypted);
        // update the rssi value
        ScanResult scanRes = getCachedBroadcast(result.getBroadcastId());
        if (scanRes != null) {
            metaData.setRssi(scanRes.getRssi());
        }
        return metaData.build();
    }

    private void cancelActiveSync(Integer syncHandle) {
        log("cancelActiveSync: syncHandle = " + syncHandle);
        if (syncHandle == null
                || (leaudioBroadcastResyncHelper()
                        && syncHandle == BassConstants.INVALID_SYNC_HANDLE)) {
            // clean up the pending sync request if syncHandle is null
            unsyncSource(BassConstants.INVALID_SYNC_HANDLE);
        }
        List<Integer> activeSyncedSrc = new ArrayList<>(getActiveSyncedSources());

        /* Stop sync if there is some running */
        if (!activeSyncedSrc.isEmpty()
                && (syncHandle == null || activeSyncedSrc.contains(syncHandle))) {
            if (syncHandle != null) {
                // only one source needs to be unsynced
                unsyncSource(syncHandle);
            } else {
                // remove all the sources
                for (int handle : activeSyncedSrc) {
                    unsyncSource(handle);
                }
            }
        }
    }

    @SuppressLint("AndroidFrameworkRequiresPermission") // TODO: b/350563786 - Fix BASS annotation
    private boolean unsyncSource(int syncHandle) {
        log("unsyncSource: syncHandle: " + syncHandle);
        if (mPeriodicAdvCallbacksMap.containsKey(syncHandle)) {
            try {
                BluetoothMethodProxy.getInstance()
                        .periodicAdvertisingManagerUnregisterSync(
                                BassClientPeriodicAdvertisingManager
                                        .getPeriodicAdvertisingManager(),
                                mPeriodicAdvCallbacksMap.get(syncHandle));
            } catch (IllegalArgumentException ex) {
                Log.w(TAG, "unregisterSync:IllegalArgumentException");
                return false;
            }
        } else {
            log("calling unregisterSync, not found syncHandle: " + syncHandle);
        }
        clearAllDataForSyncHandle(syncHandle);
        return true;
    }

    boolean parseBaseData(int syncHandle, byte[] serviceData) {
        log("parseBaseData" + Arrays.toString(serviceData));
        BaseData base = BaseData.parseBaseData(serviceData);
        if (base != null) {
            updateBase(syncHandle, base);
            base.print();
            return true;
        } else {
            Log.e(TAG, "Seems BASE is not in parsable format");
        }
        return false;
    }

    boolean parseScanRecord(int syncHandle, ScanRecord record) {
        int broadcastId = getBroadcastIdForSyncHandle(syncHandle);
        log(
                "parseScanRecord: syncHandle="
                        + syncHandle
                        + ", broadcastID="
                        + broadcastId
                        + ", record="
                        + record);
        Map<ParcelUuid, byte[]> bmsAdvDataMap = record.getServiceData();
        if (bmsAdvDataMap != null) {
            for (Map.Entry<ParcelUuid, byte[]> entry : bmsAdvDataMap.entrySet()) {
                log(
                        "ParcelUUid = "
                                + entry.getKey()
                                + ", Value = "
                                + Arrays.toString(entry.getValue()));
            }
        }
        byte[] advData = record.getServiceData(BassConstants.BASIC_AUDIO_UUID);
        if (advData != null) {
            return parseBaseData(syncHandle, advData);
        } else {
            Log.e(TAG, "No service data in Scan record");
        }
        return false;
    }

    private String checkAndParseBroadcastName(ScanRecord record) {
        log("checkAndParseBroadcastName");
        byte[] rawBytes = record.getBytes();
        List<TypeValueEntry> entries = BluetoothUtils.parseLengthTypeValueBytes(rawBytes);
        if (rawBytes.length > 0 && rawBytes[0] > 0 && entries.isEmpty()) {
            Log.e(TAG, "Invalid LTV entries in Scan record");
            return null;
        }

        String broadcastName = null;
        for (TypeValueEntry entry : entries) {
            // Only use the first value of each type
            if (broadcastName == null && entry.getType() == BassConstants.BCAST_NAME_AD_TYPE) {
                byte[] bytes = entry.getValue();
                int len = bytes.length;
                if (len < BassConstants.BCAST_NAME_LEN_MIN
                        || len > BassConstants.BCAST_NAME_LEN_MAX) {
                    Log.e(TAG, "Invalid broadcast name length in Scan record" + len);
                    return null;
                }
                broadcastName = new String(bytes, StandardCharsets.UTF_8);
            }
        }
        return broadcastName;
    }

    void addSelectSourceRequest(int broadcastId, boolean hasPriority) {
        sEventLogger.logd(
                TAG,
                "Add Select Broadcast Source, broadcastId: "
                        + broadcastId
                        + ", hasPriority: "
                        + hasPriority);
        mTimeoutHandler.stop(broadcastId, MESSAGE_SYNC_LOST_TIMEOUT);
        ScanResult scanRes = getCachedBroadcast(broadcastId);
        if (scanRes != null) {
            ScanRecord scanRecord = scanRes.getScanRecord();
            if (scanRecord == null) {
                log("addSelectSourceRequest: ScanRecord empty");
                return;
            }

            synchronized (mSourceSyncRequestsQueue) {
                if (!mSyncFailureCounter.containsKey(broadcastId)) {
                    mSyncFailureCounter.put(broadcastId, 0);
                }
                mSourceSyncRequestsQueue.add(
                        new SourceSyncRequest(
                                scanRes, hasPriority, mSyncFailureCounter.get(broadcastId)));
            }

            handleSelectSourceRequest();
        } else {
            log("addSelectSourceRequest: ScanResult empty");
        }
    }

    @SuppressLint("AndroidFrameworkRequiresPermission") // TODO: b/350563786 - Fix BASS annotation
    private void handleSelectSourceRequest() {
        PeriodicAdvertisingCallback paCb;
        synchronized (mPeriodicAdvCallbacksMap) {
            if (mSourceSyncRequestsQueue.isEmpty()) {
                return;
            } else if (mPeriodicAdvCallbacksMap.containsKey(BassConstants.INVALID_SYNC_HANDLE)) {
                log("handleSelectSourceRequest: already pending sync");
                return;
            } else {
                paCb = new PACallback();
                // put INVALID_SYNC_HANDLE and update in onSyncEstablished
                mPeriodicAdvCallbacksMap.put(BassConstants.INVALID_SYNC_HANDLE, paCb);
            }
        }
        ScanResult scanRes;
        synchronized (mSourceSyncRequestsQueue) {
            scanRes = mSourceSyncRequestsQueue.poll().getScanResult();
        }
        ScanRecord scanRecord = scanRes.getScanRecord();

        sEventLogger.logd(TAG, "Select Broadcast Source, result: " + scanRes);

        // updating mainly for Address type and PA Interval here
        // extract BroadcastId from ScanResult
        Map<ParcelUuid, byte[]> listOfUuids = scanRecord.getServiceData();
        int broadcastId = BassConstants.INVALID_BROADCAST_ID;
        PublicBroadcastData pbData = null;
        if (listOfUuids != null) {
            if (listOfUuids.containsKey(BassConstants.BAAS_UUID)) {
                byte[] bId = listOfUuids.get(BassConstants.BAAS_UUID);
                broadcastId = BassUtils.parseBroadcastId(bId);
                if (broadcastId == BassConstants.INVALID_BROADCAST_ID) {
                    Log.w(TAG, "Invalid broadcast ID");
                    mPeriodicAdvCallbacksMap.remove(BassConstants.INVALID_SYNC_HANDLE);
                    handleSelectSourceRequest();
                    return;
                }
            }
            if (listOfUuids.containsKey(BassConstants.PUBLIC_BROADCAST_UUID)) {
                byte[] pbAnnouncement = listOfUuids.get(BassConstants.PUBLIC_BROADCAST_UUID);
                pbData = PublicBroadcastData.parsePublicBroadcastData(pbAnnouncement);
                if (pbData == null) {
                    Log.w(TAG, "Invalid public broadcast data");
                    mPeriodicAdvCallbacksMap.remove(BassConstants.INVALID_SYNC_HANDLE);
                    handleSelectSourceRequest();
                    return;
                }
            }
        }

        if (broadcastId == BassConstants.INVALID_BROADCAST_ID) {
            if (pbData == null) {
                Log.w(TAG, "It is not BAP or PBP source");
            }
            else {
                Log.w(TAG, "Invalid broadcast ID");
            }
            mPeriodicAdvCallbacksMap.remove(BassConstants.INVALID_SYNC_HANDLE);
            handleSelectSourceRequest();
            return;
        }

        // Check if broadcast name present in scan record and parse
        // null if no name present
        String broadcastName = checkAndParseBroadcastName(scanRecord);

        // Avoid duplicated sync request if the same broadcast BIG is synced
        List<Integer> activeSyncedSrc = new ArrayList<>(getActiveSyncedSources());
        if (activeSyncedSrc.contains(getSyncHandleForBroadcastId(broadcastId))) {
            log("Skip duplicated sync request to broadcast id: " + broadcastId);
            mPeriodicAdvCallbacksMap.remove(BassConstants.INVALID_SYNC_HANDLE);
            handleSelectSourceRequest();
            return;
        }

        // Check if there are resources for sync
        if (activeSyncedSrc.size() >= MAX_ACTIVE_SYNCED_SOURCES_NUM) {
            log("handleSelectSourceRequest: reached max allowed active source");
            if (!leaudioBroadcastResyncHelper()) {
                int syncHandle = activeSyncedSrc.get(0);
                // removing the 1st synced source before proceeding to add new
                cancelActiveSync(syncHandle);
            } else {
                Boolean canceledActiveSync = false;
                int broadcstIdToLostMonitoring = BassConstants.INVALID_BROADCAST_ID;
                for (int syncHandle : activeSyncedSrc) {
                    if (!isAnyReceiverSyncedToBroadcast(getBroadcastIdForSyncHandle(syncHandle))) {
                        canceledActiveSync = true;
                        broadcstIdToLostMonitoring = getBroadcastIdForSyncHandle(syncHandle);
                        cancelActiveSync(syncHandle);
                        break;
                    }
                }
                if (!canceledActiveSync) {
                    int syncHandle = activeSyncedSrc.get(0);
                    // removing the 1st synced source before proceeding to add new
                    broadcstIdToLostMonitoring = getBroadcastIdForSyncHandle(syncHandle);
                    cancelActiveSync(syncHandle);
                }
                mTimeoutHandler.start(
                        broadcstIdToLostMonitoring, MESSAGE_SYNC_LOST_TIMEOUT, sSyncLostTimeout);
            }
        }

        try {
            BluetoothMethodProxy.getInstance()
                    .periodicAdvertisingManagerRegisterSync(
                            BassClientPeriodicAdvertisingManager.getPeriodicAdvertisingManager(),
                            scanRes,
                            0,
                            BassConstants.PSYNC_TIMEOUT,
                            paCb,
                            null);
        } catch (IllegalArgumentException ex) {
            Log.w(TAG, "registerSync:IllegalArgumentException");
            mPeriodicAdvCallbacksMap.remove(BassConstants.INVALID_SYNC_HANDLE);
            handleSelectSourceRequest();
            return;
        }

        updateSyncHandleForBroadcastId(BassConstants.INVALID_SYNC_HANDLE, broadcastId);
        updatePeriodicAdvertisementResultMap(
                scanRes.getDevice(),
                scanRes.getDevice().getAddressType(),
                BassConstants.INVALID_SYNC_HANDLE,
                BassConstants.INVALID_ADV_SID,
                scanRes.getPeriodicAdvertisingInterval(),
                broadcastId,
                pbData,
                broadcastName);
    }

    void selectSource(BluetoothDevice sink, ScanResult result, boolean autoTrigger) {
        if (leaudioBroadcastExtractPeriodicScannerFromStateMachine()) {
            throw new RuntimeException(
                    "Should never be executed with"
                            + " leaudioBroadcastExtractPeriodicScannerFromStateMachine flag");
        }
        List<Integer> activeSyncedSrc = getActiveSyncedSources(sink);
        if (activeSyncedSrc != null && activeSyncedSrc.size() >= MAX_ACTIVE_SYNCED_SOURCES_NUM) {
            log("selectSource : reached max allowed active source");
            int syncHandle = activeSyncedSrc.get(0);
            // removing the 1st synced source before proceeding to add new
            synchronized (mStateMachines) {
                BassClientStateMachine stateMachine = getOrCreateStateMachine(sink);
                if (stateMachine == null) {
                    Log.e(TAG, "Can't get state machine for device: " + sink);
                    return;
                }
                Message message =
                        stateMachine.obtainMessage(BassClientStateMachine.REACHED_MAX_SOURCE_LIMIT);
                message.arg1 = syncHandle;
                stateMachine.sendMessage(message);
            }
        }

        synchronized (mStateMachines) {
            sEventLogger.logd(
                    TAG, "Select Broadcast Source: sink: " + sink + ", result: " + result);

            BassClientStateMachine stateMachine = getOrCreateStateMachine(sink);
            if (stateMachine == null) {
                Log.e(TAG, "Can't get state machine for device: " + sink);
                return;
            }
            Message message =
                    stateMachine.obtainMessage(BassClientStateMachine.SELECT_BCAST_SOURCE);
            message.obj = result;
            message.arg1 = autoTrigger ? BassConstants.AUTO : BassConstants.USER;
            stateMachine.sendMessage(message);
        }
    }

    /**
     * Add a Broadcast Source to the Broadcast Sink
     *
     * @param sink Broadcast Sink to which the Broadcast Source should be added
     * @param sourceMetadata Broadcast Source metadata to be added to the Broadcast Sink
     * @param isGroupOp set to true If Application wants to perform this operation for all
     *     coordinated set members, False otherwise
     */
    public void addSource(
            BluetoothDevice sink, BluetoothLeBroadcastMetadata sourceMetadata, boolean isGroupOp) {
        log(
                "addSource: "
                        + ("device: " + sink)
                        + (", sourceMetadata: " + sourceMetadata)
                        + (", isGroupOp: " + isGroupOp));

        List<BluetoothDevice> devices = getTargetDeviceList(sink, isGroupOp);
        // Don't coordinate it as a group if there's no group or there is one device only
        if (devices.size() < 2) {
            isGroupOp = false;
        }

        if (sourceMetadata == null) {
            log("addSource: Error bad parameter: sourceMetadata cannot be null");
            return;
        }

        if (leaudioBroadcastAssistantPeripheralEntrustment()) {
            if (isLocalBroadcast(sourceMetadata)) {
                LeAudioService leAudioService = mServiceFactory.getLeAudioService();
                if (leaudioBigDependsOnAudioState()) {
                    if (leAudioService == null
                            || !(leAudioService.isPaused(sourceMetadata.getBroadcastId())
                                    || leAudioService.isBroadcastPendingStart(sourceMetadata.getBroadcastId())
                                           || leAudioService.isPlaying(sourceMetadata.getBroadcastId()))) {
                        Log.w(TAG, "addSource: Local source can't be add");

                        mCallbacks.notifySourceAddFailed(
                                sink,
                                sourceMetadata,
                                BluetoothStatusCodes.ERROR_LOCAL_NOT_ENOUGH_RESOURCES);

                        return;
                    }
                } else {
                    if (leAudioService == null
                            || !leAudioService.isPlaying(sourceMetadata.getBroadcastId())) {
                        Log.w(TAG, "addSource: Local source can't be add");

                        mCallbacks.notifySourceAddFailed(
                                sink,
                                sourceMetadata,
                                BluetoothStatusCodes.ERROR_LOCAL_NOT_ENOUGH_RESOURCES);

                        return;
                    }
                }
            }
        } else {
            if (!isAllowedToAddSource()) {
                Log.d(TAG, "Add source to pending list");
                mPendingAddSources.push(new AddSourceData(sink, sourceMetadata, isGroupOp));

                return;
            }
        }

        if (leaudioBroadcastExtractPeriodicScannerFromStateMachine()) {
            for (BluetoothDevice device : devices) {
                if (getConnectionState(device) != BluetoothProfile.STATE_CONNECTED) {
                    mCallbacks.notifySourceAddFailed(device, sourceMetadata,
                            BluetoothStatusCodes.ERROR_REMOTE_LINK_ERROR);
                    continue;
                }
            }
            List<Integer> activeSyncedSrc = getActiveSyncedSources();
            BluetoothDevice sourceDevice = sourceMetadata.getSourceDevice();
            if (!isLocalBroadcast(sourceMetadata)
                    && (!activeSyncedSrc.contains(
                            getSyncHandleForBroadcastId(sourceMetadata.getBroadcastId())))) {
                log("Adding inactive source: " + sourceDevice);
                int broadcastId = sourceMetadata.getBroadcastId();
                if (broadcastId != BassConstants.INVALID_BROADCAST_ID
                        && getCachedBroadcast(broadcastId) != null) {
                    // If the source has been synced before, try to re-sync
                    // with the source by previously cached scan result.
                    // Check if not added already
                    boolean alreadyAdded = false;
                    synchronized (mPendingSourcesToAdd) {
                        for (AddSourceData pendingSourcesToAdd : mPendingSourcesToAdd) {
                            if (pendingSourcesToAdd.mSourceMetadata.getBroadcastId()
                                    == broadcastId) {
                                alreadyAdded = true;
                            }
                        }
                        mPendingSourcesToAdd.add(
                                new AddSourceData(sink, sourceMetadata, isGroupOp));
                        if (!alreadyAdded) {
                            addSelectSourceRequest(broadcastId, true);
                        }
                    }
                } else {
                    log("AddSource: broadcast not cached or invalid, broadcastId: " + broadcastId);
                    mCallbacks.notifySourceAddFailed(
                            sink, sourceMetadata, BluetoothStatusCodes.ERROR_BAD_PARAMETERS);
                }
                return;
            }
        }

        // Remove pausedBroadcastId in case that broadcast was paused before.
        mPausedBroadcastIds.remove(sourceMetadata.getBroadcastId());
        logPausedBroadcastsAndSinks();

        byte[] code = sourceMetadata.getBroadcastCode();
        for (BluetoothDevice device : devices) {
            BassClientStateMachine stateMachine = getOrCreateStateMachine(device);
            if (stateMachine == null) {
                log("addSource: Error bad parameter: no state machine for " + device);
                mCallbacks.notifySourceAddFailed(
                        device, sourceMetadata, BluetoothStatusCodes.ERROR_BAD_PARAMETERS);
                continue;
            }
            if (getConnectionState(device) != BluetoothProfile.STATE_CONNECTED) {
                log("addSource: device is not connected");
                mCallbacks.notifySourceAddFailed(
                        device, sourceMetadata, BluetoothStatusCodes.ERROR_REMOTE_LINK_ERROR);
                continue;
            }
            if (stateMachine.hasPendingSourceOperation()) {
                Log.w(
                        TAG,
                        "addSource: source operation already pending, device: "
                                + device
                                + ", broadcastId: "
                                + sourceMetadata.getBroadcastId());
                mCallbacks.notifySourceAddFailed(
                        device, sourceMetadata, BluetoothStatusCodes.ERROR_ALREADY_IN_TARGET_STATE);
                continue;
            }
            if (!hasRoomForBroadcastSourceAddition(device)) {
                log("addSource: device has no room");
                Integer sourceId = getSourceIdToRemove(device);
                if (sourceId != BassConstants.INVALID_SOURCE_ID) {
                    BluetoothLeBroadcastMetadata metaData =
                            stateMachine.getCurrentBroadcastMetadata(sourceId);
                    if (metaData != null) {
                        // Add host intentional pause if previous broadcast is different than
                        // current
                        if (sourceMetadata.getBroadcastId() != metaData.getBroadcastId()) {
                            stopBigMonitoring(metaData.getBroadcastId(), true);
                        }
                    }

                    sEventLogger.logd(
                            TAG,
                            "Switch Broadcast Source: "
                                    + ("device: " + device)
                                    + (", old SourceId: " + sourceId)
                                    + (", new broadcastId: " + sourceMetadata.getBroadcastId())
                                    + (", new broadcastName: "
                                            + sourceMetadata.getBroadcastName()));

                    // new source will be added once the existing source got removed
                    if (isGroupOp) {
                        // mark group op for both remove and add source
                        // so setSourceGroupManaged will be updated accordingly in callbacks
                        enqueueSourceGroupOp(
                                device, BassClientStateMachine.REMOVE_BCAST_SOURCE, sourceId);
                        enqueueSourceGroupOp(
                                device, BassClientStateMachine.ADD_BCAST_SOURCE, sourceMetadata);
                    }

                    /* Store metadata for sink device */
                    mBroadcastMetadataMap.put(device, sourceMetadata);

                    Message message =
                            stateMachine.obtainMessage(BassClientStateMachine.SWITCH_BCAST_SOURCE);
                    message.obj = sourceMetadata;
                    message.arg1 = sourceId;
                    stateMachine.sendMessage(message);
                } else {
                    mCallbacks.notifySourceAddFailed(
                            device,
                            sourceMetadata,
                            BluetoothStatusCodes.ERROR_REMOTE_NOT_ENOUGH_RESOURCES);
                }
                continue;
            }
            if (!isValidBroadcastSourceAddition(device, sourceMetadata)) {
                log("addSource: not a valid broadcast source addition");
                mCallbacks.notifySourceAddFailed(
                        device,
                        sourceMetadata,
                        BluetoothStatusCodes.ERROR_LE_BROADCAST_ASSISTANT_DUPLICATE_ADDITION);
                continue;
            }
            if ((code != null) && (code.length != 0)) {
                if ((code.length > 16) || (code.length < 4)) {
                    log(
                            "Invalid broadcast code length: "
                                    + code.length
                                    + ", should be between 4 and 16 octets");
                    mCallbacks.notifySourceAddFailed(
                            device, sourceMetadata, BluetoothStatusCodes.ERROR_BAD_PARAMETERS);
                    continue;
                }
            }

            /* Store metadata for sink device */
            mBroadcastMetadataMap.put(device, sourceMetadata);

            if (isGroupOp) {
                enqueueSourceGroupOp(
                        device, BassClientStateMachine.ADD_BCAST_SOURCE, sourceMetadata);
            }

            if (!isLocalBroadcast(sourceMetadata)) {
                checkAndSetGroupAllowedContextMask(device);
            }

            sEventLogger.logd(
                    TAG,
                    "Add Broadcast Source: "
                            + ("device: " + device)
                            + (", broadcastId: " + sourceMetadata.getBroadcastId())
                            + (", broadcastName: " + sourceMetadata.getBroadcastName())
                            + (", isGroupOp: " + isGroupOp));

            Message message = stateMachine.obtainMessage(BassClientStateMachine.ADD_BCAST_SOURCE);
            message.obj = sourceMetadata;
            stateMachine.sendMessage(message);
            if (code != null && code.length != 0) {
                sEventLogger.logd(
                        TAG,
                        "Set Broadcast Code (Add Source context): "
                                + ("device: " + device)
                                + (", broadcastId: " + sourceMetadata.getBroadcastId())
                                + (", broadcastName: " + sourceMetadata.getBroadcastName()));

                message = stateMachine.obtainMessage(BassClientStateMachine.SET_BCAST_CODE);
                message.obj = sourceMetadata;
                message.arg1 = BassClientStateMachine.ARGTYPE_METADATA;
                stateMachine.sendMessage(message);
            }
        }
    }

    /**
     * Modify the Broadcast Source information on a Broadcast Sink
     *
     * @param sink representing the Broadcast Sink to which the Broadcast Source should be updated
     * @param sourceId source ID as delivered in onSourceAdded
     * @param updatedMetadata updated Broadcast Source metadata to be updated on the Broadcast Sink
     */
    public void modifySource(
            BluetoothDevice sink, int sourceId, BluetoothLeBroadcastMetadata updatedMetadata) {
        log(
                "modifySource: "
                        + ("device: " + sink)
                        + ("sourceId: " + sourceId)
                        + (", updatedMetadata: " + updatedMetadata));

        Map<BluetoothDevice, Integer> devices = getGroupManagedDeviceSources(sink, sourceId).second;
        if (updatedMetadata == null) {
            log("modifySource: Error bad parameters: updatedMetadata cannot be null");
            for (BluetoothDevice device : devices.keySet()) {
                mCallbacks.notifySourceModifyFailed(
                        device, sourceId, BluetoothStatusCodes.ERROR_BAD_PARAMETERS);
            }
            return;
        }

        /* Update metadata for sink device */
        mBroadcastMetadataMap.put(sink, updatedMetadata);

        byte[] code = updatedMetadata.getBroadcastCode();
        for (Map.Entry<BluetoothDevice, Integer> deviceSourceIdPair : devices.entrySet()) {
            BluetoothDevice device = deviceSourceIdPair.getKey();
            Integer deviceSourceId = deviceSourceIdPair.getValue();
            BassClientStateMachine stateMachine = getOrCreateStateMachine(device);

            int statusCode =
                    areValidParametersToModifySource(
                            updatedMetadata, stateMachine, deviceSourceId, device);
            if (statusCode != BluetoothStatusCodes.SUCCESS) {
                mCallbacks.notifySourceModifyFailed(device, sourceId, statusCode);
                continue;
            }

            sEventLogger.logd(
                    TAG,
                    "Modify Broadcast Source: "
                            + ("device: " + device)
                            + ("sourceId: " + sourceId)
                            + (", updatedBroadcastId: " + updatedMetadata.getBroadcastId())
                            + (", updatedBroadcastName: " + updatedMetadata.getBroadcastName()));

            Message message =
                    stateMachine.obtainMessage(BassClientStateMachine.UPDATE_BCAST_SOURCE);
            message.arg1 = deviceSourceId;
            message.arg2 = BassConstants.INVALID_PA_SYNC_VALUE;
            message.obj = updatedMetadata;
            stateMachine.sendMessage(message);
            if (code != null && code.length != 0) {
                sEventLogger.logd(
                        TAG,
                        "Set Broadcast Code (Modify Source context): "
                                + ("device: " + device)
                                + ("sourceId: " + sourceId)
                                + (", updatedBroadcastId: " + updatedMetadata.getBroadcastId())
                                + (", updatedBroadcastName: "
                                        + updatedMetadata.getBroadcastName()));
                message = stateMachine.obtainMessage(BassClientStateMachine.SET_BCAST_CODE);
                message.obj = updatedMetadata;
                message.arg1 = BassClientStateMachine.ARGTYPE_METADATA;
                stateMachine.sendMessage(message);
            }
        }
    }

    /**
     * Removes the Broadcast Source from a Broadcast Sink
     *
     * @param sink representing the Broadcast Sink from which a Broadcast Source should be removed
     * @param sourceId source ID as delivered in onSourceAdded
     * @param internal removing source from UI or internal logic (stop source receivers)
     */
    public void removeSource(BluetoothDevice sink, int sourceId, boolean internal) {
        log("removeSource: device: " + sink + ", sourceId: " + sourceId);

        Map<BluetoothDevice, Integer> devices = getGroupManagedDeviceSources(sink, sourceId).second;
        for (Map.Entry<BluetoothDevice, Integer> deviceSourceIdPair : devices.entrySet()) {
            BluetoothDevice device = deviceSourceIdPair.getKey();
            Integer deviceSourceId = deviceSourceIdPair.getValue();
            BassClientStateMachine stateMachine = getOrCreateStateMachine(device);

            if (!internal) {
                if(mPausedBroadcastSinks.contains(device)) {
                    log("removeSource: remove sink from mPausedBroadcastSinks");
                    mPausedBroadcastSinks.remove(device);
                }
            }
            /* Removes metadata for sink device if not paused */
            if (!mPausedBroadcastSinks.contains(device)) {
                mBroadcastMetadataMap.remove(device);
            }

            if (stateMachine == null) {
                log("removeSource: Error bad parameters: device = " + device);
                mCallbacks.notifySourceRemoveFailed(
                        device, sourceId, BluetoothStatusCodes.ERROR_BAD_PARAMETERS);
                continue;
            }
            if (deviceSourceId == BassConstants.INVALID_SOURCE_ID) {
                log("removeSource: no such sourceId for device: " + device);
                mCallbacks.notifySourceRemoveFailed(
                        device,
                        sourceId,
                        BluetoothStatusCodes.ERROR_LE_BROADCAST_ASSISTANT_INVALID_SOURCE_ID);
                continue;
            }
            if (getConnectionState(device) != BluetoothProfile.STATE_CONNECTED) {
                log("removeSource: device is not connected");
                mCallbacks.notifySourceRemoveFailed(
                        device, sourceId, BluetoothStatusCodes.ERROR_REMOTE_LINK_ERROR);
                continue;
            }

            BluetoothLeBroadcastMetadata metaData =
                    stateMachine.getCurrentBroadcastMetadata(sourceId);

            if (metaData != null) {
                stopBigMonitoring(metaData.getBroadcastId(), true);
            }

            if (metaData == null) {
                metaData = stateMachine.getBroadcastMetadataFromReceiveState(sourceId);
            }
            if (stateMachine.isSyncedToTheSource(sourceId)) {
                sEventLogger.logd(
                        TAG,
                        "Remove Broadcast Source(Force lost PA sync): "
                                + ("device: " + device)
                                + (", sourceId: " + sourceId)
                                + (", broadcastId: "
                                        + ((metaData == null)
                                                ? BassConstants.INVALID_BROADCAST_ID
                                                : metaData.getBroadcastId()))
                                + (", broadcastName: "
                                        + ((metaData == null) ? "" : metaData.getBroadcastName())));

                log("Force source to lost PA sync");
                Message message =
                        stateMachine.obtainMessage(BassClientStateMachine.UPDATE_BCAST_SOURCE);
                message.arg1 = sourceId;
                message.arg2 = BassConstants.PA_SYNC_DO_NOT_SYNC;
                /* Pending remove set. Remove source once not synchronized to PA */
                /* MetaData can be null if source is from remote's receive state */
                message.obj = metaData;
                stateMachine.sendMessage(message);
                continue;
            }

            sEventLogger.logd(
                    TAG, "Remove Broadcast Source: device: " + device + ", sourceId: " + sourceId);

            Message message =
                    stateMachine.obtainMessage(BassClientStateMachine.REMOVE_BCAST_SOURCE);
            message.arg1 = deviceSourceId;
            stateMachine.sendMessage(message);
        }

        for (Map.Entry<BluetoothDevice, Integer> deviceSourceIdPair : devices.entrySet()) {
            BluetoothDevice device = deviceSourceIdPair.getKey();
            Integer deviceSourceId = deviceSourceIdPair.getValue();
            enqueueSourceGroupOp(
                    device,
                    BassClientStateMachine.REMOVE_BCAST_SOURCE,
                    Integer.valueOf(deviceSourceId));
        }
    }

    /**
     * Get information about all Broadcast Sources
     *
     * @param sink Broadcast Sink from which to get all Broadcast Sources
     * @return the list of Broadcast Receive State {@link BluetoothLeBroadcastReceiveState}
     */
    public List<BluetoothLeBroadcastReceiveState> getAllSources(BluetoothDevice sink) {
        log("getAllSources for " + sink);
        synchronized (mStateMachines) {
            BassClientStateMachine stateMachine = getOrCreateStateMachine(sink);
            if (stateMachine == null) {
                log("stateMachine is null");
                return Collections.emptyList();
            }
            return stateMachine.getAllSources().stream()
                    .filter(rs -> !isEmptyBluetoothDevice(rs.getSourceDevice()))
                    .collect(Collectors.toList());
        }
    }

    /**
     * Get maximum number of sources that can be added to this Broadcast Sink
     *
     * @param sink Broadcast Sink device
     * @return maximum number of sources that can be added to this Broadcast Sink
     */
    int getMaximumSourceCapacity(BluetoothDevice sink) {
        log("getMaximumSourceCapacity: device = " + sink);
        BassClientStateMachine stateMachine = getOrCreateStateMachine(sink);
        if (stateMachine == null) {
            log("stateMachine is null");
            return 0;
        }
        return stateMachine.getMaximumSourceCapacity();
    }

    private boolean isLocalBroadcast(int broadcastId) {
        LeAudioService leAudioService = mServiceFactory.getLeAudioService();
        if (leAudioService == null) {
            return false;
        }

        boolean wasFound =
                leAudioService.getAllBroadcastMetadata().stream()
                        .anyMatch(
                                meta -> {
                                    return meta.getBroadcastId() == broadcastId;
                                });
        log("isLocalBroadcast=" + wasFound);
        return wasFound;
    }

    boolean isLocalBroadcast(BluetoothLeBroadcastMetadata metaData) {
        if (metaData == null) {
            return false;
        }

        return isLocalBroadcast(metaData.getBroadcastId());
    }

    boolean isLocalBroadcast(BluetoothLeBroadcastReceiveState receiveState) {
        if (receiveState == null) {
            return false;
        }

        return isLocalBroadcast(receiveState.getBroadcastId());
    }

    static void log(String msg) {
        Log.d(TAG, msg);
    }

    private List<Pair<BluetoothLeBroadcastReceiveState, BluetoothDevice>>
            getReceiveStateDevicePairs(int broadcastId) {
        List<Pair<BluetoothLeBroadcastReceiveState, BluetoothDevice>> list = new ArrayList<>();

        for (BluetoothDevice device : getConnectedDevices()) {
            for (BluetoothLeBroadcastReceiveState receiveState : getAllSources(device)) {
                /* Check if local/last broadcast is the synced one. Invalid broadcast ID means
                 * that all receivers should be considered.
                 */
                if ((broadcastId != BassConstants.INVALID_BROADCAST_ID)
                        && (receiveState.getBroadcastId() != broadcastId)) {
                    continue;
                }

                list.add(
                        new Pair<BluetoothLeBroadcastReceiveState, BluetoothDevice>(
                                receiveState, device));
            }
        }

        return list;
    }

    private void cancelPendingSourceOperations(int broadcastId) {
        for (BluetoothDevice device : getConnectedDevices()) {
            synchronized (mStateMachines) {
                BassClientStateMachine sm = getOrCreateStateMachine(device);
                if (sm != null && sm.hasPendingSourceOperation(broadcastId)) {
                    Message message =
                            sm.obtainMessage(
                                    BassClientStateMachine.CANCEL_PENDING_SOURCE_OPERATION);
                    message.arg1 = broadcastId;
                    sm.sendMessage(message);
                }
            }
        }
    }

    private void stopSourceReceivers(int broadcastId) {
        log("stopSourceReceivers broadcastId: " + broadcastId);

        List<Pair<BluetoothLeBroadcastReceiveState, BluetoothDevice>> sourcesToRemove =
                getReceiveStateDevicePairs(broadcastId);

        for (Pair<BluetoothLeBroadcastReceiveState, BluetoothDevice> pair : sourcesToRemove) {
            if (leaudioBroadcastResyncHelper()) {
                mPausedBroadcastSinks.remove(pair.second);
                stopBigMonitoring(pair.first.getBroadcastId(), true);
            }
            removeSource(pair.second, pair.first.getSourceId(), true);
        }

        if (!leaudioBroadcastResyncHelper() || broadcastId != BassConstants.INVALID_BROADCAST_ID) {
            /* There may be some pending add/modify source operations */
            cancelPendingSourceOperations(broadcastId);
        }
    }

    private void stopSourceReceivers(int broadcastId, boolean store) {
        log("stopSourceReceivers broadcastId: " + broadcastId + ", store: " + store);

        Map<BluetoothDevice, Integer> sourcesToRemove = new HashMap<>();

        for (BluetoothDevice device : getConnectedDevices()) {
            if (!store && mPausedBroadcastSinks.contains(device)) {
                Log.w(TAG, "Remove cached broadcast sink: " + device);
                mPausedBroadcastSinks.remove(device);
            }
            if (!leaudioBroadcastResyncHelper()) {
                if (mPausedBroadcastSinks.contains(device)) {
                    // Skip this device if it has been paused
                    continue;
                }

                for (BluetoothLeBroadcastReceiveState receiveState : getAllSources(device)) {
                    /* Check if local/last broadcast is the synced one. Invalid broadcast ID means
                     * that all receivers should be considered.
                     */
                    if ((broadcastId != BassConstants.INVALID_BROADCAST_ID)
                            && (receiveState.getBroadcastId() != broadcastId)) {
                        continue;
                    }

                    if (store) {
                        sEventLogger.logd(TAG, "Add broadcast sink to paused cache: " + device);
                        mPausedBroadcastSinks.add(device);
                    }

                    sourcesToRemove.put(device, receiveState.getSourceId());
                }
            } else {
                for (BluetoothLeBroadcastReceiveState receiveState : getAllSources(device)) {
                    /* Check if local/last broadcast is the synced one. Invalid broadcast ID means
                     * that all receivers should be considered.
                     */
                    if ((broadcastId != BassConstants.INVALID_BROADCAST_ID)
                            && (receiveState.getBroadcastId() != broadcastId)) {
                        continue;
                    }

                    if (!mPausedBroadcastSinks.contains(device)
                            || isSinkUnintentionalPauseType(receiveState.getBroadcastId())) {
                        // Remove device if not paused yet
                        sourcesToRemove.put(device, receiveState.getSourceId());
                    }

                    stopBigMonitoring(receiveState.getBroadcastId(), true);

                    if (store) {
                        sEventLogger.logd(TAG, "Add broadcast sink to paused cache: " + device);
                        mPausedBroadcastSinks.add(device);
                    } else {
                        mPausedBroadcastSinks.remove(device);
                    }
                }
            }
        }

        logPausedBroadcastsAndSinks();

        for (Map.Entry<BluetoothDevice, Integer> entry : sourcesToRemove.entrySet()) {
            removeSource(entry.getKey(), entry.getValue(), true);
        }

        if (leaudioBroadcastResyncHelper()) {
            if (broadcastId != BassConstants.INVALID_BROADCAST_ID) {
                /* There may be some pending add/modify source operations */
                cancelPendingSourceOperations(broadcastId);
            }
        }
    }

    private boolean isAllowedToAddSource() {
        /* Check if should wait for status update */
        if (mUnicastSourceStreamStatus.isEmpty()) {
            /* Assistant was not active, inform about activation */
            if (!mIsAssistantActive) {
                mIsAssistantActive = true;

                LeAudioService leAudioService = mServiceFactory.getLeAudioService();
                if (leAudioService != null) {
                    leAudioService.activeBroadcastAssistantNotification(true);
                }
            }

            return false;
        }

        return mUnicastSourceStreamStatus.get() == STATUS_LOCAL_STREAM_SUSPENDED;
    }

    /** Return true if there is any non primary device receiving broadcast */
    private boolean isAudioSharingModeOn(Integer broadcastId) {
        if (mLocalBroadcastReceivers == null) {
            Log.w(TAG, "isAudioSharingModeOn: Local Broadcaster Receivers is not initialized");
            return false;
        }

        HashSet<BluetoothDevice> devices = mLocalBroadcastReceivers.get(broadcastId);
        if (devices == null) {
            Log.w(TAG, "isAudioSharingModeOn: No receivers receiving broadcast: " + broadcastId);
            return false;
        }

        LeAudioService leAudioService = mServiceFactory.getLeAudioService();
        if (leAudioService == null) {
            Log.d(TAG, "isAudioSharingModeOn: No available LeAudioService");
            return false;
        }

        return devices.stream().anyMatch(d -> !leAudioService.isPrimaryDevice(d));
    }

    /** Handle disconnection of potential broadcast sinks */
    public void handleDeviceDisconnection(BluetoothDevice sink, boolean isIntentional) {
        LeAudioService leAudioService = mServiceFactory.getLeAudioService();
        if (leAudioService == null) {
            Log.d(TAG, "BluetoothLeBroadcastReceiveState: No available LeAudioService");
            return;
        }

        if (!DeviceConfig.getBoolean(DeviceConfig.NAMESPACE_BLUETOOTH,
                "persist.vendor.service.bt.stopBroadcastIfNoReceivers", false)) {
            Log.w(TAG, "handleDeviceDisconnection: skip stopping broadcast if not receivers");
            return;
        }
        Iterator<Map.Entry<Integer, HashSet<BluetoothDevice>>> iterator =
                mLocalBroadcastReceivers.entrySet().iterator();
        while (iterator.hasNext()) {
            Map.Entry<Integer, HashSet<BluetoothDevice>> entry = iterator.next();
            Integer broadcastId = entry.getKey();
            HashSet<BluetoothDevice> devices = entry.getValue();

            if (leaudioBigDependsOnAudioState()) {
                /* If somehow there is a non configured/playing broadcast, let's remove it */
                if (!(leAudioService.isPaused(broadcastId)
                        || leAudioService.isPlaying(broadcastId))) {
                    Log.w(TAG, "Non playing broadcast remove from receivers list");
                    iterator.remove();
                    continue;
                }
            } else {
                /* If somehow there is a non playing broadcast, let's remove it */
                if (!leAudioService.isPlaying(broadcastId)) {
                    Log.w(TAG, "Non playing broadcast remove from receivers list");
                    iterator.remove();
                    continue;
                }
            }

            if (isIntentional) {
                /* Check if disconnecting device participated in this broadcast reception */
                if (!devices.remove(sink)) {
                    continue;
                }

                mBroadcastMetadataMap.remove(sink);

                /* Check if there is any other primary device receiving this broadcast */
                if (devices.stream()
                        .anyMatch(
                                d ->
                                        ((getConnectionState(d) == BluetoothProfile.STATE_CONNECTED)
                                                && leAudioService.isPrimaryDevice(d)))) {
                    continue;
                }

                Log.d(
                        TAG,
                        "handleIntendedDeviceDisconnection: No more potential broadcast "
                                + "(broadcast ID: "
                                + broadcastId
                                + ") receivers - stopping broadcast");
                iterator.remove();
                leAudioService.stopBroadcast(broadcastId);
            } else {
                /* Unintentional disconnection of primary device in private broadcast mode */
                if (!isAudioSharingModeOn(broadcastId)
                        && !devices.stream()
                                .anyMatch(
                                        d ->
                                                !d.equals(sink)
                                                        && (getConnectionState(d)
                                                                == BluetoothProfile
                                                                        .STATE_CONNECTED))) {
                    iterator.remove();
                    leAudioService.stopBroadcast(broadcastId);
                    continue;
                }

                /* Unintentional disconnection of primary/secondary in broadcast sharing mode */
                if (devices.stream()
                        .anyMatch(
                                d ->
                                        !d.equals(sink)
                                                && (getConnectionState(d)
                                                        == BluetoothProfile.STATE_CONNECTED))) {
                    continue;
                } else {
                    Log.d(
                            TAG,
                            "handleUnintendedDeviceDisconnection: No more potential broadcast "
                                    + "(broadcast ID: "
                                    + broadcastId
                                    + ") receivers - stopping broadcast");
                    mDialingOutTimeoutEvent = new DialingOutTimeoutEvent(broadcastId);
                    mHandler.postDelayed(mDialingOutTimeoutEvent, DIALING_OUT_TIMEOUT_MS);
                }
            }
        }
    }

    /** Handle device newly connected and its peer device still has active source */
    private void checkAndResumeBroadcast(BluetoothDevice sink) {
        BluetoothLeBroadcastMetadata metadata = mBroadcastMetadataMap.get(sink);
        if (metadata == null) {
            Log.d(TAG, "checkAndResumeBroadcast: no metadata available");
            return;
        }
        for (BluetoothDevice groupDevice : getTargetDeviceList(sink, true)) {
            if (groupDevice.equals(sink)) {
                continue;
            }
            // Check peer device
            Optional<BluetoothLeBroadcastReceiveState> receiver =
                    getOrCreateStateMachine(groupDevice).getAllSources().stream()
                            .filter(e -> e.getBroadcastId() == metadata.getBroadcastId())
                            .findAny();
            if (receiver.isPresent()
                    && !getAllSources(sink).stream()
                            .anyMatch(
                                    rs ->
                                            (rs.getBroadcastId()
                                                    == receiver.get().getBroadcastId()))) {
                Log.d(TAG, "checkAndResumeBroadcast: restore the source for device: " + sink);
                addSource(sink, metadata, false);
            }
        }
    }

    private void logPausedBroadcastsAndSinks() {
        log(
                "mPausedBroadcastIds: "
                        + mPausedBroadcastIds
                        + ", mPausedBroadcastSinks: "
                        + mPausedBroadcastSinks);
    }

    private boolean isHostPauseType(int broadcastId) {
        return (mPausedBroadcastIds.containsKey(broadcastId)
                && mPausedBroadcastIds.get(broadcastId).equals(PauseType.HOST_INTENTIONAL));
    }

    private boolean isSinkUnintentionalPauseType(int broadcastId) {
        return (mPausedBroadcastIds.containsKey(broadcastId)
                && mPausedBroadcastIds.get(broadcastId).equals(PauseType.SINK_UNINTENTIONAL));
    }

    public void stopBigMonitoring() {
        if (!leaudioBroadcastResyncHelper()) {
            return;
        }
        log("stopBigMonitoring");
        mPausedBroadcastSinks.clear();

        Iterator<Integer> iterator = mPausedBroadcastIds.keySet().iterator();
        while (iterator.hasNext()) {
            int pausedBroadcastId = iterator.next();
            mTimeoutHandler.stop(pausedBroadcastId, MESSAGE_BIG_MONITOR_TIMEOUT);
            mTimeoutHandler.stop(pausedBroadcastId, MESSAGE_BROADCAST_MONITOR_TIMEOUT);
            iterator.remove();
            synchronized (mSearchScanCallbackLock) {
                // when searching is stopped then stop active sync
                if (mSearchScanCallback == null) {
                    cancelActiveSync(getSyncHandleForBroadcastId(pausedBroadcastId));
                }
            }
        }
        logPausedBroadcastsAndSinks();
    }

    private void checkAndStopBigMonitoring() {
        if (!leaudioBroadcastResyncHelper()) {
            return;
        }
        log("checkAndStopBigMonitoring");
        Iterator<Integer> iterator = mPausedBroadcastIds.keySet().iterator();
        while (iterator.hasNext()) {
            int pausedBroadcastId = iterator.next();
            if (!isAnyReceiverSyncedToBroadcast(pausedBroadcastId)) {
                mTimeoutHandler.stop(pausedBroadcastId, MESSAGE_BIG_MONITOR_TIMEOUT);
                mTimeoutHandler.stop(pausedBroadcastId, MESSAGE_BROADCAST_MONITOR_TIMEOUT);
                iterator.remove();
                synchronized (mSearchScanCallbackLock) {
                    // when searching is stopped then stop active sync
                    if (mSearchScanCallback == null) {
                        cancelActiveSync(getSyncHandleForBroadcastId(pausedBroadcastId));
                    }
                }
                logPausedBroadcastsAndSinks();
            }
        }
    }

    private void stopBigMonitoring(int broadcastId, boolean hostInitiated) {
        if (!leaudioBroadcastResyncHelper()) {
            return;
        }
        log("stopBigMonitoring broadcastId: " + broadcastId + ", hostInitiated: " + hostInitiated);
        mTimeoutHandler.stop(broadcastId, MESSAGE_BIG_MONITOR_TIMEOUT);
        mTimeoutHandler.stop(broadcastId, MESSAGE_BROADCAST_MONITOR_TIMEOUT);
        if (hostInitiated) {
            mPausedBroadcastIds.put(broadcastId, PauseType.HOST_INTENTIONAL);
        } else {
            mPausedBroadcastIds.remove(broadcastId);
            mPausedBroadcastSinks.clear();
        }
        synchronized (mSearchScanCallbackLock) {
            // when searching is stopped then stop active sync
            if (mSearchScanCallback == null) {
                cancelActiveSync(getSyncHandleForBroadcastId(broadcastId));
            }
        }
        logPausedBroadcastsAndSinks();
    }

    /** Cache suspending sources when broadcast paused */
    public void cacheSuspendingSources(int broadcastId) {
        sEventLogger.logd(TAG, "Cache suspending sources: " + broadcastId);
        List<Pair<BluetoothLeBroadcastReceiveState, BluetoothDevice>> sourcesToCache =
                getReceiveStateDevicePairs(broadcastId);

        for (Pair<BluetoothLeBroadcastReceiveState, BluetoothDevice> pair : sourcesToCache) {
            mPausedBroadcastSinks.add(pair.second);
        }

        logPausedBroadcastsAndSinks();
    }

    /** Request receivers to suspend broadcast sources synchronization */
    public void suspendReceiversSourceSynchronization(int broadcastId) {
        sEventLogger.logd(TAG, "Suspend receivers source synchronization: " + broadcastId);
        stopSourceReceivers(broadcastId, true);
    }

    /** Request all receivers to suspend broadcast sources synchronization */
    public void suspendAllReceiversSourceSynchronization() {
        sEventLogger.logd(TAG, "Suspend all receivers source synchronization");
        stopSourceReceivers(BassConstants.INVALID_BROADCAST_ID, true);
    }

    /** Request receivers to stop broadcast sources synchronization and remove them */
    public void stopReceiversSourceSynchronization(int broadcastId) {
        sEventLogger.logd(TAG, "Stop receivers source synchronization: " + broadcastId);
        if (leaudioBroadcastAssistantPeripheralEntrustment()) {
            stopSourceReceivers(broadcastId);
        } else {
            stopSourceReceivers(broadcastId, false);
        }
    }

    /** Request receivers to resume broadcast source synchronization */
    public void resumeReceiversSourceSynchronization() {
        sEventLogger.logd(TAG, "Resume receivers source synchronization");

        Iterator<BluetoothDevice> iterator = mPausedBroadcastSinks.iterator();
        while (iterator.hasNext()) {
            BluetoothDevice sink = iterator.next();
            sEventLogger.logd(TAG, "Remove broadcast sink from paused cache: " + sink);
            BluetoothLeBroadcastMetadata metadata = mBroadcastMetadataMap.get(sink);

            if (leaudioBroadcastAssistantPeripheralEntrustment()
                    || leaudioBroadcastResyncHelper()) {
                if (metadata == null) {
                    Log.w(
                            TAG,
                            "resumeReceiversSourceSynchronization: failed to get metadata to"
                                    + " resume sink: "
                                    + sink);
                    // remove the device from mPausedBroadcastSinks
                    iterator.remove();
                    continue;
                }

                mPausedBroadcastIds.remove(metadata.getBroadcastId());

                // For each device, find the source ID having this broadcast ID
                BassClientStateMachine stateMachine = getOrCreateStateMachine(sink);
                List<BluetoothLeBroadcastReceiveState> sources = stateMachine.getAllSources();
                Optional<BluetoothLeBroadcastReceiveState> receiveState =
                        sources.stream()
                                .filter(e -> e.getBroadcastId() == metadata.getBroadcastId())
                                .findAny();

                List<Integer> activeSyncedSrc = getActiveSyncedSources();

                if (receiveState.isPresent()
                        && (!leaudioBroadcastResyncHelper()
                                || isLocalBroadcast(metadata)
                                || receiveState.get().getPaSyncState()
                                        == BluetoothLeBroadcastReceiveState
                                                .PA_SYNC_STATE_SYNCHRONIZED
                                || activeSyncedSrc.contains(
                                        getSyncHandleForBroadcastId(metadata.getBroadcastId())))) {
                    int sourceId = receiveState.get().getSourceId();
                    int statusCode =
                            areValidParametersToModifySource(
                                    metadata, stateMachine, sourceId, sink);

                    if (statusCode != BluetoothStatusCodes.SUCCESS) {
                        mCallbacks.notifySourceModifyFailed(sink, sourceId, statusCode);
                        // remove the device from mPausedBroadcastSinks
                        iterator.remove();
                        continue;
                    }

                    sEventLogger.logd(
                            TAG,
                            "Modify Broadcast Source (resume): "
                                    + ("device: " + sink)
                                    + (", sourceId: " + sourceId)
                                    + (", updatedBroadcastId: " + metadata.getBroadcastId())
                                    + (", updatedBroadcastName: " + metadata.getBroadcastName()));
                    Message message =
                            stateMachine.obtainMessage(BassClientStateMachine.UPDATE_BCAST_SOURCE);
                    message.arg1 = sourceId;
                    message.arg2 =
                            DeviceConfig.getBoolean(
                                            DeviceConfig.NAMESPACE_BLUETOOTH,
                                            "persist.vendor.service.bt.defNoPAS",
                                            false)
                                    ? BassConstants.PA_SYNC_PAST_NOT_AVAILABLE
                                    : BassConstants.PA_SYNC_PAST_AVAILABLE;
                    message.obj = metadata;
                    stateMachine.sendMessage(message);
                } else {
                    addSource(sink, metadata, false);
                }
            } else {
                if (metadata != null) {
                    mPausedBroadcastIds.remove(metadata.getBroadcastId());
                    addSource(sink, metadata, false);
                } else {
                    Log.w(
                            TAG,
                            "resumeReceiversSourceSynchronization: failed to get metadata to"
                                    + " resume sink: "
                                    + sink);
                }
            }
            // remove the device from mPausedBroadcastSinks
            iterator.remove();
        }

        logPausedBroadcastsAndSinks();
    }

    /** Handle Unicast source stream status change */
    public void handleUnicastSourceStreamStatusChange(int status) {
        mUnicastSourceStreamStatus = Optional.of(status);

        if (status == STATUS_LOCAL_STREAM_REQUESTED) {
            if (areReceiversReceivingOnlyExternalBroadcast(getConnectedDevices())) {
                if (leaudioBroadcastAssistantPeripheralEntrustment()) {
                    cacheSuspendingSources(BassConstants.INVALID_BROADCAST_ID);
                    List<Pair<BluetoothLeBroadcastReceiveState, BluetoothDevice>> sourcesToStop =
                            getReceiveStateDevicePairs(BassConstants.INVALID_BROADCAST_ID);
                    for (Pair<BluetoothLeBroadcastReceiveState, BluetoothDevice> pair :
                            sourcesToStop) {
                        stopBigMonitoring(pair.first.getBroadcastId(), true);
                    }
                } else {
                    suspendAllReceiversSourceSynchronization();
                }
            }
            for (Map.Entry<Integer, PauseType> entry : mPausedBroadcastIds.entrySet()) {
                Integer broadcastId = entry.getKey();
                PauseType pauseType = entry.getValue();
                if (pauseType != PauseType.HOST_INTENTIONAL) {
                    suspendReceiversSourceSynchronization(broadcastId);
                }
            }
        } else if (status == STATUS_LOCAL_STREAM_SUSPENDED) {
            /* Resume paused receivers if there are some */
            if (!mPausedBroadcastSinks.isEmpty()) {
                resumeReceiversSourceSynchronization();
            }

            if (!leaudioBroadcastAssistantPeripheralEntrustment()) {
                /* Add pending sources if there are some */
                while (!mPendingAddSources.isEmpty()) {
                    AddSourceData addSourceData = mPendingAddSources.pop();

                    addSource(
                            addSourceData.mSink,
                            addSourceData.mSourceMetadata,
                            addSourceData.mIsGroupOp);
                }
            }
        } else if (status == STATUS_LOCAL_STREAM_STREAMING) {
            Log.d(TAG, "Ignore STREAMING source status");
        } else if (status == STATUS_LOCAL_STREAM_REQUESTED_NO_CONTEXT_VALIDATE) {
            suspendAllReceiversSourceSynchronization();
        }
    }

    /** Check if any sink receivers are receiving broadcast stream */
    public boolean isAnyReceiverReceivingBroadcast(List<BluetoothDevice> devices) {
        for (BluetoothDevice device : devices) {
            for (BluetoothLeBroadcastReceiveState receiveState : getAllSources(device)) {
                for (int i = 0; i < receiveState.getNumSubgroups(); i++) {
                    Long syncState = receiveState.getBisSyncState().get(i);
                    /* Synced to BIS */
                    if (syncState != BassConstants.BIS_SYNC_NOT_SYNC_TO_BIS
                            && syncState != BassConstants.BIS_SYNC_FAILED_SYNC_TO_BIG) {
                        return true;
                    }
                }
            }
        }

        return false;
    }

    /** Check if any sink receivers are receiving broadcast stream */
    public boolean areReceiversReceivingOnlyExternalBroadcast(List<BluetoothDevice> devices) {
        boolean isReceivingExternalBroadcast = false;

        for (BluetoothDevice device : devices) {
            for (BluetoothLeBroadcastReceiveState receiveState : getAllSources(device)) {
                for (int i = 0; i < receiveState.getNumSubgroups(); i++) {
                    Long syncState = receiveState.getBisSyncState().get(i);
                    /* Synced to BIS */
                    if (syncState != BassConstants.BIS_SYNC_NOT_SYNC_TO_BIS
                            && syncState != BassConstants.BIS_SYNC_FAILED_SYNC_TO_BIG) {
                        if (isLocalBroadcast(receiveState)) {
                            return false;
                        } else {
                            isReceivingExternalBroadcast = true;
                        }
                    }
                }
            }
        }

        return isReceivingExternalBroadcast;
    }

    private boolean isAnyReceiverSyncedToBroadcast(int broadcastId) {
        for (BluetoothDevice device : getConnectedDevices()) {
            if (getAllSources(device).stream()
                    .anyMatch(receiveState -> (receiveState.getBroadcastId() == broadcastId))) {
                return true;
            }
        }
        return false;
    }

    private Set<Integer> getExternalBroadcastsActiveOnSinks() {
        HashSet<Integer> syncedBroadcasts = new HashSet<>();
        for (BluetoothDevice device : getConnectedDevices()) {
            for (BluetoothLeBroadcastReceiveState receiveState : getAllSources(device)) {
                if (!isLocalBroadcast(receiveState)) {
                    for (int i = 0; i < receiveState.getNumSubgroups(); i++) {
                        Long syncState = receiveState.getBisSyncState().get(i);
                        /* Synced to BIS */
                        if (syncState != BassConstants.BIS_SYNC_NOT_SYNC_TO_BIS
                                && syncState != BassConstants.BIS_SYNC_FAILED_SYNC_TO_BIG) {
                            syncedBroadcasts.add(receiveState.getBroadcastId());
                            log("getExternalBroadcastsActiveOnSinks: " + receiveState);
                        }
                    }
                }
            }
        }
        return syncedBroadcasts;
    }

    /** Get sink devices synced to the broadcasts */
    public List<BluetoothDevice> getSyncedBroadcastSinks() {
        List<BluetoothDevice> activeSinks = new ArrayList<>();

        for (BluetoothDevice device : getConnectedDevices()) {
            if (leaudioBigDependsOnAudioState()) {
                if (!getAllSources(device).isEmpty()) {
                    activeSinks.add(device);
                }
            } else {
                if (getAllSources(device).stream()
                        .anyMatch(
                                receiveState ->
                                        (receiveState.getBisSyncState().stream()
                                                .anyMatch(
                                                        syncState ->
                                                                syncState
                                                                                != BassConstants
                                                                                        .BIS_SYNC_NOT_SYNC_TO_BIS
                                                                        && syncState
                                                                                != BassConstants
                                                                                        .BIS_SYNC_FAILED_SYNC_TO_BIG)))) {
                    activeSinks.add(device);
                }
            }
        }
        return activeSinks;
    }

    /** Handle broadcast state changed */
    public void notifyBroadcastStateChanged(int state, int broadcastId) {
        switch (state) {
            case BROADCAST_STATE_STOPPED:
                if (mLocalBroadcastReceivers == null) {
                    Log.e(TAG, "notifyBroadcastStateChanged: mLocalBroadcastReceivers is invalid");
                    break;
                }

                if (mLocalBroadcastReceivers.remove(broadcastId) != null) {
                    sEventLogger.logd(TAG, "Broadcast ID: " + broadcastId + ", stopped");
                }
                break;
            case BROADCAST_STATE_CONFIGURING:
            case BROADCAST_STATE_PAUSED:
            case BROADCAST_STATE_ENABLING:
            case BROADCAST_STATE_DISABLING:
            case BROADCAST_STATE_STOPPING:
            case BROADCAST_STATE_STREAMING:
            default:
                break;
        }
    }

    /** Callback handler */
    static class Callbacks extends Handler {
        private static final int MSG_SEARCH_STARTED = 1;
        private static final int MSG_SEARCH_STARTED_FAILED = 2;
        private static final int MSG_SEARCH_STOPPED = 3;
        private static final int MSG_SEARCH_STOPPED_FAILED = 4;
        private static final int MSG_SOURCE_FOUND = 5;
        private static final int MSG_SOURCE_ADDED = 6;
        private static final int MSG_SOURCE_ADDED_FAILED = 7;
        private static final int MSG_SOURCE_MODIFIED = 8;
        private static final int MSG_SOURCE_MODIFIED_FAILED = 9;
        private static final int MSG_SOURCE_REMOVED = 10;
        private static final int MSG_SOURCE_REMOVED_FAILED = 11;
        private static final int MSG_RECEIVESTATE_CHANGED = 12;
        private static final int MSG_SOURCE_LOST = 13;
        private static final int MSG_BASS_STATE_READY = 14;

        @GuardedBy("mCallbacksList")
        private final RemoteCallbackList<IBluetoothLeBroadcastAssistantCallback> mCallbacksList =
                new RemoteCallbackList<>();

        Callbacks(Looper looper) {
            super(looper);
        }

        public void register(IBluetoothLeBroadcastAssistantCallback callback) {
            synchronized (mCallbacksList) {
                mCallbacksList.register(callback);
            }
        }

        public void unregister(IBluetoothLeBroadcastAssistantCallback callback) {
            synchronized (mCallbacksList) {
                mCallbacksList.unregister(callback);
            }
        }

        private void checkForPendingGroupOpRequest(Message msg) {
            if (sService == null) {
                Log.e(TAG, "Service is null");
                return;
            }

            final int reason = msg.arg1;
            BluetoothDevice sink;

            switch (msg.what) {
                case MSG_SOURCE_ADDED:
                case MSG_SOURCE_ADDED_FAILED:
                    ObjParams param = (ObjParams) msg.obj;
                    sink = (BluetoothDevice) param.mObj1;
                    sService.checkForPendingGroupOpRequest(
                            sink, reason, BassClientStateMachine.ADD_BCAST_SOURCE, param.mObj2);
                    break;
                case MSG_SOURCE_REMOVED:
                case MSG_SOURCE_REMOVED_FAILED:
                    sink = (BluetoothDevice) msg.obj;
                    sService.checkForPendingGroupOpRequest(
                            sink,
                            reason,
                            BassClientStateMachine.REMOVE_BCAST_SOURCE,
                            Integer.valueOf(msg.arg2));
                    break;
                default:
                    break;
            }
        }

        private boolean handleServiceInternalMessage(Message msg) {
            boolean isMsgHandled = false;
            if (sService == null) {
                Log.e(TAG, "Service is null");
                return isMsgHandled;
            }
            BluetoothDevice sink;

            switch (msg.what) {
                case MSG_BASS_STATE_READY:
                    sink = (BluetoothDevice) msg.obj;
                    sService.checkAndResumeBroadcast(sink);
                    isMsgHandled = true;
                    break;
                default:
                    break;
            }
            return isMsgHandled;
        }

        @Override
        public void handleMessage(Message msg) {
            if (handleServiceInternalMessage(msg)) {
                log("Handled internal message: " + msg.what);
                return;
            }

            checkForPendingGroupOpRequest(msg);

            synchronized (mCallbacksList) {
                final int n = mCallbacksList.beginBroadcast();
                for (int i = 0; i < n; i++) {
                    final IBluetoothLeBroadcastAssistantCallback callback =
                            mCallbacksList.getBroadcastItem(i);
                    try {
                        invokeCallback(callback, msg);
                    } catch (RemoteException e) {
                        continue;
                    }
                }
                mCallbacksList.finishBroadcast();
            }
        }

        private static class ObjParams {
            Object mObj1;
            Object mObj2;

            ObjParams(Object o1, Object o2) {
                mObj1 = o1;
                mObj2 = o2;
            }
        }

        private void invokeCallback(IBluetoothLeBroadcastAssistantCallback callback, Message msg)
                throws RemoteException {
            final int reason = msg.arg1;
            final int sourceId = msg.arg2;
            ObjParams param;
            BluetoothDevice sink;

            switch (msg.what) {
                case MSG_SEARCH_STARTED:
                    callback.onSearchStarted(reason);
                    break;
                case MSG_SEARCH_STARTED_FAILED:
                    callback.onSearchStartFailed(reason);
                    break;
                case MSG_SEARCH_STOPPED:
                    callback.onSearchStopped(reason);
                    break;
                case MSG_SEARCH_STOPPED_FAILED:
                    callback.onSearchStopFailed(reason);
                    break;
                case MSG_SOURCE_FOUND:
                    callback.onSourceFound((BluetoothLeBroadcastMetadata) msg.obj);
                    break;
                case MSG_SOURCE_ADDED:
                    param = (ObjParams) msg.obj;
                    sink = (BluetoothDevice) param.mObj1;
                    callback.onSourceAdded(sink, sourceId, reason);
                    break;
                case MSG_SOURCE_ADDED_FAILED:
                    param = (ObjParams) msg.obj;
                    sink = (BluetoothDevice) param.mObj1;
                    BluetoothLeBroadcastMetadata metadata =
                            (BluetoothLeBroadcastMetadata) param.mObj2;
                    callback.onSourceAddFailed(sink, metadata, reason);
                    break;
                case MSG_SOURCE_MODIFIED:
                    callback.onSourceModified((BluetoothDevice) msg.obj, sourceId, reason);
                    break;
                case MSG_SOURCE_MODIFIED_FAILED:
                    callback.onSourceModifyFailed((BluetoothDevice) msg.obj, sourceId, reason);
                    break;
                case MSG_SOURCE_REMOVED:
                    sink = (BluetoothDevice) msg.obj;
                    callback.onSourceRemoved(sink, sourceId, reason);
                    break;
                case MSG_SOURCE_REMOVED_FAILED:
                    sink = (BluetoothDevice) msg.obj;
                    callback.onSourceRemoveFailed(sink, sourceId, reason);
                    break;
                case MSG_RECEIVESTATE_CHANGED:
                    param = (ObjParams) msg.obj;
                    sink = (BluetoothDevice) param.mObj1;
                    BluetoothLeBroadcastReceiveState state =
                            (BluetoothLeBroadcastReceiveState) param.mObj2;
                    callback.onReceiveStateChanged(sink, sourceId, state);
                    break;
                case MSG_SOURCE_LOST:
                    callback.onSourceLost(sourceId);
                    break;
                default:
                    Log.e(TAG, "Invalid msg: " + msg.what);
                    break;
            }
        }

        void notifySearchStarted(int reason) {
            sEventLogger.logd(TAG, "notifySearchStarted: reason: " + reason);
            obtainMessage(MSG_SEARCH_STARTED, reason, 0).sendToTarget();
        }

        void notifySearchStartFailed(int reason) {
            sEventLogger.loge(TAG, "notifySearchStartFailed: reason: " + reason);
            obtainMessage(MSG_SEARCH_STARTED_FAILED, reason, 0).sendToTarget();
        }

        void notifySearchStopped(int reason) {
            sEventLogger.logd(TAG, "notifySearchStopped: reason: " + reason);
            obtainMessage(MSG_SEARCH_STOPPED, reason, 0).sendToTarget();
        }

        void notifySearchStopFailed(int reason) {
            sEventLogger.loge(TAG, "notifySearchStopFailed: reason: " + reason);
            obtainMessage(MSG_SEARCH_STOPPED_FAILED, reason, 0).sendToTarget();
        }

        void notifySourceFound(BluetoothLeBroadcastMetadata source) {
            sEventLogger.logd(
                    TAG,
                    "invokeCallback: MSG_SOURCE_FOUND"
                            + ", source: "
                            + source.getSourceDevice()
                            + ", broadcastId: "
                            + source.getBroadcastId()
                            + ", broadcastName: "
                            + source.getBroadcastName()
                            + ", isPublic: "
                            + source.isPublicBroadcast()
                            + ", isEncrypted: "
                            + source.isEncrypted());
            obtainMessage(MSG_SOURCE_FOUND, 0, 0, source).sendToTarget();
        }

        void notifySourceAdded(
                BluetoothDevice sink, BluetoothLeBroadcastReceiveState recvState, int reason) {
            sService.localNotifySourceAdded(sink, recvState);

            sEventLogger.logd(
                    TAG,
                    "notifySourceAdded: "
                            + "sink: "
                            + sink
                            + ", sourceId: "
                            + recvState.getSourceId()
                            + ", reason: "
                            + reason);

            ObjParams param = new ObjParams(sink, recvState);
            obtainMessage(MSG_SOURCE_ADDED, reason, recvState.getSourceId(), param).sendToTarget();
        }

        void notifySourceAddFailed(
                BluetoothDevice sink, BluetoothLeBroadcastMetadata source, int reason) {
            sService.checkAndResetGroupAllowedContextMask();

            sEventLogger.loge(
                    TAG,
                    "notifySourceAddFailed: sink: "
                            + sink
                            + ", source: "
                            + source
                            + ", reason: "
                            + reason);
            ObjParams param = new ObjParams(sink, source);
            obtainMessage(MSG_SOURCE_ADDED_FAILED, reason, 0, param).sendToTarget();
        }

        void notifySourceModified(BluetoothDevice sink, int sourceId, int reason) {
            sEventLogger.logd(
                    TAG,
                    "notifySourceModified: "
                            + "sink: "
                            + sink
                            + ", sourceId: "
                            + sourceId
                            + ", reason: "
                            + reason);
            obtainMessage(MSG_SOURCE_MODIFIED, reason, sourceId, sink).sendToTarget();
        }

        void notifySourceModifyFailed(BluetoothDevice sink, int sourceId, int reason) {
            sEventLogger.loge(
                    TAG,
                    "notifySourceModifyFailed: sink: "
                            + sink
                            + ", sourceId: "
                            + sourceId
                            + ", reason: "
                            + reason);
            obtainMessage(MSG_SOURCE_MODIFIED_FAILED, reason, sourceId, sink).sendToTarget();
        }

        void notifySourceRemoved(BluetoothDevice sink, int sourceId, int reason) {
            sEventLogger.logd(
                    TAG,
                    "notifySourceRemoved: "
                            + "sink: "
                            + sink
                            + ", sourceId: "
                            + sourceId
                            + ", reason: "
                            + reason);
            obtainMessage(MSG_SOURCE_REMOVED, reason, sourceId, sink).sendToTarget();
        }

        void notifySourceRemoveFailed(BluetoothDevice sink, int sourceId, int reason) {
            sEventLogger.loge(
                    TAG,
                    "notifySourceRemoveFailed: "
                            + "sink: "
                            + sink
                            + ", sourceId: "
                            + sourceId
                            + ", reason: "
                            + reason);
            obtainMessage(MSG_SOURCE_REMOVED_FAILED, reason, sourceId, sink).sendToTarget();
        }

        void notifyReceiveStateChanged(
                BluetoothDevice sink, int sourceId, BluetoothLeBroadcastReceiveState state) {
            ObjParams param = new ObjParams(sink, state);

            sService.localNotifyReceiveStateChanged(sink, state);

            StringBuilder subgroupState = new StringBuilder(" / SUB GROUPS: ");
            for (int i = 0; i < state.getNumSubgroups(); i++) {
                subgroupState
                        .append("IDX: ")
                        .append(i)
                        .append(", SYNC: ")
                        .append(state.getBisSyncState().get(i));
            }

            sEventLogger.logd(
                    TAG,
                    "notifyReceiveStateChanged: "
                            + "sink: "
                            + sink
                            + ", state: SRC ID: "
                            + state.getSourceId()
                            + " / ADDR TYPE: "
                            + state.getSourceAddressType()
                            + " / SRC DEV: "
                            + state.getSourceDevice()
                            + " / ADV SID: "
                            + state.getSourceAdvertisingSid()
                            + " / BID: "
                            + state.getBroadcastId()
                            + " / PA STATE: "
                            + state.getPaSyncState()
                            + " / BENC STATE: "
                            + state.getBigEncryptionState()
                            + " / BAD CODE: "
                            + Arrays.toString(state.getBadCode())
                            + subgroupState.toString());
            obtainMessage(MSG_RECEIVESTATE_CHANGED, 0, sourceId, param).sendToTarget();
        }

        void notifySourceLost(int broadcastId) {
            sEventLogger.logd(TAG, "notifySourceLost: broadcastId: " + broadcastId);
            obtainMessage(MSG_SOURCE_LOST, 0, broadcastId).sendToTarget();
        }

        void notifyBassStateReady(BluetoothDevice sink) {
            sEventLogger.logd(TAG, "notifyBassStateReady: sink: " + sink);
            obtainMessage(MSG_BASS_STATE_READY, sink).sendToTarget();
        }
    }

    @Override
    public void dump(StringBuilder sb) {
        super.dump(sb);

        sb.append("Broadcast Assistant Service instance:\n");

        /* Dump first connected state machines */
        for (Map.Entry<BluetoothDevice, BassClientStateMachine> entry : mStateMachines.entrySet()) {
            BassClientStateMachine sm = entry.getValue();
            if (sm.getConnectionState() == BluetoothProfile.STATE_CONNECTED) {
                sm.dump(sb);
                sb.append("\n\n");
            }
        }

        /* Dump at least all other than connected state machines */
        for (Map.Entry<BluetoothDevice, BassClientStateMachine> entry : mStateMachines.entrySet()) {
            BassClientStateMachine sm = entry.getValue();
            if (sm.getConnectionState() != BluetoothProfile.STATE_CONNECTED) {
                sm.dump(sb);
            }
        }

        sb.append("\n\n");
        sEventLogger.dump(sb);
        sb.append("\n");
    }

    /** Binder object: must be a static class or memory leak may occur */
    @VisibleForTesting
    static class BluetoothLeBroadcastAssistantBinder extends IBluetoothLeBroadcastAssistant.Stub
            implements IProfileServiceBinder {
        BassClientService mService;

        BluetoothLeBroadcastAssistantBinder(BassClientService svc) {
            mService = svc;
        }

        @Override
        public void cleanup() {
            mService = null;
        }

        @RequiresPermission(allOf = {BLUETOOTH_CONNECT, BLUETOOTH_PRIVILEGED})
        private BassClientService getServiceAndEnforceConnect(AttributionSource source) {
            // Cache mService because it can change while getService is called
            BassClientService service = mService;

            if (Utils.isInstrumentationTestMode()) {
                return service;
            }

            if (!Utils.checkServiceAvailable(service, TAG)
                    || !Utils.checkCallerIsSystemOrActiveOrManagedUser(service, TAG)
                    || !Utils.checkConnectPermissionForDataDelivery(service, source, TAG)) {
                return null;
            }

            service.enforceCallingOrSelfPermission(BLUETOOTH_PRIVILEGED, null);

            return service;
        }

        @RequiresPermission(allOf = {BLUETOOTH_SCAN, BLUETOOTH_PRIVILEGED})
        private BassClientService getServiceAndEnforceScan(AttributionSource source) {
            // Cache mService because it can change while getService is called
            BassClientService service = mService;

            if (Utils.isInstrumentationTestMode()) {
                return service;
            }

            if (!Utils.checkServiceAvailable(service, TAG)
                    || !Utils.checkCallerIsSystemOrActiveOrManagedUser(service, TAG)
                    || !Utils.checkScanPermissionForDataDelivery(service, source, TAG)) {
                return null;
            }

            service.enforceCallingOrSelfPermission(BLUETOOTH_PRIVILEGED, null);

            return service;
        }

        @Override
        public int getConnectionState(BluetoothDevice sink, AttributionSource source) {
            BassClientService service = getServiceAndEnforceConnect(source);
            if (service == null) {
                Log.e(TAG, "Service is null");
                return BluetoothProfile.STATE_DISCONNECTED;
            }
            return service.getConnectionState(sink);
        }

        @Override
        public List<BluetoothDevice> getDevicesMatchingConnectionStates(
                int[] states, AttributionSource source) {
            BassClientService service = getServiceAndEnforceConnect(source);
            if (service == null) {
                Log.e(TAG, "Service is null");
                return Collections.emptyList();
            }
            return service.getDevicesMatchingConnectionStates(states);
        }

        @Override
        public List<BluetoothDevice> getConnectedDevices(AttributionSource source) {
            BassClientService service = getServiceAndEnforceConnect(source);
            if (service == null) {
                Log.e(TAG, "Service is null");
                return Collections.emptyList();
            }
            return service.getConnectedDevices();
        }

        @Override
        public boolean setConnectionPolicy(
                BluetoothDevice device, int connectionPolicy, AttributionSource source) {
            BassClientService service = getServiceAndEnforceConnect(source);
            if (service == null) {
                Log.e(TAG, "Service is null");
                return false;
            }
            return service.setConnectionPolicy(device, connectionPolicy);
        }

        @Override
        public int getConnectionPolicy(BluetoothDevice device, AttributionSource source) {
            BassClientService service = getServiceAndEnforceConnect(source);
            if (service == null) {
                Log.e(TAG, "Service is null");
                return BluetoothProfile.CONNECTION_POLICY_FORBIDDEN;
            }
            return service.getConnectionPolicy(device);
        }

        @Override
        public void registerCallback(
                IBluetoothLeBroadcastAssistantCallback cb, AttributionSource source) {
            BassClientService service = getServiceAndEnforceConnect(source);
            if (service == null) {
                Log.e(TAG, "Service is null");
                return;
            }
            service.registerCallback(cb);
        }

        @Override
        public void unregisterCallback(
                IBluetoothLeBroadcastAssistantCallback cb, AttributionSource source) {
            BassClientService service = getServiceAndEnforceConnect(source);
            if (service == null) {
                Log.e(TAG, "Service is null");
                return;
            }
            service.unregisterCallback(cb);
        }

        @Override
        public void startSearchingForSources(List<ScanFilter> filters, AttributionSource source) {
            BassClientService service = getServiceAndEnforceScan(source);
            if (service == null) {
                Log.e(TAG, "Service is null");
                return;
            }
            service.startSearchingForSources(filters);
        }

        @Override
        public void stopSearchingForSources(AttributionSource source) {
            BassClientService service = getServiceAndEnforceScan(source);
            if (service == null) {
                Log.e(TAG, "Service is null");
                return;
            }
            service.stopSearchingForSources();
        }

        @Override
        public boolean isSearchInProgress(AttributionSource source) {
            BassClientService service = getServiceAndEnforceScan(source);
            if (service == null) {
                Log.e(TAG, "Service is null");
                return false;
            }
            return service.isSearchInProgress();
        }

        @Override
        public void addSource(
                BluetoothDevice sink,
                BluetoothLeBroadcastMetadata sourceMetadata,
                boolean isGroupOp,
                AttributionSource source) {
            BassClientService service = getServiceAndEnforceConnect(source);
            if (service == null) {
                Log.e(TAG, "Service is null");
                return;
            }
            service.addSource(sink, sourceMetadata, isGroupOp);
        }

        @Override
        public void modifySource(
                BluetoothDevice sink,
                int sourceId,
                BluetoothLeBroadcastMetadata updatedMetadata,
                AttributionSource source) {
            BassClientService service = getServiceAndEnforceConnect(source);
            if (service == null) {
                Log.e(TAG, "Service is null");
                return;
            }
            service.modifySource(sink, sourceId, updatedMetadata);
        }

        @Override
        public void removeSource(BluetoothDevice sink, int sourceId, AttributionSource source) {
            BassClientService service = getServiceAndEnforceConnect(source);
            if (service == null) {
                Log.e(TAG, "Service is null");
                return;
            }
            service.removeSource(sink, sourceId, false);
        }

        @Override
        public List<BluetoothLeBroadcastReceiveState> getAllSources(
                BluetoothDevice sink, AttributionSource source) {
            BassClientService service = getServiceAndEnforceConnect(source);
            if (service == null) {
                Log.e(TAG, "Service is null");
                return Collections.emptyList();
            }
            return service.getAllSources(sink);
        }

        @Override
        public int getMaximumSourceCapacity(BluetoothDevice sink, AttributionSource source) {
            BassClientService service = getServiceAndEnforceConnect(source);
            if (service == null) {
                Log.e(TAG, "Service is null");
                return 0;
            }
            return service.getMaximumSourceCapacity(sink);
        }
    }
}<|MERGE_RESOLUTION|>--- conflicted
+++ resolved
@@ -1946,16 +1946,11 @@
                                 sEventLogger.logd(
                                         TAG,
                                         "Broadcast Source Found: Broadcast ID: " + broadcastId);
-<<<<<<< HEAD
-                                if (broadcastId != BassConstants.INVALID_BROADCAST_ID
-                                        && !mCachedBroadcasts.containsKey(broadcastId)) {
-=======
 
                                 if (broadcastId == BassConstants.INVALID_BROADCAST_ID) {
                                     return;
                                 }
                                 if (!mCachedBroadcasts.containsKey(broadcastId)) {
->>>>>>> 7ae50746
                                     log("selectBroadcastSource: broadcastId " + broadcastId);
                                     mCachedBroadcasts.put(broadcastId, result);
                                     if (leaudioBroadcastExtractPeriodicScannerFromStateMachine()) {
