/*
 * Copyright 2022 The Android Open Source Project
 *
 * Licensed under the Apache License, Version 2.0 (the "License");
 * you may not use this file except in compliance with the License.
 * You may obtain a copy of the License at
 *
 *      http://www.apache.org/licenses/LICENSE-2.0
 *
 * Unless required by applicable law or agreed to in writing, software
 * distributed under the License is distributed on an "AS IS" BASIS,
 * WITHOUT WARRANTIES OR CONDITIONS OF ANY KIND, either express or implied.
 * See the License for the specific language governing permissions and
 * limitations under the License.
 */

package com.android.bluetooth.bass_client;

import static android.Manifest.permission.BLUETOOTH_CONNECT;
import static android.bluetooth.IBluetoothLeAudio.LE_AUDIO_GROUP_ID_INVALID;

import static com.android.bluetooth.flags.Flags.leaudioAllowedContextMask;
import static com.android.bluetooth.flags.Flags.leaudioBroadcastAssistantPeripheralEntrustment;
import static com.android.bluetooth.flags.Flags.leaudioBroadcastAudioHandoverPolicies;
import static com.android.bluetooth.flags.Flags.leaudioBroadcastExtractPeriodicScannerFromStateMachine;
import static com.android.bluetooth.flags.Flags.leaudioBroadcastFeatureSupport;
import static com.android.bluetooth.flags.Flags.leaudioBroadcastMonitorSourceSyncStatus;
import static com.android.bluetooth.Utils.enforceBluetoothPrivilegedPermission;

import android.bluetooth.BluetoothAdapter;
import android.bluetooth.BluetoothDevice;
import android.bluetooth.BluetoothGatt;
import android.bluetooth.BluetoothLeAudio;
import android.bluetooth.BluetoothLeAudioCodecConfigMetadata;
import android.bluetooth.BluetoothLeAudioContentMetadata;
import android.bluetooth.BluetoothLeBroadcastChannel;
import android.bluetooth.BluetoothLeBroadcastMetadata;
import android.bluetooth.BluetoothLeBroadcastReceiveState;
import android.bluetooth.BluetoothLeBroadcastSubgroup;
import android.bluetooth.BluetoothProfile;
import android.bluetooth.BluetoothStatusCodes;
import android.bluetooth.BluetoothUtils;
import android.bluetooth.BluetoothUtils.TypeValueEntry;
import android.bluetooth.BluetoothUuid;
import android.bluetooth.IBluetoothLeBroadcastAssistant;
import android.bluetooth.IBluetoothLeBroadcastAssistantCallback;
import android.bluetooth.le.PeriodicAdvertisingCallback;
import android.bluetooth.le.PeriodicAdvertisingReport;
import android.bluetooth.le.ScanCallback;
import android.bluetooth.le.ScanFilter;
import android.bluetooth.le.ScanRecord;
import android.bluetooth.le.ScanResult;
import android.bluetooth.le.ScanSettings;
import android.content.Context;
import android.os.Handler;
import android.os.HandlerThread;
import android.os.Looper;
import android.os.Message;
import android.os.ParcelUuid;
import android.os.RemoteCallbackList;
import android.os.RemoteException;
import android.provider.DeviceConfig;
import android.sysprop.BluetoothProperties;
import android.util.Log;
import android.util.Pair;

import com.android.bluetooth.BluetoothEventLogger;
import com.android.bluetooth.BluetoothMethodProxy;
import com.android.bluetooth.Utils;
import com.android.bluetooth.btservice.AdapterService;
import com.android.bluetooth.btservice.ProfileService;
import com.android.bluetooth.btservice.ServiceFactory;
import com.android.bluetooth.btservice.storage.DatabaseManager;
import com.android.bluetooth.csip.CsipSetCoordinatorService;
import com.android.bluetooth.le_audio.LeAudioService;
import com.android.internal.annotations.VisibleForTesting;

import java.nio.charset.StandardCharsets;
import java.util.ArrayDeque;
import java.util.ArrayList;
import java.util.Arrays;
import java.util.Collections;
import java.util.Deque;
import java.util.HashMap;
import java.util.HashSet;
import java.util.Iterator;
import java.util.LinkedList;
import java.util.List;
import java.util.Map;
import java.util.Objects;
import java.util.Optional;
import java.util.concurrent.ConcurrentHashMap;

/**
 * Broacast Assistant Scan Service
 */
public class BassClientService extends ProfileService {
    private static final String TAG = BassClientService.class.getSimpleName();
    private static final int MAX_BASS_CLIENT_STATE_MACHINES = 10;
    private static final int MAX_ACTIVE_SYNCED_SOURCES_NUM = 4;

    private static final int STATUS_LOCAL_STREAM_REQUESTED = 0;
    private static final int STATUS_LOCAL_STREAM_STREAMING = 1;
    private static final int STATUS_LOCAL_STREAM_SUSPENDED = 2;
    private static final int STATUS_LOCAL_STREAM_REQUESTED_NO_CONTEXT_VALIDATE = 3;

    // Do not modify without updating the HAL bt_le_audio.h files.
    // Match up with BroadcastState enum of bt_le_audio.h
    private static final int BROADCAST_STATE_STOPPED = 0;
    private static final int BROADCAST_STATE_CONFIGURING = 1;
    private static final int BROADCAST_STATE_PAUSED = 2;
    private static final int BROADCAST_STATE_STOPPING = 3;
    private static final int BROADCAST_STATE_STREAMING = 4;

    /* 1 minute timeout for primary device reconnection in Private Broadcast case */
    private static final int DIALING_OUT_TIMEOUT_MS = 60000;

    private static BassClientService sService;

    private final Map<BluetoothDevice, BassClientStateMachine> mStateMachines = new HashMap<>();
    private final Object mSearchScanCallbackLock = new Object();
    private final Map<Integer, ScanResult> mCachedBroadcasts = new HashMap<>();

    private final List<Integer> mActiveSyncedSources = new ArrayList<>();
    private final Map<Integer, PeriodicAdvertisingCallback> mPeriodicAdvCallbacksMap =
            new HashMap<>();
    private final List<ScanResult> mSourceSyncRequestsQueue = new ArrayList<ScanResult>();
    private final Map<Integer, Boolean> mFirstTimeBisDiscoveryMap = new HashMap<Integer, Boolean>();
    private final List<AddSourceData> mPendingSourcesToAdd = new ArrayList<AddSourceData>();

    private final Map<BluetoothDevice, List<Pair<Integer, Object>>> mPendingGroupOp =
            new ConcurrentHashMap<>();
    private final Map<BluetoothDevice, List<Integer>> mGroupManagedSources =
            new ConcurrentHashMap<>();
    private final Map<BluetoothDevice, List<Integer>> mActiveSourceMap = new ConcurrentHashMap<>();
    private final Map<BluetoothDevice, BluetoothLeBroadcastMetadata> mBroadcastMetadataMap =
            new ConcurrentHashMap<>();
    private final LinkedList<BluetoothDevice> mPausedBroadcastSinks = new LinkedList<>();
    private final Deque<AddSourceData> mPendingAddSources = new ArrayDeque<>();
    private final Map<Integer, HashSet<BluetoothDevice>> mLocalBroadcastReceivers =
            new ConcurrentHashMap<>();

    private HandlerThread mStateMachinesThread;
    private HandlerThread mCallbackHandlerThread;
    private Handler mHandler = null;
    private AdapterService mAdapterService;
    private DatabaseManager mDatabaseManager;
    private BluetoothAdapter mBluetoothAdapter = null;
    private BluetoothLeScannerWrapper mBluetoothLeScannerWrapper = null;
    private DialingOutTimeoutEvent mDialingOutTimeoutEvent = null;

    /* Caching the PeriodicAdvertisementResult from Broadcast source */
    /* This is stored at service so that each device state machine can access
    and use it as needed. Once the periodic sync in cancelled, this data will bre
    removed to ensure stable data won't used */
    /* syncHandle, broadcastSrcDevice */
    private Map<Integer, BluetoothDevice> mSyncHandleToDeviceMap =
            new HashMap<Integer, BluetoothDevice>();
    /*syncHandle, parsed BaseData data*/
    private Map<Integer, BaseData> mSyncHandleToBaseDataMap = new HashMap<Integer, BaseData>();
    /*syncHandle, broadcast id */
    private Map<Integer, Integer> mSyncHandleToBroadcastIdMap = new HashMap<Integer, Integer>();
    /*bcastSrcDevice, corresponding broadcast id and PeriodicAdvertisementResult*/
    private Map<BluetoothDevice, HashMap<Integer, PeriodicAdvertisementResult>>
            mPeriodicAdvertisementResultMap =
                    new HashMap<BluetoothDevice, HashMap<Integer, PeriodicAdvertisementResult>>();
    private ScanCallback mSearchScanCallback = null;
    private Callbacks mCallbacks;
    private boolean mIsAssistantActive = false;
    private boolean mIsAllowedContextOfActiveGroupModified = false;
    Optional<Integer> mUnicastSourceStreamStatus = Optional.empty();

    private static final int LOG_NB_EVENTS = 100;
    private static final BluetoothEventLogger sEventLogger =
            new BluetoothEventLogger(LOG_NB_EVENTS, TAG + " event log");
    ;

    @VisibleForTesting
    ServiceFactory mServiceFactory = new ServiceFactory();

    public BassClientService(Context ctx) {
        super(ctx);
    }

    public static boolean isEnabled() {
        return leaudioBroadcastFeatureSupport()
                && BluetoothProperties.isProfileBapBroadcastAssistEnabled().orElse(false);
    }

    private static class AddSourceData {
        BluetoothDevice mSink;
        BluetoothLeBroadcastMetadata mSourceMetadata;
        boolean mIsGroupOp;

        AddSourceData(
                BluetoothDevice sink,
                BluetoothLeBroadcastMetadata sourceMetadata,
                boolean isGroupOp) {
            mSink = sink;
            mSourceMetadata = sourceMetadata;
            mIsGroupOp = isGroupOp;
        }
    }

    void updatePeriodicAdvertisementResultMap(
            BluetoothDevice device,
            int addressType,
            int syncHandle,
            int advSid,
            int advInterval,
            int bId,
            PublicBroadcastData pbData,
            String broadcastName) {
        log("updatePeriodicAdvertisementResultMap: device: " + device);
        log("updatePeriodicAdvertisementResultMap: syncHandle: " + syncHandle);
        log("updatePeriodicAdvertisementResultMap: advSid: " + advSid);
        log("updatePeriodicAdvertisementResultMap: addressType: " + addressType);
        log("updatePeriodicAdvertisementResultMap: advInterval: " + advInterval);
        log("updatePeriodicAdvertisementResultMap: broadcastId: " + bId);
        log("updatePeriodicAdvertisementResultMap: broadcastName: " + broadcastName);
        log("mSyncHandleToDeviceMap" + mSyncHandleToDeviceMap);
        log("mPeriodicAdvertisementResultMap" + mPeriodicAdvertisementResultMap);
        // Cache the SyncHandle and source device
        if (mSyncHandleToDeviceMap != null && syncHandle != BassConstants.INVALID_SYNC_HANDLE) {
            mSyncHandleToDeviceMap.put(syncHandle, device);
        }
        if (mPeriodicAdvertisementResultMap != null) {
            HashMap<Integer, PeriodicAdvertisementResult> paResMap =
                    mPeriodicAdvertisementResultMap.get(device);
            if (paResMap == null
                    || (bId != BassConstants.INVALID_BROADCAST_ID && !paResMap.containsKey(bId))) {
                log("PAResmap: add >>>");
                PeriodicAdvertisementResult paRes = new PeriodicAdvertisementResult(device,
                        addressType, syncHandle, advSid, advInterval, bId, pbData, broadcastName);
                if (paRes != null) {
                    paRes.print();
                    mPeriodicAdvertisementResultMap.putIfAbsent(device, new HashMap<>());
                    mPeriodicAdvertisementResultMap.get(device).put(bId, paRes);
                }
            } else {
                log("PAResmap: update >>>");
                if (bId == BassConstants.INVALID_BROADCAST_ID) {
                    // Update when onSyncEstablished, try to retrieve valid broadcast id
                    for (Map.Entry<Integer, PeriodicAdvertisementResult> entry :
                            paResMap.entrySet()) {
                        PeriodicAdvertisementResult value = entry.getValue();
                        if (value.getBroadcastId() != BassConstants.INVALID_BROADCAST_ID) {
                            bId = value.getBroadcastId();
                            break;
                        }
                    }
                    if (bId == BassConstants.INVALID_BROADCAST_ID) {
                        log("PAResmap: error! no valid broadcast id found>>>");
                        return;
                    }
                }
                PeriodicAdvertisementResult paRes = paResMap.get(bId);
                if (advSid != BassConstants.INVALID_ADV_SID) {
                    paRes.updateAdvSid(advSid);
                }
                if (syncHandle != BassConstants.INVALID_SYNC_HANDLE) {
                    paRes.updateSyncHandle(syncHandle);
                    if (paRes.getBroadcastId() != BassConstants.INVALID_BROADCAST_ID) {
                        // broadcast successfully synced
                        // update the sync handle for the broadcast source
                        updateSyncHandleForBroadcastId(syncHandle, paRes.getBroadcastId());
                    }
                }
                if (addressType != BassConstants.INVALID_ADV_ADDRESS_TYPE) {
                    paRes.updateAddressType(addressType);
                }
                if (advInterval != BassConstants.INVALID_ADV_INTERVAL) {
                    paRes.updateAdvInterval(advInterval);
                }
                if (bId != BassConstants.INVALID_BROADCAST_ID) {
                    paRes.updateBroadcastId(bId);
                }
                if (pbData != null) {
                    paRes.updatePublicBroadcastData(pbData);
                }
                if (broadcastName != null) {
                    paRes.updateBroadcastName(broadcastName);
                }
                paRes.print();
                paResMap.replace(bId, paRes);
            }
        }
        log(">>mPeriodicAdvertisementResultMap" + mPeriodicAdvertisementResultMap);
    }

    PeriodicAdvertisementResult getPeriodicAdvertisementResult(
            BluetoothDevice device, int broadcastId) {
        if (mPeriodicAdvertisementResultMap == null) {
            Log.e(TAG, "getPeriodicAdvertisementResult: mPeriodicAdvertisementResultMap is null");
            return null;
        }

        if (broadcastId == BassConstants.INVALID_BROADCAST_ID) {
            Log.e(TAG, "getPeriodicAdvertisementResult: invalid broadcast id");
            return null;
        }

        if (mPeriodicAdvertisementResultMap.containsKey(device)) {
            return mPeriodicAdvertisementResultMap.get(device).get(broadcastId);
        }
        return null;
    }

    void clearNotifiedFlags() {
        log("clearNotifiedFlags");
        for (Map.Entry<BluetoothDevice, HashMap<Integer, PeriodicAdvertisementResult>> entry :
                mPeriodicAdvertisementResultMap.entrySet()) {
            HashMap<Integer, PeriodicAdvertisementResult> value = entry.getValue();
            for (PeriodicAdvertisementResult result : value.values()) {
                result.setNotified(false);
                result.print();
            }
        }
    }

    void updateBase(int syncHandlemap, BaseData base) {
        if (mSyncHandleToBaseDataMap == null) {
            Log.e(TAG, "updateBase: mSyncHandleToBaseDataMap is null");
            return;
        }
        log("updateBase : mSyncHandleToBaseDataMap>>");
        mSyncHandleToBaseDataMap.put(syncHandlemap, base);
    }

    BaseData getBase(int syncHandlemap) {
        if (mSyncHandleToBaseDataMap == null) {
            Log.e(TAG, "getBase: mSyncHandleToBaseDataMap is null");
            return null;
        }
        BaseData base = mSyncHandleToBaseDataMap.get(syncHandlemap);
        log("getBase returns" + base);
        return base;
    }

    void removeActiveSyncedSource(BluetoothDevice scanDelegator, Integer syncHandle) {
        if (leaudioBroadcastExtractPeriodicScannerFromStateMachine()) {
            throw new RuntimeException(
                    "Should never be executed with"
                            + " leaudioBroadcastExtractPeriodicScannerFromStateMachine flag");
        }
        if (mActiveSourceMap == null) {
            Log.e(TAG, "removeActiveSyncedSource: mActiveSourceMap is null");
            return;
        }

        log("removeActiveSyncedSource, scanDelegator: " + scanDelegator + ", syncHandle: "
                + syncHandle);
        if (syncHandle == null) {
            // remove all sources for this scanDelegator
            mActiveSourceMap.remove(scanDelegator);
        } else {
            List<Integer> sources = mActiveSourceMap.get(scanDelegator);
            if (sources != null) {
                sources.removeIf(e -> e.equals(syncHandle));
                if (sources.isEmpty()) {
                    mActiveSourceMap.remove(scanDelegator);
                }
            }
        }
        sEventLogger.logd(TAG, "Broadcast Source Unsynced: scanDelegator= " + scanDelegator
                + ", syncHandle= " + syncHandle);
    }

    void addActiveSyncedSource(BluetoothDevice scanDelegator, Integer syncHandle) {
        if (leaudioBroadcastExtractPeriodicScannerFromStateMachine()) {
            throw new RuntimeException(
                    "Should never be executed with"
                            + " leaudioBroadcastExtractPeriodicScannerFromStateMachine flag");
        }
        if (mActiveSourceMap == null) {
            Log.e(TAG, "addActiveSyncedSource: mActiveSourceMap is null");
            return;
        }

        log("addActiveSyncedSource, scanDelegator: " + scanDelegator + ", syncHandle: "
                + syncHandle);
        if (syncHandle != BassConstants.INVALID_SYNC_HANDLE) {
            mActiveSourceMap.putIfAbsent(scanDelegator, new ArrayList<>());
            if (!mActiveSourceMap.get(scanDelegator).contains(syncHandle)) {
                mActiveSourceMap.get(scanDelegator).add(syncHandle);
            }
        }
        sEventLogger.logd(TAG, "Broadcast Source Synced: scanDelegator= " + scanDelegator
                + ", syncHandle= " + syncHandle);
    }

    List<Integer> getActiveSyncedSources(BluetoothDevice scanDelegator) {
        if (leaudioBroadcastExtractPeriodicScannerFromStateMachine()) {
            throw new RuntimeException(
                    "Should never be executed with"
                            + " leaudioBroadcastExtractPeriodicScannerFromStateMachine flag");
        }
        if (mActiveSourceMap == null) {
            Log.e(TAG, "getActiveSyncedSources: mActiveSourceMap is null");
            return null;
        }

        List<Integer> currentSources = mActiveSourceMap.get(scanDelegator);
        if (currentSources != null) {
            log("getActiveSyncedSources: scanDelegator: " + scanDelegator
                    + ", sources num: " + currentSources.size());
        } else {
            log("getActiveSyncedSources: scanDelegator: " + scanDelegator
                    + ", currentSources is null");
        }
        return currentSources;
    }

    void removeActiveSyncedSource(Integer syncHandle) {
        log("removeActiveSyncedSource, syncHandle: " + syncHandle);
        if (syncHandle == null) {
            // remove all sources
            mActiveSyncedSources.clear();
        } else {
            mActiveSyncedSources.removeIf(e -> e.equals(syncHandle));
        }
        sEventLogger.logd(TAG, "Broadcast Source Unsynced: syncHandle= " + syncHandle);
    }

    void addActiveSyncedSource(Integer syncHandle) {
        log("addActiveSyncedSource, syncHandle: " + syncHandle);
        if (syncHandle != BassConstants.INVALID_SYNC_HANDLE) {
            if (!mActiveSyncedSources.contains(syncHandle)) {
                mActiveSyncedSources.add(syncHandle);
            }
        }
        sEventLogger.logd(TAG, "Broadcast Source Synced: syncHandle= " + syncHandle);
    }

    List<Integer> getActiveSyncedSources() {
        log("getActiveSyncedSources: sources num: " + mActiveSyncedSources.size());
        return mActiveSyncedSources;
    }

    ScanResult getCachedBroadcast(int broadcastId) {
        return mCachedBroadcasts.get(broadcastId);
    }

    public Callbacks getCallbacks() {
        return mCallbacks;
    }

    @Override
    protected IProfileServiceBinder initBinder() {
        return new BluetoothLeBroadcastAssistantBinder(this);
    }

    @Override
    public void start() {
        Log.d(TAG, "start()");
        if (sService != null) {
            throw new IllegalStateException("start() called twice");
        }
        mAdapterService = Objects.requireNonNull(AdapterService.getAdapterService(),
                "AdapterService cannot be null when BassClientService starts");
        mDatabaseManager = Objects.requireNonNull(mAdapterService.getDatabase(),
                "DatabaseManager cannot be null when BassClientService starts");
        mBluetoothAdapter = BluetoothAdapter.getDefaultAdapter();

        // Setup Handler to handle local broadcast use cases.
        mHandler = new Handler(Looper.getMainLooper());

        mStateMachines.clear();
        mStateMachinesThread = new HandlerThread("BassClientService.StateMachines");
        mStateMachinesThread.start();
        mCallbackHandlerThread = new HandlerThread(TAG);
        mCallbackHandlerThread.start();
        mCallbacks = new Callbacks(mCallbackHandlerThread.getLooper());

        setBassClientService(this);
        // While removing leaudioBroadcastExtractPeriodicScannerFromStateMachine remove all checks
        // against null for: mSyncHandleToDeviceMap, mPeriodicAdvertisementResultMap,
        // mSyncHandleToBaseDataMap, mSyncHandleToBroadcastIdMap as they never be null
        if (!leaudioBroadcastExtractPeriodicScannerFromStateMachine()) {
            // Saving PSync stuff for future addition
            mSyncHandleToDeviceMap = new HashMap<Integer, BluetoothDevice>();
            mPeriodicAdvertisementResultMap =
                    new HashMap<BluetoothDevice, HashMap<Integer, PeriodicAdvertisementResult>>();
            mSyncHandleToBaseDataMap = new HashMap<Integer, BaseData>();
            mSyncHandleToBroadcastIdMap = new HashMap<Integer, Integer>();
            mSearchScanCallback = null;
        }
    }

    @Override
    public void stop() {
        Log.d(TAG, "stop()");

        mUnicastSourceStreamStatus = Optional.empty();

        if (mDialingOutTimeoutEvent != null) {
            mHandler.removeCallbacks(mDialingOutTimeoutEvent);
            mDialingOutTimeoutEvent = null;
        }

        if (mIsAssistantActive) {
            LeAudioService leAudioService = mServiceFactory.getLeAudioService();
            if (leAudioService != null) {
                leAudioService.activeBroadcastAssistantNotification(false);
            }
            mIsAssistantActive = false;
        }

        if (mIsAllowedContextOfActiveGroupModified) {
            LeAudioService leAudioService = mServiceFactory.getLeAudioService();
            if (leAudioService != null) {
                leAudioService.setActiveGroupAllowedContextMask(
                        BluetoothLeAudio.CONTEXTS_ALL, BluetoothLeAudio.CONTEXTS_ALL);
            }
            mIsAllowedContextOfActiveGroupModified = false;
        }

        synchronized (mStateMachines) {
            for (BassClientStateMachine sm : mStateMachines.values()) {
                BassObjectsFactory.getInstance().destroyStateMachine(sm);
            }
            mStateMachines.clear();
        }
        if (mCallbackHandlerThread != null) {
            mCallbackHandlerThread.quitSafely();
            mCallbackHandlerThread = null;
        }
        if (mStateMachinesThread != null) {
            mStateMachinesThread.quitSafely();
            mStateMachinesThread = null;
        }

        // Unregister Handler and stop all queued messages.
        if (mHandler != null) {
            mHandler.removeCallbacksAndMessages(null);
            mHandler = null;
        }

        setBassClientService(null);
        if (!leaudioBroadcastExtractPeriodicScannerFromStateMachine()) {
            if (mSyncHandleToDeviceMap != null) {
                mSyncHandleToDeviceMap.clear();
                mSyncHandleToDeviceMap = null;
            }
            if (mPeriodicAdvertisementResultMap != null) {
                mPeriodicAdvertisementResultMap.clear();
                mPeriodicAdvertisementResultMap = null;
            }
            if (mActiveSourceMap != null) {
                mActiveSourceMap.clear();
            }
            if (mLocalBroadcastReceivers != null) {
                mLocalBroadcastReceivers.clear();
            }
            if (mPendingGroupOp != null) {
                mPendingGroupOp.clear();
            }
            if (mCachedBroadcasts != null) {
                mCachedBroadcasts.clear();
            }
            if (mBroadcastMetadataMap != null) {
                mBroadcastMetadataMap.clear();
            }
            if (mSyncHandleToBroadcastIdMap != null) {
                mSyncHandleToBroadcastIdMap.clear();
                mSyncHandleToBroadcastIdMap = null;
            }
            if (mSyncHandleToBaseDataMap != null) {
                mSyncHandleToBaseDataMap.clear();
                mSyncHandleToBaseDataMap = null;
            }
        } else {
            synchronized (mSearchScanCallbackLock) {
                if (mBluetoothLeScannerWrapper != null) {
                    mBluetoothLeScannerWrapper.stopScan(mSearchScanCallback);
                    mBluetoothLeScannerWrapper = null;
                }
                mSearchScanCallback = null;
                cleanAllSyncData();
            }

            mLocalBroadcastReceivers.clear();
            mPendingGroupOp.clear();
            mBroadcastMetadataMap.clear();
        }
    }

    BluetoothDevice getDeviceForSyncHandle(int syncHandle) {
        if (mSyncHandleToDeviceMap == null) {
            return null;
        }
        return mSyncHandleToDeviceMap.get(syncHandle);
    }

    int getSyncHandleForBroadcastId(int broadcastId) {
        if (mSyncHandleToBroadcastIdMap == null) {
            return BassConstants.INVALID_SYNC_HANDLE;
        }

        int syncHandle = BassConstants.INVALID_SYNC_HANDLE;
        for (Map.Entry<Integer, Integer> entry : mSyncHandleToBroadcastIdMap.entrySet()) {
            Integer value = entry.getValue();
            if (value == broadcastId) {
                syncHandle = entry.getKey();
                break;
            }
        }
        return syncHandle;
    }

    int getBroadcastIdForSyncHandle(int syncHandle) {
        if (mSyncHandleToBroadcastIdMap == null) {
            return BassConstants.INVALID_BROADCAST_ID;
        }

        if (mSyncHandleToBroadcastIdMap.containsKey(syncHandle)) {
            return mSyncHandleToBroadcastIdMap.get(syncHandle);
        }
        return BassConstants.INVALID_BROADCAST_ID;
    }

    void updateSyncHandleForBroadcastId(int syncHandle, int broadcastId) {
        if (mSyncHandleToBroadcastIdMap == null) {
            Log.e(TAG, "mSyncHandleToBroadcastIdMap is null");
            return;
        }

        mSyncHandleToBroadcastIdMap.entrySet().removeIf(entry -> entry.getValue() == broadcastId);
        mSyncHandleToBroadcastIdMap.put(syncHandle, broadcastId);
        log("Updated mSyncHandleToBroadcastIdMap: " + mSyncHandleToBroadcastIdMap);
    }

    private static synchronized void setBassClientService(BassClientService instance) {
        Log.d(TAG, "setBassClientService(): set to: " + instance);
        sService = instance;
    }

    private void enqueueSourceGroupOp(BluetoothDevice sink, Integer msgId, Object obj) {
        log("enqueueSourceGroupOp device: " + sink + ", msgId: " + msgId);

        if (!mPendingGroupOp.containsKey(sink)) {
            mPendingGroupOp.put(sink, new ArrayList());
        }
        mPendingGroupOp.get(sink).add(new Pair<Integer, Object>(msgId, obj));
    }

    private boolean isSuccess(int status) {
        boolean ret = false;
        switch (status) {
            case BluetoothStatusCodes.REASON_LOCAL_APP_REQUEST:
            case BluetoothStatusCodes.REASON_LOCAL_STACK_REQUEST:
            case BluetoothStatusCodes.REASON_REMOTE_REQUEST:
            case BluetoothStatusCodes.REASON_SYSTEM_POLICY:
                ret = true;
                break;
            default:
                break;
        }
        return ret;
    }

    private boolean isAnyPendingAddSourceOperation() {
        for (BluetoothDevice device : getConnectedDevices()) {
            List<Pair<Integer, Object>> operations = mPendingGroupOp.get(device);
            if (operations == null) {
                continue;
            }

            boolean isAnyPendingAddSourceOperationForDevice = operations.stream()
                    .anyMatch(e -> e.first.equals(BassClientStateMachine.ADD_BCAST_SOURCE));

            if (isAnyPendingAddSourceOperationForDevice) {
                return true;
            }
        }

        return false;
    }

    private void checkForPendingGroupOpRequest(BluetoothDevice sink, int reason, int reqMsg,
            Object obj) {
        log("checkForPendingGroupOpRequest device: " + sink + ", reason: " + reason
                + ", reqMsg: " + reqMsg);

        List<Pair<Integer, Object>> operations = mPendingGroupOp.get(sink);
        if (operations == null) {
            return;
        }

        switch (reqMsg) {
            case BassClientStateMachine.ADD_BCAST_SOURCE:
                if (obj == null) {
                    return;
                }
                // Identify the operation by operation type and broadcastId
                if (isSuccess(reason)) {
                    BluetoothLeBroadcastReceiveState sourceState =
                            (BluetoothLeBroadcastReceiveState) obj;
                    boolean removed = operations.removeIf(m ->
                            (m.first.equals(BassClientStateMachine.ADD_BCAST_SOURCE))
                            && (sourceState.getBroadcastId()
                                    == ((BluetoothLeBroadcastMetadata) m.second).getBroadcastId()));
                    if (removed) {
                        setSourceGroupManaged(sink, sourceState.getSourceId(), true);

                    }
                } else {
                    BluetoothLeBroadcastMetadata metadata = (BluetoothLeBroadcastMetadata) obj;
                    operations.removeIf(m ->
                            (m.first.equals(BassClientStateMachine.ADD_BCAST_SOURCE))
                            && (metadata.getBroadcastId()
                                    == ((BluetoothLeBroadcastMetadata) m.second).getBroadcastId()));

                    if (!isAnyPendingAddSourceOperation() && mIsAssistantActive
                            && mPausedBroadcastSinks.isEmpty()) {
                        LeAudioService leAudioService = mServiceFactory.getLeAudioService();
                        mIsAssistantActive = false;
                        mUnicastSourceStreamStatus = Optional.empty();

                        if (leAudioService != null) {
                            leAudioService.activeBroadcastAssistantNotification(false);
                        }
                    }
                }
                break;
            case BassClientStateMachine.REMOVE_BCAST_SOURCE:
                // Identify the operation by operation type and sourceId
                Integer sourceId = (Integer) obj;
                operations.removeIf(m ->
                        m.first.equals(BassClientStateMachine.REMOVE_BCAST_SOURCE)
                        && (sourceId.equals((Integer) m.second)));
                setSourceGroupManaged(sink, sourceId, false);
                break;
            default:
                break;
        }
    }

    private boolean isDevicePartOfActiveUnicastGroup(BluetoothDevice device) {
        LeAudioService leAudioService = mServiceFactory.getLeAudioService();
        if (leAudioService == null) {
            return false;
        }

        return (leAudioService.getActiveGroupId() != LE_AUDIO_GROUP_ID_INVALID)
                && (leAudioService.getActiveDevices().contains(device));
    }

    private boolean isAnyDeviceFromActiveUnicastGroupReceivingBroadcast() {
        return getActiveBroadcastSinks().stream()
                .anyMatch(d -> isDevicePartOfActiveUnicastGroup(d));
    }

    private void localNotifyReceiveStateChanged(BluetoothDevice sink) {
        LeAudioService leAudioService = mServiceFactory.getLeAudioService();
        if (leAudioService == null) {
            return;
        }

        boolean isAssistantActive = isAnyReceiverReceivingBroadcast(getConnectedDevices());

        if (isAssistantActive) {
            /* Assistant become active */
            if (!mIsAssistantActive) {
                mIsAssistantActive = true;
                leAudioService.activeBroadcastAssistantNotification(true);
            }

            if (leaudioAllowedContextMask()) {
                /* Don't bother active group (external broadcaster scenario) with SOUND EFFECTS */
                if (!mIsAllowedContextOfActiveGroupModified
                        && isDevicePartOfActiveUnicastGroup(sink)) {
                    leAudioService.setActiveGroupAllowedContextMask(
                            BluetoothLeAudio.CONTEXTS_ALL
                                    & ~BluetoothLeAudio.CONTEXT_TYPE_SOUND_EFFECTS,
                            BluetoothLeAudio.CONTEXTS_ALL);
                    mIsAllowedContextOfActiveGroupModified = true;
                }
            }
        } else {
            /* Assistant become inactive */
            if (mIsAssistantActive && mPausedBroadcastSinks.isEmpty()) {
                mIsAssistantActive = false;
                mUnicastSourceStreamStatus = Optional.empty();
                leAudioService.activeBroadcastAssistantNotification(false);
            }

            if (leaudioAllowedContextMask()) {
                /* Restore allowed context mask for active device */
                if (mIsAllowedContextOfActiveGroupModified) {
                    if (!isAnyDeviceFromActiveUnicastGroupReceivingBroadcast()) {
                        leAudioService.setActiveGroupAllowedContextMask(
                                BluetoothLeAudio.CONTEXTS_ALL, BluetoothLeAudio.CONTEXTS_ALL);
                    }
                    mIsAllowedContextOfActiveGroupModified = false;
                }
            }
        }
    }

    private void localNotifySourceAdded(
            BluetoothDevice sink, BluetoothLeBroadcastReceiveState receiveState) {
        if (!isLocalBroadcast(receiveState)) {
            return;
        }

        int broadcastId = receiveState.getBroadcastId();

        /* Track devices bonded to local broadcast for further broadcast status handling when sink
         * device is:
         *     - disconnecting (if no more receivers, broadcast can be stopped)
         *     - connecting (resynchronize if connection lost)
         */
        if (mLocalBroadcastReceivers.containsKey(broadcastId)) {
            mLocalBroadcastReceivers.get(broadcastId).add(sink);
        } else {
            mLocalBroadcastReceivers.put(
                    broadcastId, new HashSet<BluetoothDevice>(Arrays.asList(sink)));
        }
    }

    private void setSourceGroupManaged(BluetoothDevice sink, int sourceId, boolean isGroupOp) {
        log("setSourceGroupManaged device: " + sink);
        if (isGroupOp) {
            if (!mGroupManagedSources.containsKey(sink)) {
                mGroupManagedSources.put(sink, new ArrayList<>());
            }
            mGroupManagedSources.get(sink).add(sourceId);
        } else {
            List<Integer> sources = mGroupManagedSources.get(sink);
            if (sources != null) {
                sources.removeIf(e -> e.equals(sourceId));
            }
        }
    }

    private Pair<BluetoothLeBroadcastMetadata, Map<BluetoothDevice, Integer>>
            getGroupManagedDeviceSources(BluetoothDevice sink, Integer sourceId) {
        log("getGroupManagedDeviceSources device: " + sink + " sourceId: " + sourceId);
        Map map = new HashMap<BluetoothDevice, Integer>();

        if (mGroupManagedSources.containsKey(sink)
                && mGroupManagedSources.get(sink).contains(sourceId)) {
            BassClientStateMachine stateMachine = getOrCreateStateMachine(sink);
            if (stateMachine == null) {
                Log.e(TAG, "Can't get state machine for device: " + sink);
                return new Pair<BluetoothLeBroadcastMetadata, Map<BluetoothDevice, Integer>>(
                        null, null);
            }

            BluetoothLeBroadcastMetadata metadata =
                    stateMachine.getCurrentBroadcastMetadata(sourceId);
            if (metadata != null) {
                int broadcastId = metadata.getBroadcastId();

                for (BluetoothDevice device: getTargetDeviceList(sink, true)) {
                    List<BluetoothLeBroadcastReceiveState> sources =
                            getOrCreateStateMachine(device).getAllSources();

                    // For each device, find the source ID having this broadcast ID
                    Optional<BluetoothLeBroadcastReceiveState> receiver = sources.stream()
                            .filter(e -> e.getBroadcastId() == broadcastId)
                            .findAny();
                    if (receiver.isPresent()) {
                        map.put(device, receiver.get().getSourceId());
                    } else {
                        // Put invalid source ID if the remote doesn't have it
                        map.put(device, BassConstants.INVALID_SOURCE_ID);
                    }
                }
                return new Pair<BluetoothLeBroadcastMetadata,
                        Map<BluetoothDevice, Integer>>(metadata, map);
            } else {
                Log.e(TAG, "Couldn't find broadcast metadata for device: "
                        + sink.getAnonymizedAddress() + ", and sourceId:" + sourceId);
            }
        }

        // Just put this single device if this source is not group managed
        map.put(sink, sourceId);
        return new Pair<BluetoothLeBroadcastMetadata, Map<BluetoothDevice, Integer>>(null, map);
    }

    private List<BluetoothDevice> getTargetDeviceList(BluetoothDevice device, boolean isGroupOp) {
        if (isGroupOp) {
            CsipSetCoordinatorService csipClient = mServiceFactory.getCsipSetCoordinatorService();
            if (csipClient != null) {
                // Check for coordinated set of devices in the context of CAP
                List<BluetoothDevice> csipDevices = csipClient.getGroupDevicesOrdered(device,
                        BluetoothUuid.CAP);
                if (!csipDevices.isEmpty()) {
                    return csipDevices;
                } else {
                    Log.w(TAG, "CSIP group is empty.");
                }
            } else {
                Log.e(TAG, "CSIP service is null. No grouping information available.");
            }
        }

        List<BluetoothDevice> devices = new ArrayList<>();
        devices.add(device);
        return devices;
    }

    private boolean isValidBroadcastSourceAddition(
            BluetoothDevice device, BluetoothLeBroadcastMetadata metaData) {
        boolean retval = true;
        List<BluetoothLeBroadcastReceiveState> currentAllSources = getAllSources(device);
        for (int i = 0; i < currentAllSources.size(); i++) {
            BluetoothLeBroadcastReceiveState state = currentAllSources.get(i);
            if (metaData.getSourceDevice().equals(state.getSourceDevice())
                    && metaData.getSourceAddressType() == state.getSourceAddressType()
                    && metaData.getSourceAdvertisingSid() == state.getSourceAdvertisingSid()
                    && metaData.getBroadcastId() == state.getBroadcastId()) {
                retval = false;
                Log.e(TAG, "isValidBroadcastSourceAddition: fail for " + device
                        + " metaData: " + metaData);
                break;
            }
        }
        return retval;
    }

    private boolean hasRoomForBroadcastSourceAddition(BluetoothDevice device) {
        BassClientStateMachine stateMachine = null;
        synchronized (mStateMachines) {
            stateMachine = getOrCreateStateMachine(device);
        }
        if (stateMachine == null) {
            log("stateMachine is null");
            return false;
        }
        boolean isRoomAvailable = false;
        String emptyBluetoothDevice = "00:00:00:00:00:00";
        for (BluetoothLeBroadcastReceiveState recvState: stateMachine.getAllSources()) {
            if (recvState.getSourceDevice().getAddress().equals(emptyBluetoothDevice)) {
                isRoomAvailable = true;
                break;
            }
        }
        log("isRoomAvailable: " + isRoomAvailable);
        return isRoomAvailable;
    }

    private Integer getSourceIdToRemove(BluetoothDevice device) {
        BassClientStateMachine stateMachine = null;

        synchronized (mStateMachines) {
            stateMachine = getOrCreateStateMachine(device);
        }
        if (stateMachine == null) {
            log("stateMachine is null");
            return BassConstants.INVALID_SOURCE_ID;
        }
        List<BluetoothLeBroadcastReceiveState> sources = stateMachine.getAllSources();
        if (sources.isEmpty()) {
            log("sources is empty");
            return BassConstants.INVALID_SOURCE_ID;
        }

        Integer sourceId = BassConstants.INVALID_SOURCE_ID;
        // Select the source by checking if there is one with PA not synced
        Optional<BluetoothLeBroadcastReceiveState> receiver =
                sources.stream()
                        .filter(
                                e ->
                                        (e.getPaSyncState()
                                                != BluetoothLeBroadcastReceiveState
                                                        .PA_SYNC_STATE_SYNCHRONIZED))
                        .findAny();
        if (receiver.isPresent()) {
            sourceId = receiver.get().getSourceId();
        } else {
            // If all sources are synced, continue to pick the 1st source
            sourceId = sources.get(0).getSourceId();
        }
        return sourceId;
    }

    private BassClientStateMachine getOrCreateStateMachine(BluetoothDevice device) {
        if (device == null) {
            Log.e(TAG, "getOrCreateStateMachine failed: device cannot be null");
            return null;
        }
        synchronized (mStateMachines) {
            BassClientStateMachine stateMachine = mStateMachines.get(device);
            if (stateMachine != null) {
                return stateMachine;
            }
            // Limit the maximum number of state machines to avoid DoS attack
            if (mStateMachines.size() >= MAX_BASS_CLIENT_STATE_MACHINES) {
                Log.e(TAG, "Maximum number of Bassclient state machines reached: "
                        + MAX_BASS_CLIENT_STATE_MACHINES);
                return null;
            }
            log("Creating a new state machine for " + device);
            stateMachine =
                    BassObjectsFactory.getInstance()
                            .makeStateMachine(
                                    device,
                                    this,
                                    mAdapterService,
                                    mStateMachinesThread.getLooper());
            if (stateMachine != null) {
                mStateMachines.put(device, stateMachine);
            }

            return stateMachine;
        }
    }

    class DialingOutTimeoutEvent implements Runnable {
        Integer mBroadcastId;

        DialingOutTimeoutEvent(Integer broadcastId) {
            mBroadcastId = broadcastId;
        }

        @Override
        public void run() {
            mDialingOutTimeoutEvent = null;

            if (getBassClientService() == null) {
                Log.e(TAG, "DialingOutTimeoutEvent: No Bass service");
                return;
            }

            LeAudioService leAudioService = mServiceFactory.getLeAudioService();
            if (leAudioService == null) {
                Log.d(TAG, "DialingOutTimeoutEvent: No available LeAudioService");
                return;
            }

            sEventLogger.logd(TAG, "Broadcast timeout: " + mBroadcastId);
            mLocalBroadcastReceivers.remove(mBroadcastId);
            leAudioService.stopBroadcast(mBroadcastId);
        }

        public boolean isScheduledForBroadcast(Integer broadcastId) {
            return mBroadcastId.equals(broadcastId);
        }
    }

    /**
     * Get the BassClientService instance
     *
     * @return BassClientService instance
     */
    public static synchronized BassClientService getBassClientService() {
        if (sService == null) {
            Log.w(TAG, "getBassClientService(): service is NULL");
            return null;
        }
        if (!sService.isAvailable()) {
            Log.w(TAG, "getBassClientService(): service is not available");
            return null;
        }
        return sService;
    }

    private void removeStateMachine(BluetoothDevice device) {
        synchronized (mStateMachines) {
            BassClientStateMachine sm = mStateMachines.get(device);
            if (sm == null) {
                Log.w(TAG, "removeStateMachine: device " + device
                        + " does not have a state machine");
                return;
            }
            log("removeStateMachine: removing state machine for device: " + device);
            sm.doQuit();
            sm.cleanup();
            mStateMachines.remove(device);
        }

        // Cleanup device cache
        mPendingGroupOp.remove(device);
        mGroupManagedSources.remove(device);
        mActiveSourceMap.remove(device);
    }

    private void handleReconnectingAudioSharingModeDevice(BluetoothDevice device) {
        /* In case of reconnecting Audio Sharing mode device */
        if (mDialingOutTimeoutEvent != null) {
            for (Map.Entry<Integer, HashSet<BluetoothDevice>> entry :
                    mLocalBroadcastReceivers.entrySet()) {
                Integer broadcastId = entry.getKey();
                HashSet<BluetoothDevice> devices = entry.getValue();

                /* If associated with any broadcast, try to remove pending timeout callback */
                if ((mDialingOutTimeoutEvent.isScheduledForBroadcast(broadcastId))
                        && (devices.contains(device))) {
                    Log.i(
                            TAG,
                            "connectionStateChanged: reconnected previousely synced device: "
                                    + device);
                    mHandler.removeCallbacks(mDialingOutTimeoutEvent);
                    mDialingOutTimeoutEvent = null;
                    break;
                }
            }
        }
    }

    private void informConnectedDeviceAboutScanOffloadStop() {
        for (BluetoothDevice device : getConnectedDevices()) {
            synchronized (mStateMachines) {
                BassClientStateMachine stateMachine = getOrCreateStateMachine(device);
                if (stateMachine == null) {
                    Log.w(TAG, "informConnectedDeviceAboutScanOffloadStop: Can't get state "
                            + "machine for device: " + device);
                    continue;
                }
                stateMachine.sendMessage(BassClientStateMachine.STOP_SCAN_OFFLOAD);
            }
        }
    }

    private int areValidParametersToModifySource(
            BluetoothLeBroadcastMetadata updatedMetadata,
            BassClientStateMachine stateMachine,
            Integer deviceSourceId,
            BluetoothDevice device) {
        if (updatedMetadata == null || stateMachine == null) {
            log(
                    "areValidParametersToModifySource: Error bad parameters: sourceId = "
                            + deviceSourceId
                            + " updatedMetadata = "
                            + updatedMetadata);
            return BluetoothStatusCodes.ERROR_BAD_PARAMETERS;
        }
        if (deviceSourceId == BassConstants.INVALID_SOURCE_ID) {
            log("areValidParametersToModifySource: no such sourceId for device: " + device);
            return BluetoothStatusCodes.ERROR_LE_BROADCAST_ASSISTANT_INVALID_SOURCE_ID;
        }
        if (getConnectionState(device) != BluetoothProfile.STATE_CONNECTED) {
            log("areValidParametersToModifySource: device is not connected");
            return BluetoothStatusCodes.ERROR_REMOTE_LINK_ERROR;
        }
        byte[] code = updatedMetadata.getBroadcastCode();
        if ((code != null) && (code.length != 0)) {
            if ((code.length > 16) || (code.length < 4)) {
                log(
                        "areValidParametersToModifySource: Invalid broadcast code length: "
                                + code.length
                                + ", should be between 4 and 16 octets");
                return BluetoothStatusCodes.ERROR_BAD_PARAMETERS;
            }
        }
        if (stateMachine.hasPendingSourceOperation()) {
            Log.w(
                    TAG,
                    "modifySource: source operation already pending, device: "
                            + device
                            + ", broadcastId: "
                            + updatedMetadata.getBroadcastId());
            return BluetoothStatusCodes.ERROR_ALREADY_IN_TARGET_STATE;
        }

        return BluetoothStatusCodes.SUCCESS;
    }

    void handleConnectionStateChanged(BluetoothDevice device, int fromState, int toState) {
        mHandler.post(() -> connectionStateChanged(device, fromState, toState));
    }

    synchronized void connectionStateChanged(BluetoothDevice device, int fromState,
                                             int toState) {
        if (!isAvailable()) {
            Log.w(TAG, "connectionStateChanged: service is not available");
            return;
        }

        if ((device == null) || (fromState == toState)) {
            Log.e(TAG, "connectionStateChanged: unexpected invocation. device=" + device
                    + " fromState=" + fromState + " toState=" + toState);
            return;
        }

        sEventLogger.logd(
                TAG,
                "connectionStateChanged: device: "
                        + device
                        + ", fromState= "
                        + BluetoothProfile.getConnectionStateName(fromState)
                        + ", toState= "
                        + BluetoothProfile.getConnectionStateName(toState));

        // Check if the device is disconnected - if unbond, remove the state machine
        if (toState == BluetoothProfile.STATE_DISCONNECTED) {
            mPendingGroupOp.remove(device);

            int bondState = mAdapterService.getBondState(device);
            if (bondState == BluetoothDevice.BOND_NONE) {
                log("Unbonded " + device + ". Removing state machine");
                removeStateMachine(device);
            }
        } else if (toState == BluetoothProfile.STATE_CONNECTED) {
            handleReconnectingAudioSharingModeDevice(device);
        }
    }

    public void handleBondStateChanged(BluetoothDevice device, int fromState, int toState) {
        mHandler.post(() -> bondStateChanged(device, toState));
    }

    @VisibleForTesting
    void bondStateChanged(BluetoothDevice device, int bondState) {
        log("Bond state changed for device: " + device + " state: " + bondState);

        // Remove state machine if the bonding for a device is removed
        if (bondState != BluetoothDevice.BOND_NONE) {
            return;
        }

        synchronized (mStateMachines) {
            BassClientStateMachine sm = mStateMachines.get(device);
            if (sm == null) {
                return;
            }
            if (sm.getConnectionState() != BluetoothProfile.STATE_DISCONNECTED) {
                Log.i(TAG, "Disconnecting device because it was unbonded.");
                disconnect(device);
                return;
            }
            removeStateMachine(device);
        }
    }

    /**
     * Connects the bass profile to the passed in device
     *
     * @param device is the device with which we will connect the Bass profile
     * @return true if BAss profile successfully connected, false otherwise
     */
    public boolean connect(BluetoothDevice device) {
        Log.d(TAG, "connect(): " + device);
        if (device == null) {
            Log.e(TAG, "connect: device is null");
            return false;
        }
        if (getConnectionPolicy(device) == BluetoothProfile.CONNECTION_POLICY_FORBIDDEN) {
            Log.e(TAG, "connect: connection policy set to forbidden");
            return false;
        }
        synchronized (mStateMachines) {
            BassClientStateMachine stateMachine = getOrCreateStateMachine(device);
            if (stateMachine == null) {
                Log.e(TAG, "Can't get state machine for device: " + device);
                return false;
            }

            stateMachine.sendMessage(BassClientStateMachine.CONNECT);
        }
        return true;
    }

    /**
     * Disconnects Bassclient profile for the passed in device
     *
     * @param device is the device with which we want to disconnected the BAss client profile
     * @return true if Bass client profile successfully disconnected, false otherwise
     */
    public boolean disconnect(BluetoothDevice device) {
        Log.d(TAG, "disconnect(): " + device);
        if (device == null) {
            Log.e(TAG, "disconnect: device is null");
            return false;
        }
        synchronized (mStateMachines) {
            BassClientStateMachine stateMachine = getOrCreateStateMachine(device);
            if (stateMachine == null) {
                Log.e(TAG, "Can't get state machine for device: " + device);
                return false;
            }

            stateMachine.sendMessage(BassClientStateMachine.DISCONNECT);
        }
        return true;
    }

    /**
     * Check whether can connect to a peer device. The check considers a number of factors during
     * the evaluation.
     *
     * @param device the peer device to connect to
     * @return true if connection is allowed, otherwise false
     */
    @VisibleForTesting(visibility = VisibleForTesting.Visibility.PACKAGE)
    public boolean okToConnect(BluetoothDevice device) {
        // Check if this is an incoming connection in Quiet mode.
        if (mAdapterService.isQuietModeEnabled()) {
            Log.e(TAG, "okToConnect: cannot connect to " + device + " : quiet mode enabled");
            return false;
        }
        // Check connection policy and accept or reject the connection.
        int connectionPolicy = getConnectionPolicy(device);
        int bondState = mAdapterService.getBondState(device);
        // Allow this connection only if the device is bonded. Any attempt to connect while
        // bonding would potentially lead to an unauthorized connection.
        if (bondState != BluetoothDevice.BOND_BONDED) {
            Log.w(TAG, "okToConnect: return false, bondState=" + bondState);
            return false;
        } else if (connectionPolicy != BluetoothProfile.CONNECTION_POLICY_UNKNOWN
                && connectionPolicy != BluetoothProfile.CONNECTION_POLICY_ALLOWED) {
            // Otherwise, reject the connection if connectionPolicy is not valid.
            Log.w(TAG, "okToConnect: return false, connectionPolicy=" + connectionPolicy);
            return false;
        }
        return true;
    }

    /**
     * Get connection state of remote device
     *
     * @param sink the remote device
     * @return connection state
     */
    public int getConnectionState(BluetoothDevice sink) {
        synchronized (mStateMachines) {
            BassClientStateMachine sm = getOrCreateStateMachine(sink);
            if (sm == null) {
                log("getConnectionState returns STATE_DISC");
                return BluetoothProfile.STATE_DISCONNECTED;
            }
            return sm.getConnectionState();
        }
    }

    /**
     * Get a list of all LE Audio Broadcast Sinks with the specified connection states.
     * @param states states array representing the connection states
     * @return a list of devices that match the provided connection states
     */
    List<BluetoothDevice> getDevicesMatchingConnectionStates(int[] states) {
        ArrayList<BluetoothDevice> devices = new ArrayList<>();
        if (states == null) {
            return devices;
        }
        final BluetoothDevice[] bondedDevices = mAdapterService.getBondedDevices();
        if (bondedDevices == null) {
            return devices;
        }
        synchronized (mStateMachines) {
            for (BluetoothDevice device : bondedDevices) {
                final ParcelUuid[] featureUuids = device.getUuids();
                if (!Utils.arrayContains(
                        featureUuids, BluetoothUuid.BASS)) {
                    continue;
                }
                int connectionState = BluetoothProfile.STATE_DISCONNECTED;
                BassClientStateMachine sm = getOrCreateStateMachine(device);
                if (sm != null) {
                    connectionState = sm.getConnectionState();
                }
                for (int state : states) {
                    if (connectionState == state) {
                        devices.add(device);
                        break;
                    }
                }
            }
            return devices;
        }
    }

    /**
     * Get a list of all LE Audio Broadcast Sinks connected with the LE Audio Broadcast Assistant.
     * @return list of connected devices
     */
    public List<BluetoothDevice> getConnectedDevices() {
        synchronized (mStateMachines) {
            List<BluetoothDevice> devices = new ArrayList<>();
            for (BassClientStateMachine sm : mStateMachines.values()) {
                if (sm.isConnected()) {
                    devices.add(sm.getDevice());
                }
            }
            log("getConnectedDevices: " + devices);
            return devices;
        }
    }

    /**
     * Set the connectionPolicy of the Broadcast Audio Scan Service profile.
     *
     * <p>The connection policy can be one of:
     * {@link BluetoothProfile#CONNECTION_POLICY_ALLOWED},
     * {@link BluetoothProfile#CONNECTION_POLICY_FORBIDDEN},
     * {@link BluetoothProfile#CONNECTION_POLICY_UNKNOWN}
     *
     * @param device paired bluetooth device
     * @param connectionPolicy is the connection policy to set to for this profile
     * @return true if connectionPolicy is set, false on error
     */
    public boolean setConnectionPolicy(BluetoothDevice device, int connectionPolicy) {
        Log.d(TAG, "Saved connectionPolicy " + device + " = " + connectionPolicy);
        boolean setSuccessfully =
                mDatabaseManager.setProfileConnectionPolicy(device,
                        BluetoothProfile.LE_AUDIO_BROADCAST_ASSISTANT, connectionPolicy);
        if (setSuccessfully && connectionPolicy == BluetoothProfile.CONNECTION_POLICY_ALLOWED) {
            connect(device);
        } else if (setSuccessfully
                && connectionPolicy == BluetoothProfile.CONNECTION_POLICY_FORBIDDEN) {
            disconnect(device);
        }
        return setSuccessfully;
    }

    /**
     * Get the connection policy of the profile.
     *
     * <p>The connection policy can be any of:
     * {@link BluetoothProfile#CONNECTION_POLICY_ALLOWED},
     * {@link BluetoothProfile#CONNECTION_POLICY_FORBIDDEN},
     * {@link BluetoothProfile#CONNECTION_POLICY_UNKNOWN}
     *
     * @param device paired bluetooth device
     * @return connection policy of the device
     */
    public int getConnectionPolicy(BluetoothDevice device) {
        return mDatabaseManager
                .getProfileConnectionPolicy(device, BluetoothProfile.LE_AUDIO_BROADCAST_ASSISTANT);
    }

    /**
     * Register callbacks that will be invoked during scan offloading.
     *
     * @param cb callbacks to be invoked
     */
    public void registerCallback(IBluetoothLeBroadcastAssistantCallback cb) {
        Log.i(TAG, "registerCallback");
        mCallbacks.register(cb);
        return;
    }

    /**
     * Unregister callbacks that are invoked during scan offloading.
     *
     * @param cb callbacks to be unregistered
     */
    public void unregisterCallback(IBluetoothLeBroadcastAssistantCallback cb) {
        Log.i(TAG, "unregisterCallback");
        mCallbacks.unregister(cb);
        return;
    }

    /**
     * Search for LE Audio Broadcast Sources on behalf of all devices connected via Broadcast Audio
     * Scan Service, filtered by filters
     *
     * @param filters ScanFilters for finding exact Broadcast Source
     */
    public void startSearchingForSources(List<ScanFilter> filters) {
        log("startSearchingForSources");
        if (mBluetoothAdapter == null) {
            Log.e(TAG, "startSearchingForSources: Adapter is NULL");
            mCallbacks.notifySearchStartFailed(BluetoothStatusCodes.ERROR_UNKNOWN);
            return;
        }

        if (!BluetoothMethodProxy.getInstance()
                .initializePeriodicAdvertisingManagerOnDefaultAdapter()) {
            Log.e(TAG, "Failed to initialize Periodic Advertising Manager on Default Adapter");
            mCallbacks.notifySearchStartFailed(BluetoothStatusCodes.ERROR_UNKNOWN);
            return;
        }

        synchronized (mSearchScanCallbackLock) {
            if (!leaudioBroadcastExtractPeriodicScannerFromStateMachine()
                    || mBluetoothLeScannerWrapper == null) {
                mBluetoothLeScannerWrapper =
                        BassObjectsFactory.getInstance()
                                .getBluetoothLeScannerWrapper(mBluetoothAdapter);
            }
            if (mBluetoothLeScannerWrapper == null) {
                Log.e(TAG, "startLeScan: cannot get BluetoothLeScanner");
                mCallbacks.notifySearchStartFailed(BluetoothStatusCodes.ERROR_UNKNOWN);
                return;
            }
            if (mSearchScanCallback != null) {
                Log.e(TAG, "LE Scan has already started");
                mCallbacks.notifySearchStartFailed(BluetoothStatusCodes.ERROR_UNKNOWN);
                return;
            }
<<<<<<< HEAD
            mSearchScanCallback = new ScanCallback() {
                @Override
                public void onScanResult(int callbackType, ScanResult result) {
                    log("onScanResult:" + result);
                    if (callbackType != ScanSettings.CALLBACK_TYPE_ALL_MATCHES) {
                        // Should not happen
                        Log.e(TAG, "LE Scan has already started");
                        return;
                    }
                    ScanRecord scanRecord = result.getScanRecord();
                    if (scanRecord == null) {
                        Log.e(TAG, "Null scan record");
                        return;
                    }
                    Map<ParcelUuid, byte[]> listOfUuids = scanRecord.getServiceData();
                    if (listOfUuids == null) {
                        Log.e(TAG, "Service data is null");
                        return;
                    }
                    if (!listOfUuids.containsKey(
                            BassConstants.BAAS_UUID)) {
                        return;
                    }
                    log( "Broadcast Source Found:" + result.getDevice());
                    byte[] broadcastIdArray = listOfUuids.get(BassConstants.BAAS_UUID);
                    int broadcastId = (int)(((broadcastIdArray[2] & 0xff) << 16)
                            | ((broadcastIdArray[1] & 0xff) << 8)
                            | (broadcastIdArray[0] & 0xff));

                    sEventLogger.logd(TAG, "Broadcast Source Found: Broadcast ID: "
                            + broadcastId);

                    if (broadcastId != BassConstants.INVALID_BROADCAST_ID
                            && mCachedBroadcasts.get(broadcastId) == null) {
                        log("selectBroadcastSource: broadcastId " + broadcastId);
                        synchronized (mStateMachines) {
                            for (BassClientStateMachine sm : mStateMachines.values()) {
                                if (sm.isConnected()) {
                                    mCachedBroadcasts.put(broadcastId, result);
                                    selectSource(sm.getDevice(), result, false);
=======
            mSearchScanCallback =
                    new ScanCallback() {
                        @Override
                        public void onScanResult(int callbackType, ScanResult result) {
                            log("onScanResult:" + result);
                            synchronized (mSearchScanCallbackLock) {
                                // check mSearchScanCallback because even after
                                // mBluetoothLeScannerWrapper.stopScan(mSearchScanCallback) that
                                // callback could be called
                                if (mSearchScanCallback == null) {
                                    log("onScanResult: scanner already stopped");
                                    return;
                                }
                                if (callbackType != ScanSettings.CALLBACK_TYPE_ALL_MATCHES) {
                                    // Should not happen
                                    Log.e(TAG, "LE Scan has already started");
                                    return;
                                }
                                ScanRecord scanRecord = result.getScanRecord();
                                if (scanRecord == null) {
                                    Log.e(TAG, "Null scan record");
                                    return;
                                }
                                Map<ParcelUuid, byte[]> listOfUuids = scanRecord.getServiceData();
                                if (listOfUuids == null) {
                                    Log.e(TAG, "Service data is null");
                                    return;
                                }
                                if (!listOfUuids.containsKey(BassConstants.BAAS_UUID)) {
                                    return;
                                }
                                log("Broadcast Source Found:" + result.getDevice());
                                byte[] broadcastIdArray = listOfUuids.get(BassConstants.BAAS_UUID);
                                int broadcastId =
                                        (int)
                                                (((broadcastIdArray[2] & 0xff) << 16)
                                                        | ((broadcastIdArray[1] & 0xff) << 8)
                                                        | (broadcastIdArray[0] & 0xff));

                                sEventLogger.logd(
                                        TAG,
                                        "Broadcast Source Found: Broadcast ID: " + broadcastId);

                                if (broadcastId != BassConstants.INVALID_BROADCAST_ID
                                        && mCachedBroadcasts.get(broadcastId) == null) {
                                    log("selectBroadcastSource: broadcastId " + broadcastId);
                                    mCachedBroadcasts.put(broadcastId, result);
                                    if (leaudioBroadcastExtractPeriodicScannerFromStateMachine()) {
                                        addSelectSourceRequest(result, false);
                                    } else {
                                        synchronized (mStateMachines) {
                                            for (BassClientStateMachine sm :
                                                    mStateMachines.values()) {
                                                if (sm.isConnected()) {
                                                    selectSource(sm.getDevice(), result, false);
                                                }
                                            }
                                        }
                                    }
>>>>>>> cf49fe8b
                                }
                            }
                        }

                        public void onScanFailed(int errorCode) {
                            Log.e(TAG, "Scan Failure:" + errorCode);
                            informConnectedDeviceAboutScanOffloadStop();
                        }
                    };
            // when starting scan, clear the previously cached broadcast scan results
            mCachedBroadcasts.clear();
            if (!leaudioBroadcastExtractPeriodicScannerFromStateMachine()) {
                // clear previous sources notify flag before scanning new result
                // this is to make sure the active sources are notified even if already synced
                if (mPeriodicAdvertisementResultMap != null) {
                    clearNotifiedFlags();
                }
            }
            ScanSettings settings = new ScanSettings.Builder().setCallbackType(
                    ScanSettings.CALLBACK_TYPE_ALL_MATCHES)
                    .setScanMode(ScanSettings.SCAN_MODE_LOW_LATENCY)
                    .setLegacy(false)
                    .build();
            if (filters == null) {
                filters = new ArrayList<ScanFilter>();
            }
            if (!BassUtils.containUuid(filters, BassConstants.BAAS_UUID)) {
                byte[] serviceData = {0x00, 0x00 ,0x00}; // Broadcast_ID
                byte[] serviceDataMask = {0x00, 0x00, 0x00};

                filters.add(new ScanFilter.Builder()
                        .setServiceData(BassConstants.BAAS_UUID,
                                serviceData, serviceDataMask).build());
            }

            for (BluetoothDevice device : getConnectedDevices()) {
                synchronized (mStateMachines) {
                    BassClientStateMachine stateMachine = getOrCreateStateMachine(device);
                    if (stateMachine == null) {
                        Log.w(TAG, "startSearchingForSources: Can't get state machine for "
                                + "device: " + device);
                        continue;
                    }
                    stateMachine.sendMessage(BassClientStateMachine.START_SCAN_OFFLOAD);
                }
            }

            mBluetoothLeScannerWrapper.startScan(filters, settings, mSearchScanCallback);
            sEventLogger.logd(TAG, "startSearchingForSources");
            mCallbacks.notifySearchStarted(BluetoothStatusCodes.REASON_LOCAL_APP_REQUEST);
        }
    }

    /**
     * Stops an ongoing search for nearby Broadcast Sources
     */
    public void stopSearchingForSources() {
        log("stopSearchingForSources");
        if (mBluetoothAdapter == null) {
            Log.e(TAG, "stopSearchingForSources: Adapter is NULL");
            return;
        }
        if (!leaudioBroadcastExtractPeriodicScannerFromStateMachine()) {
            BluetoothLeScannerWrapper scanner =
                    BassObjectsFactory.getInstance()
                            .getBluetoothLeScannerWrapper(mBluetoothAdapter);
            if (scanner == null) {
                Log.e(TAG, "startLeScan: cannot get BluetoothLeScanner");
                return;
            }
            synchronized (mSearchScanCallbackLock) {
                if (mSearchScanCallback == null) {
                    Log.e(TAG, "Scan not started yet");
                    mCallbacks.notifySearchStopFailed(BluetoothStatusCodes.ERROR_UNKNOWN);
                    return;
                }
                informConnectedDeviceAboutScanOffloadStop();
                scanner.stopScan(mSearchScanCallback);
                mSearchScanCallback = null;
                sEventLogger.logd(TAG, "stopSearchingForSources");
                mCallbacks.notifySearchStopped(BluetoothStatusCodes.REASON_LOCAL_APP_REQUEST);
            }
        } else {
            synchronized (mSearchScanCallbackLock) {
                if (mBluetoothLeScannerWrapper == null) {
                    Log.e(TAG, "startLeScan: cannot get BluetoothLeScanner");
                    return;
                }
                if (mSearchScanCallback == null) {
                    Log.e(TAG, "Scan not started yet");
                    mCallbacks.notifySearchStopFailed(BluetoothStatusCodes.ERROR_UNKNOWN);
                    return;
                }
                mBluetoothLeScannerWrapper.stopScan(mSearchScanCallback);
                mBluetoothLeScannerWrapper = null;
                mSearchScanCallback = null;
                cleanAllSyncData();
                informConnectedDeviceAboutScanOffloadStop();
                sEventLogger.logd(TAG, "stopSearchingForSources");
                mCallbacks.notifySearchStopped(BluetoothStatusCodes.REASON_LOCAL_APP_REQUEST);
            }
        }
        synchronized (mStateMachines) {
            for (BassClientStateMachine sm : mStateMachines.values()) {
                if (sm.isConnected()) {
                    Message message = sm.obtainMessage(BassClientStateMachine.STOP_PENDING_PA_SYNC);
                    sm.sendMessage(message);
                }
            }
        }
    }

    private void cleanAllSyncData() {
        mSourceSyncRequestsQueue.clear();
        mPendingSourcesToAdd.clear();

        cancelActiveSync(null);
        mActiveSyncedSources.clear();
        mPeriodicAdvCallbacksMap.clear();
        mFirstTimeBisDiscoveryMap.clear();

        mSyncHandleToDeviceMap.clear();
        mSyncHandleToBaseDataMap.clear();
        mSyncHandleToBroadcastIdMap.clear();
        mPeriodicAdvertisementResultMap.clear();
    }

    /**
     * Return true if a search has been started by this application
     * @return true if a search has been started by this application
     */
    public boolean isSearchInProgress() {
        synchronized (mSearchScanCallbackLock) {
            return mSearchScanCallback != null;
        }
    }

    /** Internal periodc Advertising manager callback */
    final class PACallback extends PeriodicAdvertisingCallback {
        @Override
        public void onSyncEstablished(
                int syncHandle,
                BluetoothDevice device,
                int advertisingSid,
                int skip,
                int timeout,
                int status) {
            log(
                    "onSyncEstablished syncHandle: "
                            + syncHandle
                            + ", device: "
                            + device
                            + ", advertisingSid: "
                            + advertisingSid
                            + ", skip: "
                            + skip
                            + ", timeout: "
                            + timeout
                            + ", status: "
                            + status);
            if (status == BluetoothGatt.GATT_SUCCESS) {
                // updates syncHandle, advSid
                // set other fields as invalid or null
                updatePeriodicAdvertisementResultMap(
                        device,
                        BassConstants.INVALID_ADV_ADDRESS_TYPE,
                        syncHandle,
                        advertisingSid,
                        BassConstants.INVALID_ADV_INTERVAL,
                        BassConstants.INVALID_BROADCAST_ID,
                        null,
                        null);
                addActiveSyncedSource(syncHandle);

                // update valid sync handle in mPeriodicAdvCallbacksMap
                synchronized (mPeriodicAdvCallbacksMap) {
                    if (mPeriodicAdvCallbacksMap.containsKey(BassConstants.INVALID_SYNC_HANDLE)) {
                        PeriodicAdvertisingCallback paCb =
                                mPeriodicAdvCallbacksMap.get(BassConstants.INVALID_SYNC_HANDLE);
                        mPeriodicAdvCallbacksMap.put(syncHandle, paCb);
                        mPeriodicAdvCallbacksMap.remove(BassConstants.INVALID_SYNC_HANDLE);
                    }
                }
                mFirstTimeBisDiscoveryMap.put(syncHandle, true);

                synchronized (mPendingSourcesToAdd) {
                    Iterator<AddSourceData> iterator = mPendingSourcesToAdd.iterator();
                    while (iterator.hasNext()) {
                        AddSourceData pendingSourcesToAdd = iterator.next();
                        BluetoothDevice sourceDevice =
                                pendingSourcesToAdd.mSourceMetadata.getSourceDevice();
                        if (sourceDevice.equals(device)) {
                            addSource(
                                    pendingSourcesToAdd.mSink,
                                    pendingSourcesToAdd.mSourceMetadata,
                                    pendingSourcesToAdd.mIsGroupOp);
                            iterator.remove();
                        }
                    }
                }
            } else {
                // remove failed sync handle
                int broadcastId = getBroadcastIdForSyncHandle(BassConstants.INVALID_SYNC_HANDLE);
                log("onSyncEstablished failed for broadcast id: " + broadcastId);
                mCachedBroadcasts.remove(broadcastId);
                mPeriodicAdvCallbacksMap.remove(BassConstants.INVALID_SYNC_HANDLE);
            }
            handleSelectSourceRequest();
        }

        @Override
        public void onPeriodicAdvertisingReport(PeriodicAdvertisingReport report) {
            log("onPeriodicAdvertisingReport");
            Boolean first = mFirstTimeBisDiscoveryMap.get(report.getSyncHandle());
            // Parse the BIS indices from report's service data
            if (first != null && first.booleanValue()) {
                parseScanRecord(report.getSyncHandle(), report.getData());
                mFirstTimeBisDiscoveryMap.put(report.getSyncHandle(), false);
            }
        }

        @Override
        public void onSyncLost(int syncHandle) {
            log("OnSyncLost " + syncHandle);
            if (leaudioBroadcastMonitorSourceSyncStatus()) {
                int broadcastId = getBroadcastIdForSyncHandle(syncHandle);
                if (broadcastId != BassConstants.INVALID_BROADCAST_ID) {
                    log("Notify broadcast source lost, broadcast id: " + broadcastId);
                    mCallbacks.notifySourceLost(broadcastId);
                }
            }
            int broadcastId = getBroadcastIdForSyncHandle(syncHandle);
            cleanAllDataForSyncHandle(syncHandle);
            // Clean from cache to make possible sync again
            mCachedBroadcasts.remove(broadcastId);
        }

        @Override
        public void onBigInfoAdvertisingReport(int syncHandle, boolean encrypted) {
            log(
                    "onBIGInfoAdvertisingReport: syncHandle="
                            + syncHandle
                            + " ,encrypted ="
                            + encrypted);
            BluetoothDevice srcDevice = getDeviceForSyncHandle(syncHandle);
            if (srcDevice == null) {
                log("No device found.");
                return;
            }
            PeriodicAdvertisementResult result =
                    getPeriodicAdvertisementResult(
                            srcDevice, getBroadcastIdForSyncHandle(syncHandle));
            if (result == null) {
                log("No PA record found");
                return;
            }
            if (!result.isNotified()) {
                result.setNotified(true);
                BaseData baseData = getBase(syncHandle);
                if (baseData == null) {
                    log("No BaseData found");
                    return;
                }
                BluetoothLeBroadcastMetadata metaData =
                        getBroadcastMetadataFromBaseData(
                                baseData, srcDevice, syncHandle, encrypted);
                log("Notify broadcast source found");
                mCallbacks.notifySourceFound(metaData);
            }
        }

        @Override
        public void onSyncTransferred(BluetoothDevice device, int status) {
            log("onSyncTransferred: device=" + device + " ,status =" + status);
        }
    }

    private void cleanAllDataForSyncHandle(Integer syncHandle) {
        removeActiveSyncedSource(syncHandle);
        mPeriodicAdvCallbacksMap.remove(syncHandle);
        mSyncHandleToBaseDataMap.remove(syncHandle);
        mFirstTimeBisDiscoveryMap.remove(syncHandle);
        BluetoothDevice srcDevice = getDeviceForSyncHandle(syncHandle);
        mSyncHandleToDeviceMap.remove(syncHandle);
        int broadcastId = getBroadcastIdForSyncHandle(syncHandle);
        mSyncHandleToBroadcastIdMap.remove(syncHandle);
        if (srcDevice != null) {
            mPeriodicAdvertisementResultMap.get(srcDevice).remove(broadcastId);
            if (mPeriodicAdvertisementResultMap.get(srcDevice).isEmpty()) {
                mPeriodicAdvertisementResultMap.remove(srcDevice);
            }
        }
    }

    private BluetoothLeBroadcastMetadata getBroadcastMetadataFromBaseData(
            BaseData baseData, BluetoothDevice device, int syncHandle, boolean encrypted) {
        BluetoothLeBroadcastMetadata.Builder metaData = new BluetoothLeBroadcastMetadata.Builder();
        int index = 0;
        for (BaseData.BaseInformation baseLevel2 : baseData.getLevelTwo()) {
            BluetoothLeBroadcastSubgroup.Builder subGroup =
                    new BluetoothLeBroadcastSubgroup.Builder();
            for (int j = 0; j < baseLevel2.numSubGroups; j++) {
                BaseData.BaseInformation baseLevel3 = baseData.getLevelThree().get(index++);
                BluetoothLeBroadcastChannel.Builder channel =
                        new BluetoothLeBroadcastChannel.Builder();
                channel.setChannelIndex(baseLevel3.index);
                channel.setSelected(false);
                try {
                    channel.setCodecMetadata(
                            BluetoothLeAudioCodecConfigMetadata.fromRawBytes(
                                    baseLevel3.codecConfigInfo));
                } catch (IllegalArgumentException e) {
                    Log.w(TAG, "Invalid metadata, adding empty data. Error: " + e);
                    channel.setCodecMetadata(
                            BluetoothLeAudioCodecConfigMetadata.fromRawBytes(new byte[0]));
                }
                subGroup.addChannel(channel.build());
            }
            byte[] arrayCodecId = baseLevel2.codecId;
            long codeId =
                    ((long) (arrayCodecId[4] & 0xff)) << 32
                            | (arrayCodecId[3] & 0xff) << 24
                            | (arrayCodecId[2] & 0xff) << 16
                            | (arrayCodecId[1] & 0xff) << 8
                            | (arrayCodecId[0] & 0xff);
            subGroup.setCodecId(codeId);
            try {
                subGroup.setCodecSpecificConfig(
                        BluetoothLeAudioCodecConfigMetadata.fromRawBytes(
                                baseLevel2.codecConfigInfo));
            } catch (IllegalArgumentException e) {
                Log.w(TAG, "Invalid config, adding empty one. Error: " + e);
                subGroup.setCodecSpecificConfig(
                        BluetoothLeAudioCodecConfigMetadata.fromRawBytes(new byte[0]));
            }

            try {
                subGroup.setContentMetadata(
                        BluetoothLeAudioContentMetadata.fromRawBytes(baseLevel2.metaData));
            } catch (IllegalArgumentException e) {
                Log.w(TAG, "Invalid metadata, adding empty one. Error: " + e);
                subGroup.setContentMetadata(
                        BluetoothLeAudioContentMetadata.fromRawBytes(new byte[0]));
            }

            metaData.addSubgroup(subGroup.build());
        }
        metaData.setSourceDevice(device, device.getAddressType());
        byte[] arrayPresentationDelay = baseData.getLevelOne().presentationDelay;
        int presentationDelay =
                (int)
                        ((arrayPresentationDelay[2] & 0xff) << 16
                                | (arrayPresentationDelay[1] & 0xff) << 8
                                | (arrayPresentationDelay[0] & 0xff));
        metaData.setPresentationDelayMicros(presentationDelay);
        PeriodicAdvertisementResult result =
                getPeriodicAdvertisementResult(device, getBroadcastIdForSyncHandle(syncHandle));
        if (result != null) {
            int broadcastId = result.getBroadcastId();
            log("broadcast ID: " + broadcastId);
            metaData.setBroadcastId(broadcastId);
            metaData.setSourceAdvertisingSid(result.getAdvSid());

            PublicBroadcastData pbData = result.getPublicBroadcastData();
            if (pbData != null) {
                metaData.setPublicBroadcast(true);
                metaData.setAudioConfigQuality(pbData.getAudioConfigQuality());
                try {
                    metaData.setPublicBroadcastMetadata(
                            BluetoothLeAudioContentMetadata.fromRawBytes(pbData.getMetadata()));
                } catch (IllegalArgumentException e) {
                    Log.w(TAG, "Invalid public metadata, adding empty one. Error " + e);
                    metaData.setPublicBroadcastMetadata(null);
                }
            }

            String broadcastName = result.getBroadcastName();
            if (broadcastName != null) {
                metaData.setBroadcastName(broadcastName);
            }
        }
        metaData.setEncrypted(encrypted);
        if (leaudioBroadcastMonitorSourceSyncStatus()) {
            // update the rssi value
            ScanResult scanRes = getCachedBroadcast(result.getBroadcastId());
            if (scanRes != null) {
                metaData.setRssi(scanRes.getRssi());
            }
        }
        return metaData.build();
    }

    private void cancelActiveSync(Integer syncHandle) {
        log("cancelActiveSync: syncHandle = " + syncHandle);
        if (syncHandle == null) {
            // clean up the pending sync request if syncHandle is null
            unsyncSource(BassConstants.INVALID_SYNC_HANDLE);
        }
        List<Integer> activeSyncedSrc = new ArrayList<>(getActiveSyncedSources());

        /* Stop sync if there is some running */
        if (!activeSyncedSrc.isEmpty()
                && (syncHandle == null || activeSyncedSrc.contains(syncHandle))) {
            if (syncHandle != null) {
                // only one source needs to be unsynced
                unsyncSource(syncHandle);
            } else {
                // remove all the sources
                for (int handle : activeSyncedSrc) {
                    unsyncSource(handle);
                }
            }
        }
    }

    private boolean unsyncSource(int syncHandle) {
        log("unsyncSource: syncHandle: " + syncHandle);
        if (mPeriodicAdvCallbacksMap.containsKey(syncHandle)) {
            try {
                BluetoothMethodProxy.getInstance()
                        .periodicAdvertisingManagerUnregisterSync(
                                BassClientPeriodicAdvertisingManager
                                        .getPeriodicAdvertisingManager(),
                                mPeriodicAdvCallbacksMap.get(syncHandle));
            } catch (IllegalArgumentException ex) {
                Log.w(TAG, "unregisterSync:IllegalArgumentException");
                return false;
            }
        } else {
            log("calling unregisterSync, not found syncHandle: " + syncHandle);
        }
        cleanAllDataForSyncHandle(syncHandle);
        return true;
    }

    void parseBaseData(int syncHandle, byte[] serviceData) {
        log("parseBaseData" + Arrays.toString(serviceData));
        BaseData base = BaseData.parseBaseData(serviceData);
        if (base != null) {
            updateBase(syncHandle, base);
            base.print();
        } else {
            Log.e(TAG, "Seems BASE is not in parsable format");
            cancelActiveSync(syncHandle);
        }
    }

    void parseScanRecord(int syncHandle, ScanRecord record) {
        log("parseScanRecord: " + record);
        Map<ParcelUuid, byte[]> bmsAdvDataMap = record.getServiceData();
        if (bmsAdvDataMap != null) {
            for (Map.Entry<ParcelUuid, byte[]> entry : bmsAdvDataMap.entrySet()) {
                log(
                        "ParcelUUid = "
                                + entry.getKey()
                                + ", Value = "
                                + Arrays.toString(entry.getValue()));
            }
        }
        byte[] advData = record.getServiceData(BassConstants.BASIC_AUDIO_UUID);
        if (advData != null) {
            parseBaseData(syncHandle, advData);
        } else {
            Log.e(TAG, "No service data in Scan record");
            cancelActiveSync(syncHandle);
        }
    }

    private String checkAndParseBroadcastName(ScanRecord record) {
        log("checkAndParseBroadcastName");
        byte[] rawBytes = record.getBytes();
        List<TypeValueEntry> entries = BluetoothUtils.parseLengthTypeValueBytes(rawBytes);
        if (rawBytes.length > 0 && rawBytes[0] > 0 && entries.isEmpty()) {
            Log.e(TAG, "Invalid LTV entries in Scan record");
            return null;
        }

        String broadcastName = null;
        for (TypeValueEntry entry : entries) {
            // Only use the first value of each type
            if (broadcastName == null && entry.getType() == BassConstants.BCAST_NAME_AD_TYPE) {
                byte[] bytes = entry.getValue();
                int len = bytes.length;
                if (len < BassConstants.BCAST_NAME_LEN_MIN
                        || len > BassConstants.BCAST_NAME_LEN_MAX) {
                    Log.e(TAG, "Invalid broadcast name length in Scan record" + len);
                    return null;
                }
                broadcastName = new String(bytes, StandardCharsets.UTF_8);
            }
        }
        return broadcastName;
    }

    void addSelectSourceRequest(ScanResult scanRes, boolean hasPriority) {
        sEventLogger.logd(
                TAG,
                "Add Select Broadcast Source, result: "
                        + scanRes
                        + ", hasPriority: "
                        + hasPriority);

        ScanRecord scanRecord = scanRes.getScanRecord();
        if (scanRecord == null) {
            log("addSelectSourceRequest: ScanRecord empty");
            return;
        }

        synchronized (mSourceSyncRequestsQueue) {
            if (hasPriority) {
                mSourceSyncRequestsQueue.add(0, scanRes);
            } else {
                mSourceSyncRequestsQueue.add(scanRes);
            }
        }

        handleSelectSourceRequest();
    }

    private void handleSelectSourceRequest() {
        PeriodicAdvertisingCallback paCb;
        synchronized (mPeriodicAdvCallbacksMap) {
            if (mSourceSyncRequestsQueue.isEmpty()) {
                return;
            } else if (mPeriodicAdvCallbacksMap.containsKey(BassConstants.INVALID_SYNC_HANDLE)) {
                log("handleSelectSourceRequest: already pending sync");
                return;
            } else {
                paCb = new PACallback();
                // put INVALID_SYNC_HANDLE and update in onSyncEstablished
                mPeriodicAdvCallbacksMap.put(BassConstants.INVALID_SYNC_HANDLE, paCb);
            }
        }
        ScanResult scanRes;
        synchronized (mSourceSyncRequestsQueue) {
            scanRes = mSourceSyncRequestsQueue.remove(0);
        }
        ScanRecord scanRecord = scanRes.getScanRecord();

        sEventLogger.logd(TAG, "Select Broadcast Source, result: " + scanRes);

        // updating mainly for Address type and PA Interval here
        // extract BroadcastId from ScanResult
        Map<ParcelUuid, byte[]> listOfUuids = scanRecord.getServiceData();
        int broadcastId = BassConstants.INVALID_BROADCAST_ID;
        PublicBroadcastData pbData = null;
        if (listOfUuids != null) {
            if (listOfUuids.containsKey(BassConstants.BAAS_UUID)) {
                byte[] bId = listOfUuids.get(BassConstants.BAAS_UUID);
                broadcastId = BassUtils.parseBroadcastId(bId);
            }
            if (listOfUuids.containsKey(BassConstants.PUBLIC_BROADCAST_UUID)) {
                byte[] pbAnnouncement = listOfUuids.get(BassConstants.PUBLIC_BROADCAST_UUID);
                pbData = PublicBroadcastData.parsePublicBroadcastData(pbAnnouncement);
            }
        }

        if (broadcastId == BassConstants.INVALID_BROADCAST_ID || pbData == null) {
            Log.w(TAG, "Invalid broadcast ID or public broadcast data");
            mPeriodicAdvCallbacksMap.remove(BassConstants.INVALID_SYNC_HANDLE);
            handleSelectSourceRequest();
            return;
        }

        // Check if broadcast name present in scan record and parse
        // null if no name present
        String broadcastName = checkAndParseBroadcastName(scanRecord);

        // Avoid duplicated sync request if the same broadcast BIG is synced
        List<Integer> activeSyncedSrc = getActiveSyncedSources();
        if (activeSyncedSrc.contains(getSyncHandleForBroadcastId(broadcastId))) {
            log("Skip duplicated sync request to broadcast id: " + broadcastId);
            mPeriodicAdvCallbacksMap.remove(BassConstants.INVALID_SYNC_HANDLE);
            handleSelectSourceRequest();
            return;
        }

        // Check if there are resources for sync
        if (activeSyncedSrc.size() >= MAX_ACTIVE_SYNCED_SOURCES_NUM) {
            log("handleSelectSourceRequest: reached max allowed active source");
            int syncHandle = activeSyncedSrc.get(0);
            // removing the 1st synced source before proceeding to add new
            cancelActiveSync(syncHandle);
        }

        try {
            BluetoothMethodProxy.getInstance()
                    .periodicAdvertisingManagerRegisterSync(
                            BassClientPeriodicAdvertisingManager.getPeriodicAdvertisingManager(),
                            scanRes,
                            0,
                            BassConstants.PSYNC_TIMEOUT,
                            paCb,
                            null);
        } catch (IllegalArgumentException ex) {
            Log.w(TAG, "registerSync:IllegalArgumentException");
            mPeriodicAdvCallbacksMap.remove(BassConstants.INVALID_SYNC_HANDLE);
            handleSelectSourceRequest();
            return;
        }

        updateSyncHandleForBroadcastId(BassConstants.INVALID_SYNC_HANDLE, broadcastId);
        updatePeriodicAdvertisementResultMap(
                scanRes.getDevice(),
                scanRes.getDevice().getAddressType(),
                BassConstants.INVALID_SYNC_HANDLE,
                BassConstants.INVALID_ADV_SID,
                scanRes.getPeriodicAdvertisingInterval(),
                broadcastId,
                pbData,
                broadcastName);
    }

    void selectSource(BluetoothDevice sink, ScanResult result, boolean autoTrigger) {
        if (leaudioBroadcastExtractPeriodicScannerFromStateMachine()) {
            throw new RuntimeException(
                    "Should never be executed with"
                            + " leaudioBroadcastExtractPeriodicScannerFromStateMachine flag");
        }
        List<Integer> activeSyncedSrc = getActiveSyncedSources(sink);
        if (activeSyncedSrc != null && activeSyncedSrc.size() >= MAX_ACTIVE_SYNCED_SOURCES_NUM) {
            log("selectSource : reached max allowed active source");
            int syncHandle = activeSyncedSrc.get(0);
            // removing the 1st synced source before proceeding to add new
            synchronized (mStateMachines) {
                BassClientStateMachine stateMachine = getOrCreateStateMachine(sink);
                if (stateMachine == null) {
                    Log.e(TAG, "Can't get state machine for device: " + sink);
                    return;
                }
                Message message =
                        stateMachine.obtainMessage(BassClientStateMachine.REACHED_MAX_SOURCE_LIMIT);
                message.arg1 = syncHandle;
                stateMachine.sendMessage(message);
            }
        }

        synchronized (mStateMachines) {
            sEventLogger.logd(
                    TAG, "Select Broadcast Source: sink: " + sink + ", result: " + result);

            BassClientStateMachine stateMachine = getOrCreateStateMachine(sink);
            if (stateMachine == null) {
                Log.e(TAG, "Can't get state machine for device: " + sink);
                return;
            }
            Message message = stateMachine.obtainMessage(
                    BassClientStateMachine.SELECT_BCAST_SOURCE);
            message.obj = result;
            message.arg1 = autoTrigger ? BassConstants.AUTO : BassConstants.USER;
            stateMachine.sendMessage(message);
        }
    }

    /**
     * Add a Broadcast Source to the Broadcast Sink
     *
     * @param sink Broadcast Sink to which the Broadcast Source should be added
     * @param sourceMetadata Broadcast Source metadata to be added to the Broadcast Sink
     * @param isGroupOp set to true If Application wants to perform this operation for all
     *     coordinated set members, False otherwise
     */
    public void addSource(
            BluetoothDevice sink,
            BluetoothLeBroadcastMetadata sourceMetadata,
            boolean isGroupOp) {
        log(
                "addSource: "
                        + ("device: " + sink)
                        + (", sourceMetadata: " + sourceMetadata)
                        + (", isGroupOp: " + isGroupOp));

        List<BluetoothDevice> devices = getTargetDeviceList(sink, isGroupOp);
        // Don't coordinate it as a group if there's no group or there is one device only
        if (devices.size() < 2) {
            isGroupOp = false;
        }

        if (sourceMetadata == null) {
            log("addSource: Error bad parameter: sourceMetadata cannot be null");
            return;
        }

        if (leaudioBroadcastAssistantPeripheralEntrustment()) {
            if (isLocalBroadcast(sourceMetadata)) {
                LeAudioService leAudioService = mServiceFactory.getLeAudioService();
                if (leAudioService == null
                        || !leAudioService.isPlaying(sourceMetadata.getBroadcastId())) {
                    Log.w(TAG, "addSource: Local source can't be add");

                    mCallbacks.notifySourceAddFailed(
                            sink,
                            sourceMetadata,
                            BluetoothStatusCodes.ERROR_LOCAL_NOT_ENOUGH_RESOURCES);
                }
            }
        } else {
            if (!isAllowedToAddSource()) {
                Log.d(TAG, "Add source to pending list");
                mPendingAddSources.push(new AddSourceData(sink, sourceMetadata, isGroupOp));

                return;
            }
        }

        if (leaudioBroadcastExtractPeriodicScannerFromStateMachine()) {
            List<Integer> activeSyncedSrc = getActiveSyncedSources();
            BluetoothDevice sourceDevice = sourceMetadata.getSourceDevice();
            if (!isLocalBroadcast(sourceMetadata)
                    && (!activeSyncedSrc.contains(
                            getSyncHandleForBroadcastId(sourceMetadata.getBroadcastId())))) {
                log("Adding inactive source: " + sourceDevice);
                int broadcastId = sourceMetadata.getBroadcastId();
                if (broadcastId != BassConstants.INVALID_BROADCAST_ID
                        && getCachedBroadcast(broadcastId) != null) {
                    // If the source has been synced before, try to re-sync
                    // with the source by previously cached scan result
                    addSelectSourceRequest(getCachedBroadcast(broadcastId), true);
                    synchronized (mPendingSourcesToAdd) {
                        mPendingSourcesToAdd.add(
                                new AddSourceData(sink, sourceMetadata, isGroupOp));
                    }
                } else {
                    log("AddSource: broadcast not cached or invalid, broadcastId: " + broadcastId);
                    mCallbacks.notifySourceAddFailed(
                            sink, sourceMetadata, BluetoothStatusCodes.ERROR_UNKNOWN);
                }
                return;
            }
        }

        byte[] code = sourceMetadata.getBroadcastCode();
        for (BluetoothDevice device : devices) {
            BassClientStateMachine stateMachine = getOrCreateStateMachine(device);
            if (stateMachine == null) {
                log("addSource: Error bad parameter: no state machine for " + device);
                mCallbacks.notifySourceAddFailed(device, sourceMetadata,
                        BluetoothStatusCodes.ERROR_BAD_PARAMETERS);
                continue;
            }
            if (getConnectionState(device) != BluetoothProfile.STATE_CONNECTED) {
                log("addSource: device is not connected");
                mCallbacks.notifySourceAddFailed(device, sourceMetadata,
                        BluetoothStatusCodes.ERROR_REMOTE_LINK_ERROR);
                continue;
            }
            if (stateMachine.hasPendingSourceOperation()) {
                Log.w(
                        TAG,
                        "addSource: source operation already pending, device: "
                                + device
                                + ", broadcastId: "
                                + sourceMetadata.getBroadcastId());
                mCallbacks.notifySourceAddFailed(
                        device, sourceMetadata, BluetoothStatusCodes.ERROR_ALREADY_IN_TARGET_STATE);
                continue;
            }
            if (!hasRoomForBroadcastSourceAddition(device)) {
                log("addSource: device has no room");
                Integer sourceId = getSourceIdToRemove(device);
                if (sourceId != BassConstants.INVALID_SOURCE_ID) {
                    sEventLogger.logd(
                            TAG,
                            "Switch Broadcast Source: "
                                    + ("device: " + device)
                                    + (", old SourceId: " + sourceId)
                                    + (", new broadcastId: " + sourceMetadata.getBroadcastId())
                                    + (", new broadcastName: "
                                            + sourceMetadata.getBroadcastName()));

                    // new source will be added once the existing source got removed
                    if (isGroupOp) {
                        // mark group op for both remove and add source
                        // so setSourceGroupManaged will be updated accordingly in callbacks
                        enqueueSourceGroupOp(
                                device, BassClientStateMachine.REMOVE_BCAST_SOURCE, sourceId);
                        enqueueSourceGroupOp(
                                device, BassClientStateMachine.ADD_BCAST_SOURCE, sourceMetadata);
                    }

                    /* Store metadata for sink device */
                    mBroadcastMetadataMap.put(device, sourceMetadata);

                    Message message =
                            stateMachine.obtainMessage(BassClientStateMachine.SWITCH_BCAST_SOURCE);
                    message.obj = sourceMetadata;
                    message.arg1 = sourceId;
                    stateMachine.sendMessage(message);
                } else {
                    mCallbacks.notifySourceAddFailed(
                            device,
                            sourceMetadata,
                            BluetoothStatusCodes.ERROR_REMOTE_NOT_ENOUGH_RESOURCES);
                }
                continue;
            }
            if (!isValidBroadcastSourceAddition(device, sourceMetadata)) {
                log("addSource: not a valid broadcast source addition");
                mCallbacks.notifySourceAddFailed(device, sourceMetadata,
                        BluetoothStatusCodes.ERROR_LE_BROADCAST_ASSISTANT_DUPLICATE_ADDITION);
                continue;
            }
            if ((code != null) && (code.length != 0)) {
                if ((code.length > 16) || (code.length < 4)) {
                    log("Invalid broadcast code length: " + code.length
                            + ", should be between 4 and 16 octets");
                    mCallbacks.notifySourceAddFailed(device, sourceMetadata,
                            BluetoothStatusCodes.ERROR_BAD_PARAMETERS);
                    continue;
                }
            }

            /* Store metadata for sink device */
            mBroadcastMetadataMap.put(device, sourceMetadata);

            if (isGroupOp) {
                enqueueSourceGroupOp(device, BassClientStateMachine.ADD_BCAST_SOURCE,
                        sourceMetadata);
            }

            sEventLogger.logd(
                    TAG,
                    "Add Broadcast Source: "
                            + ("device: " + device)
                            + (", broadcastId: " + sourceMetadata.getBroadcastId())
                            + (", broadcastName: " + sourceMetadata.getBroadcastName())
                            + (", isGroupOp: " + isGroupOp));

            Message message = stateMachine.obtainMessage(BassClientStateMachine.ADD_BCAST_SOURCE);
            message.obj = sourceMetadata;
            stateMachine.sendMessage(message);
            if (code != null && code.length != 0) {
                sEventLogger.logd(
                        TAG,
                        "Set Broadcast Code (Add Source context): "
                                + ("device: " + device)
                                + (", broadcastId: " + sourceMetadata.getBroadcastId())
                                + (", broadcastName: " + sourceMetadata.getBroadcastName()));

                message = stateMachine.obtainMessage(BassClientStateMachine.SET_BCAST_CODE);
                message.obj = sourceMetadata;
                message.arg1 = BassClientStateMachine.ARGTYPE_METADATA;
                stateMachine.sendMessage(message);
            }
        }
    }

    /**
     * Modify the Broadcast Source information on a Broadcast Sink
     *
     * @param sink representing the Broadcast Sink to which the Broadcast Source should be updated
     * @param sourceId source ID as delivered in onSourceAdded
     * @param updatedMetadata updated Broadcast Source metadata to be updated on the Broadcast Sink
     */
    public void modifySource(
            BluetoothDevice sink, int sourceId, BluetoothLeBroadcastMetadata updatedMetadata) {
        log(
                "modifySource: "
                        + ("device: " + sink)
                        + ("sourceId: " + sourceId)
                        + (", updatedMetadata: " + updatedMetadata));

        Map<BluetoothDevice, Integer> devices = getGroupManagedDeviceSources(sink, sourceId).second;
        if (updatedMetadata == null) {
            log("modifySource: Error bad parameters: updatedMetadata cannot be null");
            for (BluetoothDevice device : devices.keySet()) {
                mCallbacks.notifySourceModifyFailed(device, sourceId,
                        BluetoothStatusCodes.ERROR_BAD_PARAMETERS);
            }
            return;
        }

        /* Update metadata for sink device */
        mBroadcastMetadataMap.put(sink, updatedMetadata);

        byte[] code = updatedMetadata.getBroadcastCode();
        for (Map.Entry<BluetoothDevice, Integer> deviceSourceIdPair : devices.entrySet()) {
            BluetoothDevice device = deviceSourceIdPair.getKey();
            Integer deviceSourceId = deviceSourceIdPair.getValue();
            BassClientStateMachine stateMachine = getOrCreateStateMachine(device);

            int statusCode =
                    areValidParametersToModifySource(
                            updatedMetadata, stateMachine, deviceSourceId, device);
            if (statusCode != BluetoothStatusCodes.SUCCESS) {
                mCallbacks.notifySourceModifyFailed(device, sourceId, statusCode);
                continue;
            }

            sEventLogger.logd(
                    TAG,
                    "Modify Broadcast Source: "
                            + ("device: " + device)
                            + ("sourceId: " + sourceId)
                            + (", updatedBroadcastId: " + updatedMetadata.getBroadcastId())
                            + (", updatedBroadcastName: " + updatedMetadata.getBroadcastName()));

            Message message =
                    stateMachine.obtainMessage(BassClientStateMachine.UPDATE_BCAST_SOURCE);
            message.arg1 = deviceSourceId;
            message.arg2 = BassConstants.INVALID_PA_SYNC_VALUE;
            message.obj = updatedMetadata;
            stateMachine.sendMessage(message);
            if (code != null && code.length != 0) {
                sEventLogger.logd(
                        TAG,
                        "Set Broadcast Code (Modify Source context): "
                                + ("device: " + device)
                                + ("sourceId: " + sourceId)
                                + (", updatedBroadcastId: " + updatedMetadata.getBroadcastId())
                                + (", updatedBroadcastName: "
                                        + updatedMetadata.getBroadcastName()));
                message = stateMachine.obtainMessage(BassClientStateMachine.SET_BCAST_CODE);
                message.obj = updatedMetadata;
                message.arg1 = BassClientStateMachine.ARGTYPE_METADATA;
                stateMachine.sendMessage(message);
            }
        }
    }

    /**
     * Removes the Broadcast Source from a Broadcast Sink
     *
     * @param sink representing the Broadcast Sink from which a Broadcast
     *               Source should be removed
     * @param sourceId source ID as delivered in onSourceAdded
     */
    public void removeSource(BluetoothDevice sink, int sourceId) {
        log("removeSource: device: " + sink + ", sourceId: " + sourceId);

        Map<BluetoothDevice, Integer> devices = getGroupManagedDeviceSources(sink, sourceId).second;
        for (Map.Entry<BluetoothDevice, Integer> deviceSourceIdPair : devices.entrySet()) {
            BluetoothDevice device = deviceSourceIdPair.getKey();
            Integer deviceSourceId = deviceSourceIdPair.getValue();
            BassClientStateMachine stateMachine = getOrCreateStateMachine(device);

            /* Removes metadata for sink device if not paused */
            if (!mPausedBroadcastSinks.contains(device)) {
                mBroadcastMetadataMap.remove(device);
            }

            if (stateMachine == null) {
                log("removeSource: Error bad parameters: device = " + device);
                mCallbacks.notifySourceRemoveFailed(device, sourceId,
                        BluetoothStatusCodes.ERROR_BAD_PARAMETERS);
                continue;
            }
            if (deviceSourceId == BassConstants.INVALID_SOURCE_ID) {
                log("removeSource: no such sourceId for device: " + device);
                mCallbacks.notifySourceRemoveFailed(device, sourceId,
                        BluetoothStatusCodes.ERROR_LE_BROADCAST_ASSISTANT_INVALID_SOURCE_ID);
                continue;
            }
            if (getConnectionState(device) != BluetoothProfile.STATE_CONNECTED) {
                log("removeSource: device is not connected");
                mCallbacks.notifySourceRemoveFailed(device, sourceId,
                        BluetoothStatusCodes.ERROR_REMOTE_LINK_ERROR);
                continue;
            }

            BluetoothLeBroadcastMetadata metaData =
                    stateMachine.getCurrentBroadcastMetadata(sourceId);
            if (metaData == null) {
                metaData = stateMachine.getBroadcastMetadataFromReceiveState(sourceId);
            }
            if (metaData != null && stateMachine.isSyncedToTheSource(sourceId)) {
                sEventLogger.logd(
                        TAG,
                        "Remove Broadcast Source(Force lost PA sync): "
                                + ("device: " + device)
                                + (", sourceId: " + sourceId)
                                + (", broadcastId: " + metaData.getBroadcastId())
                                + (", broadcastName: " + metaData.getBroadcastName()));

                log("Force source to lost PA sync");
                Message message = stateMachine.obtainMessage(
                        BassClientStateMachine.UPDATE_BCAST_SOURCE);
                message.arg1 = sourceId;
                message.arg2 = BassConstants.PA_SYNC_DO_NOT_SYNC;
                /* Pending remove set. Remove source once not synchronized to PA */
                message.obj = metaData;
                stateMachine.sendMessage(message);

                continue;
            }

            sEventLogger.logd(
                    TAG,
                    "Remove Broadcast Source: device: " + device + ", sourceId: " + sourceId);

            Message message =
                    stateMachine.obtainMessage(BassClientStateMachine.REMOVE_BCAST_SOURCE);
            message.arg1 = deviceSourceId;
            stateMachine.sendMessage(message);
        }

        for (Map.Entry<BluetoothDevice, Integer> deviceSourceIdPair : devices.entrySet()) {
            BluetoothDevice device = deviceSourceIdPair.getKey();
            Integer deviceSourceId = deviceSourceIdPair.getValue();
            enqueueSourceGroupOp(device, BassClientStateMachine.REMOVE_BCAST_SOURCE,
                    Integer.valueOf(deviceSourceId));
        }
    }

    /**
     * Get information about all Broadcast Sources
     *
     * @param sink Broadcast Sink from which to get all Broadcast Sources
     * @return the list of Broadcast Receive State {@link BluetoothLeBroadcastReceiveState}
     */
    public List<BluetoothLeBroadcastReceiveState> getAllSources(BluetoothDevice sink) {
        log("getAllSources for " + sink);
        synchronized (mStateMachines) {
            BassClientStateMachine stateMachine = getOrCreateStateMachine(sink);
            if (stateMachine == null) {
                log("stateMachine is null");
                return Collections.emptyList();
            }
            List<BluetoothLeBroadcastReceiveState> recvStates =
                    new ArrayList<BluetoothLeBroadcastReceiveState>();
            for (BluetoothLeBroadcastReceiveState rs: stateMachine.getAllSources()) {
                String emptyBluetoothDevice = "00:00:00:00:00:00";
                if (!rs.getSourceDevice().getAddress().equals(emptyBluetoothDevice)) {
                    recvStates.add(rs);
                }
            }
            return recvStates;
        }
    }

    /**
     * Get maximum number of sources that can be added to this Broadcast Sink
     *
     * @param sink Broadcast Sink device
     * @return maximum number of sources that can be added to this Broadcast Sink
     */
    int getMaximumSourceCapacity(BluetoothDevice sink) {
        log("getMaximumSourceCapacity: device = " + sink);
        BassClientStateMachine stateMachine = getOrCreateStateMachine(sink);
        if (stateMachine == null) {
            log("stateMachine is null");
            return 0;
        }
        return stateMachine.getMaximumSourceCapacity();
    }

    private boolean isLocalBroadcast(int sourceAdvertisingSid) {
        LeAudioService leAudioService = mServiceFactory.getLeAudioService();
        if (leAudioService == null) {
            return false;
        }

        boolean wasFound =
                leAudioService.getAllBroadcastMetadata().stream()
                        .anyMatch(
                                meta -> {
                                    return meta.getSourceAdvertisingSid() == sourceAdvertisingSid;
                                });
        log("isLocalBroadcast=" + wasFound);
        return wasFound;
    }

    boolean isLocalBroadcast(BluetoothLeBroadcastMetadata metaData) {
        if (metaData == null) {
            return false;
        }

        return isLocalBroadcast(metaData.getSourceAdvertisingSid());
    }

    boolean isLocalBroadcast(BluetoothLeBroadcastReceiveState receiveState) {
        if (receiveState == null) {
            return false;
        }

        return isLocalBroadcast(receiveState.getSourceAdvertisingSid());
    }

    static void log(String msg) {
        Log.d(TAG, msg);
    }

    private List<Pair<BluetoothLeBroadcastReceiveState, BluetoothDevice>>
            getReceiveStateDevicePairs(int broadcastId) {
        List<Pair<BluetoothLeBroadcastReceiveState, BluetoothDevice>> list = new ArrayList<>();

        for (BluetoothDevice device : getConnectedDevices()) {
            for (BluetoothLeBroadcastReceiveState receiveState : getAllSources(device)) {
                /* Check if local/last broadcast is the synced one. Invalid broadcast ID means
                 * that all receivers should be considered.
                 */
                if ((broadcastId != BassConstants.INVALID_BROADCAST_ID)
                        && (receiveState.getBroadcastId() != broadcastId)) {
                    continue;
                }

                list.add(
                        new Pair<BluetoothLeBroadcastReceiveState, BluetoothDevice>(
                                receiveState, device));
            }
        }

        return list;
    }

    private void cancelPendingSourceOperations(int broadcastId) {
        for (BluetoothDevice device : getConnectedDevices()) {
            synchronized (mStateMachines) {
                BassClientStateMachine sm = getOrCreateStateMachine(device);
                if (sm != null && sm.hasPendingSourceOperation(broadcastId)) {
                    Message message =
                            sm.obtainMessage(
                                    BassClientStateMachine.CANCEL_PENDING_SOURCE_OPERATION);
                    message.arg1 = broadcastId;
                    sm.sendMessage(message);
                }
            }
        }
    }

    private void stopSourceReceivers(int broadcastId) {
        List<Pair<BluetoothLeBroadcastReceiveState, BluetoothDevice>> sourcesToRemove =
                getReceiveStateDevicePairs(broadcastId);

        for (Pair<BluetoothLeBroadcastReceiveState, BluetoothDevice> pair : sourcesToRemove) {
            removeSource(pair.second, pair.first.getSourceId());
        }

        /* There may be some pending add/modify source operations */
        cancelPendingSourceOperations(broadcastId);
    }

    private void stopSourceReceivers(int broadcastId, boolean store) {
        Log.d(TAG, "stopSourceReceivers(), broadcastId: " + broadcastId + ", store: " + store);

        if (store && !mPausedBroadcastSinks.isEmpty()) {
            Log.w(TAG, "stopSourceReceivers(), paused broadcast sinks are replaced");
            sEventLogger.logd(TAG, "Clear broadcast sinks paused cache");
            mPausedBroadcastSinks.clear();
        }

        Map<BluetoothDevice, Integer> sourcesToRemove = new HashMap<>();

        for (BluetoothDevice device : getConnectedDevices()) {
            for (BluetoothLeBroadcastReceiveState receiveState : getAllSources(device)) {
                /* Check if local/last broadcast is the synced one. Invalid broadcast ID means
                 * that all receivers should be considered.
                 */
                if ((broadcastId != BassConstants.INVALID_BROADCAST_ID)
                        && (receiveState.getBroadcastId() != broadcastId)) {
                    continue;
                }

                if (store && !mPausedBroadcastSinks.contains(device)) {
                    sEventLogger.logd(TAG, "Add broadcast sink to paused cache: " + device);
                    mPausedBroadcastSinks.add(device);
                }

                sourcesToRemove.put(device, receiveState.getSourceId());
            }
        }

        for (Map.Entry<BluetoothDevice, Integer> entry : sourcesToRemove.entrySet()) {
            removeSource(entry.getKey(), entry.getValue());
        }
    }

    private boolean isAllowedToAddSource() {
        if (leaudioBroadcastAudioHandoverPolicies()) {
            /* Check if should wait for status update */
            if (mUnicastSourceStreamStatus.isEmpty()) {
                /* Assistant was not active, inform about activation */
                if (!mIsAssistantActive) {
                    mIsAssistantActive = true;

                    LeAudioService leAudioService = mServiceFactory.getLeAudioService();
                    if (leAudioService != null) {
                        leAudioService.activeBroadcastAssistantNotification(true);
                    }

                }

                return false;
            }

            return mUnicastSourceStreamStatus.get() == STATUS_LOCAL_STREAM_SUSPENDED;
        }

        /* Don't block if this is not a handover case */
        return true;
    }

    /** Return true if there is any non primary device receiving broadcast */
    private boolean isAudioSharingModeOn(Integer broadcastId) {
        if (mLocalBroadcastReceivers == null) {
            Log.w(TAG, "isAudioSharingModeOn: Local Broadcaster Receivers is not initialized");
            return false;
        }

        HashSet<BluetoothDevice> devices = mLocalBroadcastReceivers.get(broadcastId);
        if (devices == null) {
            Log.w(TAG, "isAudioSharingModeOn: No receivers receiving broadcast: " + broadcastId);
            return false;
        }

        LeAudioService leAudioService = mServiceFactory.getLeAudioService();
        if (leAudioService == null) {
            Log.d(TAG, "isAudioSharingModeOn: No available LeAudioService");
            return false;
        }

        return devices.stream().anyMatch(d -> !leAudioService.isPrimaryDevice(d));
    }

    /** Handle disconnection of potential broadcast sinks */
    public void handleDeviceDisconnection(BluetoothDevice sink, boolean isIntentional) {
        LeAudioService leAudioService = mServiceFactory.getLeAudioService();
        if (leAudioService == null) {
            Log.d(TAG, "BluetoothLeBroadcastReceiveState: No available LeAudioService");
            return;
        }

        if (!DeviceConfig.getBoolean(DeviceConfig.NAMESPACE_BLUETOOTH,
                "persist.vendor.service.bt.stopBroadcastIfNoReceivers", false)) {
            Log.w(TAG, "handleDeviceDisconnection: skip stopping broadcast if not receivers");
            return;
        }

        for (Map.Entry<Integer, HashSet<BluetoothDevice>> entry :
                mLocalBroadcastReceivers.entrySet()) {
            Integer broadcastId = entry.getKey();
            HashSet<BluetoothDevice> devices = entry.getValue();

            /* If somehow there is a non playing broadcast, let's remove it */
            if (!leAudioService.isPlaying(broadcastId)) {
                Log.w(TAG, "Non playing broadcast remove from receivers list");
                mLocalBroadcastReceivers.remove(broadcastId);
                continue;
            }

            if (isIntentional) {
                /* Check if disconnecting device participated in this broadcast reception */
                if (!devices.remove(sink)) {
                    continue;
                }

                mBroadcastMetadataMap.remove(sink);

                /* Check if there is any other primary device receiving this broadcast */
                if (devices.stream()
                        .anyMatch(
                                d ->
                                        ((getConnectionState(d) == BluetoothProfile.STATE_CONNECTED)
                                                && leAudioService.isPrimaryDevice(d)))) {
                    continue;
                }

                Log.d(
                        TAG,
                        "handleIntendedDeviceDisconnection: No more potential broadcast "
                                + "(broadcast ID: "
                                + broadcastId
                                + ") receivers - stopping broadcast");
                mLocalBroadcastReceivers.remove(broadcastId);
                leAudioService.stopBroadcast(broadcastId);
            } else {
                /* Unintentional disconnection of primary device in private broadcast mode */
                if (!isAudioSharingModeOn(broadcastId)
                        && !devices.stream()
                                .anyMatch(
                                        d ->
                                                !d.equals(sink)
                                                        && (getConnectionState(d)
                                                                == BluetoothProfile
                                                                        .STATE_CONNECTED))) {
                    mLocalBroadcastReceivers.remove(broadcastId);
                    leAudioService.stopBroadcast(broadcastId);
                    continue;
                }

                /* Unintentional disconnection of primary/secondary in broadcast sharing mode */
                if (devices.stream()
                        .anyMatch(
                                d ->
                                        !d.equals(sink)
                                                && (getConnectionState(d)
                                                        == BluetoothProfile.STATE_CONNECTED))) {
                    continue;
                } else {
                    Log.d(
                            TAG,
                            "handleUnintendedDeviceDisconnection: No more potential broadcast "
                                    + "(broadcast ID: "
                                    + broadcastId
                                    + ") receivers - stopping broadcast");
                    mDialingOutTimeoutEvent = new DialingOutTimeoutEvent(broadcastId);
                    mHandler.postDelayed(mDialingOutTimeoutEvent, DIALING_OUT_TIMEOUT_MS);
                }
            }
        }
    }

    /** Cache suspending sources */
    public void cacheSuspendingSources(int broadcastId) {
        sEventLogger.logd(TAG, "Cache suspending sources: " + broadcastId);
        List<Pair<BluetoothLeBroadcastReceiveState, BluetoothDevice>> sourcesToCache =
                getReceiveStateDevicePairs(broadcastId);

        if (!mPausedBroadcastSinks.isEmpty()) {
            Log.w(TAG, "cacheSuspendingSources(), paused broadcast sinks are replaced");
            sEventLogger.logd(TAG, "Clear broadcast sinks paused cache");
            mPausedBroadcastSinks.clear();
        }

        for (Pair<BluetoothLeBroadcastReceiveState, BluetoothDevice> pair : sourcesToCache) {
            mPausedBroadcastSinks.add(pair.second);
        }
    }

    /** Request receivers to suspend broadcast sources synchronization */
    public void suspendReceiversSourceSynchronization(int broadcastId) {
        sEventLogger.logd(TAG, "Suspend receivers source synchronization: " + broadcastId);
        stopSourceReceivers(broadcastId, true);
    }

    /** Request all receivers to suspend broadcast sources synchronization */
    public void suspendAllReceiversSourceSynchronization() {
        sEventLogger.logd(TAG, "Suspend all receivers source synchronization");
        stopSourceReceivers(BassConstants.INVALID_BROADCAST_ID, true);
    }

    /** Request receivers to stop broadcast sources synchronization and remove them */
    public void stopReceiversSourceSynchronization(int broadcastId) {
        sEventLogger.logd(TAG, "Stop receivers source synchronization: " + broadcastId);
        if (leaudioBroadcastAssistantPeripheralEntrustment()) {
            stopSourceReceivers(broadcastId);
        } else {
            stopSourceReceivers(broadcastId, false);
        }
    }

    /** Request receivers to resume broadcast source synchronization */
    public void resumeReceiversSourceSynchronization() {
        sEventLogger.logd(TAG, "Resume receivers source synchronization");

        while (!mPausedBroadcastSinks.isEmpty()) {
            BluetoothDevice sink = mPausedBroadcastSinks.remove();
            sEventLogger.logd(TAG, "Remove broadcast sink from paused cache: " + sink);
            BluetoothLeBroadcastMetadata metadata = mBroadcastMetadataMap.get(sink);

            if (leaudioBroadcastAssistantPeripheralEntrustment()) {
                if (metadata == null) {
                    Log.w(
                            TAG,
                            "resumeReceiversSourceSynchronization: failed to get metadata to resume"
                                    + " sink: "
                                    + sink);
                    continue;
                }

                // For each device, find the source ID having this broadcast ID
                BassClientStateMachine stateMachine = getOrCreateStateMachine(sink);
                List<BluetoothLeBroadcastReceiveState> sources = stateMachine.getAllSources();
                Optional<BluetoothLeBroadcastReceiveState> receiveState =
                        sources.stream()
                                .filter(e -> e.getBroadcastId() == metadata.getBroadcastId())
                                .findAny();

                if (receiveState.isPresent()) {
                    /* Update metadata for sink device */
                    mBroadcastMetadataMap.put(sink, metadata);

                    int sourceId = receiveState.get().getSourceId();
                    int statusCode =
                            areValidParametersToModifySource(
                                    metadata, stateMachine, sourceId, sink);

                    if (statusCode != BluetoothStatusCodes.SUCCESS) {
                        mCallbacks.notifySourceModifyFailed(sink, sourceId, statusCode);
                        continue;
                    }

                    sEventLogger.logd(
                            TAG,
                            "Modify Broadcast Source (resume): "
                                    + ("device: " + sink)
                                    + ("sourceId: " + sourceId)
                                    + (", updatedBroadcastId: " + metadata.getBroadcastId())
                                    + (", updatedBroadcastName: " + metadata.getBroadcastName()));
                    Message message =
                            stateMachine.obtainMessage(BassClientStateMachine.UPDATE_BCAST_SOURCE);
                    message.arg1 = sourceId;
                    message.arg2 =
                            DeviceConfig.getBoolean(
                                            DeviceConfig.NAMESPACE_BLUETOOTH,
                                            "persist.vendor.service.bt.defNoPAS",
                                            true)
                                    ? BassConstants.PA_SYNC_PAST_AVAILABLE
                                    : BassConstants.PA_SYNC_PAST_NOT_AVAILABLE;
                    message.obj = metadata;
                    stateMachine.sendMessage(message);
                } else {
                    addSource(sink, metadata, false);
                }
            } else {
                if (metadata != null) {
                    addSource(sink, metadata, false);
                } else {
                    Log.w(
                            TAG,
                            "resumeReceiversSourceSynchronization: failed to get metadata to resume"
                                    + " sink: "
                                    + sink);
                }
            }
        }
    }

    /** Handle Unicast source stream status change */
    public void handleUnicastSourceStreamStatusChange(int status) {
        mUnicastSourceStreamStatus = Optional.of(status);

        if (status == STATUS_LOCAL_STREAM_REQUESTED) {
            if (isAnyReceiverReceivingBroadcast(getConnectedDevices())) {
                if (leaudioBroadcastAssistantPeripheralEntrustment()) {
                    cacheSuspendingSources(BassConstants.INVALID_BROADCAST_ID);
                } else {
                    suspendAllReceiversSourceSynchronization();
                }
            }
        } else if (status == STATUS_LOCAL_STREAM_SUSPENDED) {
            /* Resume paused receivers if there are some */
            if (!mPausedBroadcastSinks.isEmpty()) {
                resumeReceiversSourceSynchronization();
            }

            if (!leaudioBroadcastAssistantPeripheralEntrustment()) {
                /* Add pending sources if there are some */
                while (!mPendingAddSources.isEmpty()) {
                    AddSourceData addSourceData = mPendingAddSources.pop();

                    addSource(
                            addSourceData.mSink,
                            addSourceData.mSourceMetadata,
                            addSourceData.mIsGroupOp);
                }
            }
        } else if (status == STATUS_LOCAL_STREAM_STREAMING) {
            Log.d(TAG, "Ignore STREAMING source status");
        } else if (status == STATUS_LOCAL_STREAM_REQUESTED_NO_CONTEXT_VALIDATE) {
            suspendAllReceiversSourceSynchronization();
        }
    }

    /** Check if any sink receivers are receiving broadcast stream */
    public boolean isAnyReceiverReceivingBroadcast(List<BluetoothDevice> devices) {
        for (BluetoothDevice device : devices) {
            for (BluetoothLeBroadcastReceiveState receiveState : getAllSources(device)) {
                for (int i = 0; i < receiveState.getNumSubgroups(); i++) {
                    Long syncState = receiveState.getBisSyncState().get(i);
                    /* Not synced to BIS of failed to sync to BIG */
                    if (syncState == BassConstants.BIS_SYNC_NOT_SYNC_TO_BIS
                            || syncState == BassConstants.BIS_SYNC_FAILED_SYNC_TO_BIG) {
                        continue;
                    }

                    return true;
                }
            }
        }

        return false;
    }

    /** Get the active broadcast sink devices receiving broadcast stream */
    public List<BluetoothDevice> getActiveBroadcastSinks() {
        List<BluetoothDevice> activeSinks = new ArrayList<>();

        for (BluetoothDevice device : getConnectedDevices()) {
            // Check if any device's source in active sync state
            if (getAllSources(device).stream()
                    .anyMatch(
                            receiveState ->
                                    (receiveState.getBisSyncState().stream()
                                            .anyMatch(
                                                    syncState ->
                                                            syncState
                                                                            != BassConstants
                                                                                    .BIS_SYNC_NOT_SYNC_TO_BIS
                                                                    && syncState
                                                                            != BassConstants
                                                                                    .BIS_SYNC_FAILED_SYNC_TO_BIG)))) {
                activeSinks.add(device);
            }
        }
        return activeSinks;
    }

    /** Handle broadcast state changed */
    public void notifyBroadcastStateChanged(int state, int broadcastId) {
        switch (state) {
            case BROADCAST_STATE_STOPPED:
                if (mLocalBroadcastReceivers == null) {
                    Log.e(TAG, "notifyBroadcastStateChanged: mLocalBroadcastReceivers is invalid");
                    break;
                }

                if (mLocalBroadcastReceivers.remove(broadcastId) != null) {
                    sEventLogger.logd(TAG, "Broadcast ID: " + broadcastId + ", stopped");
                }
                break;
            case BROADCAST_STATE_CONFIGURING:
            case BROADCAST_STATE_PAUSED:
            case BROADCAST_STATE_STOPPING:
            case BROADCAST_STATE_STREAMING:
            default:
                break;
        }
    }

    /**
     * Callback handler
     */
    static class Callbacks extends Handler {
        private static final int MSG_SEARCH_STARTED = 1;
        private static final int MSG_SEARCH_STARTED_FAILED = 2;
        private static final int MSG_SEARCH_STOPPED = 3;
        private static final int MSG_SEARCH_STOPPED_FAILED = 4;
        private static final int MSG_SOURCE_FOUND = 5;
        private static final int MSG_SOURCE_ADDED = 6;
        private static final int MSG_SOURCE_ADDED_FAILED = 7;
        private static final int MSG_SOURCE_MODIFIED = 8;
        private static final int MSG_SOURCE_MODIFIED_FAILED = 9;
        private static final int MSG_SOURCE_REMOVED = 10;
        private static final int MSG_SOURCE_REMOVED_FAILED = 11;
        private static final int MSG_RECEIVESTATE_CHANGED = 12;
        private static final int MSG_SOURCE_LOST = 13;

        private final RemoteCallbackList<IBluetoothLeBroadcastAssistantCallback>
                mCallbacks = new RemoteCallbackList<>();

        Callbacks(Looper looper) {
            super(looper);
        }

        public void register(IBluetoothLeBroadcastAssistantCallback callback) {
            mCallbacks.register(callback);
        }

        public void unregister(IBluetoothLeBroadcastAssistantCallback callback) {
            mCallbacks.unregister(callback);
        }

        private void checkForPendingGroupOpRequest(Message msg) {
            if (sService == null) {
                Log.e(TAG, "Service is null");
                return;
            }

            final int reason = msg.arg1;
            BluetoothDevice sink;

            switch (msg.what) {
                case MSG_SOURCE_ADDED:
                case MSG_SOURCE_ADDED_FAILED:
                    ObjParams param = (ObjParams) msg.obj;
                    sink = (BluetoothDevice) param.mObj1;
                    sService.checkForPendingGroupOpRequest(sink, reason,
                            BassClientStateMachine.ADD_BCAST_SOURCE, param.mObj2);
                    break;
                case MSG_SOURCE_REMOVED:
                case MSG_SOURCE_REMOVED_FAILED:
                    sink = (BluetoothDevice) msg.obj;
                    sService.checkForPendingGroupOpRequest(sink, reason,
                            BassClientStateMachine.REMOVE_BCAST_SOURCE, Integer.valueOf(msg.arg2));
                    break;
                default:
                    break;
            }
        }

        @Override
        public void handleMessage(Message msg) {
            checkForPendingGroupOpRequest(msg);
            final int n = mCallbacks.beginBroadcast();
            for (int i = 0; i < n; i++) {
                final IBluetoothLeBroadcastAssistantCallback callback =
                        mCallbacks.getBroadcastItem(i);
                try {
                    invokeCallback(callback, msg);
                } catch (RemoteException e) {
                    continue;
                }
            }
            mCallbacks.finishBroadcast();
        }

        private class ObjParams {
            Object mObj1;
            Object mObj2;
            ObjParams(Object o1, Object o2) {
                mObj1 = o1;
                mObj2 = o2;
            }
        }

        private void invokeCallback(IBluetoothLeBroadcastAssistantCallback callback,
                Message msg) throws RemoteException {
            final int reason = msg.arg1;
            final int sourceId = msg.arg2;
            ObjParams param;
            BluetoothDevice sink;

            switch (msg.what) {
                case MSG_SEARCH_STARTED:
                    callback.onSearchStarted(reason);
                    break;
                case MSG_SEARCH_STARTED_FAILED:
                    callback.onSearchStartFailed(reason);
                    break;
                case MSG_SEARCH_STOPPED:
                    callback.onSearchStopped(reason);
                    break;
                case MSG_SEARCH_STOPPED_FAILED:
                    callback.onSearchStopFailed(reason);
                    break;
                case MSG_SOURCE_FOUND:
                    callback.onSourceFound((BluetoothLeBroadcastMetadata) msg.obj);
                    break;
                case MSG_SOURCE_ADDED:
                    param = (ObjParams) msg.obj;
                    sink = (BluetoothDevice) param.mObj1;
                    callback.onSourceAdded(sink, sourceId, reason);
                    break;
                case MSG_SOURCE_ADDED_FAILED:
                    param = (ObjParams) msg.obj;
                    sink = (BluetoothDevice) param.mObj1;
                    BluetoothLeBroadcastMetadata metadata =
                            (BluetoothLeBroadcastMetadata) param.mObj2;
                    callback.onSourceAddFailed(sink, metadata, reason);
                    break;
                case MSG_SOURCE_MODIFIED:
                    callback.onSourceModified((BluetoothDevice) msg.obj, sourceId, reason);
                    break;
                case MSG_SOURCE_MODIFIED_FAILED:
                    callback.onSourceModifyFailed((BluetoothDevice) msg.obj, sourceId, reason);
                    break;
                case MSG_SOURCE_REMOVED:
                    sink = (BluetoothDevice) msg.obj;
                    callback.onSourceRemoved(sink, sourceId, reason);
                    break;
                case MSG_SOURCE_REMOVED_FAILED:
                    sink = (BluetoothDevice) msg.obj;
                    callback.onSourceRemoveFailed(sink, sourceId, reason);
                    break;
                case MSG_RECEIVESTATE_CHANGED:
                    param = (ObjParams) msg.obj;
                    sink = (BluetoothDevice) param.mObj1;
                    BluetoothLeBroadcastReceiveState state =
                            (BluetoothLeBroadcastReceiveState) param.mObj2;
                    callback.onReceiveStateChanged(sink, sourceId, state);
                    break;
                case MSG_SOURCE_LOST:
                    callback.onSourceLost(sourceId);
                    break;
                default:
                    Log.e(TAG, "Invalid msg: " + msg.what);
                    break;
            }
        }

        void notifySearchStarted(int reason) {
            sEventLogger.logd(TAG, "notifySearchStarted: reason: " + reason);
            obtainMessage(MSG_SEARCH_STARTED, reason, 0).sendToTarget();
        }

        void notifySearchStartFailed(int reason) {
            sEventLogger.loge(TAG, "notifySearchStartFailed: reason: " + reason);
            obtainMessage(MSG_SEARCH_STARTED_FAILED, reason, 0).sendToTarget();
        }

        void notifySearchStopped(int reason) {
            sEventLogger.logd(TAG, "notifySearchStopped: reason: " + reason);
            obtainMessage(MSG_SEARCH_STOPPED, reason, 0).sendToTarget();
        }

        void notifySearchStopFailed(int reason) {
            sEventLogger.loge(TAG, "notifySearchStopFailed: reason: " + reason);
            obtainMessage(MSG_SEARCH_STOPPED_FAILED, reason, 0).sendToTarget();
        }

        void notifySourceFound(BluetoothLeBroadcastMetadata source) {
            sEventLogger.logd(
                    TAG,
                    "invokeCallback: MSG_SOURCE_FOUND"
                            + ", source: "
                            + source.getSourceDevice()
                            + ", broadcastId: "
                            + source.getBroadcastId()
                            + ", broadcastName: "
                            + source.getBroadcastName()
                            + ", isPublic: "
                            + source.isPublicBroadcast()
                            + ", isEncrypted: "
                            + source.isEncrypted());
            obtainMessage(MSG_SOURCE_FOUND, 0, 0, source).sendToTarget();
        }

        void notifySourceAdded(BluetoothDevice sink, BluetoothLeBroadcastReceiveState recvState,
                int reason) {
            sService.localNotifySourceAdded(sink, recvState);

            sEventLogger.logd(
                    TAG,
                    "notifySourceAdded: "
                            + "sink: "
                            + sink
                            + ", sourceId: "
                            + recvState.getSourceId()
                            + ", reason: "
                            + reason);

            ObjParams param = new ObjParams(sink, recvState);
            obtainMessage(MSG_SOURCE_ADDED, reason, recvState.getSourceId(), param).sendToTarget();
        }

        void notifySourceAddFailed(BluetoothDevice sink, BluetoothLeBroadcastMetadata source,
                int reason) {
            sEventLogger.loge(
                    TAG,
                    "notifySourceAddFailed: sink: "
                            + sink
                            + ", source: "
                            + source
                            + ", reason: "
                            + reason);
            ObjParams param = new ObjParams(sink, source);
            obtainMessage(MSG_SOURCE_ADDED_FAILED, reason, 0, param).sendToTarget();
        }

        void notifySourceModified(BluetoothDevice sink, int sourceId, int reason) {
            sEventLogger.logd(
                    TAG,
                    "notifySourceModified: "
                            + "sink: "
                            + sink
                            + ", sourceId: "
                            + sourceId
                            + ", reason: "
                            + reason);
            obtainMessage(MSG_SOURCE_MODIFIED, reason, sourceId, sink).sendToTarget();
        }

        void notifySourceModifyFailed(BluetoothDevice sink, int sourceId, int reason) {
            sEventLogger.loge(
                    TAG,
                    "notifySourceModifyFailed: sink: "
                            + sink
                            + ", sourceId: "
                            + sourceId
                            + ", reason: "
                            + reason);
            obtainMessage(MSG_SOURCE_MODIFIED_FAILED, reason, sourceId, sink).sendToTarget();
        }

        void notifySourceRemoved(BluetoothDevice sink, int sourceId, int reason) {
            sEventLogger.logd(
                    TAG,
                    "notifySourceRemoved: "
                            + "sink: "
                            + sink
                            + ", sourceId: "
                            + sourceId
                            + ", reason: "
                            + reason);
            obtainMessage(MSG_SOURCE_REMOVED, reason, sourceId, sink).sendToTarget();
        }

        void notifySourceRemoveFailed(BluetoothDevice sink, int sourceId, int reason) {
            sEventLogger.loge(
                    TAG,
                    "notifySourceRemoveFailed: "
                            + "sink: "
                            + sink
                            + ", sourceId: "
                            + sourceId
                            + ", reason: "
                            + reason);
            obtainMessage(MSG_SOURCE_REMOVED_FAILED, reason, sourceId, sink).sendToTarget();
        }

        void notifyReceiveStateChanged(BluetoothDevice sink, int sourceId,
                BluetoothLeBroadcastReceiveState state) {
            ObjParams param = new ObjParams(sink, state);

            sService.localNotifyReceiveStateChanged(sink);

            String subgroupState = " / SUB GROUPS: ";
            for (int i = 0; i < state.getNumSubgroups(); i++) {
                subgroupState += "IDX: " + i + ", SYNC: " + state.getBisSyncState().get(i);
            }

            sEventLogger.logd(
                    TAG,
                    "notifyReceiveStateChanged: "
                            + "sink: "
                            + sink
                            + ", state: SRC ID: "
                            + state.getSourceId()
                            + " / ADDR TYPE: "
                            + state.getSourceAddressType()
                            + " / SRC DEV: "
                            + state.getSourceDevice()
                            + " / ADV SID: "
                            + state.getSourceAdvertisingSid()
                            + " / BID: "
                            + state.getBroadcastId()
                            + " / PA STATE: "
                            + state.getPaSyncState()
                            + " / BENC STATE: "
                            + state.getBigEncryptionState()
                            + " / BAD CODE: "
                            + Arrays.toString(state.getBadCode())
                            + subgroupState);
            obtainMessage(MSG_RECEIVESTATE_CHANGED, 0, sourceId, param).sendToTarget();
        }

        void notifySourceLost(int broadcastId) {
            sEventLogger.logd(TAG, "notifySourceLost: broadcastId: " + broadcastId);
            obtainMessage(MSG_SOURCE_LOST, 0, broadcastId).sendToTarget();
        }
    }

    @Override
    public void dump(StringBuilder sb) {
        super.dump(sb);

        sb.append("Broadcast Assistant Service instance:\n");

        /* Dump first connected state machines */
        for (Map.Entry<BluetoothDevice, BassClientStateMachine> entry : mStateMachines.entrySet()) {
            BassClientStateMachine sm = entry.getValue();
            if (sm.getConnectionState() == BluetoothProfile.STATE_CONNECTED) {
                sm.dump(sb);
                sb.append("\n\n");
            }
        }

        /* Dump at least all other than connected state machines */
        for (Map.Entry<BluetoothDevice, BassClientStateMachine> entry : mStateMachines.entrySet()) {
            BassClientStateMachine sm = entry.getValue();
            if (sm.getConnectionState() != BluetoothProfile.STATE_CONNECTED) {
                sm.dump(sb);
            }
        }

        sb.append("\n\n");
        sEventLogger.dump(sb);
        sb.append("\n");
    }

    /** Binder object: must be a static class or memory leak may occur */
    @VisibleForTesting
    static class BluetoothLeBroadcastAssistantBinder extends IBluetoothLeBroadcastAssistant.Stub
            implements IProfileServiceBinder {
        BassClientService mService;

        private BassClientService getService() {
            if (Utils.isInstrumentationTestMode()) {
                return mService;
            }
            if (!Utils.checkServiceAvailable(mService, TAG)
                    || !Utils.checkCallerIsSystemOrActiveOrManagedUser(mService, TAG)) {
                return null;
            }
            return mService;
        }

        BluetoothLeBroadcastAssistantBinder(BassClientService svc) {
            mService = svc;
        }

        @Override
        public void cleanup() {
            mService = null;
        }

        @Override
        public int getConnectionState(BluetoothDevice sink) {
            try {
                BassClientService service = getService();
                if (service == null) {
                    Log.e(TAG, "Service is null");
                    return BluetoothProfile.STATE_DISCONNECTED;
                }
                return service.getConnectionState(sink);
            } catch (RuntimeException e) {
                Log.e(TAG, "Exception happened", e);
                return BluetoothProfile.STATE_DISCONNECTED;
            }
        }

        @Override
        public List<BluetoothDevice> getDevicesMatchingConnectionStates(int[] states) {
            try {
                BassClientService service = getService();
                if (service == null) {
                    Log.e(TAG, "Service is null");
                    return Collections.emptyList();
                }
                return service.getDevicesMatchingConnectionStates(states);
            } catch (RuntimeException e) {
                Log.e(TAG, "Exception happened", e);
                return Collections.emptyList();
            }
        }

        @Override
        public List<BluetoothDevice> getConnectedDevices() {
            try {
                BassClientService service = getService();
                if (service == null) {
                    Log.e(TAG, "Service is null");
                    return Collections.emptyList();
                }
                return service.getConnectedDevices();
            } catch (RuntimeException e) {
                Log.e(TAG, "Exception happened", e);
                return Collections.emptyList();
            }
        }

        @Override
        public boolean setConnectionPolicy(BluetoothDevice device, int connectionPolicy) {
            try {
                BassClientService service = getService();
                if (service == null) {
                    Log.e(TAG, "Service is null");
                    return false;
                }
                mService.enforceCallingOrSelfPermission(
                        BLUETOOTH_CONNECT, "Need BLUETOOTH_CONNECT permission");
                return service.setConnectionPolicy(device, connectionPolicy);
            } catch (RuntimeException e) {
                Log.e(TAG, "Exception happened", e);
                return false;
            }
        }

        @Override
        public int getConnectionPolicy(BluetoothDevice device) {
            try {
                BassClientService service = getService();
                if (service == null) {
                    Log.e(TAG, "Service is null");
                    return BluetoothProfile.CONNECTION_POLICY_FORBIDDEN;
                }
                mService.enforceCallingOrSelfPermission(
                        BLUETOOTH_CONNECT, "Need BLUETOOTH_CONNECT permission");
                return service.getConnectionPolicy(device);
            } catch (RuntimeException e) {
                Log.e(TAG, "Exception happened", e);
                return BluetoothProfile.CONNECTION_POLICY_FORBIDDEN;
            }
        }

        @Override
        public void registerCallback(IBluetoothLeBroadcastAssistantCallback cb) {
            try {
                BassClientService service = getService();
                if (service == null) {
                    Log.e(TAG, "Service is null");
                    return;
                }
                enforceBluetoothPrivilegedPermission(service);
                service.registerCallback(cb);
            } catch (RuntimeException e) {
                Log.e(TAG, "Exception happened", e);
            }
        }

        @Override
        public void unregisterCallback(IBluetoothLeBroadcastAssistantCallback cb) {
            try {
                BassClientService service = getService();
                if (service == null) {
                    Log.e(TAG, "Service is null");
                    return;
                }
                enforceBluetoothPrivilegedPermission(service);
                service.unregisterCallback(cb);
            } catch (RuntimeException e) {
                Log.e(TAG, "Exception happened", e);
            }
        }

        @Override
        public void startSearchingForSources(List<ScanFilter> filters) {
            try {
                BassClientService service = getService();
                if (service == null) {
                    Log.e(TAG, "Service is null");
                    return;
                }
                enforceBluetoothPrivilegedPermission(service);
                service.startSearchingForSources(filters);
            } catch (RuntimeException e) {
                Log.e(TAG, "Exception happened", e);
            }
        }

        @Override
        public void stopSearchingForSources() {
            try {
                BassClientService service = getService();
                if (service == null) {
                    Log.e(TAG, "Service is null");
                    return;
                }
                enforceBluetoothPrivilegedPermission(service);
                service.stopSearchingForSources();
            } catch (RuntimeException e) {
                Log.e(TAG, "Exception happened", e);
            }
        }

        @Override
        public boolean isSearchInProgress() {
            try {
                BassClientService service = getService();
                if (service == null) {
                    Log.e(TAG, "Service is null");
                    return false;
                }
                enforceBluetoothPrivilegedPermission(service);
                return service.isSearchInProgress();
            } catch (RuntimeException e) {
                Log.e(TAG, "Exception happened", e);
                return false;
            }
        }

        @Override
        public void addSource(
                BluetoothDevice sink, BluetoothLeBroadcastMetadata sourceMetadata,
                boolean isGroupOp) {
            try {
                BassClientService service = getService();
                if (service == null) {
                    Log.e(TAG, "Service is null");
                    return;
                }
                enforceBluetoothPrivilegedPermission(service);
                service.addSource(sink, sourceMetadata, isGroupOp);
            } catch (RuntimeException e) {
                Log.e(TAG, "Exception happened", e);
            }
        }

        @Override
        public void modifySource(
                BluetoothDevice sink, int sourceId, BluetoothLeBroadcastMetadata updatedMetadata) {
            try {
                BassClientService service = getService();
                if (service == null) {
                    Log.e(TAG, "Service is null");
                    return;
                }
                enforceBluetoothPrivilegedPermission(service);
                service.modifySource(sink, sourceId, updatedMetadata);
            } catch (RuntimeException e) {
                Log.e(TAG, "Exception happened", e);
            }
        }

        @Override
        public void removeSource(BluetoothDevice sink, int sourceId) {
            try {
                BassClientService service = getService();
                if (service == null) {
                    Log.e(TAG, "Service is null");
                    return;
                }
                enforceBluetoothPrivilegedPermission(service);
                service.removeSource(sink, sourceId);
            } catch (RuntimeException e) {
                Log.e(TAG, "Exception happened", e);
            }
        }

        @Override
        public List<BluetoothLeBroadcastReceiveState> getAllSources(BluetoothDevice sink) {
            try {
                BassClientService service = getService();
                if (sink == null) {
                    Log.e(TAG, "Service is null");
                    return Collections.emptyList();
                }
                enforceBluetoothPrivilegedPermission(service);
                return service.getAllSources(sink);
            } catch (RuntimeException e) {
                Log.e(TAG, "Exception happened", e);
                return Collections.emptyList();
            }
        }

        @Override
        public int getMaximumSourceCapacity(BluetoothDevice sink) {
            try {
                BassClientService service = getService();
                if (service == null) {
                    Log.e(TAG, "Service is null");
                    return 0;
                }
                enforceBluetoothPrivilegedPermission(service);
                return service.getMaximumSourceCapacity(sink);
            } catch (RuntimeException e) {
                Log.e(TAG, "Exception happened", e);
                return 0;
            }
        }
    }
}<|MERGE_RESOLUTION|>--- conflicted
+++ resolved
@@ -1483,48 +1483,6 @@
                 mCallbacks.notifySearchStartFailed(BluetoothStatusCodes.ERROR_UNKNOWN);
                 return;
             }
-<<<<<<< HEAD
-            mSearchScanCallback = new ScanCallback() {
-                @Override
-                public void onScanResult(int callbackType, ScanResult result) {
-                    log("onScanResult:" + result);
-                    if (callbackType != ScanSettings.CALLBACK_TYPE_ALL_MATCHES) {
-                        // Should not happen
-                        Log.e(TAG, "LE Scan has already started");
-                        return;
-                    }
-                    ScanRecord scanRecord = result.getScanRecord();
-                    if (scanRecord == null) {
-                        Log.e(TAG, "Null scan record");
-                        return;
-                    }
-                    Map<ParcelUuid, byte[]> listOfUuids = scanRecord.getServiceData();
-                    if (listOfUuids == null) {
-                        Log.e(TAG, "Service data is null");
-                        return;
-                    }
-                    if (!listOfUuids.containsKey(
-                            BassConstants.BAAS_UUID)) {
-                        return;
-                    }
-                    log( "Broadcast Source Found:" + result.getDevice());
-                    byte[] broadcastIdArray = listOfUuids.get(BassConstants.BAAS_UUID);
-                    int broadcastId = (int)(((broadcastIdArray[2] & 0xff) << 16)
-                            | ((broadcastIdArray[1] & 0xff) << 8)
-                            | (broadcastIdArray[0] & 0xff));
-
-                    sEventLogger.logd(TAG, "Broadcast Source Found: Broadcast ID: "
-                            + broadcastId);
-
-                    if (broadcastId != BassConstants.INVALID_BROADCAST_ID
-                            && mCachedBroadcasts.get(broadcastId) == null) {
-                        log("selectBroadcastSource: broadcastId " + broadcastId);
-                        synchronized (mStateMachines) {
-                            for (BassClientStateMachine sm : mStateMachines.values()) {
-                                if (sm.isConnected()) {
-                                    mCachedBroadcasts.put(broadcastId, result);
-                                    selectSource(sm.getDevice(), result, false);
-=======
             mSearchScanCallback =
                     new ScanCallback() {
                         @Override
@@ -1567,7 +1525,6 @@
                                 sEventLogger.logd(
                                         TAG,
                                         "Broadcast Source Found: Broadcast ID: " + broadcastId);
-
                                 if (broadcastId != BassConstants.INVALID_BROADCAST_ID
                                         && mCachedBroadcasts.get(broadcastId) == null) {
                                     log("selectBroadcastSource: broadcastId " + broadcastId);
@@ -1584,7 +1541,6 @@
                                             }
                                         }
                                     }
->>>>>>> cf49fe8b
                                 }
                             }
                         }
