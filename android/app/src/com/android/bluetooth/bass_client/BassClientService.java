--- conflicted
+++ resolved
@@ -3341,20 +3341,12 @@
         Map<BluetoothDevice, Integer> devices = getGroupManagedDeviceSources(sink, sourceId).second;
         for (Map.Entry<BluetoothDevice, Integer> deviceSourceIdPair : devices.entrySet()) {
             BluetoothDevice device = deviceSourceIdPair.getKey();
-<<<<<<< HEAD
-
             if (!internal) {
                 if(mPausedBroadcastSinks.contains(device)) {
                     log("removeSource: remove sink from mPausedBroadcastSinks");
                     mPausedBroadcastSinks.remove(device);
                 }
             }
-            /* Removes metadata for sink device if not paused */
-            if (!mPausedBroadcastSinks.contains(device)) {
-                mBroadcastMetadataMap.remove(device);
-            }
-=======
->>>>>>> 2b045bc2
 
             Integer deviceSourceId = deviceSourceIdPair.getValue();
             BassClientStateMachine stateMachine = getOrCreateStateMachine(device);
