/*
 * Copyright 2022 The Android Open Source Project
 *
 * Licensed under the Apache License, Version 2.0 (the "License");
 * you may not use this file except in compliance with the License.
 * You may obtain a copy of the License at
 *
 *      http://www.apache.org/licenses/LICENSE-2.0
 *
 * Unless required by applicable law or agreed to in writing, software
 * distributed under the License is distributed on an "AS IS" BASIS,
 * WITHOUT WARRANTIES OR CONDITIONS OF ANY KIND, either express or implied.
 * See the License for the specific language governing permissions and
 * limitations under the License.
 */

package com.android.bluetooth.bass_client;

import static android.Manifest.permission.BLUETOOTH_CONNECT;
import static android.Manifest.permission.BLUETOOTH_PRIVILEGED;
import static android.Manifest.permission.BLUETOOTH_SCAN;
import static android.bluetooth.BluetoothProfile.STATE_CONNECTED;
import static android.bluetooth.IBluetoothLeAudio.LE_AUDIO_GROUP_ID_INVALID;

import static com.android.bluetooth.flags.Flags.leaudioAllowedContextMask;
import static com.android.bluetooth.flags.Flags.leaudioBassScanWithInternalScanController;
import static com.android.bluetooth.flags.Flags.leaudioBigDependsOnAudioState;
import static com.android.bluetooth.flags.Flags.leaudioBroadcastApiGetLocalMetadata;
import static com.android.bluetooth.flags.Flags.leaudioBroadcastAssistantPeripheralEntrustment;
import static com.android.bluetooth.flags.Flags.leaudioBroadcastExtractPeriodicScannerFromStateMachine;
import static com.android.bluetooth.flags.Flags.leaudioBroadcastResyncHelper;
import static com.android.bluetooth.flags.Flags.leaudioMonitorUnicastSourceWhenManagedByBroadcastDelegator;
import static com.android.bluetooth.flags.Flags.leaudioSortScansToSyncByFails;

import static java.util.Objects.requireNonNull;

import android.annotation.RequiresPermission;
import android.annotation.SuppressLint;
import android.bluetooth.BluetoothAdapter;
import android.bluetooth.BluetoothDevice;
import android.bluetooth.BluetoothGatt;
import android.bluetooth.BluetoothLeAudio;
import android.bluetooth.BluetoothLeAudioCodecConfigMetadata;
import android.bluetooth.BluetoothLeAudioContentMetadata;
import android.bluetooth.BluetoothLeBroadcastChannel;
import android.bluetooth.BluetoothLeBroadcastMetadata;
import android.bluetooth.BluetoothLeBroadcastReceiveState;
import android.bluetooth.BluetoothLeBroadcastSubgroup;
import android.bluetooth.BluetoothProfile;
import android.bluetooth.BluetoothStatusCodes;
import android.bluetooth.BluetoothUtils;
import android.bluetooth.BluetoothUtils.TypeValueEntry;
import android.bluetooth.BluetoothUuid;
import android.bluetooth.IBluetoothLeBroadcastAssistant;
import android.bluetooth.IBluetoothLeBroadcastAssistantCallback;
import android.bluetooth.le.IScannerCallback;
import android.bluetooth.le.PeriodicAdvertisingCallback;
import android.bluetooth.le.PeriodicAdvertisingReport;
import android.bluetooth.le.ScanCallback;
import android.bluetooth.le.ScanFilter;
import android.bluetooth.le.ScanRecord;
import android.bluetooth.le.ScanResult;
import android.bluetooth.le.ScanSettings;
import android.content.AttributionSource;
import android.os.Handler;
import android.os.HandlerThread;
import android.os.Looper;
import android.os.Message;
import android.os.ParcelUuid;
import android.os.RemoteCallbackList;
import android.os.RemoteException;
import android.provider.DeviceConfig;
import android.sysprop.BluetoothProperties;
import android.util.Log;
import android.util.Pair;

import com.android.bluetooth.BluetoothEventLogger;
import com.android.bluetooth.BluetoothMethodProxy;
import com.android.bluetooth.Utils;
import com.android.bluetooth.btservice.AdapterService;
import com.android.bluetooth.btservice.ProfileService;
import com.android.bluetooth.btservice.ServiceFactory;
import com.android.bluetooth.btservice.storage.DatabaseManager;
import com.android.bluetooth.csip.CsipSetCoordinatorService;
import com.android.bluetooth.le_audio.LeAudioService;
import com.android.bluetooth.le_scan.ScanController;
import com.android.internal.annotations.GuardedBy;
import com.android.internal.annotations.VisibleForTesting;

import java.nio.charset.StandardCharsets;
import java.time.Duration;
import java.util.ArrayDeque;
import java.util.ArrayList;
import java.util.Arrays;
import java.util.Collections;
import java.util.Comparator;
import java.util.Deque;
import java.util.HashMap;
import java.util.HashSet;
import java.util.Iterator;
import java.util.List;
import java.util.Map;
import java.util.Optional;
import java.util.PriorityQueue;
import java.util.Set;
import java.util.concurrent.ConcurrentHashMap;
import java.util.concurrent.atomic.AtomicBoolean;
import java.util.stream.Collectors;

/** Broadcast Assistant Scan Service */
public class BassClientService extends ProfileService {
    private static final String TAG = BassClientService.class.getSimpleName();
    private static final int MAX_ACTIVE_SYNCED_SOURCES_NUM = 4;
    private static final int MAX_BIS_DISCOVERY_TRIES_NUM = 5;

    private static final int STATUS_LOCAL_STREAM_REQUESTED = 0;
    private static final int STATUS_LOCAL_STREAM_STREAMING = 1;
    private static final int STATUS_LOCAL_STREAM_SUSPENDED = 2;
    private static final int STATUS_LOCAL_STREAM_REQUESTED_NO_CONTEXT_VALIDATE = 3;

    // Do not modify without updating the HAL bt_le_audio.h files.
    // Match up with BroadcastState enum of bt_le_audio.h
    private static final int BROADCAST_STATE_STOPPED = 0;
    private static final int BROADCAST_STATE_CONFIGURING = 1;
    private static final int BROADCAST_STATE_PAUSED = 2;
    private static final int BROADCAST_STATE_ENABLING = 3;
    private static final int BROADCAST_STATE_DISABLING = 4;
    private static final int BROADCAST_STATE_STOPPING = 5;
    private static final int BROADCAST_STATE_STREAMING = 6;

    @VisibleForTesting static final int MESSAGE_SYNC_TIMEOUT = 1;
    @VisibleForTesting static final int MESSAGE_BIG_MONITOR_TIMEOUT = 2;
    @VisibleForTesting static final int MESSAGE_BROADCAST_MONITOR_TIMEOUT = 3;
    @VisibleForTesting static final int MESSAGE_SYNC_LOST_TIMEOUT = 4;

    /* 1 minute timeout for primary device reconnection in Private Broadcast case */
    private static final int DIALING_OUT_TIMEOUT_MS = 60000;

    // 30 secs timeout for keeping PSYNC active when searching is stopped
    private static final Duration sSyncActiveTimeout = Duration.ofSeconds(30);

    // 30 minutes timeout for monitoring BIG resynchronization
    private static final Duration sBigMonitorTimeout = Duration.ofMinutes(30);

    // 5 minutes timeout for monitoring broadcaster
    private static final Duration sBroadcasterMonitorTimeout = Duration.ofMinutes(5);

    // 5 seconds timeout for sync Lost notification
    private static final Duration sSyncLostTimeout = Duration.ofSeconds(5);

    private enum PauseType {
        HOST_INTENTIONAL,
        SINK_UNINTENTIONAL
    }

    private static BassClientService sService;

    private final Map<BluetoothDevice, BassClientStateMachine> mStateMachines = new HashMap<>();
    private final Object mSearchScanCallbackLock = new Object();
    private final Map<Integer, ScanResult> mCachedBroadcasts = new HashMap<>();

    private final List<Integer> mActiveSyncedSources = new ArrayList<>();
    private final Map<Integer, PeriodicAdvertisingCallback> mPeriodicAdvCallbacksMap =
            new HashMap<>();
    private final PriorityQueue<SourceSyncRequest> mSourceSyncRequestsQueue =
            new PriorityQueue<>(sSourceSyncRequestComparator);
    private final Map<Integer, Integer> mSyncFailureCounter = new HashMap<>();
    private final Map<Integer, Integer> mBisDiscoveryCounterMap = new HashMap<>();
    private final List<AddSourceData> mPendingSourcesToAdd = new ArrayList<>();

    private final Map<BluetoothDevice, List<Pair<Integer, Object>>> mPendingGroupOp =
            new ConcurrentHashMap<>();
    private final Map<BluetoothDevice, List<Integer>> mGroupManagedSources =
            new ConcurrentHashMap<>();
    private final Map<BluetoothDevice, List<Integer>> mActiveSourceMap = new ConcurrentHashMap<>();
    private final Map<BluetoothDevice, Map<Integer, BluetoothLeBroadcastMetadata>>
            mBroadcastMetadataMap = new ConcurrentHashMap<>();
    private final HashSet<BluetoothDevice> mPausedBroadcastSinks = new HashSet<>();
    private final Map<BluetoothDevice, Pair<Integer, Integer>> mSinksWaitingForPast =
            new HashMap<>();
    private final Map<Integer, PauseType> mPausedBroadcastIds = new HashMap<>();
    private final Deque<AddSourceData> mPendingAddSources = new ArrayDeque<>();
    private final Object mPendingAddSourcesLock = new Object();
    private final Map<Integer, HashSet<BluetoothDevice>> mLocalBroadcastReceivers =
            new ConcurrentHashMap<>();
    private final BassScanCallbackWrapper mBassScanCallback = new BassScanCallbackWrapper();

    private final AdapterService mAdapterService;
    private final DatabaseManager mDatabaseManager;
    private final BluetoothAdapter mBluetoothAdapter = BluetoothAdapter.getDefaultAdapter();
    private final HandlerThread mStateMachinesThread;
    private final HandlerThread mCallbackHandlerThread;
    private final Callbacks mCallbacks;

    private BluetoothLeScannerWrapper mBluetoothLeScannerWrapper = null;
    private DialingOutTimeoutEvent mDialingOutTimeoutEvent = null;

    /* Caching the PeriodicAdvertisementResult from Broadcast source */
    /* This is stored at service so that each device state machine can access
    and use it as needed. Once the periodic sync in cancelled, this data will be
    removed to ensure stable data won't used */
    /* syncHandle, broadcastSrcDevice */
    private final Map<Integer, BluetoothDevice> mSyncHandleToDeviceMap = new HashMap<>();
    /*syncHandle, parsed BaseData data*/
    private final Map<Integer, BaseData> mSyncHandleToBaseDataMap = new HashMap<>();
    /*syncHandle, broadcast id */
    private final Map<Integer, Integer> mSyncHandleToBroadcastIdMap = new HashMap<>();
    /*bcastSrcDevice, corresponding broadcast id and PeriodicAdvertisementResult*/
    private final Map<BluetoothDevice, HashMap<Integer, PeriodicAdvertisementResult>>
            mPeriodicAdvertisementResultMap = new HashMap<>();
    private ScanCallback mSearchScanCallback = null;
    private boolean mIsAssistantActive = false;
    private boolean mIsAllowedContextOfActiveGroupModified = false;
    Optional<Integer> mUnicastSourceStreamStatus = Optional.empty();

    private static final int LOG_NB_EVENTS = 100;
    private static final BluetoothEventLogger sEventLogger =
            new BluetoothEventLogger(LOG_NB_EVENTS, TAG + " event log");
    ;

    @VisibleForTesting ServiceFactory mServiceFactory = new ServiceFactory();

    private class BassScanCallbackWrapper extends IScannerCallback.Stub {
        private static final int SCANNER_ID_NOT_INITIALIZED = -2;
        private static final int SCANNER_ID_INITIALIZING = -1;

        private List<ScanFilter> mBaasUuidFilters = new ArrayList<ScanFilter>();
        private int mScannerId = SCANNER_ID_NOT_INITIALIZED;

        void registerAndStartScan(List<ScanFilter> filters) {
            synchronized (this) {
                if (mScannerId == SCANNER_ID_INITIALIZING) {
                    Log.d(TAG, "registerAndStartScan: Scanner is already initializing");
                    mCallbacks.notifySearchStartFailed(
                            BluetoothStatusCodes.ERROR_ALREADY_IN_TARGET_STATE);
                    return;
                }
                ScanController controller = mAdapterService.getBluetoothScanController();
                if (controller == null) {
                    Log.d(TAG, "registerAndStartScan: ScanController is null");
                    mCallbacks.notifySearchStartFailed(BluetoothStatusCodes.ERROR_UNKNOWN);
                    return;
                }
                if (filters != null) {
                    mBaasUuidFilters.addAll(filters);
                }

                if (!BassUtils.containUuid(mBaasUuidFilters, BassConstants.BAAS_UUID)) {
                    byte[] serviceData = {0x00, 0x00, 0x00}; // Broadcast_ID
                    byte[] serviceDataMask = {0x00, 0x00, 0x00};

                    mBaasUuidFilters.add(
                            new ScanFilter.Builder()
                                    .setServiceData(
                                            BassConstants.BAAS_UUID, serviceData, serviceDataMask)
                                    .build());
                }

                mScannerId = SCANNER_ID_INITIALIZING;
                controller.registerScannerInternal(this, getAttributionSource(), null);
            }
        }

        void stopScanAndUnregister() {
            synchronized (this) {
                ScanController controller = mAdapterService.getBluetoothScanController();
                if (controller == null) {
                    Log.d(TAG, "stopScanAndUnregister: ScanController is null");
                    mCallbacks.notifySearchStopFailed(BluetoothStatusCodes.ERROR_UNKNOWN);
                    return;
                }
                controller.stopScanInternal(mScannerId);
                controller.unregisterScannerInternal(mScannerId);
                mScannerId = SCANNER_ID_NOT_INITIALIZED;
            }
        }

        boolean isBroadcastAudioAnnouncementScanActive() {
            synchronized (this) {
                return mScannerId >= 0;
            }
        }

        @Override
        public void onScannerRegistered(int status, int scannerId) {
            Log.d(TAG, "onScannerRegistered: Status: " + status + ", id:" + scannerId);
            synchronized (this) {
                if (status != BluetoothStatusCodes.SUCCESS) {
                    Log.e(TAG, "onScannerRegistered: Scanner registration failed: " + status);
                    mCallbacks.notifySearchStartFailed(BluetoothStatusCodes.ERROR_UNKNOWN);
                    mScannerId = SCANNER_ID_NOT_INITIALIZED;
                    return;
                }
                mScannerId = scannerId;

                ScanSettings settings =
                        new ScanSettings.Builder()
                                .setCallbackType(ScanSettings.CALLBACK_TYPE_ALL_MATCHES)
                                .setScanMode(ScanSettings.SCAN_MODE_LOW_LATENCY)
                                .setLegacy(false)
                                .build();

                ScanController controller = mAdapterService.getBluetoothScanController();
                if (controller == null) {
                    Log.d(TAG, "onScannerRegistered: ScanController is null");
                    mCallbacks.notifySearchStartFailed(BluetoothStatusCodes.ERROR_UNKNOWN);
                    return;
                }
                controller.startScanInternal(scannerId, settings, mBaasUuidFilters);
                mCallbacks.notifySearchStarted(BluetoothStatusCodes.REASON_LOCAL_APP_REQUEST);
            }
        }

        @Override
        public void onScanResult(ScanResult result) {
            log("onScanResult:" + result);
            synchronized (this) {
                if (mScannerId < 0) {
                    Log.d(TAG, "onScanResult: Ignoring result as scan stopped.");
                    return;
                }
            }

            ScanRecord scanRecord = result.getScanRecord();
            if (scanRecord == null) {
                Log.w(TAG, "onScanResult: Null scan record");
                return;
            }
            Map<ParcelUuid, byte[]> listOfUuids = scanRecord.getServiceData();
            if (listOfUuids == null || !listOfUuids.containsKey(BassConstants.BAAS_UUID)) {
                Log.d(TAG, "onScanResult: Service data is invalid");
                return;
            }

            log("Broadcast Source Found:" + result.getDevice());
            byte[] broadcastIdArray = listOfUuids.get(BassConstants.BAAS_UUID);
            int broadcastId = BassUtils.parseBroadcastId(broadcastIdArray);

            sEventLogger.logd(TAG, "Broadcast Source Found: Broadcast ID: " + broadcastId);

            if (broadcastId == BassConstants.INVALID_BROADCAST_ID) {
                Log.d(TAG, "onScanResult: Broadcast ID is invalid");
                return;
            }

            synchronized (mSearchScanCallbackLock) {
                if (!mCachedBroadcasts.containsKey(broadcastId)) {
                    log("selectBroadcastSource: broadcastId " + broadcastId);
                    mCachedBroadcasts.put(broadcastId, result);
                    addSelectSourceRequest(broadcastId, false);
                } else if (mTimeoutHandler.isStarted(broadcastId, MESSAGE_SYNC_LOST_TIMEOUT)) {
                    mTimeoutHandler.stop(broadcastId, MESSAGE_SYNC_LOST_TIMEOUT);
                    mTimeoutHandler.start(broadcastId, MESSAGE_SYNC_LOST_TIMEOUT, sSyncLostTimeout);
                }
            }
        }

        @Override
        public void onBatchScanResults(List<ScanResult> batchResults) {}

        @Override
        public void onFoundOrLost(boolean onFound, ScanResult scanResult) {}

        @Override
        public void onScanManagerErrorCallback(int errorCode) {
            Log.d(TAG, "onScanManagerErrorCallback: errorCode = " + errorCode);
            synchronized (this) {
                if (mScannerId < 0) {
                    return;
                }
            }
            mScannerId = SCANNER_ID_NOT_INITIALIZED;
            informConnectedDeviceAboutScanOffloadStop();
        }
    }

    @VisibleForTesting
    final Handler mHandler =
            new Handler(Looper.getMainLooper()) {
                @Override
                public void handleMessage(Message msg) {
                    switch (msg.what) {
                        case MESSAGE_SYNC_TIMEOUT:
                            {
                                log("MESSAGE_SYNC_TIMEOUT");
                                clearAllSyncData();
                                break;
                            }
                        default:
                            break;
                    }
                }
            };

    @VisibleForTesting public final TimeoutHandler mTimeoutHandler = new TimeoutHandler();

    @VisibleForTesting
    public final class TimeoutHandler {
        private final Map<Integer, Handler> mHandlers = new HashMap<>();

        @VisibleForTesting
        public Handler getOrCreateHandler(int broadcastId) {
            return mHandlers.computeIfAbsent(
                    broadcastId,
                    key ->
                            new Handler(Looper.getMainLooper()) {
                                @Override
                                public void handleMessage(Message msg) {
                                    switch (msg.what) {
                                        case MESSAGE_SYNC_LOST_TIMEOUT:
                                            {
                                                log("MESSAGE_SYNC_LOST_TIMEOUT");
                                                // fall through
                                            }
                                        case MESSAGE_BROADCAST_MONITOR_TIMEOUT:
                                            {
                                                log("MESSAGE_BROADCAST_MONITOR_TIMEOUT");
                                                List<Integer> activeSyncedSrc =
                                                        new ArrayList<>(getActiveSyncedSources());
                                                if (activeSyncedSrc.contains(
                                                        getSyncHandleForBroadcastId(broadcastId))) {
                                                    break;
                                                }
                                                // Clear from cache to make possible sync again
                                                // (only during active searching)
                                                synchronized (mSearchScanCallbackLock) {
                                                    if (isSearchInProgress()) {
                                                        mCachedBroadcasts.remove(broadcastId);
                                                    }
                                                }
                                                log(
                                                        "Notify broadcast source lost, broadcast"
                                                                + " id: "
                                                                + broadcastId);
                                                mCallbacks.notifySourceLost(broadcastId);
                                                if (!isSinkUnintentionalPauseType(broadcastId)) {
                                                    break;
                                                }
                                                // fall through
                                            }
                                        case MESSAGE_BIG_MONITOR_TIMEOUT:
                                            {
                                                log("MESSAGE_BIG_MONITOR_TIMEOUT");
                                                stopSourceReceivers(broadcastId);
                                                break;
                                            }
                                        default:
                                            break;
                                    }
                                    Handler handler = getOrCreateHandler(broadcastId);
                                    if (!hasAnyMessagesOrCallbacks(handler)) {
                                        mHandlers.remove(broadcastId);
                                    }
                                }
                            });
        }

        void start(int broadcastId, int msg, Duration duration) {
            Handler handler = getOrCreateHandler(broadcastId);
            log(
                    "Started timeout: "
                            + ("broadcastId: " + broadcastId)
                            + (", msg: " + msg)
                            + (", duration: " + duration));
            handler.sendEmptyMessageDelayed(msg, duration.toMillis());
        }

        void stop(int broadcastId, int msg) {
            if (!mHandlers.containsKey(broadcastId)) {
                return;
            }
            Handler handler = getOrCreateHandler(broadcastId);
            handler.removeMessages(msg);
            if (!hasAnyMessagesOrCallbacks(handler)) {
                mHandlers.remove(broadcastId);
            }
        }

        void stopAll() {
            for (Handler handler : mHandlers.values()) {
                handler.removeCallbacksAndMessages(null);
            }
            mHandlers.clear();
        }

        void stopAll(int msg) {
            Iterator<Map.Entry<Integer, Handler>> iterator = mHandlers.entrySet().iterator();
            while (iterator.hasNext()) {
                Map.Entry<Integer, Handler> entry = iterator.next();
                Handler handler = entry.getValue();
                handler.removeMessages(msg);
                if (!hasAnyMessagesOrCallbacks(handler)) {
                    iterator.remove();
                }
            }
        }

        boolean isStarted(int broadcastId, int msg) {
            if (!mHandlers.containsKey(broadcastId)) {
                return false;
            }
            Handler handler = getOrCreateHandler(broadcastId);
            return handler.hasMessages(msg);
        }

        @SuppressLint("NewApi") // Api is protected by flag check and the lint is wrong
        private boolean hasAnyMessagesOrCallbacks(Handler handler) {
            if (android.os.Flags.mainlineVcnPlatformApi()) {
                return handler.hasMessagesOrCallbacks();
            } else {
                return handler.hasMessages(MESSAGE_SYNC_LOST_TIMEOUT)
                        || handler.hasMessages(MESSAGE_BROADCAST_MONITOR_TIMEOUT)
                        || handler.hasMessages(MESSAGE_BIG_MONITOR_TIMEOUT);
            }
        }
    }

    public BassClientService(AdapterService adapterService) {
        super(requireNonNull(adapterService));
        mAdapterService = adapterService;
        mDatabaseManager = requireNonNull(mAdapterService.getDatabase());
        requireNonNull(mBluetoothAdapter);

        mStateMachinesThread = new HandlerThread("BassClientService.StateMachines");
        mStateMachinesThread.start();
        mCallbackHandlerThread = new HandlerThread(TAG);
        mCallbackHandlerThread.start();
        mCallbacks = new Callbacks(mCallbackHandlerThread.getLooper());

        setBassClientService(this);
    }

    public static boolean isEnabled() {
        return BluetoothProperties.isProfileBapBroadcastAssistEnabled().orElse(false);
    }

    private static class SourceSyncRequest {
        private final ScanResult mScanResult;
        private final boolean mHasPriority;
        private final int mSyncFailureCounter;

        SourceSyncRequest(ScanResult scanResult, boolean hasPriority, int syncFailureCounter) {
            this.mScanResult = scanResult;
            this.mHasPriority = hasPriority;
            this.mSyncFailureCounter = syncFailureCounter;
        }

        public ScanResult getScanResult() {
            return mScanResult;
        }

        public int getRssi() {
            return mScanResult.getRssi();
        }

        public boolean hasPriority() {
            return mHasPriority;
        }

        public int getFailsCounter() {
            return mSyncFailureCounter;
        }

        @Override
        public String toString() {
            return "SourceSyncRequest{"
                    + "mScanResult="
                    + mScanResult
                    + ", mHasPriority="
                    + mHasPriority
                    + ", mSyncFailureCounter="
                    + mSyncFailureCounter
                    + '}';
        }
    }

    private static final Comparator<SourceSyncRequest> sSourceSyncRequestComparator =
            new Comparator<SourceSyncRequest>() {
                @Override
                public int compare(SourceSyncRequest ssr1, SourceSyncRequest ssr2) {
                    if (ssr1.hasPriority() && !ssr2.hasPriority()) {
                        return -1;
                    } else if (!ssr1.hasPriority() && ssr2.hasPriority()) {
                        return 1;
                    } else if (leaudioSortScansToSyncByFails()
                            && (ssr1.getFailsCounter() != ssr2.getFailsCounter())) {
                        return Integer.compare(ssr1.getFailsCounter(), ssr2.getFailsCounter());
                    } else {
                        return Integer.compare(ssr2.getRssi(), ssr1.getRssi());
                    }
                }
            };

    private static class AddSourceData {
        BluetoothDevice mSink;
        BluetoothLeBroadcastMetadata mSourceMetadata;
        boolean mIsGroupOp;

        AddSourceData(
                BluetoothDevice sink,
                BluetoothLeBroadcastMetadata sourceMetadata,
                boolean isGroupOp) {
            mSink = sink;
            mSourceMetadata = sourceMetadata;
            mIsGroupOp = isGroupOp;
        }
    }

    void updatePeriodicAdvertisementResultMap(
            BluetoothDevice device,
            int addressType,
            int syncHandle,
            int advSid,
            int advInterval,
            int bId,
            PublicBroadcastData pbData,
            String broadcastName) {
        log("updatePeriodicAdvertisementResultMap: device: " + device);
        log("updatePeriodicAdvertisementResultMap: syncHandle: " + syncHandle);
        log("updatePeriodicAdvertisementResultMap: advSid: " + advSid);
        log("updatePeriodicAdvertisementResultMap: addressType: " + addressType);
        log("updatePeriodicAdvertisementResultMap: advInterval: " + advInterval);
        log("updatePeriodicAdvertisementResultMap: broadcastId: " + bId);
        log("updatePeriodicAdvertisementResultMap: broadcastName: " + broadcastName);
        log("mSyncHandleToDeviceMap" + mSyncHandleToDeviceMap);
        log("mPeriodicAdvertisementResultMap" + mPeriodicAdvertisementResultMap);
        HashMap<Integer, PeriodicAdvertisementResult> paResMap =
                mPeriodicAdvertisementResultMap.get(device);
        if (paResMap == null
                || (bId != BassConstants.INVALID_BROADCAST_ID && !paResMap.containsKey(bId))) {
            log("PAResmap: add >>>");
            PeriodicAdvertisementResult paRes =
                    new PeriodicAdvertisementResult(
                            device,
                            addressType,
                            syncHandle,
                            advSid,
                            advInterval,
                            bId,
                            pbData,
                            broadcastName);
            if (paRes != null) {
                paRes.print();
                mPeriodicAdvertisementResultMap.putIfAbsent(device, new HashMap<>());
                mPeriodicAdvertisementResultMap.get(device).put(bId, paRes);
            }
        } else {
            log("PAResmap: update >>>");
            if (bId == BassConstants.INVALID_BROADCAST_ID) {
                // Update when onSyncEstablished, try to retrieve valid broadcast id
                if (leaudioBroadcastExtractPeriodicScannerFromStateMachine()) {
                    bId = getBroadcastIdForSyncHandle(BassConstants.INVALID_SYNC_HANDLE);

                    if (bId == BassConstants.INVALID_BROADCAST_ID || !paResMap.containsKey(bId)) {
                        Log.e(TAG, "PAResmap: error! no valid broadcast id found>>>");
                        return;
                    }

                    int oldBroadcastId = getBroadcastIdForSyncHandle(syncHandle);
                    if (oldBroadcastId != BassConstants.INVALID_BROADCAST_ID
                            && oldBroadcastId != bId) {
                        log(
                                "updatePeriodicAdvertisementResultMap: SyncEstablished on the"
                                        + " same syncHandle="
                                        + syncHandle
                                        + ", before syncLost");
                        log("Notify broadcast source lost, broadcast id: " + oldBroadcastId);
                        mCallbacks.notifySourceLost(oldBroadcastId);
                        clearAllDataForSyncHandle(syncHandle);
                        mCachedBroadcasts.remove(oldBroadcastId);
                            }
                } else {
                    for (Map.Entry<Integer, PeriodicAdvertisementResult> entry :
                            paResMap.entrySet()) {
                        PeriodicAdvertisementResult value = entry.getValue();
                        if (value.getBroadcastId() != BassConstants.INVALID_BROADCAST_ID) {
                            bId = value.getBroadcastId();
                            break;
                        }
                    }
                    if (bId == BassConstants.INVALID_BROADCAST_ID) {
                        log("PAResmap: error! no valid broadcast id found>>>");
                        return;
                    }
                }
            }
            PeriodicAdvertisementResult paRes = paResMap.get(bId);
            if (advSid != BassConstants.INVALID_ADV_SID) {
                paRes.updateAdvSid(advSid);
            }
            if (syncHandle != BassConstants.INVALID_SYNC_HANDLE) {
                mSyncHandleToDeviceMap.put(syncHandle, device);
                paRes.updateSyncHandle(syncHandle);
                if (paRes.getBroadcastId() != BassConstants.INVALID_BROADCAST_ID) {
                    // broadcast successfully synced
                    // update the sync handle for the broadcast source
                    updateSyncHandleForBroadcastId(syncHandle, paRes.getBroadcastId());
                }
            }
            if (addressType != BassConstants.INVALID_ADV_ADDRESS_TYPE) {
                paRes.updateAddressType(addressType);
            }
            if (advInterval != BassConstants.INVALID_ADV_INTERVAL) {
                paRes.updateAdvInterval(advInterval);
            }
            if (bId != BassConstants.INVALID_BROADCAST_ID) {
                paRes.updateBroadcastId(bId);
            }
            if (pbData != null) {
                paRes.updatePublicBroadcastData(pbData);
            }
            if (broadcastName != null) {
                paRes.updateBroadcastName(broadcastName);
            }
            paRes.print();
            paResMap.replace(bId, paRes);
        }
        log(">>mPeriodicAdvertisementResultMap" + mPeriodicAdvertisementResultMap);
    }

    PeriodicAdvertisementResult getPeriodicAdvertisementResult(
            BluetoothDevice device, int broadcastId) {
        if (broadcastId == BassConstants.INVALID_BROADCAST_ID) {
            Log.e(TAG, "getPeriodicAdvertisementResult: invalid broadcast id");
            return null;
        }

        if (mPeriodicAdvertisementResultMap.containsKey(device)) {
            return mPeriodicAdvertisementResultMap.get(device).get(broadcastId);
        }
        return null;
    }

    void clearNotifiedFlags() {
        log("clearNotifiedFlags");
        for (Map.Entry<BluetoothDevice, HashMap<Integer, PeriodicAdvertisementResult>> entry :
                mPeriodicAdvertisementResultMap.entrySet()) {
            HashMap<Integer, PeriodicAdvertisementResult> value = entry.getValue();
            for (PeriodicAdvertisementResult result : value.values()) {
                result.setNotified(false);
                result.print();
            }
        }
    }

    void updateBase(int syncHandlemap, BaseData base) {
        log("updateBase : mSyncHandleToBaseDataMap>>");
        mSyncHandleToBaseDataMap.put(syncHandlemap, base);
    }

    BaseData getBase(int syncHandlemap) {
        BaseData base = mSyncHandleToBaseDataMap.get(syncHandlemap);
        log("getBase returns " + base);
        return base;
    }

    void removeActiveSyncedSource(BluetoothDevice scanDelegator, Integer syncHandle) {
        if (leaudioBroadcastExtractPeriodicScannerFromStateMachine()) {
            throw new RuntimeException(
                    "Should never be executed with"
                            + " leaudioBroadcastExtractPeriodicScannerFromStateMachine flag");
        }

        log(
                "removeActiveSyncedSource, scanDelegator: "
                        + scanDelegator
                        + ", syncHandle: "
                        + syncHandle);
        if (syncHandle == null) {
            // remove all sources for this scanDelegator
            mActiveSourceMap.remove(scanDelegator);
        } else {
            List<Integer> sources = mActiveSourceMap.get(scanDelegator);
            if (sources != null) {
                sources.removeIf(e -> e.equals(syncHandle));
                if (sources.isEmpty()) {
                    mActiveSourceMap.remove(scanDelegator);
                }
            }
        }
        sEventLogger.logd(
                TAG,
                "Broadcast Source Unsynced: scanDelegator= "
                        + scanDelegator
                        + ", syncHandle= "
                        + syncHandle);
    }

    void addActiveSyncedSource(BluetoothDevice scanDelegator, Integer syncHandle) {
        if (leaudioBroadcastExtractPeriodicScannerFromStateMachine()) {
            throw new RuntimeException(
                    "Should never be executed with"
                            + " leaudioBroadcastExtractPeriodicScannerFromStateMachine flag");
        }

        log(
                "addActiveSyncedSource, scanDelegator: "
                        + scanDelegator
                        + ", syncHandle: "
                        + syncHandle);
        if (syncHandle != BassConstants.INVALID_SYNC_HANDLE) {
            mActiveSourceMap.putIfAbsent(scanDelegator, new ArrayList<>());
            if (!mActiveSourceMap.get(scanDelegator).contains(syncHandle)) {
                mActiveSourceMap.get(scanDelegator).add(syncHandle);
            }
        }
        sEventLogger.logd(
                TAG,
                "Broadcast Source Synced: scanDelegator= "
                        + scanDelegator
                        + ", syncHandle= "
                        + syncHandle);
    }

    List<Integer> getActiveSyncedSources(BluetoothDevice scanDelegator) {
        if (leaudioBroadcastExtractPeriodicScannerFromStateMachine()) {
            throw new RuntimeException(
                    "Should never be executed with"
                            + " leaudioBroadcastExtractPeriodicScannerFromStateMachine flag");
        }

        List<Integer> currentSources = mActiveSourceMap.get(scanDelegator);
        if (currentSources != null) {
            log(
                    "getActiveSyncedSources: scanDelegator: "
                            + scanDelegator
                            + ", sources num: "
                            + currentSources.size());
        } else {
            log(
                    "getActiveSyncedSources: scanDelegator: "
                            + scanDelegator
                            + ", currentSources is null");
        }
        return currentSources;
    }

    void removeActiveSyncedSource(Integer syncHandle) {
        log("removeActiveSyncedSource, syncHandle: " + syncHandle);
        if (syncHandle == null) {
            // remove all sources
            mActiveSyncedSources.clear();
        } else {
            mActiveSyncedSources.removeIf(e -> e.equals(syncHandle));
        }
        sEventLogger.logd(TAG, "Broadcast Source Unsynced: syncHandle= " + syncHandle);
    }

    void addActiveSyncedSource(Integer syncHandle) {
        log("addActiveSyncedSource, syncHandle: " + syncHandle);
        if (syncHandle != BassConstants.INVALID_SYNC_HANDLE) {
            if (!mActiveSyncedSources.contains(syncHandle)) {
                mActiveSyncedSources.add(syncHandle);
            }
        }
        sEventLogger.logd(TAG, "Broadcast Source Synced: syncHandle= " + syncHandle);
    }

    List<Integer> getActiveSyncedSources() {
        log("getActiveSyncedSources: sources num: " + mActiveSyncedSources.size());
        return mActiveSyncedSources;
    }

    ScanResult getCachedBroadcast(int broadcastId) {
        return mCachedBroadcasts.get(broadcastId);
    }

    public Callbacks getCallbacks() {
        return mCallbacks;
    }

    @Override
    protected IProfileServiceBinder initBinder() {
        return new BluetoothLeBroadcastAssistantBinder(this);
    }

    @Override
    @SuppressLint("AndroidFrameworkRequiresPermission") // TODO: b/350563786 - Fix BASS annotation
    public void stop() {
        Log.d(TAG, "stop()");

        mUnicastSourceStreamStatus = Optional.empty();

        if (mDialingOutTimeoutEvent != null) {
            mHandler.removeCallbacks(mDialingOutTimeoutEvent);
            mDialingOutTimeoutEvent = null;
        }

        if (mIsAssistantActive) {
            LeAudioService leAudioService = mServiceFactory.getLeAudioService();
            if (leAudioService != null) {
                leAudioService.activeBroadcastAssistantNotification(false);
            }
            mIsAssistantActive = false;
        }

        if (mIsAllowedContextOfActiveGroupModified) {
            LeAudioService leAudioService = mServiceFactory.getLeAudioService();
            if (leAudioService != null) {
                leAudioService.setActiveGroupAllowedContextMask(
                        BluetoothLeAudio.CONTEXTS_ALL, BluetoothLeAudio.CONTEXTS_ALL);
            }
            mIsAllowedContextOfActiveGroupModified = false;
        }

        synchronized (mStateMachines) {
            for (BassClientStateMachine sm : mStateMachines.values()) {
                BassObjectsFactory.getInstance().destroyStateMachine(sm);
            }
            mStateMachines.clear();
        }
        mCallbackHandlerThread.quitSafely();
        mStateMachinesThread.quitSafely();

        mHandler.removeCallbacksAndMessages(null);
        mTimeoutHandler.stopAll();

        setBassClientService(null);
        if (!leaudioBroadcastExtractPeriodicScannerFromStateMachine()) {
            mSyncHandleToDeviceMap.clear();
            mPeriodicAdvertisementResultMap.clear();
            mActiveSourceMap.clear();
            mLocalBroadcastReceivers.clear();
            synchronized (mPendingGroupOp) {
                mPendingGroupOp.clear();
            }
            mCachedBroadcasts.clear();
            mBroadcastMetadataMap.clear();
            mSyncHandleToBroadcastIdMap.clear();
            mSyncHandleToBaseDataMap.clear();
        } else {
            synchronized (mSearchScanCallbackLock) {
                if (leaudioBassScanWithInternalScanController()) {
                    if (isSearchInProgress()) {
                        mBassScanCallback.stopScanAndUnregister();
                    }
                } else {
                    if (mBluetoothLeScannerWrapper != null && mSearchScanCallback != null) {
                        mBluetoothLeScannerWrapper.stopScan(mSearchScanCallback);
                    }
                    mBluetoothLeScannerWrapper = null;
                    mSearchScanCallback = null;
                }
                clearAllSyncData();
            }

            mLocalBroadcastReceivers.clear();
            synchronized (mPendingGroupOp) {
                mPendingGroupOp.clear();
            }
            mBroadcastMetadataMap.clear();
            mPausedBroadcastSinks.clear();
        }
    }

    BluetoothDevice getDeviceForSyncHandle(int syncHandle) {
        return mSyncHandleToDeviceMap.get(syncHandle);
    }

    int getSyncHandleForBroadcastId(int broadcastId) {
        int syncHandle = BassConstants.INVALID_SYNC_HANDLE;
        for (Map.Entry<Integer, Integer> entry : mSyncHandleToBroadcastIdMap.entrySet()) {
            Integer value = entry.getValue();
            if (value == broadcastId) {
                syncHandle = entry.getKey();
                break;
            }
        }
        return syncHandle;
    }

    int getBroadcastIdForSyncHandle(int syncHandle) {
        if (mSyncHandleToBroadcastIdMap.containsKey(syncHandle)) {
            return mSyncHandleToBroadcastIdMap.get(syncHandle);
        }
        return BassConstants.INVALID_BROADCAST_ID;
    }

    void updateSyncHandleForBroadcastId(int syncHandle, int broadcastId) {
        mSyncHandleToBroadcastIdMap.entrySet().removeIf(entry -> entry.getValue() == broadcastId);
        mSyncHandleToBroadcastIdMap.put(syncHandle, broadcastId);
        log("Updated mSyncHandleToBroadcastIdMap: " + mSyncHandleToBroadcastIdMap);
    }

    private static synchronized void setBassClientService(BassClientService instance) {
        Log.d(TAG, "setBassClientService(): set to: " + instance);
        sService = instance;
    }

    private void enqueueSourceGroupOp(BluetoothDevice sink, Integer msgId, Object obj) {
        log("enqueueSourceGroupOp device: " + sink + ", msgId: " + msgId);

        mPendingGroupOp.compute(
                sink,
                (key, opsToModify) -> {
                    List<Pair<Integer, Object>> operations =
                            (opsToModify == null)
                                    ? new ArrayList<>()
                                    : new ArrayList<>(opsToModify);
                    operations.add(new Pair<>(msgId, obj));
                    return operations;
                });
    }

    private boolean isSuccess(int status) {
        boolean ret = false;
        switch (status) {
            case BluetoothStatusCodes.REASON_LOCAL_APP_REQUEST:
            case BluetoothStatusCodes.REASON_LOCAL_STACK_REQUEST:
            case BluetoothStatusCodes.REASON_REMOTE_REQUEST:
            case BluetoothStatusCodes.REASON_SYSTEM_POLICY:
                ret = true;
                break;
            default:
                break;
        }
        return ret;
    }

    private boolean isAnyPendingAddSourceOperation() {
        for (BluetoothDevice device : getConnectedDevices()) {
            synchronized (mPendingGroupOp) {
                List<Pair<Integer, Object>> operations = mPendingGroupOp.get(device);
                if (operations == null) {
                    continue;
                }

                boolean isAnyPendingAddSourceOperationForDevice =
                        operations.stream()
                                .anyMatch(e -> e.first.equals(BassClientStateMachine.ADD_BCAST_SOURCE));

                if (isAnyPendingAddSourceOperationForDevice) {
                    return true;
                }
            }
        }

        return false;
    }

    private void checkForPendingGroupOpRequest(
            BluetoothDevice sink, int reason, int reqMsg, Object obj) {
        log(
                "checkForPendingGroupOpRequest device: "
                        + sink
                        + ", reason: "
                        + reason
                        + ", reqMsg: "
                        + reqMsg);

        AtomicBoolean shouldUpdateAssistantActive = new AtomicBoolean(false);

        mPendingGroupOp.computeIfPresent(
                sink,
                (key, opsToModify) -> {
                    List<Pair<Integer, Object>> operations = new ArrayList<>(opsToModify);

                    switch (reqMsg) {
                        case BassClientStateMachine.ADD_BCAST_SOURCE:
                            if (obj == null) {
                                return operations;
                            }
                            // Identify the operation by operation type and broadcastId
                            if (isSuccess(reason)) {
                                BluetoothLeBroadcastReceiveState sourceState =
                                        (BluetoothLeBroadcastReceiveState) obj;
                                if (removeMatchingOperation(operations, reqMsg, obj)) {
                                    setSourceGroupManaged(sink, sourceState.getSourceId(), true);
                                }
                            } else {
                                removeMatchingOperation(operations, reqMsg, obj);
                                shouldUpdateAssistantActive.set(true);
                            }
                            break;
                        case BassClientStateMachine.REMOVE_BCAST_SOURCE:
                            // Identify the operation by operation type and sourceId
                            removeMatchingOperation(operations, reqMsg, obj);
                            Integer sourceId = (Integer) obj;
                            setSourceGroupManaged(sink, sourceId, false);
                            break;
                        default:
                            break;
                    }
                    return operations;
                });

        if (shouldUpdateAssistantActive.get()
                && !isAnyPendingAddSourceOperation()
                && mIsAssistantActive
                && mPausedBroadcastSinks.isEmpty()) {
            LeAudioService leAudioService = mServiceFactory.getLeAudioService();
            mIsAssistantActive = false;
            mUnicastSourceStreamStatus = Optional.empty();

            if (leAudioService != null) {
                leAudioService.activeBroadcastAssistantNotification(false);
            }
        }
    }

    private boolean removeMatchingOperation(
            List<Pair<Integer, Object>> operations, int reqMsg, Object obj) {
        return operations.removeIf(
                m -> m.first.equals(reqMsg) && isMatchingOperation(m.second, obj));
    }

    private boolean isMatchingOperation(Object operationData, Object obj) {
        if (obj instanceof BluetoothLeBroadcastReceiveState) {
            return ((BluetoothLeBroadcastMetadata) operationData).getBroadcastId()
                    == ((BluetoothLeBroadcastReceiveState) obj).getBroadcastId();
        } else if (obj instanceof BluetoothLeBroadcastMetadata) {
            return ((BluetoothLeBroadcastMetadata) operationData).getBroadcastId()
                    == ((BluetoothLeBroadcastMetadata) obj).getBroadcastId();
        } else if (obj instanceof Integer) {
            return obj.equals(operationData);
        }
        return false;
    }

    private boolean isDevicePartOfActiveUnicastGroup(BluetoothDevice device) {
        LeAudioService leAudioService = mServiceFactory.getLeAudioService();
        if (leAudioService == null) {
            return false;
        }

        return (leAudioService.getActiveGroupId() != LE_AUDIO_GROUP_ID_INVALID)
                && (leAudioService.getActiveDevices().contains(device));
    }

    private boolean isEmptyBluetoothDevice(BluetoothDevice device) {
        if (device == null) {
            Log.e(TAG, "Device is null!");
            return true;
        }

        return device.getAddress().equals("00:00:00:00:00:00");
    }

    private boolean hasAnyConnectedDeviceExternalBroadcastSource() {
        for (BluetoothDevice device : getConnectedDevices()) {
            // Check if any connected device has add some source
            if (getAllSources(device).stream()
                    .anyMatch(receiveState -> (!isLocalBroadcast(receiveState)))) {
                return true;
            }
        }

        return false;
    }

    private boolean isAnyConnectedDeviceSwitchingSource() {
        for (BluetoothDevice device : getConnectedDevices()) {
            synchronized (mStateMachines) {
                BassClientStateMachine sm = getOrCreateStateMachine(device);
                // Need to check both mPendingSourceToSwitch and mPendingMetadata
                // to guard the whole source switching flow
                if (sm != null
                        && (sm.hasPendingSwitchingSourceOperation()
                                || sm.hasPendingSourceOperation())) {
                    return true;
                }
            }
        }
        return false;
    }

    private void checkAndSetGroupAllowedContextMask(BluetoothDevice sink) {
        LeAudioService leAudioService = mServiceFactory.getLeAudioService();
        if (leAudioService == null) {
            return;
        }

        if (leaudioAllowedContextMask()) {
            /* Don't bother active group (external broadcaster scenario) with SOUND EFFECTS */
            if (!mIsAllowedContextOfActiveGroupModified && isDevicePartOfActiveUnicastGroup(sink)) {
                leAudioService.setActiveGroupAllowedContextMask(
                        BluetoothLeAudio.CONTEXTS_ALL
                                & ~BluetoothLeAudio.CONTEXT_TYPE_SOUND_EFFECTS,
                        BluetoothLeAudio.CONTEXTS_ALL);
                mIsAllowedContextOfActiveGroupModified = true;
            }
        }
    }

    private void checkAndResetGroupAllowedContextMask() {
        LeAudioService leAudioService = mServiceFactory.getLeAudioService();
        if (leAudioService == null) {
            return;
        }

        if (leaudioAllowedContextMask()) {
            /* Restore allowed context mask for Unicast */
            if (mIsAllowedContextOfActiveGroupModified
                    && !hasAnyConnectedDeviceExternalBroadcastSource()
                    && !isAnyConnectedDeviceSwitchingSource()) {
                leAudioService.setActiveGroupAllowedContextMask(
                        BluetoothLeAudio.CONTEXTS_ALL, BluetoothLeAudio.CONTEXTS_ALL);
                mIsAllowedContextOfActiveGroupModified = false;
            }
        }
    }

    void syncRequestForPast(BluetoothDevice sink, int broadcastId, int sourceId) {
        log(
                "syncRequestForPast sink: "
                        + sink
                        + ", broadcastId: "
                        + broadcastId
                        + ", sourceId: "
                        + sourceId);

        if (!leaudioBroadcastResyncHelper()) {
            return;
        }
        synchronized (mSinksWaitingForPast) {
            mSinksWaitingForPast.put(sink, new Pair<Integer, Integer>(broadcastId, sourceId));
        }
        addSelectSourceRequest(broadcastId, true);
    }

    private void localNotifyReceiveStateChanged(
            BluetoothDevice sink, BluetoothLeBroadcastReceiveState receiveState) {
        int broadcastId = receiveState.getBroadcastId();
        if (leaudioBroadcastResyncHelper()
                && !isLocalBroadcast(receiveState)
                && !isEmptyBluetoothDevice(receiveState.getSourceDevice())
                && !isHostPauseType(broadcastId)) {

            if (isReceiverActive(receiveState)
                    || receiveState.getPaSyncState()
                            == BluetoothLeBroadcastReceiveState.PA_SYNC_STATE_SYNCINFO_REQUEST) {
                mPausedBroadcastSinks.remove(sink);
                if (isAllReceiversActive(broadcastId) && mPausedBroadcastSinks.isEmpty()) {
                    stopBigMonitoring(broadcastId, false);
                }
            } else if (!mPausedBroadcastIds.containsKey(broadcastId)) {
                if (mCachedBroadcasts.containsKey(broadcastId)) {
                    addSelectSourceRequest(broadcastId, true);
                    mPausedBroadcastIds.put(broadcastId, PauseType.SINK_UNINTENTIONAL);
                    cacheSuspendingSources(broadcastId);

                    mTimeoutHandler.stop(broadcastId, MESSAGE_BIG_MONITOR_TIMEOUT);
                    mTimeoutHandler.start(
                            broadcastId, MESSAGE_BIG_MONITOR_TIMEOUT, sBigMonitorTimeout);
                }
            }
        } else if (isEmptyBluetoothDevice(receiveState.getSourceDevice())) {
            synchronized (mSinksWaitingForPast) {
                mSinksWaitingForPast.remove(sink);
            }
            checkAndStopBigMonitoring();
        }

        LeAudioService leAudioService = mServiceFactory.getLeAudioService();
        if (leAudioService == null) {
            return;
        }

        boolean isAssistantActive;
        if (leaudioMonitorUnicastSourceWhenManagedByBroadcastDelegator()) {
            isAssistantActive = hasPrimaryDeviceManagedExternalBroadcast();
        } else {
            isAssistantActive = areReceiversReceivingOnlyExternalBroadcast(getConnectedDevices());
        }

        if (isAssistantActive) {
            /* Assistant become active */
            if (!mIsAssistantActive) {
                mIsAssistantActive = true;
                leAudioService.activeBroadcastAssistantNotification(true);
            }

            checkAndSetGroupAllowedContextMask(sink);
        } else {
            /* Assistant become inactive */
            if (mIsAssistantActive
                    && mPausedBroadcastSinks.isEmpty()
                    && !isSinkUnintentionalPauseType(broadcastId)) {
                mIsAssistantActive = false;
                mUnicastSourceStreamStatus = Optional.empty();
                leAudioService.activeBroadcastAssistantNotification(false);
            }

            /* Restore allowed context mask for unicast in case if last connected broadcast
             * delegator device which has external source removes this source
             */
            checkAndResetGroupAllowedContextMask();
        }
    }

    private void localNotifySourceAdded(
            BluetoothDevice sink, BluetoothLeBroadcastReceiveState receiveState) {
        if (!isLocalBroadcast(receiveState)) {
            return;
        }

        int broadcastId = receiveState.getBroadcastId();

        /* Track devices bonded to local broadcast for further broadcast status handling when sink
         * device is:
         *     - disconnecting (if no more receivers, broadcast can be stopped)
         *     - connecting (resynchronize if connection lost)
         */
        if (mLocalBroadcastReceivers.containsKey(broadcastId)) {
            mLocalBroadcastReceivers.get(broadcastId).add(sink);
        } else {
            mLocalBroadcastReceivers.put(
                    broadcastId, new HashSet<BluetoothDevice>(Arrays.asList(sink)));
        }
    }

    private void setSourceGroupManaged(BluetoothDevice sink, int sourceId, boolean isGroupOp) {
        log("setSourceGroupManaged device: " + sink);
        if (isGroupOp) {
            if (!mGroupManagedSources.containsKey(sink)) {
                mGroupManagedSources.put(sink, new ArrayList<>());
            }
            mGroupManagedSources.get(sink).add(sourceId);
        } else {
            List<Integer> sources = mGroupManagedSources.get(sink);
            if (sources != null) {
                sources.removeIf(e -> e.equals(sourceId));
            }
        }
    }

    private Pair<BluetoothLeBroadcastMetadata, Map<BluetoothDevice, Integer>>
            getGroupManagedDeviceSources(BluetoothDevice sink, Integer sourceId) {
        log("getGroupManagedDeviceSources device: " + sink + " sourceId: " + sourceId);
        Map map = new HashMap<BluetoothDevice, Integer>();

        log("getTargetDeviceList(): " + getTargetDeviceList(sink, true).size());
        if ((mGroupManagedSources.containsKey(sink)
                && mGroupManagedSources.get(sink).contains(sourceId)) || (getTargetDeviceList(sink, true).size() > 1)) {
            BassClientStateMachine stateMachine = getOrCreateStateMachine(sink);
            if (stateMachine == null) {
                Log.e(TAG, "Can't get state machine for device: " + sink);
                return new Pair<BluetoothLeBroadcastMetadata, Map<BluetoothDevice, Integer>>(
                        null, null);
            }

            BluetoothLeBroadcastMetadata metadata =
                    stateMachine.getCurrentBroadcastMetadata(sourceId);
            if (metadata != null) {
                int broadcastId = metadata.getBroadcastId();

                for (BluetoothDevice device : getTargetDeviceList(sink, true)) {
                    List<BluetoothLeBroadcastReceiveState> sources =
                            getOrCreateStateMachine(device).getAllSources();

                    // For each device, find the source ID having this broadcast ID
                    Optional<BluetoothLeBroadcastReceiveState> receiver =
                            sources.stream()
                                    .filter(e -> e.getBroadcastId() == broadcastId)
                                    .findAny();
                    if (receiver.isPresent()) {
                        map.put(device, receiver.get().getSourceId());
                    } else {
                        // Put invalid source ID if the remote doesn't have it
                        map.put(device, BassConstants.INVALID_SOURCE_ID);
                    }
                }
                return new Pair<BluetoothLeBroadcastMetadata, Map<BluetoothDevice, Integer>>(
                        metadata, map);
            } else {
                Log.e(
                        TAG,
                        "Couldn't find broadcast metadata for device: "
                                + sink
                                + ", and sourceId:"
                                + sourceId);
                for (BluetoothDevice device : getTargetDeviceList(sink, true)) {
                    map.put(device, sourceId);
                }
                return new Pair<BluetoothLeBroadcastMetadata, Map<BluetoothDevice, Integer>>(
                        null, map);
            }
        }

        // Just put this single device if this source is not group managed
        map.put(sink, sourceId);
        return new Pair<BluetoothLeBroadcastMetadata, Map<BluetoothDevice, Integer>>(null, map);
    }

    private List<BluetoothDevice> getTargetDeviceList(BluetoothDevice device, boolean isGroupOp) {
        if (isGroupOp) {
            CsipSetCoordinatorService csipClient = mServiceFactory.getCsipSetCoordinatorService();
            if (csipClient != null) {
                // Check for coordinated set of devices in the context of CAP
                List<BluetoothDevice> csipDevices =
                        csipClient.getGroupDevicesOrdered(device, BluetoothUuid.CAP);
                if (!csipDevices.isEmpty()) {
                    return csipDevices;
                } else {
                    Log.w(TAG, "CSIP group is empty.");
                }
            } else {
                Log.e(TAG, "CSIP service is null. No grouping information available.");
            }
        }

        List<BluetoothDevice> devices = new ArrayList<>();
        devices.add(device);
        return devices;
    }

    private int checkDuplicateSourceAdditionAndGetSourceId(
            BluetoothDevice device, BluetoothLeBroadcastMetadata metaData) {
        int sourceId = BassConstants.INVALID_SOURCE_ID;
        List<BluetoothLeBroadcastReceiveState> currentAllSources = getAllSources(device);
        for (int i = 0; i < currentAllSources.size(); i++) {
            BluetoothLeBroadcastReceiveState state = currentAllSources.get(i);
            if (metaData.getSourceDevice().equals(state.getSourceDevice())
                    && metaData.getSourceAddressType() == state.getSourceAddressType()
                    && metaData.getSourceAdvertisingSid() == state.getSourceAdvertisingSid()
                    && metaData.getBroadcastId() == state.getBroadcastId()) {
                sourceId = state.getSourceId();
                log("DuplicatedSourceAddition: for " + device + " metaData: " + metaData);
                break;
            }
        }
        return sourceId;
    }

    private boolean hasRoomForBroadcastSourceAddition(BluetoothDevice device) {
        BassClientStateMachine stateMachine = null;
        synchronized (mStateMachines) {
            stateMachine = getOrCreateStateMachine(device);
        }
        if (stateMachine == null) {
            log("stateMachine is null");
            return false;
        }
        boolean isRoomAvailable = false;
        List<BluetoothLeBroadcastReceiveState> sources = stateMachine.getAllSources();
        if (sources.size() < stateMachine.getMaximumSourceCapacity()) {
            isRoomAvailable = true;
        } else {
            for (BluetoothLeBroadcastReceiveState recvState : sources) {
                if (isEmptyBluetoothDevice(recvState.getSourceDevice())) {
                    isRoomAvailable = true;
                    break;
                }
            }
        }
        log("isRoomAvailable: " + isRoomAvailable);
        return isRoomAvailable;
    }

    private Integer getSourceIdToRemove(BluetoothDevice device) {
        BassClientStateMachine stateMachine = null;

        synchronized (mStateMachines) {
            stateMachine = getOrCreateStateMachine(device);
        }
        if (stateMachine == null) {
            log("stateMachine is null");
            return BassConstants.INVALID_SOURCE_ID;
        }
        List<BluetoothLeBroadcastReceiveState> sources = stateMachine.getAllSources();
        if (sources.isEmpty()) {
            log("sources is empty");
            return BassConstants.INVALID_SOURCE_ID;
        }

        Integer sourceId = BassConstants.INVALID_SOURCE_ID;
        // Select the source by checking if there is one with PA not synced
        Optional<BluetoothLeBroadcastReceiveState> receiver =
                sources.stream()
                        .filter(
                                e ->
                                        (e.getPaSyncState()
                                                != BluetoothLeBroadcastReceiveState
                                                        .PA_SYNC_STATE_SYNCHRONIZED))
                        .findAny();
        if (receiver.isPresent()) {
            sourceId = receiver.get().getSourceId();
        } else {
            // If all sources are synced, continue to pick the 1st source
            sourceId = sources.get(0).getSourceId();
        }
        return sourceId;
    }

    private BassClientStateMachine getOrCreateStateMachine(BluetoothDevice device) {
        if (device == null) {
            Log.e(TAG, "getOrCreateStateMachine failed: device cannot be null");
            return null;
        }
        synchronized (mStateMachines) {
            BassClientStateMachine stateMachine = mStateMachines.get(device);
            if (stateMachine != null) {
                return stateMachine;
            }

            log("Creating a new state machine for " + device);
            stateMachine =
                    BassObjectsFactory.getInstance()
                            .makeStateMachine(
                                    device,
                                    this,
                                    mAdapterService,
                                    mStateMachinesThread.getLooper());
            if (stateMachine != null) {
                mStateMachines.put(device, stateMachine);
            }

            return stateMachine;
        }
    }

    class DialingOutTimeoutEvent implements Runnable {
        Integer mBroadcastId;

        DialingOutTimeoutEvent(Integer broadcastId) {
            mBroadcastId = broadcastId;
        }

        @Override
        public void run() {
            mDialingOutTimeoutEvent = null;

            if (getBassClientService() == null) {
                Log.e(TAG, "DialingOutTimeoutEvent: No Bass service");
                return;
            }

            LeAudioService leAudioService = mServiceFactory.getLeAudioService();
            if (leAudioService == null) {
                Log.d(TAG, "DialingOutTimeoutEvent: No available LeAudioService");
                return;
            }

            sEventLogger.logd(TAG, "Broadcast timeout: " + mBroadcastId);
            mLocalBroadcastReceivers.remove(mBroadcastId);
            leAudioService.stopBroadcast(mBroadcastId);
        }

        public boolean isScheduledForBroadcast(Integer broadcastId) {
            return mBroadcastId.equals(broadcastId);
        }
    }

    /**
     * Get the BassClientService instance
     *
     * @return BassClientService instance
     */
    public static synchronized BassClientService getBassClientService() {
        if (sService == null) {
            Log.w(TAG, "getBassClientService(): service is NULL");
            return null;
        }
        if (!sService.isAvailable()) {
            Log.w(TAG, "getBassClientService(): service is not available");
            return null;
        }
        return sService;
    }

    private void removeStateMachine(BluetoothDevice device) {
        synchronized (mStateMachines) {
            BassClientStateMachine sm = mStateMachines.get(device);
            if (sm == null) {
                Log.w(
                        TAG,
                        "removeStateMachine: device " + device + " does not have a state machine");
                return;
            }
            log("removeStateMachine: removing state machine for device: " + device);
            sm.doQuit();
            sm.cleanup();
            mStateMachines.remove(device);
        }

        // Cleanup device cache
        synchronized (mPendingGroupOp) {
            mPendingGroupOp.remove(device);
        }
        mGroupManagedSources.remove(device);
        mActiveSourceMap.remove(device);
    }

    private void handleReconnectingAudioSharingModeDevice(BluetoothDevice device) {
        /* In case of reconnecting Audio Sharing mode device */
        if (mDialingOutTimeoutEvent != null) {
            for (Map.Entry<Integer, HashSet<BluetoothDevice>> entry :
                    mLocalBroadcastReceivers.entrySet()) {
                Integer broadcastId = entry.getKey();
                HashSet<BluetoothDevice> devices = entry.getValue();

                /* If associated with any broadcast, try to remove pending timeout callback */
                if ((mDialingOutTimeoutEvent.isScheduledForBroadcast(broadcastId))
                        && (devices.contains(device))) {
                    Log.i(
                            TAG,
                            "connectionStateChanged: reconnected previousely synced device: "
                                    + device);
                    mHandler.removeCallbacks(mDialingOutTimeoutEvent);
                    mDialingOutTimeoutEvent = null;
                    break;
                }
            }
        }
    }

    private void informConnectedDeviceAboutScanOffloadStop() {
        for (BluetoothDevice device : getConnectedDevices()) {
            synchronized (mStateMachines) {
                BassClientStateMachine stateMachine = getOrCreateStateMachine(device);
                if (stateMachine == null) {
                    Log.w(
                            TAG,
                            "informConnectedDeviceAboutScanOffloadStop: Can't get state "
                                    + "machine for device: "
                                    + device);
                    continue;
                }
                stateMachine.sendMessage(BassClientStateMachine.STOP_SCAN_OFFLOAD);
            }
        }
    }

    private int validateParametersForSourceOperation(
            BassClientStateMachine stateMachine, BluetoothDevice device) {
        if (stateMachine == null) {
            log("validateParameters: stateMachine is null for device: " + device);
            return BluetoothStatusCodes.ERROR_BAD_PARAMETERS;
        }

        if (getConnectionState(device) != STATE_CONNECTED) {
            log("validateParameters: device is not connected, device: " + device);
            return BluetoothStatusCodes.ERROR_REMOTE_LINK_ERROR;
        }

        return BluetoothStatusCodes.SUCCESS;
    }

    private int validateParametersForSourceOperation(
            BassClientStateMachine stateMachine,
            BluetoothDevice device,
            BluetoothLeBroadcastMetadata metadata) {
        int status = validateParametersForSourceOperation(stateMachine, device);
        if (status != BluetoothStatusCodes.SUCCESS) {
            return status;
        }

        if (metadata == null) {
            log("validateParameters: metadata is null for device: " + device);
            return BluetoothStatusCodes.ERROR_BAD_PARAMETERS;
        }

        byte[] code = metadata.getBroadcastCode();
        if ((code != null) && (code.length != 0)) {
            if ((code.length > 16) || (code.length < 4)) {
                log(
                        "validateParameters: Invalid broadcast code length: "
                                + code.length
                                + ", should be between 4 and 16 octets");
                return BluetoothStatusCodes.ERROR_BAD_PARAMETERS;
            }
        }

        return BluetoothStatusCodes.SUCCESS;
    }

    private int validateParametersForSourceOperation(
            BassClientStateMachine stateMachine, BluetoothDevice device, Integer sourceId) {
        int status = validateParametersForSourceOperation(stateMachine, device);
        if (status != BluetoothStatusCodes.SUCCESS) {
            return status;
        }

        if (sourceId == BassConstants.INVALID_SOURCE_ID) {
            log("validateParameters: no such sourceId for device: " + device);
            return BluetoothStatusCodes.ERROR_LE_BROADCAST_ASSISTANT_INVALID_SOURCE_ID;
        }

        return BluetoothStatusCodes.SUCCESS;
    }

    private int validateParametersForSourceOperation(
            BassClientStateMachine stateMachine,
            BluetoothDevice device,
            BluetoothLeBroadcastMetadata metadata,
            Integer sourceId) {
        int status = validateParametersForSourceOperation(stateMachine, device, metadata);
        if (status != BluetoothStatusCodes.SUCCESS) {
            return status;
        }

        if (sourceId == BassConstants.INVALID_SOURCE_ID) {
            log("validateParameters: no such sourceId for device: " + device);
            return BluetoothStatusCodes.ERROR_LE_BROADCAST_ASSISTANT_INVALID_SOURCE_ID;
        }

        return BluetoothStatusCodes.SUCCESS;
    }

    void handleConnectionStateChanged(BluetoothDevice device, int fromState, int toState) {
        mHandler.post(() -> connectionStateChanged(device, fromState, toState));
    }

    synchronized void connectionStateChanged(BluetoothDevice device, int fromState, int toState) {
        if (!isAvailable()) {
            Log.w(TAG, "connectionStateChanged: service is not available");
            return;
        }

        if ((device == null) || (fromState == toState)) {
            Log.e(
                    TAG,
                    "connectionStateChanged: unexpected invocation. device="
                            + device
                            + " fromState="
                            + fromState
                            + " toState="
                            + toState);
            return;
        }

        sEventLogger.logd(
                TAG,
                "connectionStateChanged: device: "
                        + device
                        + ", fromState= "
                        + BluetoothProfile.getConnectionStateName(fromState)
                        + ", toState= "
                        + BluetoothProfile.getConnectionStateName(toState));

        // Check if the device is disconnected - if unbond, remove the state machine
        if (toState == BluetoothProfile.STATE_DISCONNECTED) {
            synchronized (mPendingGroupOp) {
                mPendingGroupOp.remove(device);
            }
            mPausedBroadcastSinks.remove(device);
            synchronized (mSinksWaitingForPast) {
                mSinksWaitingForPast.remove(device);
            }

            int bondState = mAdapterService.getBondState(device);
            if (bondState == BluetoothDevice.BOND_NONE) {
                log("Unbonded " + device + ". Removing state machine");
                removeStateMachine(device);
            }

            checkAndStopBigMonitoring();

            if (getConnectedDevices().isEmpty()
                    || (mPausedBroadcastSinks.isEmpty()
                            && mSinksWaitingForPast.isEmpty()
                            && !isAnyConnectedDeviceSwitchingSource())) {
                synchronized (mSearchScanCallbackLock) {
                    // when searching is stopped then clear all sync data
                    if (!isSearchInProgress()) {
                        clearAllSyncData();
                    }
                }
            }

            /* Restore allowed context mask for unicast in case if last connected broadcast
             * delegator device which has external source disconnects.
             */
            checkAndResetGroupAllowedContextMask();
        } else if (toState == STATE_CONNECTED) {
            handleReconnectingAudioSharingModeDevice(device);
        }
    }

    public void handleBondStateChanged(BluetoothDevice device, int fromState, int toState) {
        mHandler.post(() -> bondStateChanged(device, toState));
    }

    @VisibleForTesting
    void bondStateChanged(BluetoothDevice device, int bondState) {
        log("Bond state changed for device: " + device + " state: " + bondState);

        // Remove state machine if the bonding for a device is removed
        if (bondState != BluetoothDevice.BOND_NONE) {
            return;
        }

        synchronized (mStateMachines) {
            BassClientStateMachine sm = mStateMachines.get(device);
            if (sm == null) {
                return;
            }
            if (sm.getConnectionState() != BluetoothProfile.STATE_DISCONNECTED) {
                Log.i(TAG, "Disconnecting device because it was unbonded.");
                disconnect(device);
                return;
            }
            removeStateMachine(device);
        }
    }

    /**
     * Connects the bass profile to the passed in device
     *
     * @param device is the device with which we will connect the Bass profile
     * @return true if BAss profile successfully connected, false otherwise
     */
    public boolean connect(BluetoothDevice device) {
        Log.d(TAG, "connect(): " + device);
        if (device == null) {
            Log.e(TAG, "connect: device is null");
            return false;
        }
        if (getConnectionPolicy(device) == BluetoothProfile.CONNECTION_POLICY_FORBIDDEN) {
            Log.e(TAG, "connect: connection policy set to forbidden");
            return false;
        }
        synchronized (mStateMachines) {
            BassClientStateMachine stateMachine = getOrCreateStateMachine(device);
            if (stateMachine == null) {
                Log.e(TAG, "Can't get state machine for device: " + device);
                return false;
            }

            stateMachine.sendMessage(BassClientStateMachine.CONNECT);
        }
        return true;
    }

    /**
     * Disconnects Bassclient profile for the passed in device
     *
     * @param device is the device with which we want to disconnected the BAss client profile
     * @return true if Bass client profile successfully disconnected, false otherwise
     */
    public boolean disconnect(BluetoothDevice device) {
        Log.d(TAG, "disconnect(): " + device);
        if (device == null) {
            Log.e(TAG, "disconnect: device is null");
            return false;
        }
        synchronized (mStateMachines) {
            BassClientStateMachine stateMachine = getOrCreateStateMachine(device);
            if (stateMachine == null) {
                Log.e(TAG, "Can't get state machine for device: " + device);
                return false;
            }

            stateMachine.sendMessage(BassClientStateMachine.DISCONNECT);
        }
        return true;
    }

    /**
     * Check whether can connect to a peer device. The check considers a number of factors during
     * the evaluation.
     *
     * @param device the peer device to connect to
     * @return true if connection is allowed, otherwise false
     */
    @VisibleForTesting(visibility = VisibleForTesting.Visibility.PACKAGE)
    public boolean okToConnect(BluetoothDevice device) {
        // Check if this is an incoming connection in Quiet mode.
        if (mAdapterService.isQuietModeEnabled()) {
            Log.e(TAG, "okToConnect: cannot connect to " + device + " : quiet mode enabled");
            return false;
        }
        // Check connection policy and accept or reject the connection.
        int connectionPolicy = getConnectionPolicy(device);
        int bondState = mAdapterService.getBondState(device);
        // Allow this connection only if the device is bonded. Any attempt to connect while
        // bonding would potentially lead to an unauthorized connection.
        if (bondState != BluetoothDevice.BOND_BONDED) {
            Log.w(TAG, "okToConnect: return false, bondState=" + bondState);
            return false;
        } else if (connectionPolicy != BluetoothProfile.CONNECTION_POLICY_UNKNOWN
                && connectionPolicy != BluetoothProfile.CONNECTION_POLICY_ALLOWED) {
            // Otherwise, reject the connection if connectionPolicy is not valid.
            Log.w(TAG, "okToConnect: return false, connectionPolicy=" + connectionPolicy);
            return false;
        }
        return true;
    }

    /**
     * Get connection state of remote device
     *
     * @param sink the remote device
     * @return connection state
     */
    public int getConnectionState(BluetoothDevice sink) {
        synchronized (mStateMachines) {
            BassClientStateMachine sm = getOrCreateStateMachine(sink);
            if (sm == null) {
                log("getConnectionState returns STATE_DISC");
                return BluetoothProfile.STATE_DISCONNECTED;
            }
            return sm.getConnectionState();
        }
    }

    /**
     * Get a list of all LE Audio Broadcast Sinks with the specified connection states.
     *
     * @param states states array representing the connection states
     * @return a list of devices that match the provided connection states
     */
    List<BluetoothDevice> getDevicesMatchingConnectionStates(int[] states) {
        ArrayList<BluetoothDevice> devices = new ArrayList<>();
        if (states == null) {
            return devices;
        }
        final BluetoothDevice[] bondedDevices = mAdapterService.getBondedDevices();
        if (bondedDevices == null) {
            return devices;
        }
        synchronized (mStateMachines) {
            for (BluetoothDevice device : bondedDevices) {
                final ParcelUuid[] featureUuids = mAdapterService.getRemoteUuids(device);
                if (!Utils.arrayContains(featureUuids, BluetoothUuid.BASS)) {
                    continue;
                }
                int connectionState = BluetoothProfile.STATE_DISCONNECTED;
                BassClientStateMachine sm = getOrCreateStateMachine(device);
                if (sm != null) {
                    connectionState = sm.getConnectionState();
                }
                for (int state : states) {
                    if (connectionState == state) {
                        devices.add(device);
                        break;
                    }
                }
            }
            return devices;
        }
    }

    /**
     * Get a list of all LE Audio Broadcast Sinks connected with the LE Audio Broadcast Assistant.
     *
     * @return list of connected devices
     */
    public List<BluetoothDevice> getConnectedDevices() {
        synchronized (mStateMachines) {
            List<BluetoothDevice> devices = new ArrayList<>();
            for (BassClientStateMachine sm : mStateMachines.values()) {
                if (sm.isConnected()) {
                    devices.add(sm.getDevice());
                }
            }
            log("getConnectedDevices: " + devices);
            return devices;
        }
    }

    /**
     * Set the connectionPolicy of the Broadcast Audio Scan Service profile.
     *
     * <p>The connection policy can be one of: {@link BluetoothProfile#CONNECTION_POLICY_ALLOWED},
     * {@link BluetoothProfile#CONNECTION_POLICY_FORBIDDEN}, {@link
     * BluetoothProfile#CONNECTION_POLICY_UNKNOWN}
     *
     * @param device paired bluetooth device
     * @param connectionPolicy is the connection policy to set to for this profile
     * @return true if connectionPolicy is set, false on error
     */
    public boolean setConnectionPolicy(BluetoothDevice device, int connectionPolicy) {
        Log.d(TAG, "Saved connectionPolicy " + device + " = " + connectionPolicy);
        boolean setSuccessfully =
                mDatabaseManager.setProfileConnectionPolicy(
                        device, BluetoothProfile.LE_AUDIO_BROADCAST_ASSISTANT, connectionPolicy);
        if (setSuccessfully && connectionPolicy == BluetoothProfile.CONNECTION_POLICY_ALLOWED) {
            connect(device);
        } else if (setSuccessfully
                && connectionPolicy == BluetoothProfile.CONNECTION_POLICY_FORBIDDEN) {
            disconnect(device);
        }
        return setSuccessfully;
    }

    /**
     * Get the connection policy of the profile.
     *
     * <p>The connection policy can be any of: {@link BluetoothProfile#CONNECTION_POLICY_ALLOWED},
     * {@link BluetoothProfile#CONNECTION_POLICY_FORBIDDEN}, {@link
     * BluetoothProfile#CONNECTION_POLICY_UNKNOWN}
     *
     * @param device paired bluetooth device
     * @return connection policy of the device
     */
    public int getConnectionPolicy(BluetoothDevice device) {
        return mDatabaseManager.getProfileConnectionPolicy(
                device, BluetoothProfile.LE_AUDIO_BROADCAST_ASSISTANT);
    }

    /**
     * Register callbacks that will be invoked during scan offloading.
     *
     * @param cb callbacks to be invoked
     */
    public void registerCallback(IBluetoothLeBroadcastAssistantCallback cb) {
        Log.i(TAG, "registerCallback");
        mCallbacks.register(cb);
    }

    /**
     * Unregister callbacks that are invoked during scan offloading.
     *
     * @param cb callbacks to be unregistered
     */
    public void unregisterCallback(IBluetoothLeBroadcastAssistantCallback cb) {
        Log.i(TAG, "unregisterCallback");
        mCallbacks.unregister(cb);
    }

    /**
     * Search for LE Audio Broadcast Sources on behalf of all devices connected via Broadcast Audio
     * Scan Service, filtered by filters
     *
     * @param filters ScanFilters for finding exact Broadcast Source
     */
    @SuppressLint("AndroidFrameworkRequiresPermission") // TODO: b/350563786 - Fix BASS annotation
    public void startSearchingForSources(List<ScanFilter> filters) {
        log("startSearchingForSources");

        if (!BluetoothMethodProxy.getInstance()
                .initializePeriodicAdvertisingManagerOnDefaultAdapter()) {
            Log.e(TAG, "Failed to initialize Periodic Advertising Manager on Default Adapter");
            mCallbacks.notifySearchStartFailed(BluetoothStatusCodes.ERROR_UNKNOWN);
            return;
        }

        synchronized (mSearchScanCallbackLock) {
            if (!leaudioBassScanWithInternalScanController()) {
                if (!leaudioBroadcastExtractPeriodicScannerFromStateMachine()
                        || mBluetoothLeScannerWrapper == null) {
                    mBluetoothLeScannerWrapper =
                            BassObjectsFactory.getInstance()
                                    .getBluetoothLeScannerWrapper(mBluetoothAdapter);
                }
                if (mBluetoothLeScannerWrapper == null) {
                    Log.e(TAG, "startLeScan: cannot get BluetoothLeScanner");
                    mCallbacks.notifySearchStartFailed(BluetoothStatusCodes.ERROR_UNKNOWN);
                    return;
                }
            }
            if (isSearchInProgress()) {
                Log.e(TAG, "LE Scan has already started");
                mCallbacks.notifySearchStartFailed(
                        BluetoothStatusCodes.ERROR_ALREADY_IN_TARGET_STATE);
                return;
            }
            if (!leaudioBassScanWithInternalScanController()) {
                mSearchScanCallback =
                        new ScanCallback() {
                            @Override
                            public void onScanResult(int callbackType, ScanResult result) {
                                log("onScanResult:" + result);
                                synchronized (mSearchScanCallbackLock) {
                                    // check mSearchScanCallback because even after
                                    // mBluetoothLeScannerWrapper.stopScan(mSearchScanCallback) that
                                    // callback could be called
                                    if (mSearchScanCallback == null) {
                                        log("onScanResult: scanner already stopped");
                                        return;
                                    }
                                    if (callbackType != ScanSettings.CALLBACK_TYPE_ALL_MATCHES) {
                                        // Should not happen
                                        Log.e(TAG, "LE Scan has already started");
                                        return;
                                    }
                                    ScanRecord scanRecord = result.getScanRecord();
                                    if (scanRecord == null) {
                                        Log.e(TAG, "Null scan record");
                                        return;
                                    }
                                    Map<ParcelUuid, byte[]> listOfUuids =
                                            scanRecord.getServiceData();
                                    if (listOfUuids == null) {
                                        Log.e(TAG, "Service data is null");
                                        return;
                                    }
                                    if (!listOfUuids.containsKey(BassConstants.BAAS_UUID)) {
                                        return;
                                    }
                                    log("Broadcast Source Found:" + result.getDevice());
                                    byte[] broadcastIdArray =
                                            listOfUuids.get(BassConstants.BAAS_UUID);
                                    int broadcastId =
                                            (int)
                                                    (((broadcastIdArray[2] & 0xff) << 16)
                                                            | ((broadcastIdArray[1] & 0xff) << 8)
                                                            | (broadcastIdArray[0] & 0xff));

                                    sEventLogger.logd(
                                            TAG,
                                            "Broadcast Source Found: Broadcast ID: " + broadcastId);

                                    if (broadcastId == BassConstants.INVALID_BROADCAST_ID) {
                                        return;
                                    }
                                    if (!mCachedBroadcasts.containsKey(broadcastId)) {
                                        log("selectBroadcastSource: broadcastId " + broadcastId);
                                        mCachedBroadcasts.put(broadcastId, result);
                                        if (leaudioBroadcastExtractPeriodicScannerFromStateMachine()) {
                                            addSelectSourceRequest(broadcastId, false);
                                        } else {
                                            synchronized (mStateMachines) {
                                                for (BassClientStateMachine sm :
                                                        mStateMachines.values()) {
                                                    if (sm.isConnected()) {
                                                        selectSource(sm.getDevice(), result, false);
                                                    }
                                                }
                                            }
                                        }
                                    } else if (leaudioBroadcastResyncHelper()
                                            && mTimeoutHandler.isStarted(
                                                    broadcastId, MESSAGE_SYNC_LOST_TIMEOUT)) {
                                        mTimeoutHandler.stop(
                                                broadcastId, MESSAGE_SYNC_LOST_TIMEOUT);
                                        mTimeoutHandler.start(
                                                broadcastId,
                                                MESSAGE_SYNC_LOST_TIMEOUT,
                                                sSyncLostTimeout);
                                    }
                                }
                            }

                            public void onScanFailed(int errorCode) {
                                Log.e(TAG, "Scan Failure:" + errorCode);
                                informConnectedDeviceAboutScanOffloadStop();
                            }
                        };
            }
            mSyncFailureCounter.clear();
            mHandler.removeMessages(MESSAGE_SYNC_TIMEOUT);
            if (leaudioBroadcastResyncHelper()) {
                // Sync to the broadcasts already synced with sinks
                Set<Integer> syncedBroadcasts = getExternalBroadcastsActiveOnSinks();
                for (int syncedBroadcast : syncedBroadcasts) {
                    addSelectSourceRequest(syncedBroadcast, true);
                }
                // when starting scan, clear the previously cached broadcast scan results
                mCachedBroadcasts
                        .keySet()
                        .removeIf(
                                key ->
                                        !mPausedBroadcastIds.containsKey(key)
                                                || !mPausedBroadcastIds
                                                        .get(key)
                                                        .equals(PauseType.SINK_UNINTENTIONAL));
            } else {
                // when starting scan, clear the previously cached broadcast scan results
                mCachedBroadcasts.clear();
            }
            // clear previous sources notify flag before scanning new result
            // this is to make sure the active sources are notified even if already synced
            clearNotifiedFlags();

            for (BluetoothDevice device : getConnectedDevices()) {
                synchronized (mStateMachines) {
                    BassClientStateMachine stateMachine = getOrCreateStateMachine(device);
                    if (stateMachine == null) {
                        Log.w(
                                TAG,
                                "startSearchingForSources: Can't get state machine for "
                                        + "device: "
                                        + device);
                        continue;
                    }
                    stateMachine.sendMessage(BassClientStateMachine.START_SCAN_OFFLOAD);
                }
            }

            if (leaudioBassScanWithInternalScanController()) {
                mBassScanCallback.registerAndStartScan(filters);
                // Invoke search callbacks in onScannerRegistered
            } else {
                ScanSettings settings =
                        new ScanSettings.Builder()
                                .setCallbackType(ScanSettings.CALLBACK_TYPE_ALL_MATCHES)
                                .setScanMode(ScanSettings.SCAN_MODE_LOW_LATENCY)
                                .setLegacy(false)
                                .build();
                if (filters == null) {
                    filters = new ArrayList<ScanFilter>();
                }
                if (!BassUtils.containUuid(filters, BassConstants.BAAS_UUID)) {
                    byte[] serviceData = {0x00, 0x00, 0x00}; // Broadcast_ID
                    byte[] serviceDataMask = {0x00, 0x00, 0x00};

                    filters.add(
                            new ScanFilter.Builder()
                                    .setServiceData(
                                            BassConstants.BAAS_UUID, serviceData, serviceDataMask)
                                    .build());
                }
                mBluetoothLeScannerWrapper.startScan(filters, settings, mSearchScanCallback);
                mCallbacks.notifySearchStarted(BluetoothStatusCodes.REASON_LOCAL_APP_REQUEST);
            }
            sEventLogger.logd(TAG, "startSearchingForSources");
        }
    }

    /** Stops an ongoing search for nearby Broadcast Sources */
    public void stopSearchingForSources() {
        log("stopSearchingForSources");
        if (!leaudioBroadcastExtractPeriodicScannerFromStateMachine()) {
            BluetoothLeScannerWrapper scanner =
                    BassObjectsFactory.getInstance()
                            .getBluetoothLeScannerWrapper(mBluetoothAdapter);
            if (scanner == null) {
                Log.e(TAG, "startLeScan: cannot get BluetoothLeScanner");
                return;
            }
            synchronized (mSearchScanCallbackLock) {
                if (!isSearchInProgress()) {
                    Log.e(TAG, "stopSearchingForSources: Scan not started yet");
                    mCallbacks.notifySearchStopFailed(
                            BluetoothStatusCodes.ERROR_ALREADY_IN_TARGET_STATE);
                    return;
                }
                informConnectedDeviceAboutScanOffloadStop();
                if (leaudioBassScanWithInternalScanController()) {
                    mBassScanCallback.stopScanAndUnregister();
                } else {
                    scanner.stopScan(mSearchScanCallback);
                    mSearchScanCallback = null;
                }
                sEventLogger.logd(TAG, "stopSearchingForSources");
                mCallbacks.notifySearchStopped(BluetoothStatusCodes.REASON_LOCAL_APP_REQUEST);
            }
        } else {
            synchronized (mSearchScanCallbackLock) {
                if (leaudioBassScanWithInternalScanController()) {
                    if (!isSearchInProgress()) {
                        Log.e(TAG, "stopSearchingForSources: Scan not started yet");
                        mCallbacks.notifySearchStopFailed(
                                BluetoothStatusCodes.ERROR_ALREADY_IN_TARGET_STATE);
                        return;
                    }
                    mBassScanCallback.stopScanAndUnregister();
                } else {
                    if (mBluetoothLeScannerWrapper == null || mSearchScanCallback == null) {
                        Log.e(TAG, "stopSearchingForSources: Scan not started yet");
                        mCallbacks.notifySearchStopFailed(
                                BluetoothStatusCodes.ERROR_ALREADY_IN_TARGET_STATE);
                        return;
                    }
                    mBluetoothLeScannerWrapper.stopScan(mSearchScanCallback);
                    mBluetoothLeScannerWrapper = null;
                    mSearchScanCallback = null;
                }
                // started timeout for canceling syncs instead of canceling syncs immediately
                mHandler.removeMessages(MESSAGE_SYNC_TIMEOUT);
                Log.d(TAG, "stopSearchingForSources: started timeout for canceling syncs");
                mHandler.sendEmptyMessageDelayed(
                        MESSAGE_SYNC_TIMEOUT, sSyncActiveTimeout.toMillis());
                informConnectedDeviceAboutScanOffloadStop();
                sEventLogger.logd(TAG, "stopSearchingForSources");
                mCallbacks.notifySearchStopped(BluetoothStatusCodes.REASON_LOCAL_APP_REQUEST);
                for (Map.Entry<Integer, PauseType> entry : mPausedBroadcastIds.entrySet()) {
                    Integer broadcastId = entry.getKey();
                    PauseType pauseType = entry.getValue();
                    if (pauseType != PauseType.HOST_INTENTIONAL) {
                        addSelectSourceRequest(broadcastId, true);
                    }
                }
            }
        }
        synchronized (mStateMachines) {
            for (BassClientStateMachine sm : mStateMachines.values()) {
                if (sm.isConnected()) {
                    Message message = sm.obtainMessage(BassClientStateMachine.STOP_PENDING_PA_SYNC);
                    sm.sendMessage(message);
                }
            }
        }
    }

    private void clearAllSyncData() {
        log("clearAllSyncData");
        mTimeoutHandler.stopAll(MESSAGE_SYNC_LOST_TIMEOUT);
        mSourceSyncRequestsQueue.clear();
        mSyncFailureCounter.clear();
        mPendingSourcesToAdd.clear();

        cancelActiveSync(null);
        mActiveSyncedSources.clear();
        mPeriodicAdvCallbacksMap.clear();
        mBisDiscoveryCounterMap.clear();

        mSyncHandleToDeviceMap.clear();
        mSyncHandleToBaseDataMap.clear();
        mSyncHandleToBroadcastIdMap.clear();
        mPeriodicAdvertisementResultMap.clear();
    }

    /**
     * Return true if a search has been started by this application
     *
     * @return true if a search has been started by this application
     */
    public boolean isSearchInProgress() {
        synchronized (mSearchScanCallbackLock) {
            if (leaudioBassScanWithInternalScanController()) {
                return mBassScanCallback.isBroadcastAudioAnnouncementScanActive();
            } else {
                return mSearchScanCallback != null;
            }
        }
    }

    /** Internal periodc Advertising manager callback */
    final class PACallback extends PeriodicAdvertisingCallback {
        @Override
        public void onSyncEstablished(
                int syncHandle,
                BluetoothDevice device,
                int advertisingSid,
                int skip,
                int timeout,
                int status) {
            int broadcastId = getBroadcastIdForSyncHandle(BassConstants.INVALID_SYNC_HANDLE);
            log(
                    "onSyncEstablished syncHandle: "
                            + syncHandle
                            + ", broadcastId: "
                            + broadcastId
                            + ", device: "
                            + device
                            + ", advertisingSid: "
                            + advertisingSid
                            + ", skip: "
                            + skip
                            + ", timeout: "
                            + timeout
                            + ", status: "
                            + status);
            if (status == BluetoothGatt.GATT_SUCCESS) {
                // updates syncHandle, advSid
                // set other fields as invalid or null
                updatePeriodicAdvertisementResultMap(
                        device,
                        BassConstants.INVALID_ADV_ADDRESS_TYPE,
                        syncHandle,
                        advertisingSid,
                        BassConstants.INVALID_ADV_INTERVAL,
                        BassConstants.INVALID_BROADCAST_ID,
                        null,
                        null);
                addActiveSyncedSource(syncHandle);

                if (!leaudioBroadcastResyncHelper()) {
                    synchronized (mSearchScanCallbackLock) {
                        // when searching is stopped then start timer to stop active syncs
                        if (!isSearchInProgress()) {
                            mHandler.removeMessages(MESSAGE_SYNC_TIMEOUT);
                            log("Started MESSAGE_SYNC_TIMEOUT");
                            mHandler.sendEmptyMessageDelayed(
                                    MESSAGE_SYNC_TIMEOUT, sSyncActiveTimeout.toMillis());
                        }
                    }
                } else {
                    mTimeoutHandler.stop(broadcastId, MESSAGE_BROADCAST_MONITOR_TIMEOUT);
                }

                // update valid sync handle in mPeriodicAdvCallbacksMap
                synchronized (mPeriodicAdvCallbacksMap) {
                    if (mPeriodicAdvCallbacksMap.containsKey(BassConstants.INVALID_SYNC_HANDLE)) {
                        PeriodicAdvertisingCallback paCb =
                                mPeriodicAdvCallbacksMap.get(BassConstants.INVALID_SYNC_HANDLE);
                        mPeriodicAdvCallbacksMap.put(syncHandle, paCb);
                        mPeriodicAdvCallbacksMap.remove(BassConstants.INVALID_SYNC_HANDLE);
                    }
                }
                mBisDiscoveryCounterMap.put(syncHandle, MAX_BIS_DISCOVERY_TRIES_NUM);

                synchronized (mSinksWaitingForPast) {
                    Iterator<Map.Entry<BluetoothDevice, Pair<Integer, Integer>>> iterator =
                            mSinksWaitingForPast.entrySet().iterator();
                    while (iterator.hasNext()) {
                        Map.Entry<BluetoothDevice, Pair<Integer, Integer>> entry = iterator.next();
                        BluetoothDevice sinkDevice = entry.getKey();
                        int broadcastIdForPast = entry.getValue().first;
                        if (broadcastId == broadcastIdForPast) {
                            int sourceId = entry.getValue().second;
                            synchronized (mStateMachines) {
                                BassClientStateMachine sm = getOrCreateStateMachine(sinkDevice);
                                Message message =
                                        sm.obtainMessage(
                                                BassClientStateMachine.INITIATE_PA_SYNC_TRANSFER);
                                message.arg1 = syncHandle;
                                message.arg2 = sourceId;
                                sm.sendMessage(message);
                            }
                            synchronized (mPendingSourcesToAdd) {
                                Iterator<AddSourceData> addIterator =
                                        mPendingSourcesToAdd.iterator();
                                while (addIterator.hasNext()) {
                                    AddSourceData pendingSourcesToAdd = addIterator.next();
                                    if (pendingSourcesToAdd.mSourceMetadata.getBroadcastId()
                                                    == broadcastId
                                            && pendingSourcesToAdd.mSink.equals(sinkDevice)) {
                                        addIterator.remove();
                                    }
                                }
                            }
                            iterator.remove();
                        }
                    }
                }

                synchronized (mPendingSourcesToAdd) {
                    Iterator<AddSourceData> iterator = mPendingSourcesToAdd.iterator();
                    while (iterator.hasNext()) {
                        AddSourceData pendingSourcesToAdd = iterator.next();
                        if (pendingSourcesToAdd.mSourceMetadata.getBroadcastId() == broadcastId) {
                            addSource(
                                    pendingSourcesToAdd.mSink,
                                    pendingSourcesToAdd.mSourceMetadata,
                                    pendingSourcesToAdd.mIsGroupOp);
                            iterator.remove();
                        }
                    }
                }
            } else {
                // remove failed sync handle
                log("onSyncEstablished failed for broadcast id: " + broadcastId);
                boolean notifiedOfLost = false;
                synchronized (mPendingSourcesToAdd) {
                    Iterator<AddSourceData> iterator = mPendingSourcesToAdd.iterator();
                    while (iterator.hasNext()) {
                        AddSourceData pendingSourcesToAdd = iterator.next();
                        if (pendingSourcesToAdd.mSourceMetadata.getBroadcastId() == broadcastId) {
                            if (!notifiedOfLost) {
                                notifiedOfLost = true;
                                mCallbacks.notifySourceLost(broadcastId);
                            }
                            mCallbacks.notifySourceAddFailed(
                                    pendingSourcesToAdd.mSink,
                                    pendingSourcesToAdd.mSourceMetadata,
                                    BluetoothStatusCodes.ERROR_LOCAL_NOT_ENOUGH_RESOURCES);
                            iterator.remove();
                        }
                    }
                }
                synchronized (mSourceSyncRequestsQueue) {
                    int failsCounter = mSyncFailureCounter.getOrDefault(broadcastId, 0) + 1;
                    mSyncFailureCounter.put(broadcastId, failsCounter);
                }
                if (isSinkUnintentionalPauseType(broadcastId)) {
                    if (!mTimeoutHandler.isStarted(
                            broadcastId, MESSAGE_BROADCAST_MONITOR_TIMEOUT)) {
                        mTimeoutHandler.start(
                                broadcastId,
                                MESSAGE_BROADCAST_MONITOR_TIMEOUT,
                                sBroadcasterMonitorTimeout);
                    }
                    addSelectSourceRequest(broadcastId, true);
                } else {
                    // Clear from cache to make possible sync again (only during active searching)
                    synchronized (mSearchScanCallbackLock) {
                        if (isSearchInProgress()) {
                            mCachedBroadcasts.remove(broadcastId);
                        }
                    }
                }
                mPeriodicAdvCallbacksMap.remove(BassConstants.INVALID_SYNC_HANDLE);
            }
            handleSelectSourceRequest();
        }

        @Override
        public void onPeriodicAdvertisingReport(PeriodicAdvertisingReport report) {
            int syncHandle = report.getSyncHandle();
            log("onPeriodicAdvertisingReport " + syncHandle);
            Integer bisCounter = mBisDiscoveryCounterMap.get(syncHandle);

            // Parse the BIS indices from report's service data
            if (bisCounter != null && bisCounter != 0) {
                if (parseScanRecord(syncHandle, report.getData())) {
                    mBisDiscoveryCounterMap.put(syncHandle, 0);
                } else {
                    bisCounter--;
                    mBisDiscoveryCounterMap.put(syncHandle, bisCounter);
                    if (bisCounter == 0) {
                        cancelActiveSync(syncHandle);
                    }
                }
            }

            if (leaudioBigDependsOnAudioState()) {
                BluetoothDevice srcDevice = getDeviceForSyncHandle(syncHandle);
                if (srcDevice == null) {
                    log("No device found.");
                    return;
                }
                PeriodicAdvertisementResult result =
                        getPeriodicAdvertisementResult(
                                srcDevice, getBroadcastIdForSyncHandle(syncHandle));
                if (result == null) {
                    log("No PA record found");
                    return;
                }
                BaseData baseData = getBase(syncHandle);
                if (baseData == null) {
                    log("No BaseData found");
                    return;
                }
                PublicBroadcastData pbData = result.getPublicBroadcastData();
                if (pbData == null) {
                    log("No public broadcast data found, wait for BIG");
                    return;
                }
                if (!result.isNotified()) {
                    result.setNotified(true);
                    BluetoothLeBroadcastMetadata metaData =
                            getBroadcastMetadataFromBaseData(
                                    baseData, srcDevice, syncHandle, pbData.isEncrypted());
                    log("Notify broadcast source found");
                    mCallbacks.notifySourceFound(metaData);
                }
            }
        }

        @Override
        public void onSyncLost(int syncHandle) {
            int broadcastId = getBroadcastIdForSyncHandle(syncHandle);
            log("OnSyncLost: syncHandle=" + syncHandle + ", broadcastID=" + broadcastId);
            clearAllDataForSyncHandle(syncHandle);
            if (broadcastId != BassConstants.INVALID_BROADCAST_ID) {
                synchronized (mSourceSyncRequestsQueue) {
                    int failsCounter = mSyncFailureCounter.getOrDefault(broadcastId, 0) + 1;
                    mSyncFailureCounter.put(broadcastId, failsCounter);
                }
                mTimeoutHandler.stop(broadcastId, MESSAGE_SYNC_LOST_TIMEOUT);
                if (isSinkUnintentionalPauseType(broadcastId)) {
                    if (!mTimeoutHandler.isStarted(
                            broadcastId, MESSAGE_BROADCAST_MONITOR_TIMEOUT)) {
                        mTimeoutHandler.start(
                                broadcastId,
                                MESSAGE_BROADCAST_MONITOR_TIMEOUT,
                                sBroadcasterMonitorTimeout);
                    }
                    addSelectSourceRequest(broadcastId, true);
                } else {
                    if (leaudioBroadcastResyncHelper()) {
                        mTimeoutHandler.start(
                                broadcastId, MESSAGE_SYNC_LOST_TIMEOUT, sSyncLostTimeout);
                    } else {
                        // Clear from cache to make possible sync again (only during active
                        // searching)
                        synchronized (mSearchScanCallbackLock) {
                            if (isSearchInProgress()) {
                                mCachedBroadcasts.remove(broadcastId);
                            }
                        }
                        log("Notify broadcast source lost, broadcast id: " + broadcastId);
                        mCallbacks.notifySourceLost(broadcastId);
                    }
                }
            }
        }

        @Override
        public void onBigInfoAdvertisingReport(int syncHandle, boolean encrypted) {
            log(
                    "onBIGInfoAdvertisingReport: syncHandle="
                            + syncHandle
                            + ", encrypted ="
                            + encrypted);
            BluetoothDevice srcDevice = getDeviceForSyncHandle(syncHandle);
            if (srcDevice == null) {
                log("No device found.");
                return;
            }
            int broadcastId = getBroadcastIdForSyncHandle(syncHandle);
            PeriodicAdvertisementResult result =
                    getPeriodicAdvertisementResult(srcDevice, broadcastId);
            if (result == null) {
                log("No PA record found");
                return;
            }
            BaseData baseData = getBase(syncHandle);
            if (baseData == null) {
                log("No BaseData found");
                return;
            }
            if (!result.isNotified()) {
                result.setNotified(true);
                BluetoothLeBroadcastMetadata metaData =
                        getBroadcastMetadataFromBaseData(
                                baseData, srcDevice, syncHandle, encrypted);
                log("Notify broadcast source found");
                mCallbacks.notifySourceFound(metaData);
            }
            if (isSinkUnintentionalPauseType(broadcastId)) {
                resumeReceiversSourceSynchronization();
            }
        }

        @Override
        public void onSyncTransferred(BluetoothDevice device, int status) {
            log("onSyncTransferred: device=" + device + ", status =" + status);
        }
    }

    private void clearAllDataForSyncHandle(Integer syncHandle) {
        removeActiveSyncedSource(syncHandle);
        mPeriodicAdvCallbacksMap.remove(syncHandle);
        mSyncHandleToBaseDataMap.remove(syncHandle);
        mBisDiscoveryCounterMap.remove(syncHandle);
        BluetoothDevice srcDevice = getDeviceForSyncHandle(syncHandle);
        mSyncHandleToDeviceMap.remove(syncHandle);
        int broadcastId = getBroadcastIdForSyncHandle(syncHandle);
        if (leaudioMonitorUnicastSourceWhenManagedByBroadcastDelegator()) {
            synchronized (mPendingSourcesToAdd) {
                Iterator<AddSourceData> iterator = mPendingSourcesToAdd.iterator();
                while (iterator.hasNext()) {
                    AddSourceData pendingSourcesToAdd = iterator.next();
                    if (pendingSourcesToAdd.mSourceMetadata.getBroadcastId() == broadcastId) {
                        iterator.remove();
                    }
                }
            }
            synchronized (mSinksWaitingForPast) {
                Iterator<Map.Entry<BluetoothDevice, Pair<Integer, Integer>>> iterator =
                        mSinksWaitingForPast.entrySet().iterator();
                while (iterator.hasNext()) {
                    Map.Entry<BluetoothDevice, Pair<Integer, Integer>> entry = iterator.next();
                    int broadcastIdForPast = entry.getValue().first;
                    if (broadcastId == broadcastIdForPast) {
                        iterator.remove();
                    }
                }
            }
        }
        mSyncHandleToBroadcastIdMap.remove(syncHandle);
        if (srcDevice != null) {
            mPeriodicAdvertisementResultMap.get(srcDevice).remove(broadcastId);
            if (mPeriodicAdvertisementResultMap.get(srcDevice).isEmpty()) {
                mPeriodicAdvertisementResultMap.remove(srcDevice);
            }
        }
    }

    private BluetoothLeBroadcastMetadata getBroadcastMetadataFromBaseData(
            BaseData baseData, BluetoothDevice device, int syncHandle, boolean encrypted) {
        BluetoothLeBroadcastMetadata.Builder metaData = new BluetoothLeBroadcastMetadata.Builder();
        int index = 0;
        for (BaseData.BaseInformation baseLevel2 : baseData.getLevelTwo()) {
            BluetoothLeBroadcastSubgroup.Builder subGroup =
                    new BluetoothLeBroadcastSubgroup.Builder();
            for (int j = 0; j < baseLevel2.numSubGroups; j++) {
                BaseData.BaseInformation baseLevel3 = baseData.getLevelThree().get(index++);
                BluetoothLeBroadcastChannel.Builder channel =
                        new BluetoothLeBroadcastChannel.Builder();
                channel.setChannelIndex(baseLevel3.index);
                channel.setSelected(false);
                try {
                    channel.setCodecMetadata(
                            BluetoothLeAudioCodecConfigMetadata.fromRawBytes(
                                    baseLevel3.codecConfigInfo));
                } catch (IllegalArgumentException e) {
                    Log.w(TAG, "Invalid metadata, adding empty data. Error: " + e);
                    channel.setCodecMetadata(
                            BluetoothLeAudioCodecConfigMetadata.fromRawBytes(new byte[0]));
                }
                subGroup.addChannel(channel.build());
            }
            byte[] arrayCodecId = baseLevel2.codecId;
            long codeId =
                    ((long) (arrayCodecId[4] & 0xff)) << 32
                            | (arrayCodecId[3] & 0xff) << 24
                            | (arrayCodecId[2] & 0xff) << 16
                            | (arrayCodecId[1] & 0xff) << 8
                            | (arrayCodecId[0] & 0xff);
            subGroup.setCodecId(codeId);
            try {
                subGroup.setCodecSpecificConfig(
                        BluetoothLeAudioCodecConfigMetadata.fromRawBytes(
                                baseLevel2.codecConfigInfo));
            } catch (IllegalArgumentException e) {
                Log.w(TAG, "Invalid config, adding empty one. Error: " + e);
                subGroup.setCodecSpecificConfig(
                        BluetoothLeAudioCodecConfigMetadata.fromRawBytes(new byte[0]));
            }

            try {
                subGroup.setContentMetadata(
                        BluetoothLeAudioContentMetadata.fromRawBytes(baseLevel2.metaData));
            } catch (IllegalArgumentException e) {
                Log.w(TAG, "Invalid metadata, adding empty one. Error: " + e);
                subGroup.setContentMetadata(
                        BluetoothLeAudioContentMetadata.fromRawBytes(new byte[0]));
            }

            metaData.addSubgroup(subGroup.build());
        }
        metaData.setSourceDevice(device, device.getAddressType());
        byte[] arrayPresentationDelay = baseData.getLevelOne().presentationDelay;
        int presentationDelay =
                (int)
                        ((arrayPresentationDelay[2] & 0xff) << 16
                                | (arrayPresentationDelay[1] & 0xff) << 8
                                | (arrayPresentationDelay[0] & 0xff));
        metaData.setPresentationDelayMicros(presentationDelay);
        PeriodicAdvertisementResult result =
                getPeriodicAdvertisementResult(device, getBroadcastIdForSyncHandle(syncHandle));
        if (result != null) {
            int broadcastId = result.getBroadcastId();
            log("broadcast ID: " + broadcastId);
            metaData.setBroadcastId(broadcastId);
            metaData.setSourceAdvertisingSid(result.getAdvSid());

            PublicBroadcastData pbData = result.getPublicBroadcastData();
            if (pbData != null) {
                metaData.setPublicBroadcast(true);
                metaData.setAudioConfigQuality(pbData.getAudioConfigQuality());
                try {
                    metaData.setPublicBroadcastMetadata(
                            BluetoothLeAudioContentMetadata.fromRawBytes(pbData.getMetadata()));
                } catch (IllegalArgumentException e) {
                    Log.w(TAG, "Invalid public metadata, adding empty one. Error " + e);
                    metaData.setPublicBroadcastMetadata(null);
                }
            }

            String broadcastName = result.getBroadcastName();
            if (broadcastName != null) {
                metaData.setBroadcastName(broadcastName);
            }

            // update the rssi value
            ScanResult scanRes = getCachedBroadcast(broadcastId);
            if (scanRes != null) {
                metaData.setRssi(scanRes.getRssi());
            }
        }
        metaData.setEncrypted(encrypted);

        return metaData.build();
    }

    private void cancelActiveSync(Integer syncHandle) {
        log("cancelActiveSync: syncHandle = " + syncHandle);
        if (syncHandle == null
                || (leaudioBroadcastResyncHelper()
                        && syncHandle == BassConstants.INVALID_SYNC_HANDLE)) {
            // clean up the pending sync request if syncHandle is null
            unsyncSource(BassConstants.INVALID_SYNC_HANDLE);
        }
        List<Integer> activeSyncedSrc = new ArrayList<>(getActiveSyncedSources());

        /* Stop sync if there is some running */
        if (!activeSyncedSrc.isEmpty()
                && (syncHandle == null || activeSyncedSrc.contains(syncHandle))) {
            if (syncHandle != null) {
                // only one source needs to be unsynced
                unsyncSource(syncHandle);
            } else {
                // remove all the sources
                for (int handle : activeSyncedSrc) {
                    unsyncSource(handle);
                }
            }
        }
    }

    @SuppressLint("AndroidFrameworkRequiresPermission") // TODO: b/350563786 - Fix BASS annotation
    private boolean unsyncSource(int syncHandle) {
        log("unsyncSource: syncHandle: " + syncHandle);
        if (mPeriodicAdvCallbacksMap.containsKey(syncHandle)) {
            try {
                BluetoothMethodProxy.getInstance()
                        .periodicAdvertisingManagerUnregisterSync(
                                BassClientPeriodicAdvertisingManager
                                        .getPeriodicAdvertisingManager(),
                                mPeriodicAdvCallbacksMap.get(syncHandle));
            } catch (IllegalArgumentException ex) {
                Log.w(TAG, "unregisterSync:IllegalArgumentException");
                return false;
            }
        } else {
            log("calling unregisterSync, not found syncHandle: " + syncHandle);
        }
        clearAllDataForSyncHandle(syncHandle);
        return true;
    }

    boolean parseBaseData(int syncHandle, byte[] serviceData) {
        log("parseBaseData" + Arrays.toString(serviceData));
        BaseData base = BaseData.parseBaseData(serviceData);
        if (base != null) {
            updateBase(syncHandle, base);
            base.print();
            return true;
        } else {
            Log.e(TAG, "Seems BASE is not in parsable format");
        }
        return false;
    }

    boolean parseScanRecord(int syncHandle, ScanRecord record) {
        int broadcastId = getBroadcastIdForSyncHandle(syncHandle);
        log(
                "parseScanRecord: syncHandle="
                        + syncHandle
                        + ", broadcastID="
                        + broadcastId
                        + ", record="
                        + record);
        Map<ParcelUuid, byte[]> bmsAdvDataMap = record.getServiceData();
        if (bmsAdvDataMap != null) {
            for (Map.Entry<ParcelUuid, byte[]> entry : bmsAdvDataMap.entrySet()) {
                log(
                        "ParcelUUid = "
                                + entry.getKey()
                                + ", Value = "
                                + Arrays.toString(entry.getValue()));
            }
        }
        byte[] advData = record.getServiceData(BassConstants.BASIC_AUDIO_UUID);
        if (advData != null) {
            return parseBaseData(syncHandle, advData);
        } else {
            Log.e(TAG, "No service data in Scan record");
        }
        return false;
    }

    private String checkAndParseBroadcastName(ScanRecord record) {
        log("checkAndParseBroadcastName");
        byte[] rawBytes = record.getBytes();
        List<TypeValueEntry> entries = BluetoothUtils.parseLengthTypeValueBytes(rawBytes);
        if (rawBytes.length > 0 && rawBytes[0] > 0 && entries.isEmpty()) {
            Log.e(TAG, "Invalid LTV entries in Scan record");
            return null;
        }

        String broadcastName = null;
        for (TypeValueEntry entry : entries) {
            // Only use the first value of each type
            if (broadcastName == null && entry.getType() == BassConstants.BCAST_NAME_AD_TYPE) {
                byte[] bytes = entry.getValue();
                int len = bytes.length;
                if (len < BassConstants.BCAST_NAME_LEN_MIN
                        || len > BassConstants.BCAST_NAME_LEN_MAX) {
                    Log.e(TAG, "Invalid broadcast name length in Scan record" + len);
                    return null;
                }
                broadcastName = new String(bytes, StandardCharsets.UTF_8);
            }
        }
        return broadcastName;
    }

    void addSelectSourceRequest(int broadcastId, boolean hasPriority) {
        sEventLogger.logd(
                TAG,
                "Add Select Broadcast Source, broadcastId: "
                        + broadcastId
                        + ", hasPriority: "
                        + hasPriority);
        mTimeoutHandler.stop(broadcastId, MESSAGE_SYNC_LOST_TIMEOUT);
        ScanResult scanRes = getCachedBroadcast(broadcastId);
        if (scanRes != null) {
            ScanRecord scanRecord = scanRes.getScanRecord();
            if (scanRecord == null) {
                log("addSelectSourceRequest: ScanRecord empty");
                return;
            }

            synchronized (mSourceSyncRequestsQueue) {
                if (!mSyncFailureCounter.containsKey(broadcastId)) {
                    mSyncFailureCounter.put(broadcastId, 0);
                }
                mSourceSyncRequestsQueue.add(
                        new SourceSyncRequest(
                                scanRes, hasPriority, mSyncFailureCounter.get(broadcastId)));
            }

            handleSelectSourceRequest();
        } else {
            log("addSelectSourceRequest: ScanResult empty");
        }
    }

    @SuppressLint("AndroidFrameworkRequiresPermission") // TODO: b/350563786 - Fix BASS annotation
    private void handleSelectSourceRequest() {
        PeriodicAdvertisingCallback paCb;
        synchronized (mPeriodicAdvCallbacksMap) {
            if (mSourceSyncRequestsQueue.isEmpty()) {
                return;
            } else if (mPeriodicAdvCallbacksMap.containsKey(BassConstants.INVALID_SYNC_HANDLE)) {
                log("handleSelectSourceRequest: already pending sync");
                return;
            } else {
                paCb = new PACallback();
                // put INVALID_SYNC_HANDLE and update in onSyncEstablished
                mPeriodicAdvCallbacksMap.put(BassConstants.INVALID_SYNC_HANDLE, paCb);
            }
        }
        ScanResult scanRes;
        synchronized (mSourceSyncRequestsQueue) {
            scanRes = mSourceSyncRequestsQueue.poll().getScanResult();
        }
        ScanRecord scanRecord = scanRes.getScanRecord();

        sEventLogger.logd(TAG, "Select Broadcast Source, result: " + scanRes);

        // updating mainly for Address type and PA Interval here
        // extract BroadcastId from ScanResult
        Map<ParcelUuid, byte[]> listOfUuids = scanRecord.getServiceData();
        int broadcastId = BassConstants.INVALID_BROADCAST_ID;
        PublicBroadcastData pbData = null;
        if (listOfUuids != null) {
            if (listOfUuids.containsKey(BassConstants.BAAS_UUID)) {
                byte[] bId = listOfUuids.get(BassConstants.BAAS_UUID);
                broadcastId = BassUtils.parseBroadcastId(bId);
                if (broadcastId == BassConstants.INVALID_BROADCAST_ID) {
                    Log.w(TAG, "Invalid broadcast ID");
                    mPeriodicAdvCallbacksMap.remove(BassConstants.INVALID_SYNC_HANDLE);
                    handleSelectSourceRequest();
                    return;
                }
            }
            if (listOfUuids.containsKey(BassConstants.PUBLIC_BROADCAST_UUID)) {
                byte[] pbAnnouncement = listOfUuids.get(BassConstants.PUBLIC_BROADCAST_UUID);
                pbData = PublicBroadcastData.parsePublicBroadcastData(pbAnnouncement);
                if (pbData == null) {
                    Log.w(TAG, "Invalid public broadcast data");
                    mPeriodicAdvCallbacksMap.remove(BassConstants.INVALID_SYNC_HANDLE);
                    handleSelectSourceRequest();
                    return;
                }
            }
        }

        if (broadcastId == BassConstants.INVALID_BROADCAST_ID) {
            if (pbData == null) {
                Log.w(TAG, "It is not BAP or PBP source");
            }
            else {
                Log.w(TAG, "Invalid broadcast ID");
            }
            mPeriodicAdvCallbacksMap.remove(BassConstants.INVALID_SYNC_HANDLE);
            handleSelectSourceRequest();
            return;
        }

        // Check if broadcast name present in scan record and parse
        // null if no name present
        String broadcastName = checkAndParseBroadcastName(scanRecord);

        // Avoid duplicated sync request if the same broadcast BIG is synced
        List<Integer> activeSyncedSrc = new ArrayList<>(getActiveSyncedSources());
        if (activeSyncedSrc.contains(getSyncHandleForBroadcastId(broadcastId))) {
            log("Skip duplicated sync request to broadcast id: " + broadcastId);
            mPeriodicAdvCallbacksMap.remove(BassConstants.INVALID_SYNC_HANDLE);
            handleSelectSourceRequest();
            return;
        }

        // Check if there are resources for sync
        if (activeSyncedSrc.size() >= MAX_ACTIVE_SYNCED_SOURCES_NUM) {
            log("handleSelectSourceRequest: reached max allowed active source");
            if (!leaudioBroadcastResyncHelper()) {
                int syncHandle = activeSyncedSrc.get(0);
                // removing the 1st synced source before proceeding to add new
                cancelActiveSync(syncHandle);
            } else {
                Boolean canceledActiveSync = false;
                int broadcstIdToLostMonitoring = BassConstants.INVALID_BROADCAST_ID;
                for (int syncHandle : activeSyncedSrc) {
                    if (!isAnyReceiverSyncedToBroadcast(getBroadcastIdForSyncHandle(syncHandle))) {
                        canceledActiveSync = true;
                        broadcstIdToLostMonitoring = getBroadcastIdForSyncHandle(syncHandle);
                        cancelActiveSync(syncHandle);
                        break;
                    }
                }
                if (!canceledActiveSync) {
                    int syncHandle = activeSyncedSrc.get(0);
                    // removing the 1st synced source before proceeding to add new
                    broadcstIdToLostMonitoring = getBroadcastIdForSyncHandle(syncHandle);
                    cancelActiveSync(syncHandle);
                }
                mTimeoutHandler.start(
                        broadcstIdToLostMonitoring, MESSAGE_SYNC_LOST_TIMEOUT, sSyncLostTimeout);
            }
        }

        try {
            BluetoothMethodProxy.getInstance()
                    .periodicAdvertisingManagerRegisterSync(
                            BassClientPeriodicAdvertisingManager.getPeriodicAdvertisingManager(),
                            scanRes,
                            0,
                            BassConstants.PSYNC_TIMEOUT,
                            paCb,
                            null);
        } catch (IllegalArgumentException ex) {
            Log.w(TAG, "registerSync:IllegalArgumentException");
            mPeriodicAdvCallbacksMap.remove(BassConstants.INVALID_SYNC_HANDLE);
            handleSelectSourceRequest();
            return;
        }

        updateSyncHandleForBroadcastId(BassConstants.INVALID_SYNC_HANDLE, broadcastId);
        updatePeriodicAdvertisementResultMap(
                scanRes.getDevice(),
                scanRes.getDevice().getAddressType(),
                BassConstants.INVALID_SYNC_HANDLE,
                BassConstants.INVALID_ADV_SID,
                scanRes.getPeriodicAdvertisingInterval(),
                broadcastId,
                pbData,
                broadcastName);
    }

    void selectSource(BluetoothDevice sink, ScanResult result, boolean autoTrigger) {
        if (leaudioBroadcastExtractPeriodicScannerFromStateMachine()) {
            throw new RuntimeException(
                    "Should never be executed with"
                            + " leaudioBroadcastExtractPeriodicScannerFromStateMachine flag");
        }
        List<Integer> activeSyncedSrc = getActiveSyncedSources(sink);
        if (activeSyncedSrc != null && activeSyncedSrc.size() >= MAX_ACTIVE_SYNCED_SOURCES_NUM) {
            log("selectSource : reached max allowed active source");
            int syncHandle = activeSyncedSrc.get(0);
            // removing the 1st synced source before proceeding to add new
            synchronized (mStateMachines) {
                BassClientStateMachine stateMachine = getOrCreateStateMachine(sink);
                if (stateMachine == null) {
                    Log.e(TAG, "Can't get state machine for device: " + sink);
                    return;
                }
                Message message =
                        stateMachine.obtainMessage(BassClientStateMachine.REACHED_MAX_SOURCE_LIMIT);
                message.arg1 = syncHandle;
                stateMachine.sendMessage(message);
            }
        }

        synchronized (mStateMachines) {
            sEventLogger.logd(
                    TAG, "Select Broadcast Source: sink: " + sink + ", result: " + result);

            BassClientStateMachine stateMachine = getOrCreateStateMachine(sink);
            if (stateMachine == null) {
                Log.e(TAG, "Can't get state machine for device: " + sink);
                return;
            }
            Message message =
                    stateMachine.obtainMessage(BassClientStateMachine.SELECT_BCAST_SOURCE);
            message.obj = result;
            message.arg1 = autoTrigger ? BassConstants.AUTO : BassConstants.USER;
            stateMachine.sendMessage(message);
        }
    }

    private void storeSinkMetadata(
            BluetoothDevice device, int broadcastId, BluetoothLeBroadcastMetadata metadata) {
        if (device == null
                || broadcastId == BassConstants.INVALID_BROADCAST_ID
                || metadata == null) {
            Log.e(
                    TAG,
                    "Failed to store Sink Metadata, invalid parameters (device: "
                            + device
                            + ", broadcastId: "
                            + broadcastId
                            + ", metadata: "
                            + metadata
                            + ")");
            return;
        }

        mBroadcastMetadataMap.compute(
                device,
                (key, existingMap) -> {
                    if (existingMap == null) {
                        existingMap = new ConcurrentHashMap<>();
                    }
                    existingMap.put(broadcastId, metadata);
                    return existingMap;
                });
    }

    private void removeSinkMetadata(BluetoothDevice device, int broadcastId) {
        if (device == null || broadcastId == BassConstants.INVALID_BROADCAST_ID) {
            Log.e(
                    TAG,
                    "Failed to remove Sink Metadata, invalid parameters (device: "
                            + device
                            + ", broadcastId: "
                            + broadcastId
                            + ")");
            return;
        }

        mBroadcastMetadataMap.compute(
                device,
                (key, existingMap) -> {
                    if (existingMap != null) {
                        existingMap.remove(broadcastId);
                        if (existingMap.isEmpty()) {
                            return null;
                        }
                    } else {
                        Log.w(
                                TAG,
                                "There is no metadata related to sink (device: "
                                        + device
                                        + ", broadcastId: "
                                        + broadcastId);
                    }
                    return existingMap;
                });
    }

    private void removeSinkMetadata(BluetoothDevice device) {
        if (device == null) {
            Log.e(
                    TAG,
                    "Failed to remove Sink Metadata, invalid parameters (device: " + device + ")");
            return;
        }

        mBroadcastMetadataMap.remove(device);
    }

    /**
     * Add a Broadcast Source to the Broadcast Sink
     *
     * @param sink Broadcast Sink to which the Broadcast Source should be added
     * @param sourceMetadata Broadcast Source metadata to be added to the Broadcast Sink
     * @param isGroupOp set to true If Application wants to perform this operation for all
     *     coordinated set members, False otherwise
     */
    public void addSource(
            BluetoothDevice sink, BluetoothLeBroadcastMetadata sourceMetadata, boolean isGroupOp) {
        log(
                "addSource: "
                        + ("device: " + sink)
                        + (", sourceMetadata: " + sourceMetadata)
                        + (", isGroupOp: " + isGroupOp));

        List<BluetoothDevice> devices = getTargetDeviceList(sink, isGroupOp);
        // Don't coordinate it as a group if there's no group or there is one device only
        if (devices.size() < 2) {
            isGroupOp = false;
        }

        if (sourceMetadata == null) {
            log("addSource: Error bad parameter: sourceMetadata cannot be null");
            return;
        }

        if (leaudioBroadcastAssistantPeripheralEntrustment()) {
            if (isLocalBroadcast(sourceMetadata)) {
                LeAudioService leAudioService = mServiceFactory.getLeAudioService();
                if (leaudioBigDependsOnAudioState()) {
                    if (leAudioService == null
                            || !(leAudioService.isPaused(sourceMetadata.getBroadcastId())
                                    || leAudioService.isBroadcastPendingStart(sourceMetadata.getBroadcastId())
                                           || leAudioService.isPlaying(sourceMetadata.getBroadcastId()))) {
                        Log.w(TAG, "addSource: Local source can't be add");

                        mCallbacks.notifySourceAddFailed(
                                sink,
                                sourceMetadata,
                                BluetoothStatusCodes.ERROR_LOCAL_NOT_ENOUGH_RESOURCES);

                        return;
                    }
                } else {
                    if (leAudioService == null
                            || !(leAudioService.isPlaying(sourceMetadata.getBroadcastId())
                                || leAudioService.isBroadcastPendingStart(sourceMetadata.getBroadcastId()))) {
                        Log.w(TAG, "addSource: Local source can't be add");

                        mCallbacks.notifySourceAddFailed(
                                sink,
                                sourceMetadata,
                                BluetoothStatusCodes.ERROR_LOCAL_NOT_ENOUGH_RESOURCES);

                        return;
                    }
                }
            }
        } else {
            synchronized (mPendingAddSourcesLock) {
                if (!isAllowedToAddSource()) {
                    Log.d(TAG, "Add source to pending list");
                    mPendingAddSources.push(new AddSourceData(sink, sourceMetadata, isGroupOp));
                    return;
                }
            }
        }

        if (leaudioBroadcastExtractPeriodicScannerFromStateMachine()) {
            for (BluetoothDevice device : devices) {
                if (getConnectionState(device) != BluetoothProfile.STATE_CONNECTED) {
                    mCallbacks.notifySourceAddFailed(device, sourceMetadata,
                            BluetoothStatusCodes.ERROR_REMOTE_LINK_ERROR);
                }
            }
            List<Integer> activeSyncedSrc = getActiveSyncedSources();
            BluetoothDevice sourceDevice = sourceMetadata.getSourceDevice();
            if (!isLocalBroadcast(sourceMetadata)
                    && (!activeSyncedSrc.contains(
                            getSyncHandleForBroadcastId(sourceMetadata.getBroadcastId())))) {
                log("Adding inactive source: " + sourceDevice);
                int broadcastId = sourceMetadata.getBroadcastId();
                if (broadcastId != BassConstants.INVALID_BROADCAST_ID
                        && getCachedBroadcast(broadcastId) != null) {
                    // If the source has been synced before, try to re-sync
                    // with the source by previously cached scan result.
                    // Check if not added already
                    boolean alreadyAdded = false;
                    synchronized (mPendingSourcesToAdd) {
                        for (AddSourceData pendingSourcesToAdd : mPendingSourcesToAdd) {
                            if (pendingSourcesToAdd.mSourceMetadata.getBroadcastId()
                                    == broadcastId) {
                                alreadyAdded = true;
                            }
                        }
                        mPendingSourcesToAdd.add(
                                new AddSourceData(sink, sourceMetadata, isGroupOp));
                        if (!alreadyAdded) {
                            addSelectSourceRequest(broadcastId, true);
                        }
                    }
                } else {
                    log("AddSource: broadcast not cached or invalid, broadcastId: " + broadcastId);
                    mCallbacks.notifySourceAddFailed(
                            sink, sourceMetadata, BluetoothStatusCodes.ERROR_BAD_PARAMETERS);
                }
                return;
            }
        }

        // Remove pausedBroadcastId in case that broadcast was paused before.
        mPausedBroadcastIds.remove(sourceMetadata.getBroadcastId());
        logPausedBroadcastsAndSinks();

        byte[] code = sourceMetadata.getBroadcastCode();
        for (BluetoothDevice device : devices) {
            BassClientStateMachine stateMachine = getOrCreateStateMachine(device);
            int statusCode =
                    validateParametersForSourceOperation(stateMachine, device, sourceMetadata);
            if (statusCode != BluetoothStatusCodes.SUCCESS) {
                mCallbacks.notifySourceAddFailed(device, sourceMetadata, statusCode);
                continue;
            }
            if (!stateMachine.isBassStateReady()) {
                Log.d(TAG, "addSource: BASS state not ready, retry later with device: " + device);
                synchronized (mPendingSourcesToAdd) {
                    mPendingSourcesToAdd.add(new AddSourceData(device, sourceMetadata, isGroupOp));
                }
                continue;
            }
            if (stateMachine.hasPendingSourceOperation()) {
                Log.w(
                        TAG,
                        "addSource: source operation already pending, device: "
                                + device
                                + ", broadcastId: "
                                + sourceMetadata.getBroadcastId());
                mCallbacks.notifySourceAddFailed(
                        device, sourceMetadata, BluetoothStatusCodes.ERROR_ALREADY_IN_TARGET_STATE);
                continue;
            }
            if (leaudioBroadcastResyncHelper()) {
                int sourceId = checkDuplicateSourceAdditionAndGetSourceId(device, sourceMetadata);
                if (sourceId != BassConstants.INVALID_SOURCE_ID) {
                    updateSourceToResumeBroadcast(device, sourceId, sourceMetadata);
                    continue;
                }
            }
            if (!hasRoomForBroadcastSourceAddition(device)) {
                log("addSource: device has no room");
                Integer sourceIdToRemove = getSourceIdToRemove(device);
                if (sourceIdToRemove != BassConstants.INVALID_SOURCE_ID) {
                    BluetoothLeBroadcastMetadata metaData =
                            stateMachine.getCurrentBroadcastMetadata(sourceIdToRemove);
                    if (metaData != null) {
                        // Add host intentional pause if previous broadcast is different than
                        // current
                        if (sourceMetadata.getBroadcastId() != metaData.getBroadcastId()) {
                            stopBigMonitoring(metaData.getBroadcastId(), true);
                        }
                    }

                    sEventLogger.logd(
                            TAG,
                            "Switch Broadcast Source: "
                                    + ("device: " + device)
                                    + (", old SourceId: " + sourceIdToRemove)
                                    + (", new broadcastId: " + sourceMetadata.getBroadcastId())
                                    + (", new broadcastName: "
                                            + sourceMetadata.getBroadcastName()));

                    // new source will be added once the existing source got removed
                    if (isGroupOp) {
                        // mark group op for both remove and add source
                        // so setSourceGroupManaged will be updated accordingly in callbacks
                        enqueueSourceGroupOp(
                                device,
                                BassClientStateMachine.REMOVE_BCAST_SOURCE,
                                sourceIdToRemove);
                        enqueueSourceGroupOp(
                                device, BassClientStateMachine.ADD_BCAST_SOURCE, sourceMetadata);
                    }

                    /* Store metadata for sink device */
                    storeSinkMetadata(device, sourceMetadata.getBroadcastId(), sourceMetadata);

                    Message message =
                            stateMachine.obtainMessage(BassClientStateMachine.SWITCH_BCAST_SOURCE);
                    message.obj = sourceMetadata;
                    message.arg1 = sourceIdToRemove;
                    stateMachine.sendMessage(message);
                } else {
                    mCallbacks.notifySourceAddFailed(
                            device,
                            sourceMetadata,
                            BluetoothStatusCodes.ERROR_REMOTE_NOT_ENOUGH_RESOURCES);
                }
                continue;
            }
            if (!leaudioBroadcastResyncHelper()) {
                int sourceId = checkDuplicateSourceAdditionAndGetSourceId(device, sourceMetadata);
                if (sourceId != BassConstants.INVALID_SOURCE_ID) {
                    log("addSource: not a valid broadcast source addition");
                    mCallbacks.notifySourceAddFailed(
                            device,
                            sourceMetadata,
                            BluetoothStatusCodes.ERROR_LE_BROADCAST_ASSISTANT_DUPLICATE_ADDITION);
                    continue;
                }
            }

            /* Store metadata for sink device */
            storeSinkMetadata(device, sourceMetadata.getBroadcastId(), sourceMetadata);

            if (isGroupOp) {
                enqueueSourceGroupOp(
                        device, BassClientStateMachine.ADD_BCAST_SOURCE, sourceMetadata);
            }

            if (!isLocalBroadcast(sourceMetadata)) {
                checkAndSetGroupAllowedContextMask(device);
            }

            sEventLogger.logd(
                    TAG,
                    "Add Broadcast Source: "
                            + ("device: " + device)
                            + (", broadcastId: " + sourceMetadata.getBroadcastId())
                            + (", broadcastName: " + sourceMetadata.getBroadcastName())
                            + (", isGroupOp: " + isGroupOp));

            Message message = stateMachine.obtainMessage(BassClientStateMachine.ADD_BCAST_SOURCE);
            message.obj = sourceMetadata;
            stateMachine.sendMessage(message);
            if (code != null && code.length != 0) {
                sEventLogger.logd(
                        TAG,
                        "Set Broadcast Code (Add Source context): "
                                + ("device: " + device)
                                + (", broadcastId: " + sourceMetadata.getBroadcastId())
                                + (", broadcastName: " + sourceMetadata.getBroadcastName()));

                message = stateMachine.obtainMessage(BassClientStateMachine.SET_BCAST_CODE);
                message.obj = sourceMetadata;
                message.arg1 = BassClientStateMachine.ARGTYPE_METADATA;
                stateMachine.sendMessage(message);
            }
        }
    }

    /**
     * Modify the Broadcast Source information on a Broadcast Sink
     *
     * @param sink representing the Broadcast Sink to which the Broadcast Source should be updated
     * @param sourceId source ID as delivered in onSourceAdded
     * @param updatedMetadata updated Broadcast Source metadata to be updated on the Broadcast Sink
     */
    public void modifySource(
            BluetoothDevice sink, int sourceId, BluetoothLeBroadcastMetadata updatedMetadata) {
        log(
                "modifySource: "
                        + ("device: " + sink)
                        + ("sourceId: " + sourceId)
                        + (", updatedMetadata: " + updatedMetadata));

        Map<BluetoothDevice, Integer> devices = getGroupManagedDeviceSources(sink, sourceId).second;
        if (updatedMetadata == null) {
            log("modifySource: Error bad parameters: updatedMetadata cannot be null");
            for (BluetoothDevice device : devices.keySet()) {
                mCallbacks.notifySourceModifyFailed(
                        device, sourceId, BluetoothStatusCodes.ERROR_BAD_PARAMETERS);
            }
            return;
        }

        /* Update metadata for sink device */
        storeSinkMetadata(sink, updatedMetadata.getBroadcastId(), updatedMetadata);

        byte[] code = updatedMetadata.getBroadcastCode();
        for (Map.Entry<BluetoothDevice, Integer> deviceSourceIdPair : devices.entrySet()) {
            BluetoothDevice device = deviceSourceIdPair.getKey();
            Integer deviceSourceId = deviceSourceIdPair.getValue();
            BassClientStateMachine stateMachine = getOrCreateStateMachine(device);
            int statusCode =
                    validateParametersForSourceOperation(
                            stateMachine, device, updatedMetadata, deviceSourceId);
            if (statusCode != BluetoothStatusCodes.SUCCESS) {
                mCallbacks.notifySourceModifyFailed(device, sourceId, statusCode);
                continue;
            }
            if (stateMachine.hasPendingSourceOperation()) {
                Log.w(
                        TAG,
                        "modifySource: source operation already pending, device: "
                                + device
                                + ", broadcastId: "
                                + updatedMetadata.getBroadcastId());
                mCallbacks.notifySourceModifyFailed(
                        device, sourceId, BluetoothStatusCodes.ERROR_ALREADY_IN_TARGET_STATE);
                continue;
            }

            sEventLogger.logd(
                    TAG,
                    "Modify Broadcast Source: "
                            + ("device: " + device)
                            + ("sourceId: " + sourceId)
                            + (", updatedBroadcastId: " + updatedMetadata.getBroadcastId())
                            + (", updatedBroadcastName: " + updatedMetadata.getBroadcastName()));

            Message message =
                    stateMachine.obtainMessage(BassClientStateMachine.UPDATE_BCAST_SOURCE);
            message.arg1 = deviceSourceId;
            message.arg2 = BassConstants.INVALID_PA_SYNC_VALUE;
            message.obj = updatedMetadata;
            stateMachine.sendMessage(message);
            if (code != null && code.length != 0) {
                sEventLogger.logd(
                        TAG,
                        "Set Broadcast Code (Modify Source context): "
                                + ("device: " + device)
                                + ("sourceId: " + sourceId)
                                + (", updatedBroadcastId: " + updatedMetadata.getBroadcastId())
                                + (", updatedBroadcastName: "
                                        + updatedMetadata.getBroadcastName()));
                message = stateMachine.obtainMessage(BassClientStateMachine.SET_BCAST_CODE);
                message.obj = updatedMetadata;
                message.arg1 = BassClientStateMachine.ARGTYPE_METADATA;
                stateMachine.sendMessage(message);
            }
        }
    }

    /**
     * Removes the Broadcast Source from a Broadcast Sink
     *
     * @param sink representing the Broadcast Sink from which a Broadcast Source should be removed
     * @param sourceId source ID as delivered in onSourceAdded
     * @param internal removing source from UI or internal logic (stop source receivers)
     */
    public void removeSource(BluetoothDevice sink, int sourceId, boolean internal) {
        log("removeSource: device: " + sink + ", sourceId: " + sourceId);

        Map<BluetoothDevice, Integer> devices = getGroupManagedDeviceSources(sink, sourceId).second;
        for (Map.Entry<BluetoothDevice, Integer> deviceSourceIdPair : devices.entrySet()) {
            BluetoothDevice device = deviceSourceIdPair.getKey();
            if (!internal) {
                if(mPausedBroadcastSinks.contains(device)) {
                    log("removeSource: remove sink from mPausedBroadcastSinks");
                    mPausedBroadcastSinks.remove(device);
                }
            }

            Integer deviceSourceId = deviceSourceIdPair.getValue();
            BassClientStateMachine stateMachine = getOrCreateStateMachine(device);
            int statusCode =
                    validateParametersForSourceOperation(stateMachine, device, deviceSourceId);
            if (statusCode != BluetoothStatusCodes.SUCCESS) {
                removeSinkMetadata(device);
                mCallbacks.notifySourceRemoveFailed(device, deviceSourceId, statusCode);
                continue;
            }

            BluetoothLeBroadcastMetadata metaData =
                    stateMachine.getCurrentBroadcastMetadata(deviceSourceId);

            /* Removes metadata for sink device if not paused */
            if (!mPausedBroadcastSinks.contains(device)) {
                if (metaData != null) {
                    removeSinkMetadata(device, metaData.getBroadcastId());
                } else {
                    removeSinkMetadata(device);
                }
            }

            if (metaData != null) {
                stopBigMonitoring(metaData.getBroadcastId(), true);
            }

<<<<<<< HEAD
            if (metaData == null) {
                metaData = stateMachine.getBroadcastMetadataFromReceiveState(sourceId);
            }
            if (stateMachine.isSyncedToTheSource(sourceId)) {
=======
            if (stateMachine.isSyncedToTheSource(deviceSourceId)) {
>>>>>>> 02252bf3
                sEventLogger.logd(
                        TAG,
                        "Remove Broadcast Source(Force lost PA sync): "
                                + ("device: " + device)
                                + (", sourceId: " + deviceSourceId)
                                + (", broadcastId: "
                                        + ((metaData == null)
                                                ? BassConstants.INVALID_BROADCAST_ID
                                                : metaData.getBroadcastId()))
                                + (", broadcastName: "
                                        + ((metaData == null) ? "" : metaData.getBroadcastName())));

                log("Force source to lost PA sync");
                Message message =
                        stateMachine.obtainMessage(BassClientStateMachine.UPDATE_BCAST_SOURCE);
                message.arg1 = deviceSourceId;
                message.arg2 = BassConstants.PA_SYNC_DO_NOT_SYNC;
                /* Pending remove set. Remove source once not synchronized to PA */
                /* MetaData can be null if source is from remote's receive state */
                message.obj = metaData;
                stateMachine.sendMessage(message);
                continue;
            }

            sEventLogger.logd(
                    TAG,
                    "Remove Broadcast Source: device: " + device + ", sourceId: " + deviceSourceId);

            Message message =
                    stateMachine.obtainMessage(BassClientStateMachine.REMOVE_BCAST_SOURCE);
            message.arg1 = deviceSourceId;
            stateMachine.sendMessage(message);
        }

        for (Map.Entry<BluetoothDevice, Integer> deviceSourceIdPair : devices.entrySet()) {
            BluetoothDevice device = deviceSourceIdPair.getKey();
            Integer deviceSourceId = deviceSourceIdPair.getValue();
            enqueueSourceGroupOp(
                    device,
                    BassClientStateMachine.REMOVE_BCAST_SOURCE,
                    Integer.valueOf(deviceSourceId));
        }
    }

    /**
     * Get information about all Broadcast Sources
     *
     * @param sink Broadcast Sink from which to get all Broadcast Sources
     * @return the list of Broadcast Receive State {@link BluetoothLeBroadcastReceiveState}
     */
    public List<BluetoothLeBroadcastReceiveState> getAllSources(BluetoothDevice sink) {
        log("getAllSources for " + sink);
        synchronized (mStateMachines) {
            BassClientStateMachine stateMachine;
            if (sink == null || (stateMachine = mStateMachines.get(sink)) == null) {
                log("stateMachine is null");
                return Collections.emptyList();
            }
            return stateMachine.getAllSources().stream()
                    .filter(rs -> !isEmptyBluetoothDevice(rs.getSourceDevice()))
                    .collect(Collectors.toList());
        }
    }

    /**
     * Get maximum number of sources that can be added to this Broadcast Sink
     *
     * @param sink Broadcast Sink device
     * @return maximum number of sources that can be added to this Broadcast Sink
     */
    int getMaximumSourceCapacity(BluetoothDevice sink) {
        log("getMaximumSourceCapacity: device = " + sink);
        BassClientStateMachine stateMachine = getOrCreateStateMachine(sink);
        if (stateMachine == null) {
            log("stateMachine is null");
            return 0;
        }
        return stateMachine.getMaximumSourceCapacity();
    }

    /**
     * Get metadata of source that stored on this Broadcast Sink
     *
     * @param sink Broadcast Sink device
     * @param sourceId Broadcast source id
     * @return metadata of source that stored on this Broadcast Sink
     */
    BluetoothLeBroadcastMetadata getSourceMetadata(BluetoothDevice sink, int sourceId) {
        if (!leaudioBroadcastApiGetLocalMetadata()) {
            return null;
        }

        log("getSourceMetadata: device = " + sink + " with source id = " + sourceId);
        BassClientStateMachine stateMachine = getOrCreateStateMachine(sink);
        if (stateMachine == null) {
            log("stateMachine is null");
            return null;
        }
        return stateMachine.getCurrentBroadcastMetadata(sourceId);
    }

    private boolean isLocalBroadcast(int broadcastId) {
        LeAudioService leAudioService = mServiceFactory.getLeAudioService();
        if (leAudioService == null) {
            return false;
        }

        boolean wasFound =
                leAudioService.getAllBroadcastMetadata().stream()
                        .anyMatch(
                                meta -> {
                                    return meta.getBroadcastId() == broadcastId;
                                });
        log("isLocalBroadcast=" + wasFound);
        return wasFound;
    }

    boolean isLocalBroadcast(BluetoothLeBroadcastMetadata metaData) {
        if (metaData == null) {
            return false;
        }

        return isLocalBroadcast(metaData.getBroadcastId());
    }

    boolean isLocalBroadcast(BluetoothLeBroadcastReceiveState receiveState) {
        if (receiveState == null) {
            return false;
        }

        return isLocalBroadcast(receiveState.getBroadcastId());
    }

    static void log(String msg) {
        Log.d(TAG, msg);
    }

    private List<Pair<BluetoothLeBroadcastReceiveState, BluetoothDevice>>
            getReceiveStateDevicePairs(int broadcastId) {
        List<Pair<BluetoothLeBroadcastReceiveState, BluetoothDevice>> list = new ArrayList<>();

        for (BluetoothDevice device : getConnectedDevices()) {
            for (BluetoothLeBroadcastReceiveState receiveState : getAllSources(device)) {
                /* Check if local/last broadcast is the synced one. Invalid broadcast ID means
                 * that all receivers should be considered.
                 */
                if ((broadcastId != BassConstants.INVALID_BROADCAST_ID)
                        && (receiveState.getBroadcastId() != broadcastId)) {
                    continue;
                }

                list.add(
                        new Pair<BluetoothLeBroadcastReceiveState, BluetoothDevice>(
                                receiveState, device));
            }
        }

        return list;
    }

    private void cancelPendingSourceOperations(int broadcastId) {
        for (BluetoothDevice device : getConnectedDevices()) {
            synchronized (mStateMachines) {
                BassClientStateMachine sm = getOrCreateStateMachine(device);
                if (sm != null && sm.hasPendingSourceOperation(broadcastId)) {
                    Message message =
                            sm.obtainMessage(
                                    BassClientStateMachine.CANCEL_PENDING_SOURCE_OPERATION);
                    message.arg1 = broadcastId;
                    sm.sendMessage(message);
                }
            }
        }
    }

    private void stopSourceReceivers(int broadcastId) {
        log("stopSourceReceivers broadcastId: " + broadcastId);

        List<Pair<BluetoothLeBroadcastReceiveState, BluetoothDevice>> sourcesToRemove =
                getReceiveStateDevicePairs(broadcastId);

        for (Pair<BluetoothLeBroadcastReceiveState, BluetoothDevice> pair : sourcesToRemove) {
            if (leaudioBroadcastResyncHelper()) {
                mPausedBroadcastSinks.remove(pair.second);
                stopBigMonitoring(pair.first.getBroadcastId(), true);
            }
            removeSource(pair.second, pair.first.getSourceId(), true);
        }

        if (!leaudioBroadcastResyncHelper() || broadcastId != BassConstants.INVALID_BROADCAST_ID) {
            /* There may be some pending add/modify source operations */
            cancelPendingSourceOperations(broadcastId);
        }
    }

    private void stopSourceReceivers(int broadcastId, boolean store) {
        log("stopSourceReceivers broadcastId: " + broadcastId + ", store: " + store);

        Map<BluetoothDevice, Integer> sourcesToRemove = new HashMap<>();

        for (BluetoothDevice device : getConnectedDevices()) {
            if (!store && mPausedBroadcastSinks.contains(device)) {
                Log.w(TAG, "Remove cached broadcast sink: " + device);
                mPausedBroadcastSinks.remove(device);
            }
            if (!leaudioBroadcastResyncHelper()) {
                if (mPausedBroadcastSinks.contains(device)) {
                    // Skip this device if it has been paused
                    continue;
                }

                for (BluetoothLeBroadcastReceiveState receiveState : getAllSources(device)) {
                    /* Check if local/last broadcast is the synced one. Invalid broadcast ID means
                     * that all receivers should be considered.
                     */
                    if ((broadcastId != BassConstants.INVALID_BROADCAST_ID)
                            && (receiveState.getBroadcastId() != broadcastId)) {
                        continue;
                    }

                    if (store) {
                        sEventLogger.logd(TAG, "Add broadcast sink to paused cache: " + device);
                        mPausedBroadcastSinks.add(device);
                    }

                    sourcesToRemove.put(device, receiveState.getSourceId());
                }
            } else {
                for (BluetoothLeBroadcastReceiveState receiveState : getAllSources(device)) {
                    /* Check if local/last broadcast is the synced one. Invalid broadcast ID means
                     * that all receivers should be considered.
                     */
                    if ((broadcastId != BassConstants.INVALID_BROADCAST_ID)
                            && (receiveState.getBroadcastId() != broadcastId)) {
                        continue;
                    }

                    if (!mPausedBroadcastSinks.contains(device)
                            || isSinkUnintentionalPauseType(receiveState.getBroadcastId())) {
                        // Remove device if not paused yet
                        sourcesToRemove.put(device, receiveState.getSourceId());
                    }

                    stopBigMonitoring(receiveState.getBroadcastId(), true);

                    if (store) {
                        sEventLogger.logd(TAG, "Add broadcast sink to paused cache: " + device);
                        mPausedBroadcastSinks.add(device);
                    } else {
                        mPausedBroadcastSinks.remove(device);
                    }
                }
            }
        }

        logPausedBroadcastsAndSinks();

        for (Map.Entry<BluetoothDevice, Integer> entry : sourcesToRemove.entrySet()) {
            removeSource(entry.getKey(), entry.getValue(), true);
        }

        if (leaudioBroadcastResyncHelper()) {
            if (broadcastId != BassConstants.INVALID_BROADCAST_ID) {
                /* There may be some pending add/modify source operations */
                cancelPendingSourceOperations(broadcastId);
            }
        }
    }

    private boolean isAllowedToAddSource() {
        /* Check if should wait for status update */
        if (mUnicastSourceStreamStatus.isEmpty()) {
            /* Assistant was not active, inform about activation */
            if (!mIsAssistantActive) {
                mIsAssistantActive = true;

                LeAudioService leAudioService = mServiceFactory.getLeAudioService();
                if (leAudioService != null) {
                    leAudioService.activeBroadcastAssistantNotification(true);
                }
            }

            return false;
        }

        return mUnicastSourceStreamStatus.get() == STATUS_LOCAL_STREAM_SUSPENDED;
    }

    /** Return true if there is any non primary device receiving broadcast */
    private boolean isAudioSharingModeOn(Integer broadcastId) {
        HashSet<BluetoothDevice> devices = mLocalBroadcastReceivers.get(broadcastId);
        if (devices == null) {
            Log.w(TAG, "isAudioSharingModeOn: No receivers receiving broadcast: " + broadcastId);
            return false;
        }

        LeAudioService leAudioService = mServiceFactory.getLeAudioService();
        if (leAudioService == null) {
            Log.d(TAG, "isAudioSharingModeOn: No available LeAudioService");
            return false;
        }

        return devices.stream().anyMatch(d -> !leAudioService.isPrimaryDevice(d));
    }

    /** Handle disconnection of potential broadcast sinks */
    public void handleDeviceDisconnection(BluetoothDevice sink, boolean isIntentional) {
        LeAudioService leAudioService = mServiceFactory.getLeAudioService();
        if (leAudioService == null) {
            Log.d(TAG, "BluetoothLeBroadcastReceiveState: No available LeAudioService");
            return;
        }

        if (!DeviceConfig.getBoolean(DeviceConfig.NAMESPACE_BLUETOOTH,
                "persist.vendor.service.bt.stopBroadcastIfNoReceivers", false)) {
            Log.w(TAG, "handleDeviceDisconnection: skip stopping broadcast if not receivers");
            return;
        }
        Iterator<Map.Entry<Integer, HashSet<BluetoothDevice>>> iterator =
                mLocalBroadcastReceivers.entrySet().iterator();
        while (iterator.hasNext()) {
            Map.Entry<Integer, HashSet<BluetoothDevice>> entry = iterator.next();
            Integer broadcastId = entry.getKey();
            HashSet<BluetoothDevice> devices = entry.getValue();

            if (leaudioBigDependsOnAudioState()) {
                /* If somehow there is a non configured/playing broadcast, let's remove it */
                if (!(leAudioService.isPaused(broadcastId)
                        || leAudioService.isPlaying(broadcastId))) {
                    Log.w(TAG, "Non playing broadcast remove from receivers list");
                    iterator.remove();
                    continue;
                }
            } else {
                /* If somehow there is a non playing broadcast, let's remove it */
                if (!leAudioService.isPlaying(broadcastId)) {
                    Log.w(TAG, "Non playing broadcast remove from receivers list");
                    iterator.remove();
                    continue;
                }
            }

            if (isIntentional) {
                /* Check if disconnecting device participated in this broadcast reception */
                if (!devices.remove(sink)) {
                    continue;
                }

                removeSinkMetadata(sink);

                /* Check if there is any other primary device receiving this broadcast */
                if (devices.stream()
                        .anyMatch(
                                d ->
                                        ((getConnectionState(d) == STATE_CONNECTED)
                                                && leAudioService.isPrimaryDevice(d)))) {
                    continue;
                }

                Log.d(
                        TAG,
                        "handleIntendedDeviceDisconnection: No more potential broadcast "
                                + "(broadcast ID: "
                                + broadcastId
                                + ") receivers - stopping broadcast");
                iterator.remove();
                leAudioService.stopBroadcast(broadcastId);
            } else {
                /* Unintentional disconnection of primary device in private broadcast mode */
                if (!isAudioSharingModeOn(broadcastId)
                        && !devices.stream()
                                .anyMatch(
                                        d ->
                                                !d.equals(sink)
                                                        && (getConnectionState(d)
                                                                == STATE_CONNECTED))) {
                    iterator.remove();
                    leAudioService.stopBroadcast(broadcastId);
                    continue;
                }

                /* Unintentional disconnection of primary/secondary in broadcast sharing mode */
                if (devices.stream()
                        .anyMatch(
                                d ->
                                        !d.equals(sink)
                                                && (getConnectionState(d) == STATE_CONNECTED))) {
                    continue;
                }
                Log.d(
                        TAG,
                        "handleUnintendedDeviceDisconnection: No more potential broadcast "
                                + "(broadcast ID: "
                                + broadcastId
                                + ") receivers - stopping broadcast");
                mDialingOutTimeoutEvent = new DialingOutTimeoutEvent(broadcastId);
                mHandler.postDelayed(mDialingOutTimeoutEvent, DIALING_OUT_TIMEOUT_MS);
            }
        }
    }

    /* Handle device Bass state ready and check if assistant should resume broadcast */
    private void handleBassStateReady(BluetoothDevice sink) {
        //  Check its peer device still has active source
        Map<Integer, BluetoothLeBroadcastMetadata> entry = mBroadcastMetadataMap.get(sink);

        if (entry != null) {
            for (Map.Entry<Integer, BluetoothLeBroadcastMetadata> idMetadataIdPair :
                    entry.entrySet()) {
                BluetoothLeBroadcastMetadata metadata = idMetadataIdPair.getValue();
                if (metadata == null) {
                    Log.d(TAG, "handleBassStateReady: no metadata available");
                    continue;
                }
                for (BluetoothDevice groupDevice : getTargetDeviceList(sink, true)) {
                    if (groupDevice.equals(sink)) {
                        continue;
                    }
                    // Check peer device
                    Optional<BluetoothLeBroadcastReceiveState> receiver =
                            getOrCreateStateMachine(groupDevice).getAllSources().stream()
                                    .filter(e -> e.getBroadcastId() == metadata.getBroadcastId())
                                    .findAny();
                    if (receiver.isPresent()
                            && !getAllSources(sink).stream()
                                    .anyMatch(
                                            rs ->
                                                    (rs.getBroadcastId()
                                                            == receiver.get().getBroadcastId()))) {
                        Log.d(TAG, "handleBassStateReady: restore the source for device, " + sink);
                        addSource(sink, metadata, false);
                        return;
                    }
                }
            }
        } else {
            Log.d(TAG, "handleBassStateReady: no entry for device: " + sink + ", available");
        }

        // Continue to check if there is pending source to add due to BASS not ready
        synchronized (mPendingSourcesToAdd) {
            Iterator<AddSourceData> iterator = mPendingSourcesToAdd.iterator();
            while (iterator.hasNext()) {
                AddSourceData pendingSourcesToAdd = iterator.next();
                if (pendingSourcesToAdd.mSink.equals(sink)) {
                    Log.d(TAG, "handleBassStateReady: retry adding source with device, " + sink);
                    addSource(
                            pendingSourcesToAdd.mSink,
                            pendingSourcesToAdd.mSourceMetadata,
                            pendingSourcesToAdd.mIsGroupOp);
                    iterator.remove();
                    return;
                }
            }
        }
    }

    /* Handle device Bass state setup failed */
    private void handleBassStateSetupFailed(BluetoothDevice sink) {
        // Check if there is pending source to add due to BASS not ready
        synchronized (mPendingSourcesToAdd) {
            Iterator<AddSourceData> iterator = mPendingSourcesToAdd.iterator();
            while (iterator.hasNext()) {
                AddSourceData pendingSourcesToAdd = iterator.next();
                if (pendingSourcesToAdd.mSink.equals(sink)) {
                    mCallbacks.notifySourceAddFailed(
                            pendingSourcesToAdd.mSink,
                            pendingSourcesToAdd.mSourceMetadata,
                            BluetoothStatusCodes.ERROR_REMOTE_NOT_ENOUGH_RESOURCES);
                    iterator.remove();
                    return;
                }
            }
        }
    }

    private void logPausedBroadcastsAndSinks() {
        log(
                "mPausedBroadcastIds: "
                        + mPausedBroadcastIds
                        + ", mPausedBroadcastSinks: "
                        + mPausedBroadcastSinks);
    }

    private boolean isHostPauseType(int broadcastId) {
        return (mPausedBroadcastIds.containsKey(broadcastId)
                && mPausedBroadcastIds.get(broadcastId).equals(PauseType.HOST_INTENTIONAL));
    }

    private boolean isSinkUnintentionalPauseType(int broadcastId) {
        return (mPausedBroadcastIds.containsKey(broadcastId)
                && mPausedBroadcastIds.get(broadcastId).equals(PauseType.SINK_UNINTENTIONAL));
    }

    public void stopBigMonitoring() {
        if (!leaudioBroadcastResyncHelper()) {
            return;
        }
        log("stopBigMonitoring");
        mPausedBroadcastSinks.clear();

        Iterator<Integer> iterator = mPausedBroadcastIds.keySet().iterator();
        while (iterator.hasNext()) {
            int pausedBroadcastId = iterator.next();
            mTimeoutHandler.stop(pausedBroadcastId, MESSAGE_BIG_MONITOR_TIMEOUT);
            mTimeoutHandler.stop(pausedBroadcastId, MESSAGE_BROADCAST_MONITOR_TIMEOUT);
            iterator.remove();
            synchronized (mSearchScanCallbackLock) {
                // when searching is stopped then stop active sync
                if (!isSearchInProgress()) {
                    cancelActiveSync(getSyncHandleForBroadcastId(pausedBroadcastId));
                }
            }
        }
        logPausedBroadcastsAndSinks();
    }

    private void checkAndStopBigMonitoring() {
        if (!leaudioBroadcastResyncHelper()) {
            return;
        }
        log("checkAndStopBigMonitoring");
        Iterator<Integer> iterator = mPausedBroadcastIds.keySet().iterator();
        while (iterator.hasNext()) {
            int pausedBroadcastId = iterator.next();
            if (!isAnyReceiverSyncedToBroadcast(pausedBroadcastId)) {
                mTimeoutHandler.stop(pausedBroadcastId, MESSAGE_BIG_MONITOR_TIMEOUT);
                mTimeoutHandler.stop(pausedBroadcastId, MESSAGE_BROADCAST_MONITOR_TIMEOUT);
                iterator.remove();
                synchronized (mSearchScanCallbackLock) {
                    // when searching is stopped then stop active sync
                    if (!isSearchInProgress()) {
                        cancelActiveSync(getSyncHandleForBroadcastId(pausedBroadcastId));
                    }
                }
                logPausedBroadcastsAndSinks();
            }
        }
    }

    private void stopBigMonitoring(int broadcastId, boolean hostInitiated) {
        if (!leaudioBroadcastResyncHelper()) {
            return;
        }
        log("stopBigMonitoring broadcastId: " + broadcastId + ", hostInitiated: " + hostInitiated);
        mTimeoutHandler.stop(broadcastId, MESSAGE_BIG_MONITOR_TIMEOUT);
        mTimeoutHandler.stop(broadcastId, MESSAGE_BROADCAST_MONITOR_TIMEOUT);
        if (hostInitiated) {
            mPausedBroadcastIds.put(broadcastId, PauseType.HOST_INTENTIONAL);
        } else {
            mPausedBroadcastIds.remove(broadcastId);
            mPausedBroadcastSinks.clear();
        }
        synchronized (mSearchScanCallbackLock) {
            // when searching is stopped then stop active sync
            if (!isSearchInProgress()) {
                cancelActiveSync(getSyncHandleForBroadcastId(broadcastId));
            }
        }
        logPausedBroadcastsAndSinks();
    }

    /** Cache suspending sources when broadcast paused */
    public void cacheSuspendingSources(int broadcastId) {
        sEventLogger.logd(TAG, "Cache suspending sources: " + broadcastId);
        List<Pair<BluetoothLeBroadcastReceiveState, BluetoothDevice>> sourcesToCache =
                getReceiveStateDevicePairs(broadcastId);

        for (Pair<BluetoothLeBroadcastReceiveState, BluetoothDevice> pair : sourcesToCache) {
            mPausedBroadcastSinks.add(pair.second);
        }

        logPausedBroadcastsAndSinks();
    }

    /** Request receivers to suspend broadcast sources synchronization */
    public void suspendReceiversSourceSynchronization(int broadcastId) {
        sEventLogger.logd(TAG, "Suspend receivers source synchronization: " + broadcastId);
        stopSourceReceivers(broadcastId, true);
    }

    /** Request all receivers to suspend broadcast sources synchronization */
    public void suspendAllReceiversSourceSynchronization() {
        sEventLogger.logd(TAG, "Suspend all receivers source synchronization");
        stopSourceReceivers(BassConstants.INVALID_BROADCAST_ID, true);
    }

    /** Request receivers to stop broadcast sources synchronization and remove them */
    public void stopReceiversSourceSynchronization(int broadcastId) {
        sEventLogger.logd(TAG, "Stop receivers source synchronization: " + broadcastId);
        if (leaudioBroadcastAssistantPeripheralEntrustment()) {
            stopSourceReceivers(broadcastId);
        } else {
            stopSourceReceivers(broadcastId, false);
        }
    }

    /** Request receivers to resume broadcast source synchronization */
    public void resumeReceiversSourceSynchronization() {
        sEventLogger.logd(TAG, "Resume receivers source synchronization");

        Iterator<BluetoothDevice> iterator = mPausedBroadcastSinks.iterator();
        while (iterator.hasNext()) {
            BluetoothDevice sink = iterator.next();
            sEventLogger.logd(TAG, "Remove broadcast sink from paused cache: " + sink);
            Map<Integer, BluetoothLeBroadcastMetadata> entry =
                    mBroadcastMetadataMap.getOrDefault(sink, Collections.emptyMap());

            for (BluetoothLeBroadcastMetadata metadata : entry.values()) {

                if (leaudioBroadcastAssistantPeripheralEntrustment()
                        || leaudioBroadcastResyncHelper()) {
                    if (metadata == null) {
                        Log.w(
                                TAG,
                                "resumeReceiversSourceSynchronization: failed to get metadata to"
                                        + " resume sink: "
                                        + sink);
                        continue;
                    }

                    mPausedBroadcastIds.remove(metadata.getBroadcastId());

                    // For each device, find the source ID having this broadcast ID
                    BassClientStateMachine stateMachine = getOrCreateStateMachine(sink);
                    List<BluetoothLeBroadcastReceiveState> sources = stateMachine.getAllSources();
                    Optional<BluetoothLeBroadcastReceiveState> receiveState =
                            sources.stream()
                                    .filter(e -> e.getBroadcastId() == metadata.getBroadcastId())
                                    .findAny();

                    if (leaudioBroadcastResyncHelper()
                            && receiveState.isPresent()
                            && (receiveState.get().getPaSyncState()
                                            == BluetoothLeBroadcastReceiveState
                                                    .PA_SYNC_STATE_SYNCINFO_REQUEST
                                    || receiveState.get().getPaSyncState()
                                            == BluetoothLeBroadcastReceiveState
                                                    .PA_SYNC_STATE_SYNCHRONIZED)) {
                        continue;
                    }

                    List<Integer> activeSyncedSrc = getActiveSyncedSources();

                    if (receiveState.isPresent()
                            && (!leaudioBroadcastResyncHelper()
                                    || isLocalBroadcast(metadata)
                                    || activeSyncedSrc.contains(
                                            getSyncHandleForBroadcastId(
                                                    metadata.getBroadcastId())))) {
                        int sourceId = receiveState.get().getSourceId();
                        updateSourceToResumeBroadcast(sink, sourceId, metadata);
                    } else {
                        addSource(sink, metadata, false);
                    }
                } else {
                    if (metadata != null) {
                        mPausedBroadcastIds.remove(metadata.getBroadcastId());
                        addSource(sink, metadata, false);
                    } else {
                        Log.w(
                                TAG,
                                "resumeReceiversSourceSynchronization: failed to get metadata to"
                                        + " resume sink: "
                                        + sink);
                    }
                }
            }
            // remove the device from mPausedBroadcastSinks
            iterator.remove();
        }

        logPausedBroadcastsAndSinks();
    }

    private void updateSourceToResumeBroadcast(
            BluetoothDevice sink, int sourceId, BluetoothLeBroadcastMetadata metadata) {
        BassClientStateMachine stateMachine = getOrCreateStateMachine(sink);
        int statusCode =
                validateParametersForSourceOperation(stateMachine, sink, metadata, sourceId);
        if (statusCode != BluetoothStatusCodes.SUCCESS) {
            return;
        }
        if (stateMachine.hasPendingSourceOperation()) {
            Log.w(
                    TAG,
                    "updateSourceToResumeBroadcast: source operation already pending, device: "
                            + sink
                            + ", broadcastId: "
                            + metadata.getBroadcastId());
            return;
        }

        sEventLogger.logd(
                TAG,
                "Modify Broadcast Source (resume): "
                        + ("device: " + sink)
                        + (", sourceId: " + sourceId)
                        + (", updatedBroadcastId: " + metadata.getBroadcastId())
                        + (", updatedBroadcastName: " + metadata.getBroadcastName()));
        Message message = stateMachine.obtainMessage(BassClientStateMachine.UPDATE_BCAST_SOURCE);
        message.arg1 = sourceId;
        message.arg2 =
                DeviceConfig.getBoolean(
                                DeviceConfig.NAMESPACE_BLUETOOTH,
                                "persist.vendor.service.bt.defNoPAS",
                                false)
                        ? BassConstants.PA_SYNC_PAST_NOT_AVAILABLE
                        : BassConstants.PA_SYNC_PAST_AVAILABLE;
        message.obj = metadata;
        stateMachine.sendMessage(message);
    }

    /** Handle Unicast source stream status change */
    public void handleUnicastSourceStreamStatusChange(int status) {
        mUnicastSourceStreamStatus = Optional.of(status);

        if (status == STATUS_LOCAL_STREAM_REQUESTED) {
            if ((leaudioMonitorUnicastSourceWhenManagedByBroadcastDelegator()
                            && hasPrimaryDeviceManagedExternalBroadcast())
                    || (!leaudioMonitorUnicastSourceWhenManagedByBroadcastDelegator()
                            && areReceiversReceivingOnlyExternalBroadcast(getConnectedDevices()))) {
                if (leaudioBroadcastAssistantPeripheralEntrustment()) {
                    cacheSuspendingSources(BassConstants.INVALID_BROADCAST_ID);
                    List<Pair<BluetoothLeBroadcastReceiveState, BluetoothDevice>> sourcesToStop =
                            getReceiveStateDevicePairs(BassConstants.INVALID_BROADCAST_ID);
                    for (Pair<BluetoothLeBroadcastReceiveState, BluetoothDevice> pair :
                            sourcesToStop) {
                        stopBigMonitoring(pair.first.getBroadcastId(), true);
                    }
                } else {
                    suspendAllReceiversSourceSynchronization();
                }
            }
            if (!leaudioMonitorUnicastSourceWhenManagedByBroadcastDelegator()) {
                for (Map.Entry<Integer, PauseType> entry : mPausedBroadcastIds.entrySet()) {
                    Integer broadcastId = entry.getKey();
                    PauseType pauseType = entry.getValue();
                    if (pauseType != PauseType.HOST_INTENTIONAL) {
                        suspendReceiversSourceSynchronization(broadcastId);
                    }
                }
            }
        } else if (status == STATUS_LOCAL_STREAM_SUSPENDED) {
            /* Resume paused receivers if there are some */
            if (!mPausedBroadcastSinks.isEmpty()) {
                resumeReceiversSourceSynchronization();
            }

            if (!leaudioBroadcastAssistantPeripheralEntrustment()) {
                /* Add pending sources if there are some */
                synchronized (mPendingAddSourcesLock) {
                    while (!mPendingAddSources.isEmpty()) {
                        AddSourceData addSourceData = mPendingAddSources.pop();

                        addSource(
                                addSourceData.mSink,
                                addSourceData.mSourceMetadata,
                                addSourceData.mIsGroupOp);
                    }
                }
            }
        } else if (status == STATUS_LOCAL_STREAM_STREAMING) {
            Log.d(TAG, "Ignore STREAMING source status");
        } else if (status == STATUS_LOCAL_STREAM_REQUESTED_NO_CONTEXT_VALIDATE) {
            suspendAllReceiversSourceSynchronization();
        }
    }

    /** Check if any sink receivers are receiving broadcast stream */
    public boolean isAnyReceiverActive(List<BluetoothDevice> devices) {
        for (BluetoothDevice device : devices) {
            for (BluetoothLeBroadcastReceiveState receiveState : getAllSources(device)) {
                if (isReceiverActive(receiveState)) {
                    return true;
                }
            }
        }

        return false;
    }

    public boolean hasPrimaryDeviceManagedExternalBroadcast() {
        LeAudioService leAudioService = mServiceFactory.getLeAudioService();

        if (leAudioService == null) {
            Log.e(TAG, "no LeAudioService");
            return false;
        }

        for (BluetoothDevice device : getConnectedDevices()) {
            if (!leAudioService.isPrimaryDevice(device)) {
                continue;
            }

            Map<Integer, BluetoothLeBroadcastMetadata> entry = mBroadcastMetadataMap.get(device);

            /* null means that this source was not added or modified by assistant */
            if (entry == null) {
                continue;
            }

            /* Assistant manages some external broadcast */
            if (entry.values().stream().anyMatch(e -> !isLocalBroadcast(e))) {
                return true;
            }
        }

        return false;
    }

    /** Check if any sink receivers are receiving broadcast stream */
    public boolean areReceiversReceivingOnlyExternalBroadcast(List<BluetoothDevice> devices) {
        boolean isReceivingExternalBroadcast = false;

        for (BluetoothDevice device : devices) {
            for (BluetoothLeBroadcastReceiveState receiveState : getAllSources(device)) {
                for (int i = 0; i < receiveState.getNumSubgroups(); i++) {
                    if (isSyncedToBroadcastStream(receiveState.getBisSyncState().get(i))) {
                        if (isLocalBroadcast(receiveState)) {
                            return false;
                        } else {
                            isReceivingExternalBroadcast = true;
                        }
                    }
                }
            }
        }

        return isReceivingExternalBroadcast;
    }

    private boolean isAnyReceiverSyncedToBroadcast(int broadcastId) {
        for (BluetoothDevice device : getConnectedDevices()) {
            if (getAllSources(device).stream()
                    .anyMatch(receiveState -> (receiveState.getBroadcastId() == broadcastId))) {
                return true;
            }
        }
        return false;
    }

    private boolean isReceiverActive(BluetoothLeBroadcastReceiveState receiveState) {
        if (receiveState.getPaSyncState()
                == BluetoothLeBroadcastReceiveState.PA_SYNC_STATE_SYNCHRONIZED) {
            return true;
        } else {
            for (int i = 0; i < receiveState.getNumSubgroups(); i++) {
                if (isSyncedToBroadcastStream(receiveState.getBisSyncState().get(i))) {
                    return true;
                }
            }
        }
        return false;
    }

    private Set<Integer> getExternalBroadcastsActiveOnSinks() {
        HashSet<Integer> syncedBroadcasts = new HashSet<>();
        for (BluetoothDevice device : getConnectedDevices()) {
            for (BluetoothLeBroadcastReceiveState receiveState : getAllSources(device)) {
                if (isLocalBroadcast(receiveState)) {
                    continue;
                }
                if (isReceiverActive(receiveState)) {
                    syncedBroadcasts.add(receiveState.getBroadcastId());
                    log("getExternalBroadcastsActiveOnSinks: " + receiveState);
                }
            }
        }
        return syncedBroadcasts;
    }

    private boolean isAllReceiversActive(int broadcastId) {
        for (BluetoothDevice device : getConnectedDevices()) {
            for (BluetoothLeBroadcastReceiveState receiveState : getAllSources(device)) {
                if (receiveState.getBroadcastId() == broadcastId
                        && !isReceiverActive(receiveState)) {
                    return false;
                }
            }
        }
        return true;
    }

    /** Get sink devices synced to the broadcasts */
    public List<BluetoothDevice> getSyncedBroadcastSinks() {
        List<BluetoothDevice> activeSinks = new ArrayList<>();

        for (BluetoothDevice device : getConnectedDevices()) {
            if (leaudioBigDependsOnAudioState()) {
                if (!getAllSources(device).isEmpty()) {
                    activeSinks.add(device);
                }
            } else {
                if (getAllSources(device).stream()
                        .anyMatch(
                                receiveState ->
                                        (receiveState.getBisSyncState().stream()
                                                .anyMatch(this::isSyncedToBroadcastStream)))) {
                    activeSinks.add(device);
                }
            }
        }
        return activeSinks;
    }

    /** Get sink devices synced to the broadcasts by broadcast id */
    public List<BluetoothDevice> getSyncedBroadcastSinks(int broadcastId) {
        return getConnectedDevices().stream()
                .filter(
                        device ->
                                getAllSources(device).stream()
                                        .anyMatch(rs -> rs.getBroadcastId() == broadcastId))
                .collect(Collectors.toUnmodifiableList());
    }

    private boolean isSyncedToBroadcastStream(Long syncState) {
        return syncState != BassConstants.BCAST_RCVR_STATE_BIS_SYNC_NOT_SYNC_TO_BIS
                && syncState != BassConstants.BCAST_RCVR_STATE_BIS_SYNC_FAILED_SYNC_TO_BIG;
    }

    /** Handle broadcast state changed */
    public void notifyBroadcastStateChanged(int state, int broadcastId) {
        switch (state) {
            case BROADCAST_STATE_STOPPED:
                if (mLocalBroadcastReceivers.remove(broadcastId) != null) {
                    sEventLogger.logd(TAG, "Broadcast ID: " + broadcastId + ", stopped");
                }
                break;
            case BROADCAST_STATE_CONFIGURING:
            case BROADCAST_STATE_PAUSED:
            case BROADCAST_STATE_ENABLING:
            case BROADCAST_STATE_DISABLING:
            case BROADCAST_STATE_STOPPING:
            case BROADCAST_STATE_STREAMING:
            default:
                break;
        }
    }

    /** Callback handler */
    static class Callbacks extends Handler {
        private static final int MSG_SEARCH_STARTED = 1;
        private static final int MSG_SEARCH_STARTED_FAILED = 2;
        private static final int MSG_SEARCH_STOPPED = 3;
        private static final int MSG_SEARCH_STOPPED_FAILED = 4;
        private static final int MSG_SOURCE_FOUND = 5;
        private static final int MSG_SOURCE_ADDED = 6;
        private static final int MSG_SOURCE_ADDED_FAILED = 7;
        private static final int MSG_SOURCE_MODIFIED = 8;
        private static final int MSG_SOURCE_MODIFIED_FAILED = 9;
        private static final int MSG_SOURCE_REMOVED = 10;
        private static final int MSG_SOURCE_REMOVED_FAILED = 11;
        private static final int MSG_RECEIVESTATE_CHANGED = 12;
        private static final int MSG_SOURCE_LOST = 13;
        private static final int MSG_BASS_STATE_READY = 14;
        private static final int MSG_BASS_STATE_SETUP_FAILED = 15;

        @GuardedBy("mCallbacksList")
        private final RemoteCallbackList<IBluetoothLeBroadcastAssistantCallback> mCallbacksList =
                new RemoteCallbackList<>();

        Callbacks(Looper looper) {
            super(looper);
        }

        public void register(IBluetoothLeBroadcastAssistantCallback callback) {
            synchronized (mCallbacksList) {
                mCallbacksList.register(callback);
            }
        }

        public void unregister(IBluetoothLeBroadcastAssistantCallback callback) {
            synchronized (mCallbacksList) {
                mCallbacksList.unregister(callback);
            }
        }

        private void checkForPendingGroupOpRequest(Message msg) {
            if (sService == null) {
                Log.e(TAG, "Service is null");
                return;
            }

            final int reason = msg.arg1;
            BluetoothDevice sink;

            switch (msg.what) {
                case MSG_SOURCE_ADDED:
                case MSG_SOURCE_ADDED_FAILED:
                    ObjParams param = (ObjParams) msg.obj;
                    sink = (BluetoothDevice) param.mObj1;
                    sService.checkForPendingGroupOpRequest(
                            sink, reason, BassClientStateMachine.ADD_BCAST_SOURCE, param.mObj2);
                    break;
                case MSG_SOURCE_REMOVED:
                case MSG_SOURCE_REMOVED_FAILED:
                    sink = (BluetoothDevice) msg.obj;
                    sService.checkForPendingGroupOpRequest(
                            sink,
                            reason,
                            BassClientStateMachine.REMOVE_BCAST_SOURCE,
                            Integer.valueOf(msg.arg2));
                    break;
                default:
                    break;
            }
        }

        private boolean handleServiceInternalMessage(Message msg) {
            boolean isMsgHandled = false;
            if (sService == null) {
                Log.e(TAG, "Service is null");
                return isMsgHandled;
            }
            BluetoothDevice sink;

            switch (msg.what) {
                case MSG_BASS_STATE_READY:
                    sink = (BluetoothDevice) msg.obj;
                    sService.handleBassStateReady(sink);
                    isMsgHandled = true;
                    break;
                case MSG_BASS_STATE_SETUP_FAILED:
                    sink = (BluetoothDevice) msg.obj;
                    sService.handleBassStateSetupFailed(sink);
                    isMsgHandled = true;
                    break;
                default:
                    break;
            }
            return isMsgHandled;
        }

        @Override
        public void handleMessage(Message msg) {
            if (handleServiceInternalMessage(msg)) {
                log("Handled internal message: " + msg.what);
                return;
            }

            checkForPendingGroupOpRequest(msg);

            synchronized (mCallbacksList) {
                final int n = mCallbacksList.beginBroadcast();
                for (int i = 0; i < n; i++) {
                    final IBluetoothLeBroadcastAssistantCallback callback =
                            mCallbacksList.getBroadcastItem(i);
                    try {
                        invokeCallback(callback, msg);
                    } catch (RemoteException e) {
                        // Ignore exception
                    }
                }
                mCallbacksList.finishBroadcast();
            }
        }

        private static class ObjParams {
            Object mObj1;
            Object mObj2;

            ObjParams(Object o1, Object o2) {
                mObj1 = o1;
                mObj2 = o2;
            }
        }

        private void invokeCallback(IBluetoothLeBroadcastAssistantCallback callback, Message msg)
                throws RemoteException {
            final int reason = msg.arg1;
            final int sourceId = msg.arg2;
            ObjParams param;
            BluetoothDevice sink;

            switch (msg.what) {
                case MSG_SEARCH_STARTED:
                    callback.onSearchStarted(reason);
                    break;
                case MSG_SEARCH_STARTED_FAILED:
                    callback.onSearchStartFailed(reason);
                    break;
                case MSG_SEARCH_STOPPED:
                    callback.onSearchStopped(reason);
                    break;
                case MSG_SEARCH_STOPPED_FAILED:
                    callback.onSearchStopFailed(reason);
                    break;
                case MSG_SOURCE_FOUND:
                    callback.onSourceFound((BluetoothLeBroadcastMetadata) msg.obj);
                    break;
                case MSG_SOURCE_ADDED:
                    param = (ObjParams) msg.obj;
                    sink = (BluetoothDevice) param.mObj1;
                    callback.onSourceAdded(sink, sourceId, reason);
                    break;
                case MSG_SOURCE_ADDED_FAILED:
                    param = (ObjParams) msg.obj;
                    sink = (BluetoothDevice) param.mObj1;
                    BluetoothLeBroadcastMetadata metadata =
                            (BluetoothLeBroadcastMetadata) param.mObj2;
                    callback.onSourceAddFailed(sink, metadata, reason);
                    break;
                case MSG_SOURCE_MODIFIED:
                    callback.onSourceModified((BluetoothDevice) msg.obj, sourceId, reason);
                    break;
                case MSG_SOURCE_MODIFIED_FAILED:
                    callback.onSourceModifyFailed((BluetoothDevice) msg.obj, sourceId, reason);
                    break;
                case MSG_SOURCE_REMOVED:
                    sink = (BluetoothDevice) msg.obj;
                    callback.onSourceRemoved(sink, sourceId, reason);
                    break;
                case MSG_SOURCE_REMOVED_FAILED:
                    sink = (BluetoothDevice) msg.obj;
                    callback.onSourceRemoveFailed(sink, sourceId, reason);
                    break;
                case MSG_RECEIVESTATE_CHANGED:
                    param = (ObjParams) msg.obj;
                    sink = (BluetoothDevice) param.mObj1;
                    BluetoothLeBroadcastReceiveState state =
                            (BluetoothLeBroadcastReceiveState) param.mObj2;
                    callback.onReceiveStateChanged(sink, sourceId, state);
                    break;
                case MSG_SOURCE_LOST:
                    callback.onSourceLost(sourceId);
                    break;
                default:
                    Log.e(TAG, "Invalid msg: " + msg.what);
                    break;
            }
        }

        void notifySearchStarted(int reason) {
            sEventLogger.logd(TAG, "notifySearchStarted: reason: " + reason);
            obtainMessage(MSG_SEARCH_STARTED, reason, 0).sendToTarget();
        }

        void notifySearchStartFailed(int reason) {
            sEventLogger.loge(TAG, "notifySearchStartFailed: reason: " + reason);
            obtainMessage(MSG_SEARCH_STARTED_FAILED, reason, 0).sendToTarget();
        }

        void notifySearchStopped(int reason) {
            sEventLogger.logd(TAG, "notifySearchStopped: reason: " + reason);
            obtainMessage(MSG_SEARCH_STOPPED, reason, 0).sendToTarget();
        }

        void notifySearchStopFailed(int reason) {
            sEventLogger.loge(TAG, "notifySearchStopFailed: reason: " + reason);
            obtainMessage(MSG_SEARCH_STOPPED_FAILED, reason, 0).sendToTarget();
        }

        void notifySourceFound(BluetoothLeBroadcastMetadata source) {
            sEventLogger.logd(
                    TAG,
                    "invokeCallback: MSG_SOURCE_FOUND"
                            + ", source: "
                            + source.getSourceDevice()
                            + ", broadcastId: "
                            + source.getBroadcastId()
                            + ", broadcastName: "
                            + source.getBroadcastName()
                            + ", isPublic: "
                            + source.isPublicBroadcast()
                            + ", isEncrypted: "
                            + source.isEncrypted());
            obtainMessage(MSG_SOURCE_FOUND, 0, 0, source).sendToTarget();
        }

        void notifySourceAdded(
                BluetoothDevice sink, BluetoothLeBroadcastReceiveState recvState, int reason) {
            sService.localNotifySourceAdded(sink, recvState);

            sEventLogger.logd(
                    TAG,
                    "notifySourceAdded: "
                            + "sink: "
                            + sink
                            + ", sourceId: "
                            + recvState.getSourceId()
                            + ", reason: "
                            + reason);

            ObjParams param = new ObjParams(sink, recvState);
            obtainMessage(MSG_SOURCE_ADDED, reason, recvState.getSourceId(), param).sendToTarget();
        }

        void notifySourceAddFailed(
                BluetoothDevice sink, BluetoothLeBroadcastMetadata source, int reason) {
            sService.checkAndResetGroupAllowedContextMask();

            sEventLogger.loge(
                    TAG,
                    "notifySourceAddFailed: sink: "
                            + sink
                            + ", source: "
                            + source
                            + ", reason: "
                            + reason);
            ObjParams param = new ObjParams(sink, source);
            obtainMessage(MSG_SOURCE_ADDED_FAILED, reason, 0, param).sendToTarget();
        }

        void notifySourceModified(BluetoothDevice sink, int sourceId, int reason) {
            sEventLogger.logd(
                    TAG,
                    "notifySourceModified: "
                            + "sink: "
                            + sink
                            + ", sourceId: "
                            + sourceId
                            + ", reason: "
                            + reason);
            obtainMessage(MSG_SOURCE_MODIFIED, reason, sourceId, sink).sendToTarget();
        }

        void notifySourceModifyFailed(BluetoothDevice sink, int sourceId, int reason) {
            sEventLogger.loge(
                    TAG,
                    "notifySourceModifyFailed: sink: "
                            + sink
                            + ", sourceId: "
                            + sourceId
                            + ", reason: "
                            + reason);
            obtainMessage(MSG_SOURCE_MODIFIED_FAILED, reason, sourceId, sink).sendToTarget();
        }

        void notifySourceRemoved(BluetoothDevice sink, int sourceId, int reason) {
            sEventLogger.logd(
                    TAG,
                    "notifySourceRemoved: "
                            + "sink: "
                            + sink
                            + ", sourceId: "
                            + sourceId
                            + ", reason: "
                            + reason);
            obtainMessage(MSG_SOURCE_REMOVED, reason, sourceId, sink).sendToTarget();
        }

        void notifySourceRemoveFailed(BluetoothDevice sink, int sourceId, int reason) {
            sEventLogger.loge(
                    TAG,
                    "notifySourceRemoveFailed: "
                            + "sink: "
                            + sink
                            + ", sourceId: "
                            + sourceId
                            + ", reason: "
                            + reason);
            obtainMessage(MSG_SOURCE_REMOVED_FAILED, reason, sourceId, sink).sendToTarget();
        }

        void notifyReceiveStateChanged(
                BluetoothDevice sink, int sourceId, BluetoothLeBroadcastReceiveState state) {
            ObjParams param = new ObjParams(sink, state);

            sService.localNotifyReceiveStateChanged(sink, state);

            StringBuilder subgroupState = new StringBuilder(" / SUB GROUPS: ");
            for (int i = 0; i < state.getNumSubgroups(); i++) {
                subgroupState
                        .append("IDX: ")
                        .append(i)
                        .append(", SYNC: ")
                        .append(state.getBisSyncState().get(i));
            }

            sEventLogger.logd(
                    TAG,
                    "notifyReceiveStateChanged: "
                            + "sink: "
                            + sink
                            + ", state: SRC ID: "
                            + state.getSourceId()
                            + " / ADDR TYPE: "
                            + state.getSourceAddressType()
                            + " / SRC DEV: "
                            + state.getSourceDevice()
                            + " / ADV SID: "
                            + state.getSourceAdvertisingSid()
                            + " / BID: "
                            + state.getBroadcastId()
                            + " / PA STATE: "
                            + state.getPaSyncState()
                            + " / BENC STATE: "
                            + state.getBigEncryptionState()
                            + " / BAD CODE: "
                            + Arrays.toString(state.getBadCode())
                            + subgroupState.toString());
            obtainMessage(MSG_RECEIVESTATE_CHANGED, 0, sourceId, param).sendToTarget();
        }

        void notifySourceLost(int broadcastId) {
            sEventLogger.logd(TAG, "notifySourceLost: broadcastId: " + broadcastId);
            obtainMessage(MSG_SOURCE_LOST, 0, broadcastId).sendToTarget();
        }

        void notifyBassStateReady(BluetoothDevice sink) {
            sEventLogger.logd(TAG, "notifyBassStateReady: sink: " + sink);
            obtainMessage(MSG_BASS_STATE_READY, sink).sendToTarget();
        }

        void notifyBassStateSetupFailed(BluetoothDevice sink) {
            sEventLogger.logd(TAG, "notifyBassStateSetupFailed: sink: " + sink);
            obtainMessage(MSG_BASS_STATE_SETUP_FAILED, sink).sendToTarget();
        }
    }

    @Override
    public void dump(StringBuilder sb) {
        super.dump(sb);

        sb.append("Broadcast Assistant Service instance:\n");

        /* Dump first connected state machines */
        for (Map.Entry<BluetoothDevice, BassClientStateMachine> entry : mStateMachines.entrySet()) {
            BassClientStateMachine sm = entry.getValue();
            if (sm.getConnectionState() == BluetoothProfile.STATE_CONNECTED) {
                sm.dump(sb);
                sb.append("\n\n");
            }
        }

        /* Dump at least all other than connected state machines */
        for (Map.Entry<BluetoothDevice, BassClientStateMachine> entry : mStateMachines.entrySet()) {
            BassClientStateMachine sm = entry.getValue();
            if (sm.getConnectionState() != BluetoothProfile.STATE_CONNECTED) {
                sm.dump(sb);
            }
        }

        sb.append("\n\n");
        sEventLogger.dump(sb);
        sb.append("\n");
    }

    /** Binder object: must be a static class or memory leak may occur */
    @VisibleForTesting
    static class BluetoothLeBroadcastAssistantBinder extends IBluetoothLeBroadcastAssistant.Stub
            implements IProfileServiceBinder {
        BassClientService mService;

        BluetoothLeBroadcastAssistantBinder(BassClientService svc) {
            mService = svc;
        }

        @Override
        public void cleanup() {
            mService = null;
        }

        @RequiresPermission(allOf = {BLUETOOTH_CONNECT, BLUETOOTH_PRIVILEGED})
        private BassClientService getServiceAndEnforceConnect(AttributionSource source) {
            // Cache mService because it can change while getService is called
            BassClientService service = mService;

            if (Utils.isInstrumentationTestMode()) {
                return service;
            }

            if (!Utils.checkServiceAvailable(service, TAG)
                    || !Utils.checkCallerIsSystemOrActiveOrManagedUser(service, TAG)
                    || !Utils.checkConnectPermissionForDataDelivery(service, source, TAG)) {
                return null;
            }

            service.enforceCallingOrSelfPermission(BLUETOOTH_PRIVILEGED, null);

            return service;
        }

        @RequiresPermission(allOf = {BLUETOOTH_SCAN, BLUETOOTH_PRIVILEGED})
        private BassClientService getServiceAndEnforceScan(AttributionSource source) {
            // Cache mService because it can change while getService is called
            BassClientService service = mService;

            if (Utils.isInstrumentationTestMode()) {
                return service;
            }

            if (!Utils.checkServiceAvailable(service, TAG)
                    || !Utils.checkCallerIsSystemOrActiveOrManagedUser(service, TAG)
                    || !Utils.checkScanPermissionForDataDelivery(service, source, TAG)) {
                return null;
            }

            service.enforceCallingOrSelfPermission(BLUETOOTH_PRIVILEGED, null);

            return service;
        }

        @Override
        public int getConnectionState(BluetoothDevice sink, AttributionSource source) {
            BassClientService service = getServiceAndEnforceConnect(source);
            if (service == null) {
                Log.e(TAG, "Service is null");
                return BluetoothProfile.STATE_DISCONNECTED;
            }
            return service.getConnectionState(sink);
        }

        @Override
        public List<BluetoothDevice> getDevicesMatchingConnectionStates(
                int[] states, AttributionSource source) {
            BassClientService service = getServiceAndEnforceConnect(source);
            if (service == null) {
                Log.e(TAG, "Service is null");
                return Collections.emptyList();
            }
            return service.getDevicesMatchingConnectionStates(states);
        }

        @Override
        public List<BluetoothDevice> getConnectedDevices(AttributionSource source) {
            BassClientService service = getServiceAndEnforceConnect(source);
            if (service == null) {
                Log.e(TAG, "Service is null");
                return Collections.emptyList();
            }
            return service.getConnectedDevices();
        }

        @Override
        public boolean setConnectionPolicy(
                BluetoothDevice device, int connectionPolicy, AttributionSource source) {
            BassClientService service = getServiceAndEnforceConnect(source);
            if (service == null) {
                Log.e(TAG, "Service is null");
                return false;
            }
            return service.setConnectionPolicy(device, connectionPolicy);
        }

        @Override
        public int getConnectionPolicy(BluetoothDevice device, AttributionSource source) {
            BassClientService service = getServiceAndEnforceConnect(source);
            if (service == null) {
                Log.e(TAG, "Service is null");
                return BluetoothProfile.CONNECTION_POLICY_FORBIDDEN;
            }
            return service.getConnectionPolicy(device);
        }

        @Override
        public void registerCallback(
                IBluetoothLeBroadcastAssistantCallback cb, AttributionSource source) {
            BassClientService service = getServiceAndEnforceConnect(source);
            if (service == null) {
                Log.e(TAG, "Service is null");
                return;
            }
            service.registerCallback(cb);
        }

        @Override
        public void unregisterCallback(
                IBluetoothLeBroadcastAssistantCallback cb, AttributionSource source) {
            BassClientService service = getServiceAndEnforceConnect(source);
            if (service == null) {
                Log.e(TAG, "Service is null");
                return;
            }
            service.unregisterCallback(cb);
        }

        @Override
        public void startSearchingForSources(List<ScanFilter> filters, AttributionSource source) {
            BassClientService service = getServiceAndEnforceScan(source);
            if (service == null) {
                Log.e(TAG, "Service is null");
                return;
            }
            service.startSearchingForSources(filters);
        }

        @Override
        public void stopSearchingForSources(AttributionSource source) {
            BassClientService service = getServiceAndEnforceScan(source);
            if (service == null) {
                Log.e(TAG, "Service is null");
                return;
            }
            service.stopSearchingForSources();
        }

        @Override
        public boolean isSearchInProgress(AttributionSource source) {
            BassClientService service = getServiceAndEnforceScan(source);
            if (service == null) {
                Log.e(TAG, "Service is null");
                return false;
            }
            return service.isSearchInProgress();
        }

        @Override
        public void addSource(
                BluetoothDevice sink,
                BluetoothLeBroadcastMetadata sourceMetadata,
                boolean isGroupOp,
                AttributionSource source) {
            BassClientService service = getServiceAndEnforceConnect(source);
            if (service == null) {
                Log.e(TAG, "Service is null");
                return;
            }
            service.addSource(sink, sourceMetadata, isGroupOp);
        }

        @Override
        public void modifySource(
                BluetoothDevice sink,
                int sourceId,
                BluetoothLeBroadcastMetadata updatedMetadata,
                AttributionSource source) {
            BassClientService service = getServiceAndEnforceConnect(source);
            if (service == null) {
                Log.e(TAG, "Service is null");
                return;
            }
            service.modifySource(sink, sourceId, updatedMetadata);
        }

        @Override
        public void removeSource(BluetoothDevice sink, int sourceId, AttributionSource source) {
            BassClientService service = getServiceAndEnforceConnect(source);
            if (service == null) {
                Log.e(TAG, "Service is null");
                return;
            }
            service.removeSource(sink, sourceId, false);
        }

        @Override
        public List<BluetoothLeBroadcastReceiveState> getAllSources(
                BluetoothDevice sink, AttributionSource source) {
            BassClientService service = getServiceAndEnforceConnect(source);
            if (service == null) {
                Log.e(TAG, "Service is null");
                return Collections.emptyList();
            }
            return service.getAllSources(sink);
        }

        @Override
        public int getMaximumSourceCapacity(BluetoothDevice sink, AttributionSource source) {
            BassClientService service = getServiceAndEnforceConnect(source);
            if (service == null) {
                Log.e(TAG, "Service is null");
                return 0;
            }
            return service.getMaximumSourceCapacity(sink);
        }

        @Override
        public BluetoothLeBroadcastMetadata getSourceMetadata(
                BluetoothDevice sink, int sourceId, AttributionSource source) {
            BassClientService service = getServiceAndEnforceConnect(source);
            if (service == null) {
                Log.e(TAG, "Service is null");
                return null;
            }
            return service.getSourceMetadata(sink, sourceId);
        }
    }
}<|MERGE_RESOLUTION|>--- conflicted
+++ resolved
@@ -3509,14 +3509,10 @@
                 stopBigMonitoring(metaData.getBroadcastId(), true);
             }
 
-<<<<<<< HEAD
             if (metaData == null) {
                 metaData = stateMachine.getBroadcastMetadataFromReceiveState(sourceId);
             }
-            if (stateMachine.isSyncedToTheSource(sourceId)) {
-=======
             if (stateMachine.isSyncedToTheSource(deviceSourceId)) {
->>>>>>> 02252bf3
                 sEventLogger.logd(
                         TAG,
                         "Remove Broadcast Source(Force lost PA sync): "
