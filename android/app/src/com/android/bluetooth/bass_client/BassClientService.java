--- conflicted
+++ resolved
@@ -2306,13 +2306,13 @@
             }
         }
 
-<<<<<<< HEAD
-        if (broadcastId == BassConstants.INVALID_BROADCAST_ID && pbData == null) {
-            Log.w(TAG, "It is not BAP or PBP source");
-=======
         if (broadcastId == BassConstants.INVALID_BROADCAST_ID) {
-            Log.w(TAG, "Invalid broadcast ID");
->>>>>>> 6047ff27
+            if (pbData == null) {
+                Log.w(TAG, "It is not BAP or PBP source");
+            }
+            else {
+                Log.w(TAG, "Invalid broadcast ID");
+            }
             mPeriodicAdvCallbacksMap.remove(BassConstants.INVALID_SYNC_HANDLE);
             handleSelectSourceRequest();
             return;
