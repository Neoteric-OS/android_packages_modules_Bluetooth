/*
 * Copyright 2022 The Android Open Source Project
 *
 * Licensed under the Apache License, Version 2.0 (the "License");
 * you may not use this file except in compliance with the License.
 * You may obtain a copy of the License at
 *
 *      http://www.apache.org/licenses/LICENSE-2.0
 *
 * Unless required by applicable law or agreed to in writing, software
 * distributed under the License is distributed on an "AS IS" BASIS,
 * WITHOUT WARRANTIES OR CONDITIONS OF ANY KIND, either express or implied.
 * See the License for the specific language governing permissions and
 * limitations under the License.
 */

package com.android.bluetooth.bass_client;

import static android.Manifest.permission.BLUETOOTH_CONNECT;
import static android.Manifest.permission.BLUETOOTH_PRIVILEGED;
import static android.Manifest.permission.BLUETOOTH_SCAN;
import static android.bluetooth.IBluetoothLeAudio.LE_AUDIO_GROUP_ID_INVALID;

import static com.android.bluetooth.flags.Flags.leaudioAllowedContextMask;
import static com.android.bluetooth.flags.Flags.leaudioBigDependsOnAudioState;
import static com.android.bluetooth.flags.Flags.leaudioBroadcastAssistantPeripheralEntrustment;
import static com.android.bluetooth.flags.Flags.leaudioBroadcastAudioHandoverPolicies;
import static com.android.bluetooth.flags.Flags.leaudioBroadcastExtractPeriodicScannerFromStateMachine;
import static com.android.bluetooth.flags.Flags.leaudioBroadcastFeatureSupport;
import static com.android.bluetooth.flags.Flags.leaudioBroadcastMonitorSourceSyncStatus;

import android.annotation.RequiresPermission;
import android.annotation.SuppressLint;
import android.bluetooth.BluetoothAdapter;
import android.bluetooth.BluetoothDevice;
import android.bluetooth.BluetoothGatt;
import android.bluetooth.BluetoothLeAudio;
import android.bluetooth.BluetoothLeAudioCodecConfigMetadata;
import android.bluetooth.BluetoothLeAudioContentMetadata;
import android.bluetooth.BluetoothLeBroadcastChannel;
import android.bluetooth.BluetoothLeBroadcastMetadata;
import android.bluetooth.BluetoothLeBroadcastReceiveState;
import android.bluetooth.BluetoothLeBroadcastSubgroup;
import android.bluetooth.BluetoothProfile;
import android.bluetooth.BluetoothStatusCodes;
import android.bluetooth.BluetoothUtils;
import android.bluetooth.BluetoothUtils.TypeValueEntry;
import android.bluetooth.BluetoothUuid;
import android.bluetooth.IBluetoothLeBroadcastAssistant;
import android.bluetooth.IBluetoothLeBroadcastAssistantCallback;
import android.bluetooth.le.PeriodicAdvertisingCallback;
import android.bluetooth.le.PeriodicAdvertisingReport;
import android.bluetooth.le.ScanCallback;
import android.bluetooth.le.ScanFilter;
import android.bluetooth.le.ScanRecord;
import android.bluetooth.le.ScanResult;
import android.bluetooth.le.ScanSettings;
import android.content.AttributionSource;
import android.content.Context;
import android.os.Handler;
import android.os.HandlerThread;
import android.os.Looper;
import android.os.Message;
import android.os.ParcelUuid;
import android.os.RemoteCallbackList;
import android.os.RemoteException;
import android.provider.DeviceConfig;
import android.sysprop.BluetoothProperties;
import android.util.Log;
import android.util.Pair;

import com.android.bluetooth.BluetoothEventLogger;
import com.android.bluetooth.BluetoothMethodProxy;
import com.android.bluetooth.Utils;
import com.android.bluetooth.btservice.AdapterService;
import com.android.bluetooth.btservice.ProfileService;
import com.android.bluetooth.btservice.ServiceFactory;
import com.android.bluetooth.btservice.storage.DatabaseManager;
import com.android.bluetooth.csip.CsipSetCoordinatorService;
import com.android.bluetooth.le_audio.LeAudioService;
import com.android.internal.annotations.GuardedBy;
import com.android.internal.annotations.VisibleForTesting;

import java.nio.charset.StandardCharsets;
import java.time.Duration;
import java.util.ArrayDeque;
import java.util.ArrayList;
import java.util.Arrays;
import java.util.Collections;
import java.util.Comparator;
import java.util.Deque;
import java.util.HashMap;
import java.util.HashSet;
import java.util.Iterator;
import java.util.List;
import java.util.Map;
import java.util.Objects;
import java.util.Optional;
import java.util.PriorityQueue;
import java.util.concurrent.ConcurrentHashMap;

/** Broadcast Assistant Scan Service */
public class BassClientService extends ProfileService {
    private static final String TAG = BassClientService.class.getSimpleName();
    private static final int MAX_ACTIVE_SYNCED_SOURCES_NUM = 4;
    private static final int MAX_BIS_DISCOVERY_TRIES_NUM = 5;

    private static final int STATUS_LOCAL_STREAM_REQUESTED = 0;
    private static final int STATUS_LOCAL_STREAM_STREAMING = 1;
    private static final int STATUS_LOCAL_STREAM_SUSPENDED = 2;
    private static final int STATUS_LOCAL_STREAM_REQUESTED_NO_CONTEXT_VALIDATE = 3;

    // Do not modify without updating the HAL bt_le_audio.h files.
    // Match up with BroadcastState enum of bt_le_audio.h
    private static final int BROADCAST_STATE_STOPPED = 0;
    private static final int BROADCAST_STATE_CONFIGURING = 1;
    private static final int BROADCAST_STATE_PAUSED = 2;
    private static final int BROADCAST_STATE_STOPPING = 3;
    private static final int BROADCAST_STATE_STREAMING = 4;

    private static final int MESSAGE_SYNC_TIMEOUT = 1;

    /* 1 minute timeout for primary device reconnection in Private Broadcast case */
    private static final int DIALING_OUT_TIMEOUT_MS = 60000;

    // 30 secs timeout for keeping PSYNC active when searching is stopped
    @VisibleForTesting static Duration sSyncActiveTimeout = Duration.ofSeconds(30);

    private static BassClientService sService;

    private final Map<BluetoothDevice, BassClientStateMachine> mStateMachines = new HashMap<>();
    private final Object mSearchScanCallbackLock = new Object();
    private final Map<Integer, ScanResult> mCachedBroadcasts = new HashMap<>();

    private final List<Integer> mActiveSyncedSources = new ArrayList<>();
    private final Map<Integer, PeriodicAdvertisingCallback> mPeriodicAdvCallbacksMap =
            new HashMap<>();
    private final PriorityQueue<SourceSyncRequest> mSourceSyncRequestsQueue =
            new PriorityQueue<>(sSourceSyncRequestComparator);
    private final Map<Integer, Integer> mBisDiscoveryCounterMap = new HashMap<Integer, Integer>();
    private final List<AddSourceData> mPendingSourcesToAdd = new ArrayList<AddSourceData>();

    private final Map<BluetoothDevice, List<Pair<Integer, Object>>> mPendingGroupOp =
            new ConcurrentHashMap<>();
    private final Map<BluetoothDevice, List<Integer>> mGroupManagedSources =
            new ConcurrentHashMap<>();
    private final Map<BluetoothDevice, List<Integer>> mActiveSourceMap = new ConcurrentHashMap<>();
    private final Map<BluetoothDevice, BluetoothLeBroadcastMetadata> mBroadcastMetadataMap =
            new ConcurrentHashMap<>();
    private final HashSet<BluetoothDevice> mPausedBroadcastSinks = new HashSet<>();
    private final Deque<AddSourceData> mPendingAddSources = new ArrayDeque<>();
    private final Map<Integer, HashSet<BluetoothDevice>> mLocalBroadcastReceivers =
            new ConcurrentHashMap<>();

    private HandlerThread mStateMachinesThread;
    private HandlerThread mCallbackHandlerThread;
    private AdapterService mAdapterService;
    private DatabaseManager mDatabaseManager;
    private BluetoothAdapter mBluetoothAdapter = null;
    private BluetoothLeScannerWrapper mBluetoothLeScannerWrapper = null;
    private DialingOutTimeoutEvent mDialingOutTimeoutEvent = null;

    /* Caching the PeriodicAdvertisementResult from Broadcast source */
    /* This is stored at service so that each device state machine can access
    and use it as needed. Once the periodic sync in cancelled, this data will bre
    removed to ensure stable data won't used */
    /* syncHandle, broadcastSrcDevice */
    private Map<Integer, BluetoothDevice> mSyncHandleToDeviceMap =
            new HashMap<Integer, BluetoothDevice>();
    /*syncHandle, parsed BaseData data*/
    private Map<Integer, BaseData> mSyncHandleToBaseDataMap = new HashMap<Integer, BaseData>();
    /*syncHandle, broadcast id */
    private Map<Integer, Integer> mSyncHandleToBroadcastIdMap = new HashMap<Integer, Integer>();
    /*bcastSrcDevice, corresponding broadcast id and PeriodicAdvertisementResult*/
    private Map<BluetoothDevice, HashMap<Integer, PeriodicAdvertisementResult>>
            mPeriodicAdvertisementResultMap =
                    new HashMap<BluetoothDevice, HashMap<Integer, PeriodicAdvertisementResult>>();
    private ScanCallback mSearchScanCallback = null;
    private Callbacks mCallbacks;
    private boolean mIsAssistantActive = false;
    private boolean mIsAllowedContextOfActiveGroupModified = false;
    Optional<Integer> mUnicastSourceStreamStatus = Optional.empty();

    private static final int LOG_NB_EVENTS = 100;
    private static final BluetoothEventLogger sEventLogger =
            new BluetoothEventLogger(LOG_NB_EVENTS, TAG + " event log");
    ;

    @VisibleForTesting ServiceFactory mServiceFactory = new ServiceFactory();

    private final Handler mHandler =
            new Handler(Looper.getMainLooper()) {
                @Override
                public void handleMessage(Message msg) {
                    switch (msg.what) {
                        case MESSAGE_SYNC_TIMEOUT:
                            log("MESSAGE_SYNC_TIMEOUT: clear all sync data");
                            clearAllSyncData();
                            break;
                    }
                }
            };

    public BassClientService(Context ctx) {
        super(ctx);
    }

    public static boolean isEnabled() {
        return leaudioBroadcastFeatureSupport()
                && BluetoothProperties.isProfileBapBroadcastAssistEnabled().orElse(false);
    }

    private static class SourceSyncRequest {
        private ScanResult mScanResult;
        private boolean mHasPriority;

        SourceSyncRequest(ScanResult scanResult, boolean hasPriority) {
            this.mScanResult = scanResult;
            this.mHasPriority = hasPriority;
        }

        public ScanResult getScanResult() {
            return mScanResult;
        }

        public int getRssi() {
            return mScanResult.getRssi();
        }

        public boolean hasPriority() {
            return mHasPriority;
        }

        @Override
        public String toString() {
            return "SourceSyncRequest{"
                    + "mScanResult="
                    + mScanResult
                    + ", mHasPriority="
                    + mHasPriority
                    + '}';
        }
    }

    private static final Comparator<SourceSyncRequest> sSourceSyncRequestComparator =
            new Comparator<SourceSyncRequest>() {
                @Override
                public int compare(SourceSyncRequest ssr1, SourceSyncRequest ssr2) {
                    if (ssr1.hasPriority() && !ssr2.hasPriority()) {
                        return -1;
                    } else if (!ssr1.hasPriority() && ssr2.hasPriority()) {
                        return 1;
                    } else {
                        return Integer.compare(ssr2.getRssi(), ssr1.getRssi());
                    }
                }
            };

    private static class AddSourceData {
        BluetoothDevice mSink;
        BluetoothLeBroadcastMetadata mSourceMetadata;
        boolean mIsGroupOp;

        AddSourceData(
                BluetoothDevice sink,
                BluetoothLeBroadcastMetadata sourceMetadata,
                boolean isGroupOp) {
            mSink = sink;
            mSourceMetadata = sourceMetadata;
            mIsGroupOp = isGroupOp;
        }
    }

    void updatePeriodicAdvertisementResultMap(
            BluetoothDevice device,
            int addressType,
            int syncHandle,
            int advSid,
            int advInterval,
            int bId,
            PublicBroadcastData pbData,
            String broadcastName) {
        log("updatePeriodicAdvertisementResultMap: device: " + device);
        log("updatePeriodicAdvertisementResultMap: syncHandle: " + syncHandle);
        log("updatePeriodicAdvertisementResultMap: advSid: " + advSid);
        log("updatePeriodicAdvertisementResultMap: addressType: " + addressType);
        log("updatePeriodicAdvertisementResultMap: advInterval: " + advInterval);
        log("updatePeriodicAdvertisementResultMap: broadcastId: " + bId);
        log("updatePeriodicAdvertisementResultMap: broadcastName: " + broadcastName);
        log("mSyncHandleToDeviceMap" + mSyncHandleToDeviceMap);
        log("mPeriodicAdvertisementResultMap" + mPeriodicAdvertisementResultMap);
        if (mPeriodicAdvertisementResultMap != null) {
            HashMap<Integer, PeriodicAdvertisementResult> paResMap =
                    mPeriodicAdvertisementResultMap.get(device);
            if (paResMap == null
                    || (bId != BassConstants.INVALID_BROADCAST_ID && !paResMap.containsKey(bId))) {
                log("PAResmap: add >>>");
                PeriodicAdvertisementResult paRes =
                        new PeriodicAdvertisementResult(
                                device,
                                addressType,
                                syncHandle,
                                advSid,
                                advInterval,
                                bId,
                                pbData,
                                broadcastName);
                if (paRes != null) {
                    paRes.print();
                    mPeriodicAdvertisementResultMap.putIfAbsent(device, new HashMap<>());
                    mPeriodicAdvertisementResultMap.get(device).put(bId, paRes);
                }
            } else {
                log("PAResmap: update >>>");
                if (bId == BassConstants.INVALID_BROADCAST_ID) {
                    // Update when onSyncEstablished, try to retrieve valid broadcast id
                    if (leaudioBroadcastExtractPeriodicScannerFromStateMachine()) {
                        bId = getBroadcastIdForSyncHandle(BassConstants.INVALID_SYNC_HANDLE);

                        if (bId == BassConstants.INVALID_BROADCAST_ID
                                || !paResMap.containsKey(bId)) {
                            Log.e(TAG, "PAResmap: error! no valid broadcast id found>>>");
                            return;
                        }

                        int oldBroadcastId = getBroadcastIdForSyncHandle(syncHandle);
                        if (oldBroadcastId != BassConstants.INVALID_BROADCAST_ID
                                && oldBroadcastId != bId) {
                            log(
                                    "updatePeriodicAdvertisementResultMap: SyncEstablished on the"
                                            + " same syncHandle="
                                            + syncHandle
                                            + ", before syncLost");
                            if (leaudioBroadcastMonitorSourceSyncStatus()) {
                                log(
                                        "Notify broadcast source lost, broadcast id: "
                                                + oldBroadcastId);
                                mCallbacks.notifySourceLost(oldBroadcastId);
                            }
                            clearAllDataForSyncHandle(syncHandle);
                            mCachedBroadcasts.remove(oldBroadcastId);
                        }
                    } else {
                        for (Map.Entry<Integer, PeriodicAdvertisementResult> entry :
                                paResMap.entrySet()) {
                            PeriodicAdvertisementResult value = entry.getValue();
                            if (value.getBroadcastId() != BassConstants.INVALID_BROADCAST_ID) {
                                bId = value.getBroadcastId();
                                break;
                            }
                        }
                        if (bId == BassConstants.INVALID_BROADCAST_ID) {
                            log("PAResmap: error! no valid broadcast id found>>>");
                            return;
                        }
                    }
                }
                PeriodicAdvertisementResult paRes = paResMap.get(bId);
                if (advSid != BassConstants.INVALID_ADV_SID) {
                    paRes.updateAdvSid(advSid);
                }
                if (syncHandle != BassConstants.INVALID_SYNC_HANDLE) {
                    if (mSyncHandleToDeviceMap != null) {
                        mSyncHandleToDeviceMap.put(syncHandle, device);
                    }
                    paRes.updateSyncHandle(syncHandle);
                    if (paRes.getBroadcastId() != BassConstants.INVALID_BROADCAST_ID) {
                        // broadcast successfully synced
                        // update the sync handle for the broadcast source
                        updateSyncHandleForBroadcastId(syncHandle, paRes.getBroadcastId());
                    }
                }
                if (addressType != BassConstants.INVALID_ADV_ADDRESS_TYPE) {
                    paRes.updateAddressType(addressType);
                }
                if (advInterval != BassConstants.INVALID_ADV_INTERVAL) {
                    paRes.updateAdvInterval(advInterval);
                }
                if (bId != BassConstants.INVALID_BROADCAST_ID) {
                    paRes.updateBroadcastId(bId);
                }
                if (pbData != null) {
                    paRes.updatePublicBroadcastData(pbData);
                }
                if (broadcastName != null) {
                    paRes.updateBroadcastName(broadcastName);
                }
                paRes.print();
                paResMap.replace(bId, paRes);
            }
        }
        log(">>mPeriodicAdvertisementResultMap" + mPeriodicAdvertisementResultMap);
    }

    PeriodicAdvertisementResult getPeriodicAdvertisementResult(
            BluetoothDevice device, int broadcastId) {
        if (mPeriodicAdvertisementResultMap == null) {
            Log.e(TAG, "getPeriodicAdvertisementResult: mPeriodicAdvertisementResultMap is null");
            return null;
        }

        if (broadcastId == BassConstants.INVALID_BROADCAST_ID) {
            Log.e(TAG, "getPeriodicAdvertisementResult: invalid broadcast id");
            return null;
        }

        if (mPeriodicAdvertisementResultMap.containsKey(device)) {
            return mPeriodicAdvertisementResultMap.get(device).get(broadcastId);
        }
        return null;
    }

    void clearNotifiedFlags() {
        log("clearNotifiedFlags");
        for (Map.Entry<BluetoothDevice, HashMap<Integer, PeriodicAdvertisementResult>> entry :
                mPeriodicAdvertisementResultMap.entrySet()) {
            HashMap<Integer, PeriodicAdvertisementResult> value = entry.getValue();
            for (PeriodicAdvertisementResult result : value.values()) {
                result.setNotified(false);
                result.print();
            }
        }
    }

    void updateBase(int syncHandlemap, BaseData base) {
        if (mSyncHandleToBaseDataMap == null) {
            Log.e(TAG, "updateBase: mSyncHandleToBaseDataMap is null");
            return;
        }
        log("updateBase : mSyncHandleToBaseDataMap>>");
        mSyncHandleToBaseDataMap.put(syncHandlemap, base);
    }

    BaseData getBase(int syncHandlemap) {
        if (mSyncHandleToBaseDataMap == null) {
            Log.e(TAG, "getBase: mSyncHandleToBaseDataMap is null");
            return null;
        }
        BaseData base = mSyncHandleToBaseDataMap.get(syncHandlemap);
        log("getBase returns " + base);
        return base;
    }

    void removeActiveSyncedSource(BluetoothDevice scanDelegator, Integer syncHandle) {
        if (leaudioBroadcastExtractPeriodicScannerFromStateMachine()) {
            throw new RuntimeException(
                    "Should never be executed with"
                            + " leaudioBroadcastExtractPeriodicScannerFromStateMachine flag");
        }
        if (mActiveSourceMap == null) {
            Log.e(TAG, "removeActiveSyncedSource: mActiveSourceMap is null");
            return;
        }

        log(
                "removeActiveSyncedSource, scanDelegator: "
                        + scanDelegator
                        + ", syncHandle: "
                        + syncHandle);
        if (syncHandle == null) {
            // remove all sources for this scanDelegator
            mActiveSourceMap.remove(scanDelegator);
        } else {
            List<Integer> sources = mActiveSourceMap.get(scanDelegator);
            if (sources != null) {
                sources.removeIf(e -> e.equals(syncHandle));
                if (sources.isEmpty()) {
                    mActiveSourceMap.remove(scanDelegator);
                }
            }
        }
        sEventLogger.logd(
                TAG,
                "Broadcast Source Unsynced: scanDelegator= "
                        + scanDelegator
                        + ", syncHandle= "
                        + syncHandle);
    }

    void addActiveSyncedSource(BluetoothDevice scanDelegator, Integer syncHandle) {
        if (leaudioBroadcastExtractPeriodicScannerFromStateMachine()) {
            throw new RuntimeException(
                    "Should never be executed with"
                            + " leaudioBroadcastExtractPeriodicScannerFromStateMachine flag");
        }
        if (mActiveSourceMap == null) {
            Log.e(TAG, "addActiveSyncedSource: mActiveSourceMap is null");
            return;
        }

        log(
                "addActiveSyncedSource, scanDelegator: "
                        + scanDelegator
                        + ", syncHandle: "
                        + syncHandle);
        if (syncHandle != BassConstants.INVALID_SYNC_HANDLE) {
            mActiveSourceMap.putIfAbsent(scanDelegator, new ArrayList<>());
            if (!mActiveSourceMap.get(scanDelegator).contains(syncHandle)) {
                mActiveSourceMap.get(scanDelegator).add(syncHandle);
            }
        }
        sEventLogger.logd(
                TAG,
                "Broadcast Source Synced: scanDelegator= "
                        + scanDelegator
                        + ", syncHandle= "
                        + syncHandle);
    }

    List<Integer> getActiveSyncedSources(BluetoothDevice scanDelegator) {
        if (leaudioBroadcastExtractPeriodicScannerFromStateMachine()) {
            throw new RuntimeException(
                    "Should never be executed with"
                            + " leaudioBroadcastExtractPeriodicScannerFromStateMachine flag");
        }
        if (mActiveSourceMap == null) {
            Log.e(TAG, "getActiveSyncedSources: mActiveSourceMap is null");
            return null;
        }

        List<Integer> currentSources = mActiveSourceMap.get(scanDelegator);
        if (currentSources != null) {
            log(
                    "getActiveSyncedSources: scanDelegator: "
                            + scanDelegator
                            + ", sources num: "
                            + currentSources.size());
        } else {
            log(
                    "getActiveSyncedSources: scanDelegator: "
                            + scanDelegator
                            + ", currentSources is null");
        }
        return currentSources;
    }

    void removeActiveSyncedSource(Integer syncHandle) {
        log("removeActiveSyncedSource, syncHandle: " + syncHandle);
        if (syncHandle == null) {
            // remove all sources
            mActiveSyncedSources.clear();
        } else {
            mActiveSyncedSources.removeIf(e -> e.equals(syncHandle));
        }
        sEventLogger.logd(TAG, "Broadcast Source Unsynced: syncHandle= " + syncHandle);
    }

    void addActiveSyncedSource(Integer syncHandle) {
        log("addActiveSyncedSource, syncHandle: " + syncHandle);
        if (syncHandle != BassConstants.INVALID_SYNC_HANDLE) {
            if (!mActiveSyncedSources.contains(syncHandle)) {
                mActiveSyncedSources.add(syncHandle);
            }
        }
        sEventLogger.logd(TAG, "Broadcast Source Synced: syncHandle= " + syncHandle);
    }

    List<Integer> getActiveSyncedSources() {
        log("getActiveSyncedSources: sources num: " + mActiveSyncedSources.size());
        return mActiveSyncedSources;
    }

    ScanResult getCachedBroadcast(int broadcastId) {
        return mCachedBroadcasts.get(broadcastId);
    }

    public Callbacks getCallbacks() {
        return mCallbacks;
    }

    @Override
    protected IProfileServiceBinder initBinder() {
        return new BluetoothLeBroadcastAssistantBinder(this);
    }

    @Override
    public void start() {
        Log.d(TAG, "start()");
        if (sService != null) {
            throw new IllegalStateException("start() called twice");
        }
        mAdapterService =
                Objects.requireNonNull(
                        AdapterService.getAdapterService(),
                        "AdapterService cannot be null when BassClientService starts");
        mDatabaseManager =
                Objects.requireNonNull(
                        mAdapterService.getDatabase(),
                        "DatabaseManager cannot be null when BassClientService starts");
        mBluetoothAdapter = BluetoothAdapter.getDefaultAdapter();

        mStateMachines.clear();
        mStateMachinesThread = new HandlerThread("BassClientService.StateMachines");
        mStateMachinesThread.start();
        mCallbackHandlerThread = new HandlerThread(TAG);
        mCallbackHandlerThread.start();
        mCallbacks = new Callbacks(mCallbackHandlerThread.getLooper());

        setBassClientService(this);
        // While removing leaudioBroadcastExtractPeriodicScannerFromStateMachine remove all checks
        // against null for: mSyncHandleToDeviceMap, mPeriodicAdvertisementResultMap,
        // mSyncHandleToBaseDataMap, mSyncHandleToBroadcastIdMap as they never be null
        if (!leaudioBroadcastExtractPeriodicScannerFromStateMachine()) {
            // Saving PSync stuff for future addition
            mSyncHandleToDeviceMap = new HashMap<Integer, BluetoothDevice>();
            mPeriodicAdvertisementResultMap =
                    new HashMap<BluetoothDevice, HashMap<Integer, PeriodicAdvertisementResult>>();
            mSyncHandleToBaseDataMap = new HashMap<Integer, BaseData>();
            mSyncHandleToBroadcastIdMap = new HashMap<Integer, Integer>();
            mSearchScanCallback = null;
        }
    }

    @Override
    @SuppressLint("AndroidFrameworkRequiresPermission") // TODO: b/350563786 - Fix BASS annotation
    public void stop() {
        Log.d(TAG, "stop()");

        mUnicastSourceStreamStatus = Optional.empty();

        if (mDialingOutTimeoutEvent != null) {
            mHandler.removeCallbacks(mDialingOutTimeoutEvent);
            mDialingOutTimeoutEvent = null;
        }

        if (mIsAssistantActive) {
            LeAudioService leAudioService = mServiceFactory.getLeAudioService();
            if (leAudioService != null) {
                leAudioService.activeBroadcastAssistantNotification(false);
            }
            mIsAssistantActive = false;
        }

        if (mIsAllowedContextOfActiveGroupModified) {
            LeAudioService leAudioService = mServiceFactory.getLeAudioService();
            if (leAudioService != null) {
                leAudioService.setActiveGroupAllowedContextMask(
                        BluetoothLeAudio.CONTEXTS_ALL, BluetoothLeAudio.CONTEXTS_ALL);
            }
            mIsAllowedContextOfActiveGroupModified = false;
        }

        synchronized (mStateMachines) {
            for (BassClientStateMachine sm : mStateMachines.values()) {
                BassObjectsFactory.getInstance().destroyStateMachine(sm);
            }
            mStateMachines.clear();
        }
        if (mCallbackHandlerThread != null) {
            mCallbackHandlerThread.quitSafely();
            mCallbackHandlerThread = null;
        }
        if (mStateMachinesThread != null) {
            mStateMachinesThread.quitSafely();
            mStateMachinesThread = null;
        }

        mHandler.removeCallbacksAndMessages(null);

        setBassClientService(null);
        if (!leaudioBroadcastExtractPeriodicScannerFromStateMachine()) {
            if (mSyncHandleToDeviceMap != null) {
                mSyncHandleToDeviceMap.clear();
                mSyncHandleToDeviceMap = null;
            }
            if (mPeriodicAdvertisementResultMap != null) {
                mPeriodicAdvertisementResultMap.clear();
                mPeriodicAdvertisementResultMap = null;
            }
            if (mActiveSourceMap != null) {
                mActiveSourceMap.clear();
            }
            if (mLocalBroadcastReceivers != null) {
                mLocalBroadcastReceivers.clear();
            }
            synchronized (mPendingGroupOp) {
                if (mPendingGroupOp != null) {
                    mPendingGroupOp.clear();
                }
            }
            if (mCachedBroadcasts != null) {
                mCachedBroadcasts.clear();
            }
            if (mBroadcastMetadataMap != null) {
                mBroadcastMetadataMap.clear();
            }
            if (mSyncHandleToBroadcastIdMap != null) {
                mSyncHandleToBroadcastIdMap.clear();
                mSyncHandleToBroadcastIdMap = null;
            }
            if (mSyncHandleToBaseDataMap != null) {
                mSyncHandleToBaseDataMap.clear();
                mSyncHandleToBaseDataMap = null;
            }
        } else {
            synchronized (mSearchScanCallbackLock) {
                if (mBluetoothLeScannerWrapper != null && mSearchScanCallback != null) {
                    mBluetoothLeScannerWrapper.stopScan(mSearchScanCallback);
                }
                mBluetoothLeScannerWrapper = null;
                mSearchScanCallback = null;
                clearAllSyncData();
            }

            mLocalBroadcastReceivers.clear();
            synchronized (mPendingGroupOp) {
                mPendingGroupOp.clear();
            }
            mBroadcastMetadataMap.clear();
            mPausedBroadcastSinks.clear();
        }
    }

    BluetoothDevice getDeviceForSyncHandle(int syncHandle) {
        if (mSyncHandleToDeviceMap == null) {
            return null;
        }
        return mSyncHandleToDeviceMap.get(syncHandle);
    }

    int getSyncHandleForBroadcastId(int broadcastId) {
        if (mSyncHandleToBroadcastIdMap == null) {
            return BassConstants.INVALID_SYNC_HANDLE;
        }

        int syncHandle = BassConstants.INVALID_SYNC_HANDLE;
        for (Map.Entry<Integer, Integer> entry : mSyncHandleToBroadcastIdMap.entrySet()) {
            Integer value = entry.getValue();
            if (value == broadcastId) {
                syncHandle = entry.getKey();
                break;
            }
        }
        return syncHandle;
    }

    int getBroadcastIdForSyncHandle(int syncHandle) {
        if (mSyncHandleToBroadcastIdMap == null) {
            return BassConstants.INVALID_BROADCAST_ID;
        }

        if (mSyncHandleToBroadcastIdMap.containsKey(syncHandle)) {
            return mSyncHandleToBroadcastIdMap.get(syncHandle);
        }
        return BassConstants.INVALID_BROADCAST_ID;
    }

    void updateSyncHandleForBroadcastId(int syncHandle, int broadcastId) {
        if (mSyncHandleToBroadcastIdMap == null) {
            Log.e(TAG, "mSyncHandleToBroadcastIdMap is null");
            return;
        }

        mSyncHandleToBroadcastIdMap.entrySet().removeIf(entry -> entry.getValue() == broadcastId);
        mSyncHandleToBroadcastIdMap.put(syncHandle, broadcastId);
        log("Updated mSyncHandleToBroadcastIdMap: " + mSyncHandleToBroadcastIdMap);
    }

    private static synchronized void setBassClientService(BassClientService instance) {
        Log.d(TAG, "setBassClientService(): set to: " + instance);
        sService = instance;
    }

    private void enqueueSourceGroupOp(BluetoothDevice sink, Integer msgId, Object obj) {
        log("enqueueSourceGroupOp device: " + sink + ", msgId: " + msgId);

        synchronized (mPendingGroupOp) {
            if (!mPendingGroupOp.containsKey(sink)) {
                mPendingGroupOp.put(sink, new ArrayList());
            }
            mPendingGroupOp.get(sink).add(new Pair<Integer, Object>(msgId, obj));
        }
    }

    private boolean isSuccess(int status) {
        boolean ret = false;
        switch (status) {
            case BluetoothStatusCodes.REASON_LOCAL_APP_REQUEST:
            case BluetoothStatusCodes.REASON_LOCAL_STACK_REQUEST:
            case BluetoothStatusCodes.REASON_REMOTE_REQUEST:
            case BluetoothStatusCodes.REASON_SYSTEM_POLICY:
                ret = true;
                break;
            default:
                break;
        }
        return ret;
    }

    private boolean isAnyPendingAddSourceOperation() {
        for (BluetoothDevice device : getConnectedDevices()) {
            synchronized (mPendingGroupOp) {
                List<Pair<Integer, Object>> operations = mPendingGroupOp.get(device);
                if (operations == null) {
                    continue;
                }

                boolean isAnyPendingAddSourceOperationForDevice =
                        operations.stream()
                                .anyMatch(e -> e.first.equals(BassClientStateMachine.ADD_BCAST_SOURCE));

                if (isAnyPendingAddSourceOperationForDevice) {
                    return true;
                }
            }
        }

        return false;
    }

    private void checkForPendingGroupOpRequest(
            BluetoothDevice sink, int reason, int reqMsg, Object obj) {
        log(
                "checkForPendingGroupOpRequest device: "
                        + sink
                        + ", reason: "
                        + reason
                        + ", reqMsg: "
                        + reqMsg);

        synchronized (mPendingGroupOp) {
            List<Pair<Integer, Object>> operations = mPendingGroupOp.get(sink);
            if (operations == null) {
                return;
            }

            switch (reqMsg) {
                case BassClientStateMachine.ADD_BCAST_SOURCE:
                    if (obj == null) {
                        return;
                    }
                    // Identify the operation by operation type and broadcastId
                    if (isSuccess(reason)) {
                        BluetoothLeBroadcastReceiveState sourceState =
                                (BluetoothLeBroadcastReceiveState) obj;
                        boolean removed =
                                operations.removeIf(
                                        m ->
                                                (m.first.equals(
                                                                BassClientStateMachine
                                                                        .ADD_BCAST_SOURCE))
                                                        && (sourceState.getBroadcastId()
                                                                == ((BluetoothLeBroadcastMetadata)
                                                                                m.second)
                                                                        .getBroadcastId()));
                        if (removed) {
                            setSourceGroupManaged(sink, sourceState.getSourceId(), true);
                        }
                    } else {
                        BluetoothLeBroadcastMetadata metadata = (BluetoothLeBroadcastMetadata) obj;
                        operations.removeIf(
                                m ->
                                        (m.first.equals(BassClientStateMachine.ADD_BCAST_SOURCE))
                                                && (metadata.getBroadcastId()
                                                        == ((BluetoothLeBroadcastMetadata) m.second)
                                                                .getBroadcastId()));

                        if (!isAnyPendingAddSourceOperation()
                                && mIsAssistantActive
                                && mPausedBroadcastSinks.isEmpty()) {
                            LeAudioService leAudioService = mServiceFactory.getLeAudioService();
                            mIsAssistantActive = false;
                            mUnicastSourceStreamStatus = Optional.empty();

                            if (leAudioService != null) {
                                leAudioService.activeBroadcastAssistantNotification(false);
                            }
                        }
                    }
                    break;
                case BassClientStateMachine.REMOVE_BCAST_SOURCE:
                    // Identify the operation by operation type and sourceId
                    Integer sourceId = (Integer) obj;
                    operations.removeIf(
                            m ->
                                    m.first.equals(BassClientStateMachine.REMOVE_BCAST_SOURCE)
                                            && (sourceId.equals((Integer) m.second)));
                    setSourceGroupManaged(sink, sourceId, false);
                    break;
                default:
                    break;
            }
        }
    }

    private boolean isDevicePartOfActiveUnicastGroup(BluetoothDevice device) {
        LeAudioService leAudioService = mServiceFactory.getLeAudioService();
        if (leAudioService == null) {
            return false;
        }

        return (leAudioService.getActiveGroupId() != LE_AUDIO_GROUP_ID_INVALID)
                && (leAudioService.getActiveDevices().contains(device));
    }

    private boolean isEmptyBluetoothDevice(BluetoothDevice device) {
        if (device == null) {
            Log.e(TAG, "Device is null!");
            return true;
        }

        return device.getAddress().equals("00:00:00:00:00:00");
    }

    private boolean hasAnyConnectedDeviceExternalBroadcastSource() {
        for (BluetoothDevice device : getConnectedDevices()) {
            // Check if any connected device has add some source
            if (getAllSources(device).stream()
                    .anyMatch(
                            receiveState ->
                                    (!isEmptyBluetoothDevice(receiveState.getSourceDevice())
                                            && !isLocalBroadcast(receiveState)))) {
                return true;
            }
        }

        return false;
    }

    private boolean isAnyConnectedDeviceSwitchingSource() {
        for (BluetoothDevice device : getConnectedDevices()) {
            synchronized (mStateMachines) {
                BassClientStateMachine sm = getOrCreateStateMachine(device);
                // Need to check both mPendingSourceToSwitch and mPendingMetadata
                // to guard the whole source switching flow
                if (sm != null
                        && (sm.hasPendingSwitchingSourceOperation()
                                || sm.hasPendingSourceOperation())) {
                    return true;
                }
            }
        }
        return false;
    }

    private void checkAndSetGroupAllowedContextMask(BluetoothDevice sink) {
        LeAudioService leAudioService = mServiceFactory.getLeAudioService();
        if (leAudioService == null) {
            return;
        }

        if (leaudioAllowedContextMask()) {
            /* Don't bother active group (external broadcaster scenario) with SOUND EFFECTS */
            if (!mIsAllowedContextOfActiveGroupModified && isDevicePartOfActiveUnicastGroup(sink)) {
                leAudioService.setActiveGroupAllowedContextMask(
                        BluetoothLeAudio.CONTEXTS_ALL
                                & ~BluetoothLeAudio.CONTEXT_TYPE_SOUND_EFFECTS,
                        BluetoothLeAudio.CONTEXTS_ALL);
                mIsAllowedContextOfActiveGroupModified = true;
            }
        }
    }

    private void checkAndResetGroupAllowedContextMask() {
        LeAudioService leAudioService = mServiceFactory.getLeAudioService();
        if (leAudioService == null) {
            return;
        }

        if (leaudioAllowedContextMask()) {
            /* Restore allowed context mask for Unicast */
            if (mIsAllowedContextOfActiveGroupModified
                    && !hasAnyConnectedDeviceExternalBroadcastSource()
                    && !isAnyConnectedDeviceSwitchingSource()) {
                leAudioService.setActiveGroupAllowedContextMask(
                        BluetoothLeAudio.CONTEXTS_ALL, BluetoothLeAudio.CONTEXTS_ALL);
                mIsAllowedContextOfActiveGroupModified = false;
            }
        }
    }

    private void localNotifyReceiveStateChanged(BluetoothDevice sink) {
        LeAudioService leAudioService = mServiceFactory.getLeAudioService();
        if (leAudioService == null) {
            return;
        }

        boolean isAssistantActive =
                areReceiversReceivingOnlyExternalBroadcast(getConnectedDevices());

        if (isAssistantActive) {
            /* Assistant become active */
            if (!mIsAssistantActive) {
                mIsAssistantActive = true;
                leAudioService.activeBroadcastAssistantNotification(true);
            }

            checkAndSetGroupAllowedContextMask(sink);
        } else {
            /* Assistant become inactive */
            if (mIsAssistantActive && mPausedBroadcastSinks.isEmpty()) {
                mIsAssistantActive = false;
                mUnicastSourceStreamStatus = Optional.empty();
                leAudioService.activeBroadcastAssistantNotification(false);
            }

            /* Restore allowed context mask for unicast in case if last connected broadcast
             * delegator device which has external source removes this source
             */
            checkAndResetGroupAllowedContextMask();
        }
    }

    private void localNotifySourceAdded(
            BluetoothDevice sink, BluetoothLeBroadcastReceiveState receiveState) {
        if (!isLocalBroadcast(receiveState)) {
            return;
        }

        int broadcastId = receiveState.getBroadcastId();

        /* Track devices bonded to local broadcast for further broadcast status handling when sink
         * device is:
         *     - disconnecting (if no more receivers, broadcast can be stopped)
         *     - connecting (resynchronize if connection lost)
         */
        if (mLocalBroadcastReceivers.containsKey(broadcastId)) {
            mLocalBroadcastReceivers.get(broadcastId).add(sink);
        } else {
            mLocalBroadcastReceivers.put(
                    broadcastId, new HashSet<BluetoothDevice>(Arrays.asList(sink)));
        }
    }

    private void setSourceGroupManaged(BluetoothDevice sink, int sourceId, boolean isGroupOp) {
        log("setSourceGroupManaged device: " + sink);
        if (isGroupOp) {
            if (!mGroupManagedSources.containsKey(sink)) {
                mGroupManagedSources.put(sink, new ArrayList<>());
            }
            mGroupManagedSources.get(sink).add(sourceId);
        } else {
            List<Integer> sources = mGroupManagedSources.get(sink);
            if (sources != null) {
                sources.removeIf(e -> e.equals(sourceId));
            }
        }
    }

    private Pair<BluetoothLeBroadcastMetadata, Map<BluetoothDevice, Integer>>
            getGroupManagedDeviceSources(BluetoothDevice sink, Integer sourceId) {
        log("getGroupManagedDeviceSources device: " + sink + " sourceId: " + sourceId);
        Map map = new HashMap<BluetoothDevice, Integer>();

        log("getTargetDeviceList(): " + getTargetDeviceList(sink, true).size());
        if (mGroupManagedSources.containsKey(sink)
                && mGroupManagedSources.get(sink).contains(sourceId) || (getTargetDeviceList(sink, true).size() > 1)) {
            BassClientStateMachine stateMachine = getOrCreateStateMachine(sink);
            if (stateMachine == null) {
                Log.e(TAG, "Can't get state machine for device: " + sink);
                return new Pair<BluetoothLeBroadcastMetadata, Map<BluetoothDevice, Integer>>(
                        null, null);
            }

            BluetoothLeBroadcastMetadata metadata =
                    stateMachine.getCurrentBroadcastMetadata(sourceId);
            if (metadata != null) {
                int broadcastId = metadata.getBroadcastId();

                for (BluetoothDevice device : getTargetDeviceList(sink, true)) {
                    List<BluetoothLeBroadcastReceiveState> sources =
                            getOrCreateStateMachine(device).getAllSources();

                    // For each device, find the source ID having this broadcast ID
                    Optional<BluetoothLeBroadcastReceiveState> receiver =
                            sources.stream()
                                    .filter(e -> e.getBroadcastId() == broadcastId)
                                    .findAny();
                    if (receiver.isPresent()) {
                        map.put(device, receiver.get().getSourceId());
                    } else {
                        // Put invalid source ID if the remote doesn't have it
                        map.put(device, BassConstants.INVALID_SOURCE_ID);
                    }
                }
                return new Pair<BluetoothLeBroadcastMetadata, Map<BluetoothDevice, Integer>>(
                        metadata, map);
            } else {
                Log.e(
                        TAG,
                        "Couldn't find broadcast metadata for device: "
                                + sink
                                + ", and sourceId:"
                                + sourceId);
                for (BluetoothDevice device : getTargetDeviceList(sink, true)) {
                    map.put(device, sourceId);
                }
                return new Pair<BluetoothLeBroadcastMetadata, Map<BluetoothDevice, Integer>>(
                        null, map);
            }
        }

        // Just put this single device if this source is not group managed
        map.put(sink, sourceId);
        return new Pair<BluetoothLeBroadcastMetadata, Map<BluetoothDevice, Integer>>(null, map);
    }

    private List<BluetoothDevice> getTargetDeviceList(BluetoothDevice device, boolean isGroupOp) {
        if (isGroupOp) {
            CsipSetCoordinatorService csipClient = mServiceFactory.getCsipSetCoordinatorService();
            if (csipClient != null) {
                // Check for coordinated set of devices in the context of CAP
                List<BluetoothDevice> csipDevices =
                        csipClient.getGroupDevicesOrdered(device, BluetoothUuid.CAP);
                if (!csipDevices.isEmpty()) {
                    return csipDevices;
                } else {
                    Log.w(TAG, "CSIP group is empty.");
                }
            } else {
                Log.e(TAG, "CSIP service is null. No grouping information available.");
            }
        }

        List<BluetoothDevice> devices = new ArrayList<>();
        devices.add(device);
        return devices;
    }

    private boolean isValidBroadcastSourceAddition(
            BluetoothDevice device, BluetoothLeBroadcastMetadata metaData) {
        boolean retval = true;
        List<BluetoothLeBroadcastReceiveState> currentAllSources = getAllSources(device);
        for (int i = 0; i < currentAllSources.size(); i++) {
            BluetoothLeBroadcastReceiveState state = currentAllSources.get(i);
            if (metaData.getSourceDevice().equals(state.getSourceDevice())
                    && metaData.getSourceAddressType() == state.getSourceAddressType()
                    && metaData.getSourceAdvertisingSid() == state.getSourceAdvertisingSid()
                    && metaData.getBroadcastId() == state.getBroadcastId()) {
                retval = false;
                Log.e(
                        TAG,
                        "isValidBroadcastSourceAddition: fail for "
                                + device
                                + " metaData: "
                                + metaData);
                break;
            }
        }
        return retval;
    }

    private boolean hasRoomForBroadcastSourceAddition(BluetoothDevice device) {
        BassClientStateMachine stateMachine = null;
        synchronized (mStateMachines) {
            stateMachine = getOrCreateStateMachine(device);
        }
        if (stateMachine == null) {
            log("stateMachine is null");
            return false;
        }
        boolean isRoomAvailable = false;
        for (BluetoothLeBroadcastReceiveState recvState : stateMachine.getAllSources()) {
            if (isEmptyBluetoothDevice(recvState.getSourceDevice())) {
                isRoomAvailable = true;
                break;
            }
        }
        log("isRoomAvailable: " + isRoomAvailable);
        return isRoomAvailable;
    }

    private Integer getSourceIdToRemove(BluetoothDevice device) {
        BassClientStateMachine stateMachine = null;

        synchronized (mStateMachines) {
            stateMachine = getOrCreateStateMachine(device);
        }
        if (stateMachine == null) {
            log("stateMachine is null");
            return BassConstants.INVALID_SOURCE_ID;
        }
        List<BluetoothLeBroadcastReceiveState> sources = stateMachine.getAllSources();
        if (sources.isEmpty()) {
            log("sources is empty");
            return BassConstants.INVALID_SOURCE_ID;
        }

        Integer sourceId = BassConstants.INVALID_SOURCE_ID;
        // Select the source by checking if there is one with PA not synced
        Optional<BluetoothLeBroadcastReceiveState> receiver =
                sources.stream()
                        .filter(
                                e ->
                                        (e.getPaSyncState()
                                                != BluetoothLeBroadcastReceiveState
                                                        .PA_SYNC_STATE_SYNCHRONIZED))
                        .findAny();
        if (receiver.isPresent()) {
            sourceId = receiver.get().getSourceId();
        } else {
            // If all sources are synced, continue to pick the 1st source
            sourceId = sources.get(0).getSourceId();
        }
        return sourceId;
    }

    private BassClientStateMachine getOrCreateStateMachine(BluetoothDevice device) {
        if (device == null) {
            Log.e(TAG, "getOrCreateStateMachine failed: device cannot be null");
            return null;
        }
        synchronized (mStateMachines) {
            BassClientStateMachine stateMachine = mStateMachines.get(device);
            if (stateMachine != null) {
                return stateMachine;
            }

            log("Creating a new state machine for " + device);
            stateMachine =
                    BassObjectsFactory.getInstance()
                            .makeStateMachine(
                                    device,
                                    this,
                                    mAdapterService,
                                    mStateMachinesThread.getLooper());
            if (stateMachine != null) {
                mStateMachines.put(device, stateMachine);
            }

            return stateMachine;
        }
    }

    class DialingOutTimeoutEvent implements Runnable {
        Integer mBroadcastId;

        DialingOutTimeoutEvent(Integer broadcastId) {
            mBroadcastId = broadcastId;
        }

        @Override
        public void run() {
            mDialingOutTimeoutEvent = null;

            if (getBassClientService() == null) {
                Log.e(TAG, "DialingOutTimeoutEvent: No Bass service");
                return;
            }

            LeAudioService leAudioService = mServiceFactory.getLeAudioService();
            if (leAudioService == null) {
                Log.d(TAG, "DialingOutTimeoutEvent: No available LeAudioService");
                return;
            }

            sEventLogger.logd(TAG, "Broadcast timeout: " + mBroadcastId);
            mLocalBroadcastReceivers.remove(mBroadcastId);
            leAudioService.stopBroadcast(mBroadcastId);
        }

        public boolean isScheduledForBroadcast(Integer broadcastId) {
            return mBroadcastId.equals(broadcastId);
        }
    }

    /**
     * Get the BassClientService instance
     *
     * @return BassClientService instance
     */
    public static synchronized BassClientService getBassClientService() {
        if (sService == null) {
            Log.w(TAG, "getBassClientService(): service is NULL");
            return null;
        }
        if (!sService.isAvailable()) {
            Log.w(TAG, "getBassClientService(): service is not available");
            return null;
        }
        return sService;
    }

    private void removeStateMachine(BluetoothDevice device) {
        synchronized (mStateMachines) {
            BassClientStateMachine sm = mStateMachines.get(device);
            if (sm == null) {
                Log.w(
                        TAG,
                        "removeStateMachine: device " + device + " does not have a state machine");
                return;
            }
            log("removeStateMachine: removing state machine for device: " + device);
            sm.doQuit();
            sm.cleanup();
            mStateMachines.remove(device);
        }

        // Cleanup device cache
        synchronized (mPendingGroupOp) {
            mPendingGroupOp.remove(device);
        }
        mGroupManagedSources.remove(device);
        mActiveSourceMap.remove(device);
    }

    private void handleReconnectingAudioSharingModeDevice(BluetoothDevice device) {
        /* In case of reconnecting Audio Sharing mode device */
        if (mDialingOutTimeoutEvent != null) {
            for (Map.Entry<Integer, HashSet<BluetoothDevice>> entry :
                    mLocalBroadcastReceivers.entrySet()) {
                Integer broadcastId = entry.getKey();
                HashSet<BluetoothDevice> devices = entry.getValue();

                /* If associated with any broadcast, try to remove pending timeout callback */
                if ((mDialingOutTimeoutEvent.isScheduledForBroadcast(broadcastId))
                        && (devices.contains(device))) {
                    Log.i(
                            TAG,
                            "connectionStateChanged: reconnected previousely synced device: "
                                    + device);
                    mHandler.removeCallbacks(mDialingOutTimeoutEvent);
                    mDialingOutTimeoutEvent = null;
                    break;
                }
            }
        }
    }

    private void informConnectedDeviceAboutScanOffloadStop() {
        for (BluetoothDevice device : getConnectedDevices()) {
            synchronized (mStateMachines) {
                BassClientStateMachine stateMachine = getOrCreateStateMachine(device);
                if (stateMachine == null) {
                    Log.w(
                            TAG,
                            "informConnectedDeviceAboutScanOffloadStop: Can't get state "
                                    + "machine for device: "
                                    + device);
                    continue;
                }
                stateMachine.sendMessage(BassClientStateMachine.STOP_SCAN_OFFLOAD);
            }
        }
    }

    private int areValidParametersToModifySource(
            BluetoothLeBroadcastMetadata updatedMetadata,
            BassClientStateMachine stateMachine,
            Integer deviceSourceId,
            BluetoothDevice device) {
        if (updatedMetadata == null || stateMachine == null) {
            log(
                    "areValidParametersToModifySource: Error bad parameters: sourceId = "
                            + deviceSourceId
                            + " updatedMetadata = "
                            + updatedMetadata);
            return BluetoothStatusCodes.ERROR_BAD_PARAMETERS;
        }
        if (deviceSourceId == BassConstants.INVALID_SOURCE_ID) {
            log("areValidParametersToModifySource: no such sourceId for device: " + device);
            return BluetoothStatusCodes.ERROR_LE_BROADCAST_ASSISTANT_INVALID_SOURCE_ID;
        }
        if (getConnectionState(device) != BluetoothProfile.STATE_CONNECTED) {
            log("areValidParametersToModifySource: device is not connected");
            return BluetoothStatusCodes.ERROR_REMOTE_LINK_ERROR;
        }
        byte[] code = updatedMetadata.getBroadcastCode();
        if ((code != null) && (code.length != 0)) {
            if ((code.length > 16) || (code.length < 4)) {
                log(
                        "areValidParametersToModifySource: Invalid broadcast code length: "
                                + code.length
                                + ", should be between 4 and 16 octets");
                return BluetoothStatusCodes.ERROR_BAD_PARAMETERS;
            }
        }
        if (stateMachine.hasPendingSourceOperation()) {
            Log.w(
                    TAG,
                    "modifySource: source operation already pending, device: "
                            + device
                            + ", broadcastId: "
                            + updatedMetadata.getBroadcastId());
            return BluetoothStatusCodes.ERROR_ALREADY_IN_TARGET_STATE;
        }

        return BluetoothStatusCodes.SUCCESS;
    }

    void handleConnectionStateChanged(BluetoothDevice device, int fromState, int toState) {
        mHandler.post(() -> connectionStateChanged(device, fromState, toState));
    }

    synchronized void connectionStateChanged(BluetoothDevice device, int fromState, int toState) {
        if (!isAvailable()) {
            Log.w(TAG, "connectionStateChanged: service is not available");
            return;
        }

        if ((device == null) || (fromState == toState)) {
            Log.e(
                    TAG,
                    "connectionStateChanged: unexpected invocation. device="
                            + device
                            + " fromState="
                            + fromState
                            + " toState="
                            + toState);
            return;
        }

        sEventLogger.logd(
                TAG,
                "connectionStateChanged: device: "
                        + device
                        + ", fromState= "
                        + BluetoothProfile.getConnectionStateName(fromState)
                        + ", toState= "
                        + BluetoothProfile.getConnectionStateName(toState));

        // Check if the device is disconnected - if unbond, remove the state machine
        if (toState == BluetoothProfile.STATE_DISCONNECTED) {
<<<<<<< HEAD
            synchronized (mPendingGroupOp) {
                mPendingGroupOp.remove(device);
            }
=======
            mPendingGroupOp.remove(device);
            mPausedBroadcastSinks.remove(device);
>>>>>>> 15b566ad

            int bondState = mAdapterService.getBondState(device);
            if (bondState == BluetoothDevice.BOND_NONE) {
                log("Unbonded " + device + ". Removing state machine");
                removeStateMachine(device);
            }

            /* Restore allowed context mask for unicast in case if last connected broadcast
             * delegator device which has external source disconnectes.
             */
            checkAndResetGroupAllowedContextMask();
        } else if (toState == BluetoothProfile.STATE_CONNECTED) {
            handleReconnectingAudioSharingModeDevice(device);
        }
    }

    public void handleBondStateChanged(BluetoothDevice device, int fromState, int toState) {
        mHandler.post(() -> bondStateChanged(device, toState));
    }

    @VisibleForTesting
    void bondStateChanged(BluetoothDevice device, int bondState) {
        log("Bond state changed for device: " + device + " state: " + bondState);

        // Remove state machine if the bonding for a device is removed
        if (bondState != BluetoothDevice.BOND_NONE) {
            return;
        }

        synchronized (mStateMachines) {
            BassClientStateMachine sm = mStateMachines.get(device);
            if (sm == null) {
                return;
            }
            if (sm.getConnectionState() != BluetoothProfile.STATE_DISCONNECTED) {
                Log.i(TAG, "Disconnecting device because it was unbonded.");
                disconnect(device);
                return;
            }
            removeStateMachine(device);
        }
    }

    /**
     * Connects the bass profile to the passed in device
     *
     * @param device is the device with which we will connect the Bass profile
     * @return true if BAss profile successfully connected, false otherwise
     */
    public boolean connect(BluetoothDevice device) {
        Log.d(TAG, "connect(): " + device);
        if (device == null) {
            Log.e(TAG, "connect: device is null");
            return false;
        }
        if (getConnectionPolicy(device) == BluetoothProfile.CONNECTION_POLICY_FORBIDDEN) {
            Log.e(TAG, "connect: connection policy set to forbidden");
            return false;
        }
        synchronized (mStateMachines) {
            BassClientStateMachine stateMachine = getOrCreateStateMachine(device);
            if (stateMachine == null) {
                Log.e(TAG, "Can't get state machine for device: " + device);
                return false;
            }

            stateMachine.sendMessage(BassClientStateMachine.CONNECT);
        }
        return true;
    }

    /**
     * Disconnects Bassclient profile for the passed in device
     *
     * @param device is the device with which we want to disconnected the BAss client profile
     * @return true if Bass client profile successfully disconnected, false otherwise
     */
    public boolean disconnect(BluetoothDevice device) {
        Log.d(TAG, "disconnect(): " + device);
        if (device == null) {
            Log.e(TAG, "disconnect: device is null");
            return false;
        }
        synchronized (mStateMachines) {
            BassClientStateMachine stateMachine = getOrCreateStateMachine(device);
            if (stateMachine == null) {
                Log.e(TAG, "Can't get state machine for device: " + device);
                return false;
            }

            stateMachine.sendMessage(BassClientStateMachine.DISCONNECT);
        }
        return true;
    }

    /**
     * Check whether can connect to a peer device. The check considers a number of factors during
     * the evaluation.
     *
     * @param device the peer device to connect to
     * @return true if connection is allowed, otherwise false
     */
    @VisibleForTesting(visibility = VisibleForTesting.Visibility.PACKAGE)
    public boolean okToConnect(BluetoothDevice device) {
        // Check if this is an incoming connection in Quiet mode.
        if (mAdapterService.isQuietModeEnabled()) {
            Log.e(TAG, "okToConnect: cannot connect to " + device + " : quiet mode enabled");
            return false;
        }
        // Check connection policy and accept or reject the connection.
        int connectionPolicy = getConnectionPolicy(device);
        int bondState = mAdapterService.getBondState(device);
        // Allow this connection only if the device is bonded. Any attempt to connect while
        // bonding would potentially lead to an unauthorized connection.
        if (bondState != BluetoothDevice.BOND_BONDED) {
            Log.w(TAG, "okToConnect: return false, bondState=" + bondState);
            return false;
        } else if (connectionPolicy != BluetoothProfile.CONNECTION_POLICY_UNKNOWN
                && connectionPolicy != BluetoothProfile.CONNECTION_POLICY_ALLOWED) {
            // Otherwise, reject the connection if connectionPolicy is not valid.
            Log.w(TAG, "okToConnect: return false, connectionPolicy=" + connectionPolicy);
            return false;
        }
        return true;
    }

    /**
     * Get connection state of remote device
     *
     * @param sink the remote device
     * @return connection state
     */
    public int getConnectionState(BluetoothDevice sink) {
        synchronized (mStateMachines) {
            BassClientStateMachine sm = getOrCreateStateMachine(sink);
            if (sm == null) {
                log("getConnectionState returns STATE_DISC");
                return BluetoothProfile.STATE_DISCONNECTED;
            }
            return sm.getConnectionState();
        }
    }

    /**
     * Get a list of all LE Audio Broadcast Sinks with the specified connection states.
     *
     * @param states states array representing the connection states
     * @return a list of devices that match the provided connection states
     */
    List<BluetoothDevice> getDevicesMatchingConnectionStates(int[] states) {
        ArrayList<BluetoothDevice> devices = new ArrayList<>();
        if (states == null) {
            return devices;
        }
        final BluetoothDevice[] bondedDevices = mAdapterService.getBondedDevices();
        if (bondedDevices == null) {
            return devices;
        }
        synchronized (mStateMachines) {
            for (BluetoothDevice device : bondedDevices) {
                final ParcelUuid[] featureUuids = mAdapterService.getRemoteUuids(device);
                if (!Utils.arrayContains(featureUuids, BluetoothUuid.BASS)) {
                    continue;
                }
                int connectionState = BluetoothProfile.STATE_DISCONNECTED;
                BassClientStateMachine sm = getOrCreateStateMachine(device);
                if (sm != null) {
                    connectionState = sm.getConnectionState();
                }
                for (int state : states) {
                    if (connectionState == state) {
                        devices.add(device);
                        break;
                    }
                }
            }
            return devices;
        }
    }

    /**
     * Get a list of all LE Audio Broadcast Sinks connected with the LE Audio Broadcast Assistant.
     *
     * @return list of connected devices
     */
    public List<BluetoothDevice> getConnectedDevices() {
        synchronized (mStateMachines) {
            List<BluetoothDevice> devices = new ArrayList<>();
            for (BassClientStateMachine sm : mStateMachines.values()) {
                if (sm.isConnected()) {
                    devices.add(sm.getDevice());
                }
            }
            log("getConnectedDevices: " + devices);
            return devices;
        }
    }

    /**
     * Set the connectionPolicy of the Broadcast Audio Scan Service profile.
     *
     * <p>The connection policy can be one of: {@link BluetoothProfile#CONNECTION_POLICY_ALLOWED},
     * {@link BluetoothProfile#CONNECTION_POLICY_FORBIDDEN}, {@link
     * BluetoothProfile#CONNECTION_POLICY_UNKNOWN}
     *
     * @param device paired bluetooth device
     * @param connectionPolicy is the connection policy to set to for this profile
     * @return true if connectionPolicy is set, false on error
     */
    public boolean setConnectionPolicy(BluetoothDevice device, int connectionPolicy) {
        Log.d(TAG, "Saved connectionPolicy " + device + " = " + connectionPolicy);
        boolean setSuccessfully =
                mDatabaseManager.setProfileConnectionPolicy(
                        device, BluetoothProfile.LE_AUDIO_BROADCAST_ASSISTANT, connectionPolicy);
        if (setSuccessfully && connectionPolicy == BluetoothProfile.CONNECTION_POLICY_ALLOWED) {
            connect(device);
        } else if (setSuccessfully
                && connectionPolicy == BluetoothProfile.CONNECTION_POLICY_FORBIDDEN) {
            disconnect(device);
        }
        return setSuccessfully;
    }

    /**
     * Get the connection policy of the profile.
     *
     * <p>The connection policy can be any of: {@link BluetoothProfile#CONNECTION_POLICY_ALLOWED},
     * {@link BluetoothProfile#CONNECTION_POLICY_FORBIDDEN}, {@link
     * BluetoothProfile#CONNECTION_POLICY_UNKNOWN}
     *
     * @param device paired bluetooth device
     * @return connection policy of the device
     */
    public int getConnectionPolicy(BluetoothDevice device) {
        return mDatabaseManager.getProfileConnectionPolicy(
                device, BluetoothProfile.LE_AUDIO_BROADCAST_ASSISTANT);
    }

    /**
     * Register callbacks that will be invoked during scan offloading.
     *
     * @param cb callbacks to be invoked
     */
    public void registerCallback(IBluetoothLeBroadcastAssistantCallback cb) {
        Log.i(TAG, "registerCallback");
        mCallbacks.register(cb);
    }

    /**
     * Unregister callbacks that are invoked during scan offloading.
     *
     * @param cb callbacks to be unregistered
     */
    public void unregisterCallback(IBluetoothLeBroadcastAssistantCallback cb) {
        Log.i(TAG, "unregisterCallback");
        mCallbacks.unregister(cb);
    }

    /**
     * Search for LE Audio Broadcast Sources on behalf of all devices connected via Broadcast Audio
     * Scan Service, filtered by filters
     *
     * @param filters ScanFilters for finding exact Broadcast Source
     */
    @SuppressLint("AndroidFrameworkRequiresPermission") // TODO: b/350563786 - Fix BASS annotation
    public void startSearchingForSources(List<ScanFilter> filters) {
        log("startSearchingForSources");
        if (mBluetoothAdapter == null) {
            Log.e(TAG, "startSearchingForSources: Adapter is NULL");
            mCallbacks.notifySearchStartFailed(BluetoothStatusCodes.ERROR_UNKNOWN);
            return;
        }

        if (!BluetoothMethodProxy.getInstance()
                .initializePeriodicAdvertisingManagerOnDefaultAdapter()) {
            Log.e(TAG, "Failed to initialize Periodic Advertising Manager on Default Adapter");
            mCallbacks.notifySearchStartFailed(BluetoothStatusCodes.ERROR_UNKNOWN);
            return;
        }

        synchronized (mSearchScanCallbackLock) {
            if (!leaudioBroadcastExtractPeriodicScannerFromStateMachine()
                    || mBluetoothLeScannerWrapper == null) {
                mBluetoothLeScannerWrapper =
                        BassObjectsFactory.getInstance()
                                .getBluetoothLeScannerWrapper(mBluetoothAdapter);
            }
            if (mBluetoothLeScannerWrapper == null) {
                Log.e(TAG, "startLeScan: cannot get BluetoothLeScanner");
                mCallbacks.notifySearchStartFailed(BluetoothStatusCodes.ERROR_UNKNOWN);
                return;
            }
            if (mSearchScanCallback != null) {
                Log.e(TAG, "LE Scan has already started");
                mCallbacks.notifySearchStartFailed(
                        BluetoothStatusCodes.ERROR_ALREADY_IN_TARGET_STATE);
                return;
            }
            mSearchScanCallback =
                    new ScanCallback() {
                        @Override
                        public void onScanResult(int callbackType, ScanResult result) {
                            log("onScanResult:" + result);
                            synchronized (mSearchScanCallbackLock) {
                                // check mSearchScanCallback because even after
                                // mBluetoothLeScannerWrapper.stopScan(mSearchScanCallback) that
                                // callback could be called
                                if (mSearchScanCallback == null) {
                                    log("onScanResult: scanner already stopped");
                                    return;
                                }
                                if (callbackType != ScanSettings.CALLBACK_TYPE_ALL_MATCHES) {
                                    // Should not happen
                                    Log.e(TAG, "LE Scan has already started");
                                    return;
                                }
                                ScanRecord scanRecord = result.getScanRecord();
                                if (scanRecord == null) {
                                    Log.e(TAG, "Null scan record");
                                    return;
                                }
                                Map<ParcelUuid, byte[]> listOfUuids = scanRecord.getServiceData();
                                if (listOfUuids == null) {
                                    Log.e(TAG, "Service data is null");
                                    return;
                                }
                                if (!listOfUuids.containsKey(BassConstants.BAAS_UUID)) {
                                    return;
                                }
                                log("Broadcast Source Found:" + result.getDevice());
                                byte[] broadcastIdArray = listOfUuids.get(BassConstants.BAAS_UUID);
                                int broadcastId =
                                        (int)
                                                (((broadcastIdArray[2] & 0xff) << 16)
                                                        | ((broadcastIdArray[1] & 0xff) << 8)
                                                        | (broadcastIdArray[0] & 0xff));

                                sEventLogger.logd(
                                        TAG,
                                        "Broadcast Source Found: Broadcast ID: " + broadcastId);
                                if (broadcastId != BassConstants.INVALID_BROADCAST_ID
                                        && mCachedBroadcasts.get(broadcastId) == null) {
                                    log("selectBroadcastSource: broadcastId " + broadcastId);
                                    mCachedBroadcasts.put(broadcastId, result);
                                    if (leaudioBroadcastExtractPeriodicScannerFromStateMachine()) {
                                        addSelectSourceRequest(result, false);
                                    } else {
                                        synchronized (mStateMachines) {
                                            for (BassClientStateMachine sm :
                                                    mStateMachines.values()) {
                                                if (sm.isConnected()) {
                                                    selectSource(sm.getDevice(), result, false);
                                                }
                                            }
                                        }
                                    }
                                }
                            }
                        }

                        public void onScanFailed(int errorCode) {
                            Log.e(TAG, "Scan Failure:" + errorCode);
                            informConnectedDeviceAboutScanOffloadStop();
                        }
                    };
            mHandler.removeMessages(MESSAGE_SYNC_TIMEOUT);
            // when starting scan, clear the previously cached broadcast scan results
            mCachedBroadcasts.clear();
            // clear previous sources notify flag before scanning new result
            // this is to make sure the active sources are notified even if already synced
            if (mPeriodicAdvertisementResultMap != null) {
                clearNotifiedFlags();
            }
            ScanSettings settings =
                    new ScanSettings.Builder()
                            .setCallbackType(ScanSettings.CALLBACK_TYPE_ALL_MATCHES)
                            .setScanMode(ScanSettings.SCAN_MODE_LOW_LATENCY)
                            .setLegacy(false)
                            .build();
            if (filters == null) {
                filters = new ArrayList<ScanFilter>();
            }
            if (!BassUtils.containUuid(filters, BassConstants.BAAS_UUID)) {
                byte[] serviceData = {0x00, 0x00, 0x00}; // Broadcast_ID
                byte[] serviceDataMask = {0x00, 0x00, 0x00};

                filters.add(
                        new ScanFilter.Builder()
                                .setServiceData(
                                        BassConstants.BAAS_UUID, serviceData, serviceDataMask)
                                .build());
            }

            for (BluetoothDevice device : getConnectedDevices()) {
                synchronized (mStateMachines) {
                    BassClientStateMachine stateMachine = getOrCreateStateMachine(device);
                    if (stateMachine == null) {
                        Log.w(
                                TAG,
                                "startSearchingForSources: Can't get state machine for "
                                        + "device: "
                                        + device);
                        continue;
                    }
                    stateMachine.sendMessage(BassClientStateMachine.START_SCAN_OFFLOAD);
                }
            }

            mBluetoothLeScannerWrapper.startScan(filters, settings, mSearchScanCallback);
            sEventLogger.logd(TAG, "startSearchingForSources");
            mCallbacks.notifySearchStarted(BluetoothStatusCodes.REASON_LOCAL_APP_REQUEST);
        }
    }

    /** Stops an ongoing search for nearby Broadcast Sources */
    public void stopSearchingForSources() {
        log("stopSearchingForSources");
        if (mBluetoothAdapter == null) {
            Log.e(TAG, "stopSearchingForSources: Adapter is NULL");
            return;
        }
        if (!leaudioBroadcastExtractPeriodicScannerFromStateMachine()) {
            BluetoothLeScannerWrapper scanner =
                    BassObjectsFactory.getInstance()
                            .getBluetoothLeScannerWrapper(mBluetoothAdapter);
            if (scanner == null) {
                Log.e(TAG, "startLeScan: cannot get BluetoothLeScanner");
                return;
            }
            synchronized (mSearchScanCallbackLock) {
                if (mSearchScanCallback == null) {
                    Log.e(TAG, "Scan not started yet");
                    mCallbacks.notifySearchStopFailed(
                            BluetoothStatusCodes.ERROR_ALREADY_IN_TARGET_STATE);
                    return;
                }
                informConnectedDeviceAboutScanOffloadStop();
                scanner.stopScan(mSearchScanCallback);
                mSearchScanCallback = null;
                sEventLogger.logd(TAG, "stopSearchingForSources");
                mCallbacks.notifySearchStopped(BluetoothStatusCodes.REASON_LOCAL_APP_REQUEST);
            }
        } else {
            synchronized (mSearchScanCallbackLock) {
                if (mBluetoothLeScannerWrapper == null || mSearchScanCallback == null) {
                    Log.e(TAG, "Scan not started yet");
                    mCallbacks.notifySearchStopFailed(
                            BluetoothStatusCodes.ERROR_ALREADY_IN_TARGET_STATE);
                    return;
                }
                mBluetoothLeScannerWrapper.stopScan(mSearchScanCallback);
                mBluetoothLeScannerWrapper = null;
                mSearchScanCallback = null;
                // started timeout for canceling syncs instead of canceling syncs immediately
                mHandler.removeMessages(MESSAGE_SYNC_TIMEOUT);
                Log.d(TAG, "stopSearchingForSources: started timeout for canceling syncs");
                mHandler.sendEmptyMessageDelayed(
                        MESSAGE_SYNC_TIMEOUT, sSyncActiveTimeout.toMillis());
                informConnectedDeviceAboutScanOffloadStop();
                sEventLogger.logd(TAG, "stopSearchingForSources");
                mCallbacks.notifySearchStopped(BluetoothStatusCodes.REASON_LOCAL_APP_REQUEST);
            }
        }
        synchronized (mStateMachines) {
            for (BassClientStateMachine sm : mStateMachines.values()) {
                if (sm.isConnected()) {
                    Message message = sm.obtainMessage(BassClientStateMachine.STOP_PENDING_PA_SYNC);
                    sm.sendMessage(message);
                }
            }
        }
    }

    private void clearAllSyncData() {
        mSourceSyncRequestsQueue.clear();
        mPendingSourcesToAdd.clear();

        cancelActiveSync(null);
        mActiveSyncedSources.clear();
        mPeriodicAdvCallbacksMap.clear();
        mBisDiscoveryCounterMap.clear();

        mSyncHandleToDeviceMap.clear();
        mSyncHandleToBaseDataMap.clear();
        mSyncHandleToBroadcastIdMap.clear();
        mPeriodicAdvertisementResultMap.clear();
    }

    /**
     * Return true if a search has been started by this application
     *
     * @return true if a search has been started by this application
     */
    public boolean isSearchInProgress() {
        synchronized (mSearchScanCallbackLock) {
            return mSearchScanCallback != null;
        }
    }

    /** Internal periodc Advertising manager callback */
    final class PACallback extends PeriodicAdvertisingCallback {
        @Override
        public void onSyncEstablished(
                int syncHandle,
                BluetoothDevice device,
                int advertisingSid,
                int skip,
                int timeout,
                int status) {
            int broadcastId = getBroadcastIdForSyncHandle(BassConstants.INVALID_SYNC_HANDLE);
            log(
                    "onSyncEstablished syncHandle: "
                            + syncHandle
                            + ", broadcastId: "
                            + broadcastId
                            + ", device: "
                            + device
                            + ", advertisingSid: "
                            + advertisingSid
                            + ", skip: "
                            + skip
                            + ", timeout: "
                            + timeout
                            + ", status: "
                            + status);
            if (status == BluetoothGatt.GATT_SUCCESS) {
                // updates syncHandle, advSid
                // set other fields as invalid or null
                updatePeriodicAdvertisementResultMap(
                        device,
                        BassConstants.INVALID_ADV_ADDRESS_TYPE,
                        syncHandle,
                        advertisingSid,
                        BassConstants.INVALID_ADV_INTERVAL,
                        BassConstants.INVALID_BROADCAST_ID,
                        null,
                        null);
                addActiveSyncedSource(syncHandle);

                synchronized (mSearchScanCallbackLock) {
                    // when searching is stopped then start timer to stop active syncs
                    if (mSearchScanCallback == null) {
                        mHandler.removeMessages(MESSAGE_SYNC_TIMEOUT);
                        log("onSyncEstablished started timeout for canceling syncs");
                        mHandler.sendEmptyMessageDelayed(
                                MESSAGE_SYNC_TIMEOUT, sSyncActiveTimeout.toMillis());
                    }
                }

                // update valid sync handle in mPeriodicAdvCallbacksMap
                synchronized (mPeriodicAdvCallbacksMap) {
                    if (mPeriodicAdvCallbacksMap.containsKey(BassConstants.INVALID_SYNC_HANDLE)) {
                        PeriodicAdvertisingCallback paCb =
                                mPeriodicAdvCallbacksMap.get(BassConstants.INVALID_SYNC_HANDLE);
                        mPeriodicAdvCallbacksMap.put(syncHandle, paCb);
                        mPeriodicAdvCallbacksMap.remove(BassConstants.INVALID_SYNC_HANDLE);
                    }
                }
                mBisDiscoveryCounterMap.put(syncHandle, MAX_BIS_DISCOVERY_TRIES_NUM);

                synchronized (mPendingSourcesToAdd) {
                    Iterator<AddSourceData> iterator = mPendingSourcesToAdd.iterator();
                    while (iterator.hasNext()) {
                        AddSourceData pendingSourcesToAdd = iterator.next();
                        if (pendingSourcesToAdd.mSourceMetadata.getBroadcastId() == broadcastId) {
                            addSource(
                                    pendingSourcesToAdd.mSink,
                                    pendingSourcesToAdd.mSourceMetadata,
                                    pendingSourcesToAdd.mIsGroupOp);
                            iterator.remove();
                        }
                    }
                }
            } else {
                // remove failed sync handle
                log("onSyncEstablished failed for broadcast id: " + broadcastId);
                boolean notifiedOfLost = false;
                synchronized (mPendingSourcesToAdd) {
                    Iterator<AddSourceData> iterator = mPendingSourcesToAdd.iterator();
                    while (iterator.hasNext()) {
                        AddSourceData pendingSourcesToAdd = iterator.next();
                        if (pendingSourcesToAdd.mSourceMetadata.getBroadcastId() == broadcastId) {
                            if (!notifiedOfLost) {
                                notifiedOfLost = true;
                                mCallbacks.notifySourceLost(broadcastId);
                            }
                            mCallbacks.notifySourceAddFailed(
                                    pendingSourcesToAdd.mSink,
                                    pendingSourcesToAdd.mSourceMetadata,
                                    BluetoothStatusCodes.ERROR_LOCAL_NOT_ENOUGH_RESOURCES);
                            iterator.remove();
                        }
                    }
                }
                synchronized (mSearchScanCallbackLock) {
                    // Clear from cache to make possible sync again (only during active searching)
                    if (mSearchScanCallback != null) {
                        mCachedBroadcasts.remove(broadcastId);
                    }
                }
                mPeriodicAdvCallbacksMap.remove(BassConstants.INVALID_SYNC_HANDLE);
            }
            handleSelectSourceRequest();
        }

        @Override
        public void onPeriodicAdvertisingReport(PeriodicAdvertisingReport report) {
            int syncHandle = report.getSyncHandle();
            log("onPeriodicAdvertisingReport " + syncHandle);
            Integer bisCounter = mBisDiscoveryCounterMap.get(syncHandle);

            // Parse the BIS indices from report's service data
            if (bisCounter != null && bisCounter != 0) {
                if (parseScanRecord(syncHandle, report.getData())) {
                    mBisDiscoveryCounterMap.put(syncHandle, 0);
                } else {
                    bisCounter--;
                    mBisDiscoveryCounterMap.put(syncHandle, bisCounter);
                    if (bisCounter == 0) {
                        cancelActiveSync(syncHandle);
                    }
                }
            }

            if (leaudioBigDependsOnAudioState()) {
                BluetoothDevice srcDevice = getDeviceForSyncHandle(syncHandle);
                if (srcDevice == null) {
                    log("No device found.");
                    return;
                }
                PeriodicAdvertisementResult result =
                        getPeriodicAdvertisementResult(
                                srcDevice, getBroadcastIdForSyncHandle(syncHandle));
                if (result == null) {
                    log("No PA record found");
                    return;
                }
                BaseData baseData = getBase(syncHandle);
                if (baseData == null) {
                    log("No BaseData found");
                    return;
                }
                PublicBroadcastData pbData = result.getPublicBroadcastData();
                if (pbData == null) {
                    log("No public broadcast data found, wait for BIG");
                    return;
                }
                if (!result.isNotified()) {
                    result.setNotified(true);
                    BluetoothLeBroadcastMetadata metaData =
                            getBroadcastMetadataFromBaseData(
                                    baseData, srcDevice, syncHandle, pbData.isEncrypted());
                    log("Notify broadcast source found");
                    mCallbacks.notifySourceFound(metaData);
                }
            }
        }

        @Override
        public void onSyncLost(int syncHandle) {
            int broadcastId = getBroadcastIdForSyncHandle(syncHandle);
            log("OnSyncLost: syncHandle=" + syncHandle + ", broadcastID=" + broadcastId);
            if (leaudioBroadcastMonitorSourceSyncStatus()) {
                if (broadcastId != BassConstants.INVALID_BROADCAST_ID) {
                    log("Notify broadcast source lost, broadcast id: " + broadcastId);
                    mCallbacks.notifySourceLost(broadcastId);
                }
            }
            clearAllDataForSyncHandle(syncHandle);
            // Clear from cache to make possible sync again (only during active searching)
            synchronized (mSearchScanCallbackLock) {
                if (mSearchScanCallback != null) {
                    mCachedBroadcasts.remove(broadcastId);
                }
            }
        }

        @Override
        public void onBigInfoAdvertisingReport(int syncHandle, boolean encrypted) {
            log(
                    "onBIGInfoAdvertisingReport: syncHandle="
                            + syncHandle
                            + ", encrypted ="
                            + encrypted);
            BluetoothDevice srcDevice = getDeviceForSyncHandle(syncHandle);
            if (srcDevice == null) {
                log("No device found.");
                return;
            }
            PeriodicAdvertisementResult result =
                    getPeriodicAdvertisementResult(
                            srcDevice, getBroadcastIdForSyncHandle(syncHandle));
            if (result == null) {
                log("No PA record found");
                return;
            }
            BaseData baseData = getBase(syncHandle);
            if (baseData == null) {
                log("No BaseData found");
                return;
            }
            if (!result.isNotified()) {
                result.setNotified(true);
                BluetoothLeBroadcastMetadata metaData =
                        getBroadcastMetadataFromBaseData(
                                baseData, srcDevice, syncHandle, encrypted);
                log("Notify broadcast source found");
                mCallbacks.notifySourceFound(metaData);
            }
        }

        @Override
        public void onSyncTransferred(BluetoothDevice device, int status) {
            log("onSyncTransferred: device=" + device + ", status =" + status);
        }
    }

    private void clearAllDataForSyncHandle(Integer syncHandle) {
        removeActiveSyncedSource(syncHandle);
        mPeriodicAdvCallbacksMap.remove(syncHandle);
        mSyncHandleToBaseDataMap.remove(syncHandle);
        mBisDiscoveryCounterMap.remove(syncHandle);
        BluetoothDevice srcDevice = getDeviceForSyncHandle(syncHandle);
        mSyncHandleToDeviceMap.remove(syncHandle);
        int broadcastId = getBroadcastIdForSyncHandle(syncHandle);
        mSyncHandleToBroadcastIdMap.remove(syncHandle);
        if (srcDevice != null) {
            mPeriodicAdvertisementResultMap.get(srcDevice).remove(broadcastId);
            if (mPeriodicAdvertisementResultMap.get(srcDevice).isEmpty()) {
                mPeriodicAdvertisementResultMap.remove(srcDevice);
            }
        }
    }

    private BluetoothLeBroadcastMetadata getBroadcastMetadataFromBaseData(
            BaseData baseData, BluetoothDevice device, int syncHandle, boolean encrypted) {
        BluetoothLeBroadcastMetadata.Builder metaData = new BluetoothLeBroadcastMetadata.Builder();
        int index = 0;
        for (BaseData.BaseInformation baseLevel2 : baseData.getLevelTwo()) {
            BluetoothLeBroadcastSubgroup.Builder subGroup =
                    new BluetoothLeBroadcastSubgroup.Builder();
            for (int j = 0; j < baseLevel2.numSubGroups; j++) {
                BaseData.BaseInformation baseLevel3 = baseData.getLevelThree().get(index++);
                BluetoothLeBroadcastChannel.Builder channel =
                        new BluetoothLeBroadcastChannel.Builder();
                channel.setChannelIndex(baseLevel3.index);
                channel.setSelected(false);
                try {
                    channel.setCodecMetadata(
                            BluetoothLeAudioCodecConfigMetadata.fromRawBytes(
                                    baseLevel3.codecConfigInfo));
                } catch (IllegalArgumentException e) {
                    Log.w(TAG, "Invalid metadata, adding empty data. Error: " + e);
                    channel.setCodecMetadata(
                            BluetoothLeAudioCodecConfigMetadata.fromRawBytes(new byte[0]));
                }
                subGroup.addChannel(channel.build());
            }
            byte[] arrayCodecId = baseLevel2.codecId;
            long codeId =
                    ((long) (arrayCodecId[4] & 0xff)) << 32
                            | (arrayCodecId[3] & 0xff) << 24
                            | (arrayCodecId[2] & 0xff) << 16
                            | (arrayCodecId[1] & 0xff) << 8
                            | (arrayCodecId[0] & 0xff);
            subGroup.setCodecId(codeId);
            try {
                subGroup.setCodecSpecificConfig(
                        BluetoothLeAudioCodecConfigMetadata.fromRawBytes(
                                baseLevel2.codecConfigInfo));
            } catch (IllegalArgumentException e) {
                Log.w(TAG, "Invalid config, adding empty one. Error: " + e);
                subGroup.setCodecSpecificConfig(
                        BluetoothLeAudioCodecConfigMetadata.fromRawBytes(new byte[0]));
            }

            try {
                subGroup.setContentMetadata(
                        BluetoothLeAudioContentMetadata.fromRawBytes(baseLevel2.metaData));
            } catch (IllegalArgumentException e) {
                Log.w(TAG, "Invalid metadata, adding empty one. Error: " + e);
                subGroup.setContentMetadata(
                        BluetoothLeAudioContentMetadata.fromRawBytes(new byte[0]));
            }

            metaData.addSubgroup(subGroup.build());
        }
        metaData.setSourceDevice(device, device.getAddressType());
        byte[] arrayPresentationDelay = baseData.getLevelOne().presentationDelay;
        int presentationDelay =
                (int)
                        ((arrayPresentationDelay[2] & 0xff) << 16
                                | (arrayPresentationDelay[1] & 0xff) << 8
                                | (arrayPresentationDelay[0] & 0xff));
        metaData.setPresentationDelayMicros(presentationDelay);
        PeriodicAdvertisementResult result =
                getPeriodicAdvertisementResult(device, getBroadcastIdForSyncHandle(syncHandle));
        if (result != null) {
            int broadcastId = result.getBroadcastId();
            log("broadcast ID: " + broadcastId);
            metaData.setBroadcastId(broadcastId);
            metaData.setSourceAdvertisingSid(result.getAdvSid());

            PublicBroadcastData pbData = result.getPublicBroadcastData();
            if (pbData != null) {
                metaData.setPublicBroadcast(true);
                metaData.setAudioConfigQuality(pbData.getAudioConfigQuality());
                try {
                    metaData.setPublicBroadcastMetadata(
                            BluetoothLeAudioContentMetadata.fromRawBytes(pbData.getMetadata()));
                } catch (IllegalArgumentException e) {
                    Log.w(TAG, "Invalid public metadata, adding empty one. Error " + e);
                    metaData.setPublicBroadcastMetadata(null);
                }
            }

            String broadcastName = result.getBroadcastName();
            if (broadcastName != null) {
                metaData.setBroadcastName(broadcastName);
            }
        }
        metaData.setEncrypted(encrypted);
        if (leaudioBroadcastMonitorSourceSyncStatus()) {
            // update the rssi value
            ScanResult scanRes = getCachedBroadcast(result.getBroadcastId());
            if (scanRes != null) {
                metaData.setRssi(scanRes.getRssi());
            }
        }
        return metaData.build();
    }

    private void cancelActiveSync(Integer syncHandle) {
        log("cancelActiveSync: syncHandle = " + syncHandle);
        if (syncHandle == null) {
            // clean up the pending sync request if syncHandle is null
            unsyncSource(BassConstants.INVALID_SYNC_HANDLE);
        }
        List<Integer> activeSyncedSrc = new ArrayList<>(getActiveSyncedSources());

        /* Stop sync if there is some running */
        if (!activeSyncedSrc.isEmpty()
                && (syncHandle == null || activeSyncedSrc.contains(syncHandle))) {
            if (syncHandle != null) {
                // only one source needs to be unsynced
                unsyncSource(syncHandle);
            } else {
                // remove all the sources
                for (int handle : activeSyncedSrc) {
                    unsyncSource(handle);
                }
            }
        }
    }

    @SuppressLint("AndroidFrameworkRequiresPermission") // TODO: b/350563786 - Fix BASS annotation
    private boolean unsyncSource(int syncHandle) {
        log("unsyncSource: syncHandle: " + syncHandle);
        if (mPeriodicAdvCallbacksMap.containsKey(syncHandle)) {
            try {
                BluetoothMethodProxy.getInstance()
                        .periodicAdvertisingManagerUnregisterSync(
                                BassClientPeriodicAdvertisingManager
                                        .getPeriodicAdvertisingManager(),
                                mPeriodicAdvCallbacksMap.get(syncHandle));
            } catch (IllegalArgumentException ex) {
                Log.w(TAG, "unregisterSync:IllegalArgumentException");
                return false;
            }
        } else {
            log("calling unregisterSync, not found syncHandle: " + syncHandle);
        }
        clearAllDataForSyncHandle(syncHandle);
        return true;
    }

    boolean parseBaseData(int syncHandle, byte[] serviceData) {
        log("parseBaseData" + Arrays.toString(serviceData));
        BaseData base = BaseData.parseBaseData(serviceData);
        if (base != null) {
            updateBase(syncHandle, base);
            base.print();
            return true;
        } else {
            Log.e(TAG, "Seems BASE is not in parsable format");
        }
        return false;
    }

    boolean parseScanRecord(int syncHandle, ScanRecord record) {
        int broadcastId = getBroadcastIdForSyncHandle(syncHandle);
        log(
                "parseScanRecord: syncHandle="
                        + syncHandle
                        + ", broadcastID="
                        + broadcastId
                        + ", record="
                        + record);
        Map<ParcelUuid, byte[]> bmsAdvDataMap = record.getServiceData();
        if (bmsAdvDataMap != null) {
            for (Map.Entry<ParcelUuid, byte[]> entry : bmsAdvDataMap.entrySet()) {
                log(
                        "ParcelUUid = "
                                + entry.getKey()
                                + ", Value = "
                                + Arrays.toString(entry.getValue()));
            }
        }
        byte[] advData = record.getServiceData(BassConstants.BASIC_AUDIO_UUID);
        if (advData != null) {
            return parseBaseData(syncHandle, advData);
        } else {
            Log.e(TAG, "No service data in Scan record");
        }
        return false;
    }

    private String checkAndParseBroadcastName(ScanRecord record) {
        log("checkAndParseBroadcastName");
        byte[] rawBytes = record.getBytes();
        List<TypeValueEntry> entries = BluetoothUtils.parseLengthTypeValueBytes(rawBytes);
        if (rawBytes.length > 0 && rawBytes[0] > 0 && entries.isEmpty()) {
            Log.e(TAG, "Invalid LTV entries in Scan record");
            return null;
        }

        String broadcastName = null;
        for (TypeValueEntry entry : entries) {
            // Only use the first value of each type
            if (broadcastName == null && entry.getType() == BassConstants.BCAST_NAME_AD_TYPE) {
                byte[] bytes = entry.getValue();
                int len = bytes.length;
                if (len < BassConstants.BCAST_NAME_LEN_MIN
                        || len > BassConstants.BCAST_NAME_LEN_MAX) {
                    Log.e(TAG, "Invalid broadcast name length in Scan record" + len);
                    return null;
                }
                broadcastName = new String(bytes, StandardCharsets.UTF_8);
            }
        }
        return broadcastName;
    }

    void addSelectSourceRequest(ScanResult scanRes, boolean hasPriority) {
        sEventLogger.logd(
                TAG,
                "Add Select Broadcast Source, result: "
                        + scanRes
                        + ", hasPriority: "
                        + hasPriority);

        ScanRecord scanRecord = scanRes.getScanRecord();
        if (scanRecord == null) {
            log("addSelectSourceRequest: ScanRecord empty");
            return;
        }

        synchronized (mSourceSyncRequestsQueue) {
            mSourceSyncRequestsQueue.add(new SourceSyncRequest(scanRes, hasPriority));
        }

        handleSelectSourceRequest();
    }

    @SuppressLint("AndroidFrameworkRequiresPermission") // TODO: b/350563786 - Fix BASS annotation
    private void handleSelectSourceRequest() {
        PeriodicAdvertisingCallback paCb;
        synchronized (mPeriodicAdvCallbacksMap) {
            if (mSourceSyncRequestsQueue.isEmpty()) {
                return;
            } else if (mPeriodicAdvCallbacksMap.containsKey(BassConstants.INVALID_SYNC_HANDLE)) {
                log("handleSelectSourceRequest: already pending sync");
                return;
            } else {
                paCb = new PACallback();
                // put INVALID_SYNC_HANDLE and update in onSyncEstablished
                mPeriodicAdvCallbacksMap.put(BassConstants.INVALID_SYNC_HANDLE, paCb);
            }
        }
        ScanResult scanRes;
        synchronized (mSourceSyncRequestsQueue) {
            scanRes = mSourceSyncRequestsQueue.poll().getScanResult();
        }
        ScanRecord scanRecord = scanRes.getScanRecord();

        sEventLogger.logd(TAG, "Select Broadcast Source, result: " + scanRes);

        // updating mainly for Address type and PA Interval here
        // extract BroadcastId from ScanResult
        Map<ParcelUuid, byte[]> listOfUuids = scanRecord.getServiceData();
        int broadcastId = BassConstants.INVALID_BROADCAST_ID;
        PublicBroadcastData pbData = null;
        if (listOfUuids != null) {
            if (listOfUuids.containsKey(BassConstants.BAAS_UUID)) {
                byte[] bId = listOfUuids.get(BassConstants.BAAS_UUID);
                broadcastId = BassUtils.parseBroadcastId(bId);
                if (broadcastId == BassConstants.INVALID_BROADCAST_ID) {
                    Log.w(TAG, "Invalid broadcast ID");
                    mPeriodicAdvCallbacksMap.remove(BassConstants.INVALID_SYNC_HANDLE);
                    handleSelectSourceRequest();
                    return;
                }
            }
            if (listOfUuids.containsKey(BassConstants.PUBLIC_BROADCAST_UUID)) {
                byte[] pbAnnouncement = listOfUuids.get(BassConstants.PUBLIC_BROADCAST_UUID);
                pbData = PublicBroadcastData.parsePublicBroadcastData(pbAnnouncement);
                if (pbData == null) {
                    Log.w(TAG, "Invalid public broadcast data");
                    mPeriodicAdvCallbacksMap.remove(BassConstants.INVALID_SYNC_HANDLE);
                    handleSelectSourceRequest();
                    return;
                }
            }
        }

        if (broadcastId == BassConstants.INVALID_BROADCAST_ID) {
            if (pbData == null) {
                Log.w(TAG, "It is not BAP or PBP source");
            }
            else {
                Log.w(TAG, "Invalid broadcast ID");
            }
            mPeriodicAdvCallbacksMap.remove(BassConstants.INVALID_SYNC_HANDLE);
            handleSelectSourceRequest();
            return;
        }

        // Check if broadcast name present in scan record and parse
        // null if no name present
        String broadcastName = checkAndParseBroadcastName(scanRecord);

        // Avoid duplicated sync request if the same broadcast BIG is synced
        List<Integer> activeSyncedSrc = getActiveSyncedSources();
        if (activeSyncedSrc.contains(getSyncHandleForBroadcastId(broadcastId))) {
            log("Skip duplicated sync request to broadcast id: " + broadcastId);
            mPeriodicAdvCallbacksMap.remove(BassConstants.INVALID_SYNC_HANDLE);
            handleSelectSourceRequest();
            return;
        }

        // Check if there are resources for sync
        if (activeSyncedSrc.size() >= MAX_ACTIVE_SYNCED_SOURCES_NUM) {
            log("handleSelectSourceRequest: reached max allowed active source");
            int syncHandle = activeSyncedSrc.get(0);
            // removing the 1st synced source before proceeding to add new
            cancelActiveSync(syncHandle);
        }

        try {
            BluetoothMethodProxy.getInstance()
                    .periodicAdvertisingManagerRegisterSync(
                            BassClientPeriodicAdvertisingManager.getPeriodicAdvertisingManager(),
                            scanRes,
                            0,
                            BassConstants.PSYNC_TIMEOUT,
                            paCb,
                            null);
        } catch (IllegalArgumentException ex) {
            Log.w(TAG, "registerSync:IllegalArgumentException");
            mPeriodicAdvCallbacksMap.remove(BassConstants.INVALID_SYNC_HANDLE);
            handleSelectSourceRequest();
            return;
        }

        updateSyncHandleForBroadcastId(BassConstants.INVALID_SYNC_HANDLE, broadcastId);
        updatePeriodicAdvertisementResultMap(
                scanRes.getDevice(),
                scanRes.getDevice().getAddressType(),
                BassConstants.INVALID_SYNC_HANDLE,
                BassConstants.INVALID_ADV_SID,
                scanRes.getPeriodicAdvertisingInterval(),
                broadcastId,
                pbData,
                broadcastName);
    }

    void selectSource(BluetoothDevice sink, ScanResult result, boolean autoTrigger) {
        if (leaudioBroadcastExtractPeriodicScannerFromStateMachine()) {
            throw new RuntimeException(
                    "Should never be executed with"
                            + " leaudioBroadcastExtractPeriodicScannerFromStateMachine flag");
        }
        List<Integer> activeSyncedSrc = getActiveSyncedSources(sink);
        if (activeSyncedSrc != null && activeSyncedSrc.size() >= MAX_ACTIVE_SYNCED_SOURCES_NUM) {
            log("selectSource : reached max allowed active source");
            int syncHandle = activeSyncedSrc.get(0);
            // removing the 1st synced source before proceeding to add new
            synchronized (mStateMachines) {
                BassClientStateMachine stateMachine = getOrCreateStateMachine(sink);
                if (stateMachine == null) {
                    Log.e(TAG, "Can't get state machine for device: " + sink);
                    return;
                }
                Message message =
                        stateMachine.obtainMessage(BassClientStateMachine.REACHED_MAX_SOURCE_LIMIT);
                message.arg1 = syncHandle;
                stateMachine.sendMessage(message);
            }
        }

        synchronized (mStateMachines) {
            sEventLogger.logd(
                    TAG, "Select Broadcast Source: sink: " + sink + ", result: " + result);

            BassClientStateMachine stateMachine = getOrCreateStateMachine(sink);
            if (stateMachine == null) {
                Log.e(TAG, "Can't get state machine for device: " + sink);
                return;
            }
            Message message =
                    stateMachine.obtainMessage(BassClientStateMachine.SELECT_BCAST_SOURCE);
            message.obj = result;
            message.arg1 = autoTrigger ? BassConstants.AUTO : BassConstants.USER;
            stateMachine.sendMessage(message);
        }
    }

    /**
     * Add a Broadcast Source to the Broadcast Sink
     *
     * @param sink Broadcast Sink to which the Broadcast Source should be added
     * @param sourceMetadata Broadcast Source metadata to be added to the Broadcast Sink
     * @param isGroupOp set to true If Application wants to perform this operation for all
     *     coordinated set members, False otherwise
     */
    public void addSource(
            BluetoothDevice sink, BluetoothLeBroadcastMetadata sourceMetadata, boolean isGroupOp) {
        log(
                "addSource: "
                        + ("device: " + sink)
                        + (", sourceMetadata: " + sourceMetadata)
                        + (", isGroupOp: " + isGroupOp));

        List<BluetoothDevice> devices = getTargetDeviceList(sink, isGroupOp);
        // Don't coordinate it as a group if there's no group or there is one device only
        if (devices.size() < 2) {
            isGroupOp = false;
        }

        if (sourceMetadata == null) {
            log("addSource: Error bad parameter: sourceMetadata cannot be null");
            return;
        }

        if (leaudioBroadcastAssistantPeripheralEntrustment()) {
            if (isLocalBroadcast(sourceMetadata)) {
                LeAudioService leAudioService = mServiceFactory.getLeAudioService();
                if (leaudioBigDependsOnAudioState()) {
                    if (leAudioService == null
                            || !(leAudioService.isPaused(sourceMetadata.getBroadcastId())
                                    || leAudioService.isBroadcastPendingStart(sourceMetadata.getBroadcastId())
                                           || leAudioService.isPlaying(sourceMetadata.getBroadcastId()))) {
                        Log.w(TAG, "addSource: Local source can't be add");

                        mCallbacks.notifySourceAddFailed(
                                sink,
                                sourceMetadata,
                                BluetoothStatusCodes.ERROR_LOCAL_NOT_ENOUGH_RESOURCES);

                        return;
                    }
                } else {
                    if (leAudioService == null
                            || !leAudioService.isPlaying(sourceMetadata.getBroadcastId())) {
                        Log.w(TAG, "addSource: Local source can't be add");

                        mCallbacks.notifySourceAddFailed(
                                sink,
                                sourceMetadata,
                                BluetoothStatusCodes.ERROR_LOCAL_NOT_ENOUGH_RESOURCES);

                        return;
                    }
                }
            }
        } else {
            if (!isAllowedToAddSource()) {
                Log.d(TAG, "Add source to pending list");
                mPendingAddSources.push(new AddSourceData(sink, sourceMetadata, isGroupOp));

                return;
            }
        }

        if (leaudioBroadcastExtractPeriodicScannerFromStateMachine()) {
            for (BluetoothDevice device : devices) {
                if (getConnectionState(device) != BluetoothProfile.STATE_CONNECTED) {
                    mCallbacks.notifySourceAddFailed(device, sourceMetadata,
                            BluetoothStatusCodes.ERROR_REMOTE_LINK_ERROR);
                    continue;
                }
            }
            List<Integer> activeSyncedSrc = getActiveSyncedSources();
            BluetoothDevice sourceDevice = sourceMetadata.getSourceDevice();
            if (!isLocalBroadcast(sourceMetadata)
                    && (!activeSyncedSrc.contains(
                            getSyncHandleForBroadcastId(sourceMetadata.getBroadcastId())))) {
                log("Adding inactive source: " + sourceDevice);
                int broadcastId = sourceMetadata.getBroadcastId();
                if (broadcastId != BassConstants.INVALID_BROADCAST_ID
                        && getCachedBroadcast(broadcastId) != null) {
                    // If the source has been synced before, try to re-sync
                    // with the source by previously cached scan result.
                    // Check if not added already
                    boolean alreadyAdded = false;
                    synchronized (mPendingSourcesToAdd) {
                        for (AddSourceData pendingSourcesToAdd : mPendingSourcesToAdd) {
                            if (pendingSourcesToAdd.mSourceMetadata.getBroadcastId()
                                    == broadcastId) {
                                alreadyAdded = true;
                            }
                        }
                        mPendingSourcesToAdd.add(
                                new AddSourceData(sink, sourceMetadata, isGroupOp));
                        if (!alreadyAdded) {
                            addSelectSourceRequest(getCachedBroadcast(broadcastId), true);
                        }
                    }
                } else {
                    log("AddSource: broadcast not cached or invalid, broadcastId: " + broadcastId);
                    mCallbacks.notifySourceAddFailed(
                            sink, sourceMetadata, BluetoothStatusCodes.ERROR_BAD_PARAMETERS);
                }
                return;
            }
        }

        byte[] code = sourceMetadata.getBroadcastCode();
        for (BluetoothDevice device : devices) {
            BassClientStateMachine stateMachine = getOrCreateStateMachine(device);
            if (stateMachine == null) {
                log("addSource: Error bad parameter: no state machine for " + device);
                mCallbacks.notifySourceAddFailed(
                        device, sourceMetadata, BluetoothStatusCodes.ERROR_BAD_PARAMETERS);
                continue;
            }
            if (getConnectionState(device) != BluetoothProfile.STATE_CONNECTED) {
                log("addSource: device is not connected");
                mCallbacks.notifySourceAddFailed(
                        device, sourceMetadata, BluetoothStatusCodes.ERROR_REMOTE_LINK_ERROR);
                continue;
            }
            if (stateMachine.hasPendingSourceOperation()) {
                Log.w(
                        TAG,
                        "addSource: source operation already pending, device: "
                                + device
                                + ", broadcastId: "
                                + sourceMetadata.getBroadcastId());
                mCallbacks.notifySourceAddFailed(
                        device, sourceMetadata, BluetoothStatusCodes.ERROR_ALREADY_IN_TARGET_STATE);
                continue;
            }
            if (!hasRoomForBroadcastSourceAddition(device)) {
                log("addSource: device has no room");
                Integer sourceId = getSourceIdToRemove(device);
                if (sourceId != BassConstants.INVALID_SOURCE_ID) {
                    sEventLogger.logd(
                            TAG,
                            "Switch Broadcast Source: "
                                    + ("device: " + device)
                                    + (", old SourceId: " + sourceId)
                                    + (", new broadcastId: " + sourceMetadata.getBroadcastId())
                                    + (", new broadcastName: "
                                            + sourceMetadata.getBroadcastName()));

                    // new source will be added once the existing source got removed
                    if (isGroupOp) {
                        // mark group op for both remove and add source
                        // so setSourceGroupManaged will be updated accordingly in callbacks
                        enqueueSourceGroupOp(
                                device, BassClientStateMachine.REMOVE_BCAST_SOURCE, sourceId);
                        enqueueSourceGroupOp(
                                device, BassClientStateMachine.ADD_BCAST_SOURCE, sourceMetadata);
                    }

                    /* Store metadata for sink device */
                    mBroadcastMetadataMap.put(device, sourceMetadata);

                    Message message =
                            stateMachine.obtainMessage(BassClientStateMachine.SWITCH_BCAST_SOURCE);
                    message.obj = sourceMetadata;
                    message.arg1 = sourceId;
                    stateMachine.sendMessage(message);
                } else {
                    mCallbacks.notifySourceAddFailed(
                            device,
                            sourceMetadata,
                            BluetoothStatusCodes.ERROR_REMOTE_NOT_ENOUGH_RESOURCES);
                }
                continue;
            }
            if (!isValidBroadcastSourceAddition(device, sourceMetadata)) {
                log("addSource: not a valid broadcast source addition");
                mCallbacks.notifySourceAddFailed(
                        device,
                        sourceMetadata,
                        BluetoothStatusCodes.ERROR_LE_BROADCAST_ASSISTANT_DUPLICATE_ADDITION);
                continue;
            }
            if ((code != null) && (code.length != 0)) {
                if ((code.length > 16) || (code.length < 4)) {
                    log(
                            "Invalid broadcast code length: "
                                    + code.length
                                    + ", should be between 4 and 16 octets");
                    mCallbacks.notifySourceAddFailed(
                            device, sourceMetadata, BluetoothStatusCodes.ERROR_BAD_PARAMETERS);
                    continue;
                }
            }

            /* Store metadata for sink device */
            mBroadcastMetadataMap.put(device, sourceMetadata);

            if (isGroupOp) {
                enqueueSourceGroupOp(
                        device, BassClientStateMachine.ADD_BCAST_SOURCE, sourceMetadata);
            }

            if (!isLocalBroadcast(sourceMetadata)) {
                checkAndSetGroupAllowedContextMask(device);
            }

            sEventLogger.logd(
                    TAG,
                    "Add Broadcast Source: "
                            + ("device: " + device)
                            + (", broadcastId: " + sourceMetadata.getBroadcastId())
                            + (", broadcastName: " + sourceMetadata.getBroadcastName())
                            + (", isGroupOp: " + isGroupOp));

            Message message = stateMachine.obtainMessage(BassClientStateMachine.ADD_BCAST_SOURCE);
            message.obj = sourceMetadata;
            stateMachine.sendMessage(message);
            if (code != null && code.length != 0) {
                sEventLogger.logd(
                        TAG,
                        "Set Broadcast Code (Add Source context): "
                                + ("device: " + device)
                                + (", broadcastId: " + sourceMetadata.getBroadcastId())
                                + (", broadcastName: " + sourceMetadata.getBroadcastName()));

                message = stateMachine.obtainMessage(BassClientStateMachine.SET_BCAST_CODE);
                message.obj = sourceMetadata;
                message.arg1 = BassClientStateMachine.ARGTYPE_METADATA;
                stateMachine.sendMessage(message);
            }
        }
    }

    /**
     * Modify the Broadcast Source information on a Broadcast Sink
     *
     * @param sink representing the Broadcast Sink to which the Broadcast Source should be updated
     * @param sourceId source ID as delivered in onSourceAdded
     * @param updatedMetadata updated Broadcast Source metadata to be updated on the Broadcast Sink
     */
    public void modifySource(
            BluetoothDevice sink, int sourceId, BluetoothLeBroadcastMetadata updatedMetadata) {
        log(
                "modifySource: "
                        + ("device: " + sink)
                        + ("sourceId: " + sourceId)
                        + (", updatedMetadata: " + updatedMetadata));

        Map<BluetoothDevice, Integer> devices = getGroupManagedDeviceSources(sink, sourceId).second;
        if (updatedMetadata == null) {
            log("modifySource: Error bad parameters: updatedMetadata cannot be null");
            for (BluetoothDevice device : devices.keySet()) {
                mCallbacks.notifySourceModifyFailed(
                        device, sourceId, BluetoothStatusCodes.ERROR_BAD_PARAMETERS);
            }
            return;
        }

        /* Update metadata for sink device */
        mBroadcastMetadataMap.put(sink, updatedMetadata);

        byte[] code = updatedMetadata.getBroadcastCode();
        for (Map.Entry<BluetoothDevice, Integer> deviceSourceIdPair : devices.entrySet()) {
            BluetoothDevice device = deviceSourceIdPair.getKey();
            Integer deviceSourceId = deviceSourceIdPair.getValue();
            BassClientStateMachine stateMachine = getOrCreateStateMachine(device);

            int statusCode =
                    areValidParametersToModifySource(
                            updatedMetadata, stateMachine, deviceSourceId, device);
            if (statusCode != BluetoothStatusCodes.SUCCESS) {
                mCallbacks.notifySourceModifyFailed(device, sourceId, statusCode);
                continue;
            }

            sEventLogger.logd(
                    TAG,
                    "Modify Broadcast Source: "
                            + ("device: " + device)
                            + ("sourceId: " + sourceId)
                            + (", updatedBroadcastId: " + updatedMetadata.getBroadcastId())
                            + (", updatedBroadcastName: " + updatedMetadata.getBroadcastName()));

            Message message =
                    stateMachine.obtainMessage(BassClientStateMachine.UPDATE_BCAST_SOURCE);
            message.arg1 = deviceSourceId;
            message.arg2 = BassConstants.INVALID_PA_SYNC_VALUE;
            message.obj = updatedMetadata;
            stateMachine.sendMessage(message);
            if (code != null && code.length != 0) {
                sEventLogger.logd(
                        TAG,
                        "Set Broadcast Code (Modify Source context): "
                                + ("device: " + device)
                                + ("sourceId: " + sourceId)
                                + (", updatedBroadcastId: " + updatedMetadata.getBroadcastId())
                                + (", updatedBroadcastName: "
                                        + updatedMetadata.getBroadcastName()));
                message = stateMachine.obtainMessage(BassClientStateMachine.SET_BCAST_CODE);
                message.obj = updatedMetadata;
                message.arg1 = BassClientStateMachine.ARGTYPE_METADATA;
                stateMachine.sendMessage(message);
            }
        }
    }

    /**
     * Removes the Broadcast Source from a Broadcast Sink
     *
     * @param sink representing the Broadcast Sink from which a Broadcast Source should be removed
     * @param sourceId source ID as delivered in onSourceAdded
     */
    public void removeSource(BluetoothDevice sink, int sourceId) {
        log("removeSource: device: " + sink + ", sourceId: " + sourceId);

        Map<BluetoothDevice, Integer> devices = getGroupManagedDeviceSources(sink, sourceId).second;
        for (Map.Entry<BluetoothDevice, Integer> deviceSourceIdPair : devices.entrySet()) {
            BluetoothDevice device = deviceSourceIdPair.getKey();
            Integer deviceSourceId = deviceSourceIdPair.getValue();
            BassClientStateMachine stateMachine = getOrCreateStateMachine(device);

            /* Removes metadata for sink device if not paused */
            if (!mPausedBroadcastSinks.contains(device)) {
                mBroadcastMetadataMap.remove(device);
            }

            if (stateMachine == null) {
                log("removeSource: Error bad parameters: device = " + device);
                mCallbacks.notifySourceRemoveFailed(
                        device, sourceId, BluetoothStatusCodes.ERROR_BAD_PARAMETERS);
                continue;
            }
            if (deviceSourceId == BassConstants.INVALID_SOURCE_ID) {
                log("removeSource: no such sourceId for device: " + device);
                mCallbacks.notifySourceRemoveFailed(
                        device,
                        sourceId,
                        BluetoothStatusCodes.ERROR_LE_BROADCAST_ASSISTANT_INVALID_SOURCE_ID);
                continue;
            }
            if (getConnectionState(device) != BluetoothProfile.STATE_CONNECTED) {
                log("removeSource: device is not connected");
                mCallbacks.notifySourceRemoveFailed(
                        device, sourceId, BluetoothStatusCodes.ERROR_REMOTE_LINK_ERROR);
                continue;
            }

            BluetoothLeBroadcastMetadata metaData =
                    stateMachine.getCurrentBroadcastMetadata(sourceId);
            if (metaData == null) {
                metaData = stateMachine.getBroadcastMetadataFromReceiveState(sourceId);
            }
            if (metaData != null && stateMachine.isSyncedToTheSource(sourceId)) {
                sEventLogger.logd(
                        TAG,
                        "Remove Broadcast Source(Force lost PA sync): "
                                + ("device: " + device)
                                + (", sourceId: " + sourceId)
                                + (", broadcastId: " + metaData.getBroadcastId())
                                + (", broadcastName: " + metaData.getBroadcastName()));

                log("Force source to lost PA sync");
                Message message =
                        stateMachine.obtainMessage(BassClientStateMachine.UPDATE_BCAST_SOURCE);
                message.arg1 = sourceId;
                message.arg2 = BassConstants.PA_SYNC_DO_NOT_SYNC;
                /* Pending remove set. Remove source once not synchronized to PA */
                message.obj = metaData;
                stateMachine.sendMessage(message);

                continue;
            }

            sEventLogger.logd(
                    TAG, "Remove Broadcast Source: device: " + device + ", sourceId: " + sourceId);

            Message message =
                    stateMachine.obtainMessage(BassClientStateMachine.REMOVE_BCAST_SOURCE);
            message.arg1 = deviceSourceId;
            stateMachine.sendMessage(message);
        }

        for (Map.Entry<BluetoothDevice, Integer> deviceSourceIdPair : devices.entrySet()) {
            BluetoothDevice device = deviceSourceIdPair.getKey();
            Integer deviceSourceId = deviceSourceIdPair.getValue();
            enqueueSourceGroupOp(
                    device,
                    BassClientStateMachine.REMOVE_BCAST_SOURCE,
                    Integer.valueOf(deviceSourceId));
        }
    }

    /**
     * Get information about all Broadcast Sources
     *
     * @param sink Broadcast Sink from which to get all Broadcast Sources
     * @return the list of Broadcast Receive State {@link BluetoothLeBroadcastReceiveState}
     */
    public List<BluetoothLeBroadcastReceiveState> getAllSources(BluetoothDevice sink) {
        log("getAllSources for " + sink);
        synchronized (mStateMachines) {
            BassClientStateMachine stateMachine = getOrCreateStateMachine(sink);
            if (stateMachine == null) {
                log("stateMachine is null");
                return Collections.emptyList();
            }
            List<BluetoothLeBroadcastReceiveState> recvStates =
                    new ArrayList<BluetoothLeBroadcastReceiveState>();
            for (BluetoothLeBroadcastReceiveState rs : stateMachine.getAllSources()) {
                if (!isEmptyBluetoothDevice(rs.getSourceDevice())) {
                    recvStates.add(rs);
                }
            }
            return recvStates;
        }
    }

    /**
     * Get maximum number of sources that can be added to this Broadcast Sink
     *
     * @param sink Broadcast Sink device
     * @return maximum number of sources that can be added to this Broadcast Sink
     */
    int getMaximumSourceCapacity(BluetoothDevice sink) {
        log("getMaximumSourceCapacity: device = " + sink);
        BassClientStateMachine stateMachine = getOrCreateStateMachine(sink);
        if (stateMachine == null) {
            log("stateMachine is null");
            return 0;
        }
        return stateMachine.getMaximumSourceCapacity();
    }

    private boolean isLocalBroadcast(int broadcastId) {
        LeAudioService leAudioService = mServiceFactory.getLeAudioService();
        if (leAudioService == null) {
            return false;
        }

        boolean wasFound =
                leAudioService.getAllBroadcastMetadata().stream()
                        .anyMatch(
                                meta -> {
                                    return meta.getBroadcastId() == broadcastId;
                                });
        log("isLocalBroadcast=" + wasFound);
        return wasFound;
    }

    boolean isLocalBroadcast(BluetoothLeBroadcastMetadata metaData) {
        if (metaData == null) {
            return false;
        }

        return isLocalBroadcast(metaData.getBroadcastId());
    }

    boolean isLocalBroadcast(BluetoothLeBroadcastReceiveState receiveState) {
        if (receiveState == null) {
            return false;
        }

        return isLocalBroadcast(receiveState.getBroadcastId());
    }

    static void log(String msg) {
        Log.d(TAG, msg);
    }

    private List<Pair<BluetoothLeBroadcastReceiveState, BluetoothDevice>>
            getReceiveStateDevicePairs(int broadcastId) {
        List<Pair<BluetoothLeBroadcastReceiveState, BluetoothDevice>> list = new ArrayList<>();

        for (BluetoothDevice device : getConnectedDevices()) {
            for (BluetoothLeBroadcastReceiveState receiveState : getAllSources(device)) {
                /* Check if local/last broadcast is the synced one. Invalid broadcast ID means
                 * that all receivers should be considered.
                 */
                if ((broadcastId != BassConstants.INVALID_BROADCAST_ID)
                        && (receiveState.getBroadcastId() != broadcastId)) {
                    continue;
                }

                list.add(
                        new Pair<BluetoothLeBroadcastReceiveState, BluetoothDevice>(
                                receiveState, device));
            }
        }

        return list;
    }

    private void cancelPendingSourceOperations(int broadcastId) {
        for (BluetoothDevice device : getConnectedDevices()) {
            synchronized (mStateMachines) {
                BassClientStateMachine sm = getOrCreateStateMachine(device);
                if (sm != null && sm.hasPendingSourceOperation(broadcastId)) {
                    Message message =
                            sm.obtainMessage(
                                    BassClientStateMachine.CANCEL_PENDING_SOURCE_OPERATION);
                    message.arg1 = broadcastId;
                    sm.sendMessage(message);
                }
            }
        }
    }

    private void stopSourceReceivers(int broadcastId) {
        List<Pair<BluetoothLeBroadcastReceiveState, BluetoothDevice>> sourcesToRemove =
                getReceiveStateDevicePairs(broadcastId);

        for (Pair<BluetoothLeBroadcastReceiveState, BluetoothDevice> pair : sourcesToRemove) {
            removeSource(pair.second, pair.first.getSourceId());
        }

        /* There may be some pending add/modify source operations */
        cancelPendingSourceOperations(broadcastId);
    }

    private void stopSourceReceivers(int broadcastId, boolean store) {
        Log.d(TAG, "stopSourceReceivers(), broadcastId: " + broadcastId + ", store: " + store);

        Map<BluetoothDevice, Integer> sourcesToRemove = new HashMap<>();

        for (BluetoothDevice device : getConnectedDevices()) {
<<<<<<< HEAD
            if (!store && mPausedBroadcastSinks.contains(device)) {
                Log.w(TAG, "Remove cached broadcast sink: " + device);
                mPausedBroadcastSinks.remove(device);
            }
=======
            if (mPausedBroadcastSinks.contains(device)) {
                // Skip this device if it has been paused
                continue;
            }

>>>>>>> 15b566ad
            for (BluetoothLeBroadcastReceiveState receiveState : getAllSources(device)) {
                /* Check if local/last broadcast is the synced one. Invalid broadcast ID means
                 * that all receivers should be considered.
                 */
                if ((broadcastId != BassConstants.INVALID_BROADCAST_ID)
                        && (receiveState.getBroadcastId() != broadcastId)) {
                    continue;
                }

                if (store) {
                    sEventLogger.logd(TAG, "Add broadcast sink to paused cache: " + device);
                    mPausedBroadcastSinks.add(device);
                }

                sourcesToRemove.put(device, receiveState.getSourceId());
            }
        }

        for (Map.Entry<BluetoothDevice, Integer> entry : sourcesToRemove.entrySet()) {
            removeSource(entry.getKey(), entry.getValue());
        }
    }

    private boolean isAllowedToAddSource() {
        if (leaudioBroadcastAudioHandoverPolicies()) {
            /* Check if should wait for status update */
            if (mUnicastSourceStreamStatus.isEmpty()) {
                /* Assistant was not active, inform about activation */
                if (!mIsAssistantActive) {
                    mIsAssistantActive = true;

                    LeAudioService leAudioService = mServiceFactory.getLeAudioService();
                    if (leAudioService != null) {
                        leAudioService.activeBroadcastAssistantNotification(true);
                    }
                }

                return false;
            }

            return mUnicastSourceStreamStatus.get() == STATUS_LOCAL_STREAM_SUSPENDED;
        }

        /* Don't block if this is not a handover case */
        return true;
    }

    /** Return true if there is any non primary device receiving broadcast */
    private boolean isAudioSharingModeOn(Integer broadcastId) {
        if (mLocalBroadcastReceivers == null) {
            Log.w(TAG, "isAudioSharingModeOn: Local Broadcaster Receivers is not initialized");
            return false;
        }

        HashSet<BluetoothDevice> devices = mLocalBroadcastReceivers.get(broadcastId);
        if (devices == null) {
            Log.w(TAG, "isAudioSharingModeOn: No receivers receiving broadcast: " + broadcastId);
            return false;
        }

        LeAudioService leAudioService = mServiceFactory.getLeAudioService();
        if (leAudioService == null) {
            Log.d(TAG, "isAudioSharingModeOn: No available LeAudioService");
            return false;
        }

        return devices.stream().anyMatch(d -> !leAudioService.isPrimaryDevice(d));
    }

    /** Handle disconnection of potential broadcast sinks */
    public void handleDeviceDisconnection(BluetoothDevice sink, boolean isIntentional) {
        LeAudioService leAudioService = mServiceFactory.getLeAudioService();
        if (leAudioService == null) {
            Log.d(TAG, "BluetoothLeBroadcastReceiveState: No available LeAudioService");
            return;
        }

        if (!DeviceConfig.getBoolean(DeviceConfig.NAMESPACE_BLUETOOTH,
                "persist.vendor.service.bt.stopBroadcastIfNoReceivers", false)) {
            Log.w(TAG, "handleDeviceDisconnection: skip stopping broadcast if not receivers");
            return;
        }
        Iterator<Map.Entry<Integer, HashSet<BluetoothDevice>>> iterator =
                mLocalBroadcastReceivers.entrySet().iterator();
        while (iterator.hasNext()) {
            Map.Entry<Integer, HashSet<BluetoothDevice>> entry = iterator.next();
            Integer broadcastId = entry.getKey();
            HashSet<BluetoothDevice> devices = entry.getValue();

            if (leaudioBigDependsOnAudioState()) {
                /* If somehow there is a non configured/playing broadcast, let's remove it */
                if (!(leAudioService.isPaused(broadcastId)
                        || leAudioService.isPlaying(broadcastId))) {
                    Log.w(TAG, "Non playing broadcast remove from receivers list");
                    iterator.remove();
                    continue;
                }
            } else {
                /* If somehow there is a non playing broadcast, let's remove it */
                if (!leAudioService.isPlaying(broadcastId)) {
                    Log.w(TAG, "Non playing broadcast remove from receivers list");
                    iterator.remove();
                    continue;
                }
            }

            if (isIntentional) {
                /* Check if disconnecting device participated in this broadcast reception */
                if (!devices.remove(sink)) {
                    continue;
                }

                mBroadcastMetadataMap.remove(sink);

                /* Check if there is any other primary device receiving this broadcast */
                if (devices.stream()
                        .anyMatch(
                                d ->
                                        ((getConnectionState(d) == BluetoothProfile.STATE_CONNECTED)
                                                && leAudioService.isPrimaryDevice(d)))) {
                    continue;
                }

                Log.d(
                        TAG,
                        "handleIntendedDeviceDisconnection: No more potential broadcast "
                                + "(broadcast ID: "
                                + broadcastId
                                + ") receivers - stopping broadcast");
                iterator.remove();
                leAudioService.stopBroadcast(broadcastId);
            } else {
                /* Unintentional disconnection of primary device in private broadcast mode */
                if (!isAudioSharingModeOn(broadcastId)
                        && !devices.stream()
                                .anyMatch(
                                        d ->
                                                !d.equals(sink)
                                                        && (getConnectionState(d)
                                                                == BluetoothProfile
                                                                        .STATE_CONNECTED))) {
                    iterator.remove();
                    leAudioService.stopBroadcast(broadcastId);
                    continue;
                }

                /* Unintentional disconnection of primary/secondary in broadcast sharing mode */
                if (devices.stream()
                        .anyMatch(
                                d ->
                                        !d.equals(sink)
                                                && (getConnectionState(d)
                                                        == BluetoothProfile.STATE_CONNECTED))) {
                    continue;
                } else {
                    Log.d(
                            TAG,
                            "handleUnintendedDeviceDisconnection: No more potential broadcast "
                                    + "(broadcast ID: "
                                    + broadcastId
                                    + ") receivers - stopping broadcast");
                    mDialingOutTimeoutEvent = new DialingOutTimeoutEvent(broadcastId);
                    mHandler.postDelayed(mDialingOutTimeoutEvent, DIALING_OUT_TIMEOUT_MS);
                }
            }
        }
    }

    /** Cache suspending sources when broadcast paused */
    public void cacheSuspendingSources(int broadcastId) {
        sEventLogger.logd(TAG, "Cache suspending sources: " + broadcastId);
        List<Pair<BluetoothLeBroadcastReceiveState, BluetoothDevice>> sourcesToCache =
                getReceiveStateDevicePairs(broadcastId);

        for (Pair<BluetoothLeBroadcastReceiveState, BluetoothDevice> pair : sourcesToCache) {
            mPausedBroadcastSinks.add(pair.second);
        }
    }

    /** Request receivers to suspend broadcast sources synchronization */
    public void suspendReceiversSourceSynchronization(int broadcastId) {
        sEventLogger.logd(TAG, "Suspend receivers source synchronization: " + broadcastId);
        stopSourceReceivers(broadcastId, true);
    }

    /** Request all receivers to suspend broadcast sources synchronization */
    public void suspendAllReceiversSourceSynchronization() {
        sEventLogger.logd(TAG, "Suspend all receivers source synchronization");
        stopSourceReceivers(BassConstants.INVALID_BROADCAST_ID, true);
    }

    /** Request receivers to stop broadcast sources synchronization and remove them */
    public void stopReceiversSourceSynchronization(int broadcastId) {
        sEventLogger.logd(TAG, "Stop receivers source synchronization: " + broadcastId);
        if (leaudioBroadcastAssistantPeripheralEntrustment()) {
            stopSourceReceivers(broadcastId);
        } else {
            stopSourceReceivers(broadcastId, false);
        }
    }

    /** Request receivers to resume broadcast source synchronization */
    public void resumeReceiversSourceSynchronization() {
        sEventLogger.logd(TAG, "Resume receivers source synchronization");

        Iterator<BluetoothDevice> iterator = mPausedBroadcastSinks.iterator();
        while (iterator.hasNext()) {
            BluetoothDevice sink = iterator.next();
            sEventLogger.logd(TAG, "Remove broadcast sink from paused cache: " + sink);
            BluetoothLeBroadcastMetadata metadata = mBroadcastMetadataMap.get(sink);

            if (leaudioBroadcastAssistantPeripheralEntrustment()) {
                if (metadata == null) {
                    Log.w(
                            TAG,
                            "resumeReceiversSourceSynchronization: failed to get metadata to"
                                    + " resume sink: "
                                    + sink);
                    // remove the device from mPausedBroadcastSinks
                    iterator.remove();
                    continue;
                }

                // For each device, find the source ID having this broadcast ID
                BassClientStateMachine stateMachine = getOrCreateStateMachine(sink);
                List<BluetoothLeBroadcastReceiveState> sources = stateMachine.getAllSources();
                Optional<BluetoothLeBroadcastReceiveState> receiveState =
                        sources.stream()
                                .filter(e -> e.getBroadcastId() == metadata.getBroadcastId())
                                .findAny();

                if (receiveState.isPresent()) {
                    /* Update metadata for sink device */
                    mBroadcastMetadataMap.put(sink, metadata);

                    int sourceId = receiveState.get().getSourceId();
                    int statusCode =
                            areValidParametersToModifySource(
                                    metadata, stateMachine, sourceId, sink);

                    if (statusCode != BluetoothStatusCodes.SUCCESS) {
                        mCallbacks.notifySourceModifyFailed(sink, sourceId, statusCode);
                        // remove the device from mPausedBroadcastSinks
                        iterator.remove();
                        continue;
                    }

                    sEventLogger.logd(
                            TAG,
                            "Modify Broadcast Source (resume): "
                                    + ("device: " + sink)
                                    + ("sourceId: " + sourceId)
                                    + (", updatedBroadcastId: " + metadata.getBroadcastId())
                                    + (", updatedBroadcastName: " + metadata.getBroadcastName()));
                    Message message =
                            stateMachine.obtainMessage(BassClientStateMachine.UPDATE_BCAST_SOURCE);
                    message.arg1 = sourceId;
                    message.arg2 =
                            DeviceConfig.getBoolean(
                                            DeviceConfig.NAMESPACE_BLUETOOTH,
                                            "persist.vendor.service.bt.defNoPAS",
                                            false)
                                    ? BassConstants.PA_SYNC_PAST_NOT_AVAILABLE
                                    : BassConstants.PA_SYNC_PAST_AVAILABLE;
                    message.obj = metadata;
                    stateMachine.sendMessage(message);
                } else {
                    addSource(sink, metadata, false);
                }
            } else {
                if (metadata != null) {
                    addSource(sink, metadata, false);
                } else {
                    Log.w(
                            TAG,
                            "resumeReceiversSourceSynchronization: failed to get metadata to"
                                    + " resume sink: "
                                    + sink);
                }
            }
            // remove the device from mPausedBroadcastSinks
            iterator.remove();
        }
    }

    /** Handle Unicast source stream status change */
    public void handleUnicastSourceStreamStatusChange(int status) {
        mUnicastSourceStreamStatus = Optional.of(status);

        if (status == STATUS_LOCAL_STREAM_REQUESTED) {
            if (areReceiversReceivingOnlyExternalBroadcast(getConnectedDevices())) {
                if (leaudioBroadcastAssistantPeripheralEntrustment()) {
                    cacheSuspendingSources(BassConstants.INVALID_BROADCAST_ID);
                } else {
                    suspendAllReceiversSourceSynchronization();
                }
            }
        } else if (status == STATUS_LOCAL_STREAM_SUSPENDED) {
            /* Resume paused receivers if there are some */
            if (!mPausedBroadcastSinks.isEmpty()) {
                resumeReceiversSourceSynchronization();
            }

            if (!leaudioBroadcastAssistantPeripheralEntrustment()) {
                /* Add pending sources if there are some */
                while (!mPendingAddSources.isEmpty()) {
                    AddSourceData addSourceData = mPendingAddSources.pop();

                    addSource(
                            addSourceData.mSink,
                            addSourceData.mSourceMetadata,
                            addSourceData.mIsGroupOp);
                }
            }
        } else if (status == STATUS_LOCAL_STREAM_STREAMING) {
            Log.d(TAG, "Ignore STREAMING source status");
        } else if (status == STATUS_LOCAL_STREAM_REQUESTED_NO_CONTEXT_VALIDATE) {
            suspendAllReceiversSourceSynchronization();
        }
    }

    /** Check if any sink receivers are receiving broadcast stream */
    public boolean isAnyReceiverReceivingBroadcast(List<BluetoothDevice> devices) {
        for (BluetoothDevice device : devices) {
            for (BluetoothLeBroadcastReceiveState receiveState : getAllSources(device)) {
                for (int i = 0; i < receiveState.getNumSubgroups(); i++) {
                    Long syncState = receiveState.getBisSyncState().get(i);
                    /* Synced to BIS */
                    if (syncState != BassConstants.BIS_SYNC_NOT_SYNC_TO_BIS
                            && syncState != BassConstants.BIS_SYNC_FAILED_SYNC_TO_BIG) {
                        return true;
                    }
                }
            }
        }

        return false;
    }

    /** Check if any sink receivers are receiving broadcast stream */
    public boolean areReceiversReceivingOnlyExternalBroadcast(List<BluetoothDevice> devices) {
        boolean isReceivingExternalBroadcast = false;

        for (BluetoothDevice device : devices) {
            for (BluetoothLeBroadcastReceiveState receiveState : getAllSources(device)) {
                for (int i = 0; i < receiveState.getNumSubgroups(); i++) {
                    Long syncState = receiveState.getBisSyncState().get(i);
                    /* Synced to BIS */
                    if (syncState != BassConstants.BIS_SYNC_NOT_SYNC_TO_BIS
                            && syncState != BassConstants.BIS_SYNC_FAILED_SYNC_TO_BIG) {
                        if (isLocalBroadcast(receiveState)) {
                            return false;
                        } else {
                            isReceivingExternalBroadcast = true;
                        }
                    }

                }
            }
        }

        return isReceivingExternalBroadcast;
    }

    /** Get the active broadcast sink devices receiving broadcast stream */
    public List<BluetoothDevice> getActiveBroadcastSinks() {
        List<BluetoothDevice> activeSinks = new ArrayList<>();

        for (BluetoothDevice device : getConnectedDevices()) {
            // Check if any device's source in active sync state
            if (getAllSources(device).stream()
                    .anyMatch(
                            receiveState ->
                                    (receiveState.getBisSyncState().stream()
                                            .anyMatch(
                                                    syncState ->
                                                            syncState
                                                                            != BassConstants
                                                                                    .BIS_SYNC_NOT_SYNC_TO_BIS
                                                                    && syncState
                                                                            != BassConstants
                                                                                    .BIS_SYNC_FAILED_SYNC_TO_BIG)))) {
                activeSinks.add(device);
            }
        }
        return activeSinks;
    }

    /** Handle broadcast state changed */
    public void notifyBroadcastStateChanged(int state, int broadcastId) {
        switch (state) {
            case BROADCAST_STATE_STOPPED:
                if (mLocalBroadcastReceivers == null) {
                    Log.e(TAG, "notifyBroadcastStateChanged: mLocalBroadcastReceivers is invalid");
                    break;
                }

                if (mLocalBroadcastReceivers.remove(broadcastId) != null) {
                    sEventLogger.logd(TAG, "Broadcast ID: " + broadcastId + ", stopped");
                }
                break;
            case BROADCAST_STATE_CONFIGURING:
            case BROADCAST_STATE_PAUSED:
            case BROADCAST_STATE_STOPPING:
            case BROADCAST_STATE_STREAMING:
            default:
                break;
        }
    }

    /** Callback handler */
    static class Callbacks extends Handler {
        private static final int MSG_SEARCH_STARTED = 1;
        private static final int MSG_SEARCH_STARTED_FAILED = 2;
        private static final int MSG_SEARCH_STOPPED = 3;
        private static final int MSG_SEARCH_STOPPED_FAILED = 4;
        private static final int MSG_SOURCE_FOUND = 5;
        private static final int MSG_SOURCE_ADDED = 6;
        private static final int MSG_SOURCE_ADDED_FAILED = 7;
        private static final int MSG_SOURCE_MODIFIED = 8;
        private static final int MSG_SOURCE_MODIFIED_FAILED = 9;
        private static final int MSG_SOURCE_REMOVED = 10;
        private static final int MSG_SOURCE_REMOVED_FAILED = 11;
        private static final int MSG_RECEIVESTATE_CHANGED = 12;
        private static final int MSG_SOURCE_LOST = 13;

        @GuardedBy("mCallbacksList")
        private final RemoteCallbackList<IBluetoothLeBroadcastAssistantCallback> mCallbacksList =
                new RemoteCallbackList<>();

        Callbacks(Looper looper) {
            super(looper);
        }

        public void register(IBluetoothLeBroadcastAssistantCallback callback) {
            synchronized (mCallbacksList) {
                mCallbacksList.register(callback);
            }
        }

        public void unregister(IBluetoothLeBroadcastAssistantCallback callback) {
            synchronized (mCallbacksList) {
                mCallbacksList.unregister(callback);
            }
        }

        private void checkForPendingGroupOpRequest(Message msg) {
            if (sService == null) {
                Log.e(TAG, "Service is null");
                return;
            }

            final int reason = msg.arg1;
            BluetoothDevice sink;

            switch (msg.what) {
                case MSG_SOURCE_ADDED:
                case MSG_SOURCE_ADDED_FAILED:
                    ObjParams param = (ObjParams) msg.obj;
                    sink = (BluetoothDevice) param.mObj1;
                    sService.checkForPendingGroupOpRequest(
                            sink, reason, BassClientStateMachine.ADD_BCAST_SOURCE, param.mObj2);
                    break;
                case MSG_SOURCE_REMOVED:
                case MSG_SOURCE_REMOVED_FAILED:
                    sink = (BluetoothDevice) msg.obj;
                    sService.checkForPendingGroupOpRequest(
                            sink,
                            reason,
                            BassClientStateMachine.REMOVE_BCAST_SOURCE,
                            Integer.valueOf(msg.arg2));
                    break;
                default:
                    break;
            }
        }

        @Override
        public void handleMessage(Message msg) {
            checkForPendingGroupOpRequest(msg);

            synchronized (mCallbacksList) {
                final int n = mCallbacksList.beginBroadcast();
                for (int i = 0; i < n; i++) {
                    final IBluetoothLeBroadcastAssistantCallback callback =
                            mCallbacksList.getBroadcastItem(i);
                    try {
                        invokeCallback(callback, msg);
                    } catch (RemoteException e) {
                        continue;
                    }
                }
                mCallbacksList.finishBroadcast();
            }
        }

        private static class ObjParams {
            Object mObj1;
            Object mObj2;

            ObjParams(Object o1, Object o2) {
                mObj1 = o1;
                mObj2 = o2;
            }
        }

        private void invokeCallback(IBluetoothLeBroadcastAssistantCallback callback, Message msg)
                throws RemoteException {
            final int reason = msg.arg1;
            final int sourceId = msg.arg2;
            ObjParams param;
            BluetoothDevice sink;

            switch (msg.what) {
                case MSG_SEARCH_STARTED:
                    callback.onSearchStarted(reason);
                    break;
                case MSG_SEARCH_STARTED_FAILED:
                    callback.onSearchStartFailed(reason);
                    break;
                case MSG_SEARCH_STOPPED:
                    callback.onSearchStopped(reason);
                    break;
                case MSG_SEARCH_STOPPED_FAILED:
                    callback.onSearchStopFailed(reason);
                    break;
                case MSG_SOURCE_FOUND:
                    callback.onSourceFound((BluetoothLeBroadcastMetadata) msg.obj);
                    break;
                case MSG_SOURCE_ADDED:
                    param = (ObjParams) msg.obj;
                    sink = (BluetoothDevice) param.mObj1;
                    callback.onSourceAdded(sink, sourceId, reason);
                    break;
                case MSG_SOURCE_ADDED_FAILED:
                    param = (ObjParams) msg.obj;
                    sink = (BluetoothDevice) param.mObj1;
                    BluetoothLeBroadcastMetadata metadata =
                            (BluetoothLeBroadcastMetadata) param.mObj2;
                    callback.onSourceAddFailed(sink, metadata, reason);
                    break;
                case MSG_SOURCE_MODIFIED:
                    callback.onSourceModified((BluetoothDevice) msg.obj, sourceId, reason);
                    break;
                case MSG_SOURCE_MODIFIED_FAILED:
                    callback.onSourceModifyFailed((BluetoothDevice) msg.obj, sourceId, reason);
                    break;
                case MSG_SOURCE_REMOVED:
                    sink = (BluetoothDevice) msg.obj;
                    callback.onSourceRemoved(sink, sourceId, reason);
                    break;
                case MSG_SOURCE_REMOVED_FAILED:
                    sink = (BluetoothDevice) msg.obj;
                    callback.onSourceRemoveFailed(sink, sourceId, reason);
                    break;
                case MSG_RECEIVESTATE_CHANGED:
                    param = (ObjParams) msg.obj;
                    sink = (BluetoothDevice) param.mObj1;
                    BluetoothLeBroadcastReceiveState state =
                            (BluetoothLeBroadcastReceiveState) param.mObj2;
                    callback.onReceiveStateChanged(sink, sourceId, state);
                    break;
                case MSG_SOURCE_LOST:
                    callback.onSourceLost(sourceId);
                    break;
                default:
                    Log.e(TAG, "Invalid msg: " + msg.what);
                    break;
            }
        }

        void notifySearchStarted(int reason) {
            sEventLogger.logd(TAG, "notifySearchStarted: reason: " + reason);
            obtainMessage(MSG_SEARCH_STARTED, reason, 0).sendToTarget();
        }

        void notifySearchStartFailed(int reason) {
            sEventLogger.loge(TAG, "notifySearchStartFailed: reason: " + reason);
            obtainMessage(MSG_SEARCH_STARTED_FAILED, reason, 0).sendToTarget();
        }

        void notifySearchStopped(int reason) {
            sEventLogger.logd(TAG, "notifySearchStopped: reason: " + reason);
            obtainMessage(MSG_SEARCH_STOPPED, reason, 0).sendToTarget();
        }

        void notifySearchStopFailed(int reason) {
            sEventLogger.loge(TAG, "notifySearchStopFailed: reason: " + reason);
            obtainMessage(MSG_SEARCH_STOPPED_FAILED, reason, 0).sendToTarget();
        }

        void notifySourceFound(BluetoothLeBroadcastMetadata source) {
            sEventLogger.logd(
                    TAG,
                    "invokeCallback: MSG_SOURCE_FOUND"
                            + ", source: "
                            + source.getSourceDevice()
                            + ", broadcastId: "
                            + source.getBroadcastId()
                            + ", broadcastName: "
                            + source.getBroadcastName()
                            + ", isPublic: "
                            + source.isPublicBroadcast()
                            + ", isEncrypted: "
                            + source.isEncrypted());
            obtainMessage(MSG_SOURCE_FOUND, 0, 0, source).sendToTarget();
        }

        void notifySourceAdded(
                BluetoothDevice sink, BluetoothLeBroadcastReceiveState recvState, int reason) {
            sService.localNotifySourceAdded(sink, recvState);

            sEventLogger.logd(
                    TAG,
                    "notifySourceAdded: "
                            + "sink: "
                            + sink
                            + ", sourceId: "
                            + recvState.getSourceId()
                            + ", reason: "
                            + reason);

            ObjParams param = new ObjParams(sink, recvState);
            obtainMessage(MSG_SOURCE_ADDED, reason, recvState.getSourceId(), param).sendToTarget();
        }

        void notifySourceAddFailed(
                BluetoothDevice sink, BluetoothLeBroadcastMetadata source, int reason) {
            sService.checkAndResetGroupAllowedContextMask();

            sEventLogger.loge(
                    TAG,
                    "notifySourceAddFailed: sink: "
                            + sink
                            + ", source: "
                            + source
                            + ", reason: "
                            + reason);
            ObjParams param = new ObjParams(sink, source);
            obtainMessage(MSG_SOURCE_ADDED_FAILED, reason, 0, param).sendToTarget();
        }

        void notifySourceModified(BluetoothDevice sink, int sourceId, int reason) {
            sEventLogger.logd(
                    TAG,
                    "notifySourceModified: "
                            + "sink: "
                            + sink
                            + ", sourceId: "
                            + sourceId
                            + ", reason: "
                            + reason);
            obtainMessage(MSG_SOURCE_MODIFIED, reason, sourceId, sink).sendToTarget();
        }

        void notifySourceModifyFailed(BluetoothDevice sink, int sourceId, int reason) {
            sEventLogger.loge(
                    TAG,
                    "notifySourceModifyFailed: sink: "
                            + sink
                            + ", sourceId: "
                            + sourceId
                            + ", reason: "
                            + reason);
            obtainMessage(MSG_SOURCE_MODIFIED_FAILED, reason, sourceId, sink).sendToTarget();
        }

        void notifySourceRemoved(BluetoothDevice sink, int sourceId, int reason) {
            sEventLogger.logd(
                    TAG,
                    "notifySourceRemoved: "
                            + "sink: "
                            + sink
                            + ", sourceId: "
                            + sourceId
                            + ", reason: "
                            + reason);
            obtainMessage(MSG_SOURCE_REMOVED, reason, sourceId, sink).sendToTarget();
        }

        void notifySourceRemoveFailed(BluetoothDevice sink, int sourceId, int reason) {
            sEventLogger.loge(
                    TAG,
                    "notifySourceRemoveFailed: "
                            + "sink: "
                            + sink
                            + ", sourceId: "
                            + sourceId
                            + ", reason: "
                            + reason);
            obtainMessage(MSG_SOURCE_REMOVED_FAILED, reason, sourceId, sink).sendToTarget();
        }

        void notifyReceiveStateChanged(
                BluetoothDevice sink, int sourceId, BluetoothLeBroadcastReceiveState state) {
            ObjParams param = new ObjParams(sink, state);

            sService.localNotifyReceiveStateChanged(sink);

            String subgroupState = " / SUB GROUPS: ";
            for (int i = 0; i < state.getNumSubgroups(); i++) {
                subgroupState += "IDX: " + i + ", SYNC: " + state.getBisSyncState().get(i);
            }

            sEventLogger.logd(
                    TAG,
                    "notifyReceiveStateChanged: "
                            + "sink: "
                            + sink
                            + ", state: SRC ID: "
                            + state.getSourceId()
                            + " / ADDR TYPE: "
                            + state.getSourceAddressType()
                            + " / SRC DEV: "
                            + state.getSourceDevice()
                            + " / ADV SID: "
                            + state.getSourceAdvertisingSid()
                            + " / BID: "
                            + state.getBroadcastId()
                            + " / PA STATE: "
                            + state.getPaSyncState()
                            + " / BENC STATE: "
                            + state.getBigEncryptionState()
                            + " / BAD CODE: "
                            + Arrays.toString(state.getBadCode())
                            + subgroupState);
            obtainMessage(MSG_RECEIVESTATE_CHANGED, 0, sourceId, param).sendToTarget();
        }

        void notifySourceLost(int broadcastId) {
            sEventLogger.logd(TAG, "notifySourceLost: broadcastId: " + broadcastId);
            obtainMessage(MSG_SOURCE_LOST, 0, broadcastId).sendToTarget();
        }
    }

    @Override
    public void dump(StringBuilder sb) {
        super.dump(sb);

        sb.append("Broadcast Assistant Service instance:\n");

        /* Dump first connected state machines */
        for (Map.Entry<BluetoothDevice, BassClientStateMachine> entry : mStateMachines.entrySet()) {
            BassClientStateMachine sm = entry.getValue();
            if (sm.getConnectionState() == BluetoothProfile.STATE_CONNECTED) {
                sm.dump(sb);
                sb.append("\n\n");
            }
        }

        /* Dump at least all other than connected state machines */
        for (Map.Entry<BluetoothDevice, BassClientStateMachine> entry : mStateMachines.entrySet()) {
            BassClientStateMachine sm = entry.getValue();
            if (sm.getConnectionState() != BluetoothProfile.STATE_CONNECTED) {
                sm.dump(sb);
            }
        }

        sb.append("\n\n");
        sEventLogger.dump(sb);
        sb.append("\n");
    }

    /** Binder object: must be a static class or memory leak may occur */
    @VisibleForTesting
    static class BluetoothLeBroadcastAssistantBinder extends IBluetoothLeBroadcastAssistant.Stub
            implements IProfileServiceBinder {
        BassClientService mService;

        BluetoothLeBroadcastAssistantBinder(BassClientService svc) {
            mService = svc;
        }

        @Override
        public void cleanup() {
            mService = null;
        }

        @RequiresPermission(allOf = {BLUETOOTH_CONNECT, BLUETOOTH_PRIVILEGED})
        private BassClientService getServiceAndEnforceConnect(AttributionSource source) {
            // Cache mService because it can change while getService is called
            BassClientService service = mService;

            if (Utils.isInstrumentationTestMode()) {
                return service;
            }

            if (!Utils.checkServiceAvailable(service, TAG)
                    || !Utils.checkCallerIsSystemOrActiveOrManagedUser(service, TAG)
                    || !Utils.checkConnectPermissionForDataDelivery(service, source, TAG)) {
                return null;
            }

            service.enforceCallingOrSelfPermission(BLUETOOTH_PRIVILEGED, null);

            return service;
        }

        @RequiresPermission(allOf = {BLUETOOTH_SCAN, BLUETOOTH_PRIVILEGED})
        private BassClientService getServiceAndEnforceScan(AttributionSource source) {
            // Cache mService because it can change while getService is called
            BassClientService service = mService;

            if (Utils.isInstrumentationTestMode()) {
                return service;
            }

            if (!Utils.checkServiceAvailable(service, TAG)
                    || !Utils.checkCallerIsSystemOrActiveOrManagedUser(service, TAG)
                    || !Utils.checkScanPermissionForDataDelivery(service, source, TAG)) {
                return null;
            }

            service.enforceCallingOrSelfPermission(BLUETOOTH_PRIVILEGED, null);

            return service;
        }

        @Override
        public int getConnectionState(BluetoothDevice sink, AttributionSource source) {
            BassClientService service = getServiceAndEnforceConnect(source);
            if (service == null) {
                Log.e(TAG, "Service is null");
                return BluetoothProfile.STATE_DISCONNECTED;
            }
            return service.getConnectionState(sink);
        }

        @Override
        public List<BluetoothDevice> getDevicesMatchingConnectionStates(
                int[] states, AttributionSource source) {
            BassClientService service = getServiceAndEnforceConnect(source);
            if (service == null) {
                Log.e(TAG, "Service is null");
                return Collections.emptyList();
            }
            return service.getDevicesMatchingConnectionStates(states);
        }

        @Override
        public List<BluetoothDevice> getConnectedDevices(AttributionSource source) {
            BassClientService service = getServiceAndEnforceConnect(source);
            if (service == null) {
                Log.e(TAG, "Service is null");
                return Collections.emptyList();
            }
            return service.getConnectedDevices();
        }

        @Override
        public boolean setConnectionPolicy(
                BluetoothDevice device, int connectionPolicy, AttributionSource source) {
            BassClientService service = getServiceAndEnforceConnect(source);
            if (service == null) {
                Log.e(TAG, "Service is null");
                return false;
            }
            return service.setConnectionPolicy(device, connectionPolicy);
        }

        @Override
        public int getConnectionPolicy(BluetoothDevice device, AttributionSource source) {
            BassClientService service = getServiceAndEnforceConnect(source);
            if (service == null) {
                Log.e(TAG, "Service is null");
                return BluetoothProfile.CONNECTION_POLICY_FORBIDDEN;
            }
            return service.getConnectionPolicy(device);
        }

        @Override
        public void registerCallback(
                IBluetoothLeBroadcastAssistantCallback cb, AttributionSource source) {
            BassClientService service = getServiceAndEnforceConnect(source);
            if (service == null) {
                Log.e(TAG, "Service is null");
                return;
            }
            service.registerCallback(cb);
        }

        @Override
        public void unregisterCallback(
                IBluetoothLeBroadcastAssistantCallback cb, AttributionSource source) {
            BassClientService service = getServiceAndEnforceConnect(source);
            if (service == null) {
                Log.e(TAG, "Service is null");
                return;
            }
            service.unregisterCallback(cb);
        }

        @Override
        public void startSearchingForSources(List<ScanFilter> filters, AttributionSource source) {
            BassClientService service = getServiceAndEnforceScan(source);
            if (service == null) {
                Log.e(TAG, "Service is null");
                return;
            }
            service.startSearchingForSources(filters);
        }

        @Override
        public void stopSearchingForSources(AttributionSource source) {
            BassClientService service = getServiceAndEnforceScan(source);
            if (service == null) {
                Log.e(TAG, "Service is null");
                return;
            }
            service.stopSearchingForSources();
        }

        @Override
        public boolean isSearchInProgress(AttributionSource source) {
            BassClientService service = getServiceAndEnforceScan(source);
            if (service == null) {
                Log.e(TAG, "Service is null");
                return false;
            }
            return service.isSearchInProgress();
        }

        @Override
        public void addSource(
                BluetoothDevice sink,
                BluetoothLeBroadcastMetadata sourceMetadata,
                boolean isGroupOp,
                AttributionSource source) {
            BassClientService service = getServiceAndEnforceConnect(source);
            if (service == null) {
                Log.e(TAG, "Service is null");
                return;
            }
            service.addSource(sink, sourceMetadata, isGroupOp);
        }

        @Override
        public void modifySource(
                BluetoothDevice sink,
                int sourceId,
                BluetoothLeBroadcastMetadata updatedMetadata,
                AttributionSource source) {
            BassClientService service = getServiceAndEnforceConnect(source);
            if (service == null) {
                Log.e(TAG, "Service is null");
                return;
            }
            service.modifySource(sink, sourceId, updatedMetadata);
        }

        @Override
        public void removeSource(BluetoothDevice sink, int sourceId, AttributionSource source) {
            BassClientService service = getServiceAndEnforceConnect(source);
            if (service == null) {
                Log.e(TAG, "Service is null");
                return;
            }
            service.removeSource(sink, sourceId);
        }

        @Override
        public List<BluetoothLeBroadcastReceiveState> getAllSources(
                BluetoothDevice sink, AttributionSource source) {
            BassClientService service = getServiceAndEnforceConnect(source);
            if (service == null) {
                Log.e(TAG, "Service is null");
                return Collections.emptyList();
            }
            return service.getAllSources(sink);
        }

        @Override
        public int getMaximumSourceCapacity(BluetoothDevice sink, AttributionSource source) {
            BassClientService service = getServiceAndEnforceConnect(source);
            if (service == null) {
                Log.e(TAG, "Service is null");
                return 0;
            }
            return service.getMaximumSourceCapacity(sink);
        }
    }
}<|MERGE_RESOLUTION|>--- conflicted
+++ resolved
@@ -1411,14 +1411,10 @@
 
         // Check if the device is disconnected - if unbond, remove the state machine
         if (toState == BluetoothProfile.STATE_DISCONNECTED) {
-<<<<<<< HEAD
             synchronized (mPendingGroupOp) {
                 mPendingGroupOp.remove(device);
             }
-=======
-            mPendingGroupOp.remove(device);
             mPausedBroadcastSinks.remove(device);
->>>>>>> 15b566ad
 
             int bondState = mAdapterService.getBondState(device);
             if (bondState == BluetoothDevice.BOND_NONE) {
@@ -3062,18 +3058,15 @@
         Map<BluetoothDevice, Integer> sourcesToRemove = new HashMap<>();
 
         for (BluetoothDevice device : getConnectedDevices()) {
-<<<<<<< HEAD
             if (!store && mPausedBroadcastSinks.contains(device)) {
                 Log.w(TAG, "Remove cached broadcast sink: " + device);
                 mPausedBroadcastSinks.remove(device);
             }
-=======
             if (mPausedBroadcastSinks.contains(device)) {
                 // Skip this device if it has been paused
                 continue;
             }
 
->>>>>>> 15b566ad
             for (BluetoothLeBroadcastReceiveState receiveState : getAllSources(device)) {
                 /* Check if local/last broadcast is the synced one. Invalid broadcast ID means
                  * that all receivers should be considered.
