/*
 * Copyright 2022 The Android Open Source Project
 *
 * Licensed under the Apache License, Version 2.0 (the "License");
 * you may not use this file except in compliance with the License.
 * You may obtain a copy of the License at
 *
 *      http://www.apache.org/licenses/LICENSE-2.0
 *
 * Unless required by applicable law or agreed to in writing, software
 * distributed under the License is distributed on an "AS IS" BASIS,
 * WITHOUT WARRANTIES OR CONDITIONS OF ANY KIND, either express or implied.
 * See the License for the specific language governing permissions and
 * limitations under the License.
 */

package com.android.bluetooth.bass_client;

import static android.Manifest.permission.BLUETOOTH_CONNECT;
import static android.Manifest.permission.BLUETOOTH_PRIVILEGED;
import static android.Manifest.permission.BLUETOOTH_SCAN;
import static android.bluetooth.IBluetoothLeAudio.LE_AUDIO_GROUP_ID_INVALID;

import static com.android.bluetooth.flags.Flags.leaudioAllowedContextMask;
import static com.android.bluetooth.flags.Flags.leaudioBigDependsOnAudioState;
import static com.android.bluetooth.flags.Flags.leaudioBroadcastApiGetLocalMetadata;
import static com.android.bluetooth.flags.Flags.leaudioBroadcastAssistantPeripheralEntrustment;
import static com.android.bluetooth.flags.Flags.leaudioBroadcastExtractPeriodicScannerFromStateMachine;
import static com.android.bluetooth.flags.Flags.leaudioBroadcastResyncHelper;
import static com.android.bluetooth.flags.Flags.leaudioSortScansToSyncByFails;

import android.annotation.RequiresPermission;
import android.annotation.SuppressLint;
import android.bluetooth.BluetoothAdapter;
import android.bluetooth.BluetoothDevice;
import android.bluetooth.BluetoothGatt;
import android.bluetooth.BluetoothLeAudio;
import android.bluetooth.BluetoothLeAudioCodecConfigMetadata;
import android.bluetooth.BluetoothLeAudioContentMetadata;
import android.bluetooth.BluetoothLeBroadcastChannel;
import android.bluetooth.BluetoothLeBroadcastMetadata;
import android.bluetooth.BluetoothLeBroadcastReceiveState;
import android.bluetooth.BluetoothLeBroadcastSubgroup;
import android.bluetooth.BluetoothProfile;
import android.bluetooth.BluetoothStatusCodes;
import android.bluetooth.BluetoothUtils;
import android.bluetooth.BluetoothUtils.TypeValueEntry;
import android.bluetooth.BluetoothUuid;
import android.bluetooth.IBluetoothLeBroadcastAssistant;
import android.bluetooth.IBluetoothLeBroadcastAssistantCallback;
import android.bluetooth.le.PeriodicAdvertisingCallback;
import android.bluetooth.le.PeriodicAdvertisingReport;
import android.bluetooth.le.ScanCallback;
import android.bluetooth.le.ScanFilter;
import android.bluetooth.le.ScanRecord;
import android.bluetooth.le.ScanResult;
import android.bluetooth.le.ScanSettings;
import android.content.AttributionSource;
import android.content.Context;
import android.os.Handler;
import android.os.HandlerThread;
import android.os.Looper;
import android.os.Message;
import android.os.ParcelUuid;
import android.os.RemoteCallbackList;
import android.os.RemoteException;
import android.provider.DeviceConfig;
import android.sysprop.BluetoothProperties;
import android.util.Log;
import android.util.Pair;

import com.android.bluetooth.BluetoothEventLogger;
import com.android.bluetooth.BluetoothMethodProxy;
import com.android.bluetooth.Utils;
import com.android.bluetooth.btservice.AdapterService;
import com.android.bluetooth.btservice.ProfileService;
import com.android.bluetooth.btservice.ServiceFactory;
import com.android.bluetooth.btservice.storage.DatabaseManager;
import com.android.bluetooth.csip.CsipSetCoordinatorService;
import com.android.bluetooth.le_audio.LeAudioService;
import com.android.internal.annotations.GuardedBy;
import com.android.internal.annotations.VisibleForTesting;

import java.nio.charset.StandardCharsets;
import java.time.Duration;
import java.util.ArrayDeque;
import java.util.ArrayList;
import java.util.Arrays;
import java.util.Collections;
import java.util.Comparator;
import java.util.Deque;
import java.util.HashMap;
import java.util.HashSet;
import java.util.Iterator;
import java.util.List;
import java.util.Map;
import java.util.Objects;
import java.util.Optional;
import java.util.PriorityQueue;
import java.util.Set;
import java.util.concurrent.ConcurrentHashMap;
import java.util.stream.Collectors;

/** Broadcast Assistant Scan Service */
public class BassClientService extends ProfileService {
    private static final String TAG = BassClientService.class.getSimpleName();
    private static final int MAX_ACTIVE_SYNCED_SOURCES_NUM = 4;
    private static final int MAX_BIS_DISCOVERY_TRIES_NUM = 5;

    private static final int STATUS_LOCAL_STREAM_REQUESTED = 0;
    private static final int STATUS_LOCAL_STREAM_STREAMING = 1;
    private static final int STATUS_LOCAL_STREAM_SUSPENDED = 2;
    private static final int STATUS_LOCAL_STREAM_REQUESTED_NO_CONTEXT_VALIDATE = 3;

    // Do not modify without updating the HAL bt_le_audio.h files.
    // Match up with BroadcastState enum of bt_le_audio.h
    private static final int BROADCAST_STATE_STOPPED = 0;
    private static final int BROADCAST_STATE_CONFIGURING = 1;
    private static final int BROADCAST_STATE_PAUSED = 2;
    private static final int BROADCAST_STATE_ENABLING = 3;
    private static final int BROADCAST_STATE_DISABLING = 4;
    private static final int BROADCAST_STATE_STOPPING = 5;
    private static final int BROADCAST_STATE_STREAMING = 6;

    @VisibleForTesting static final int MESSAGE_SYNC_TIMEOUT = 1;
    @VisibleForTesting static final int MESSAGE_BIG_MONITOR_TIMEOUT = 2;
    @VisibleForTesting static final int MESSAGE_BROADCAST_MONITOR_TIMEOUT = 3;
    @VisibleForTesting static final int MESSAGE_SYNC_LOST_TIMEOUT = 4;

    /* 1 minute timeout for primary device reconnection in Private Broadcast case */
    private static final int DIALING_OUT_TIMEOUT_MS = 60000;

    // 30 secs timeout for keeping PSYNC active when searching is stopped
    private static final Duration sSyncActiveTimeout = Duration.ofSeconds(30);

    // 30 minutes timeout for monitoring BIG resynchronization
    private static final Duration sBigMonitorTimeout = Duration.ofMinutes(30);

    // 5 minutes timeout for monitoring broadcaster
    private static final Duration sBroadcasterMonitorTimeout = Duration.ofMinutes(5);

    // 5 seconds timeout for sync Lost notification
    private static final Duration sSyncLostTimeout = Duration.ofSeconds(5);

    private enum PauseType {
        HOST_INTENTIONAL,
        SINK_UNINTENTIONAL
    }

    private static BassClientService sService;

    private final Map<BluetoothDevice, BassClientStateMachine> mStateMachines = new HashMap<>();
    private final Object mSearchScanCallbackLock = new Object();
    private final Map<Integer, ScanResult> mCachedBroadcasts = new HashMap<>();

    private final List<Integer> mActiveSyncedSources = new ArrayList<>();
    private final Map<Integer, PeriodicAdvertisingCallback> mPeriodicAdvCallbacksMap =
            new HashMap<>();
    private final PriorityQueue<SourceSyncRequest> mSourceSyncRequestsQueue =
            new PriorityQueue<>(sSourceSyncRequestComparator);
    private final Map<Integer, Integer> mSyncFailureCounter = new HashMap<>();
    private final Map<Integer, Integer> mBisDiscoveryCounterMap = new HashMap<>();
    private final List<AddSourceData> mPendingSourcesToAdd = new ArrayList<>();

    private final Map<BluetoothDevice, List<Pair<Integer, Object>>> mPendingGroupOp =
            new ConcurrentHashMap<>();
    private final Map<BluetoothDevice, List<Integer>> mGroupManagedSources =
            new ConcurrentHashMap<>();
    private final Map<BluetoothDevice, List<Integer>> mActiveSourceMap = new ConcurrentHashMap<>();
    private final Map<BluetoothDevice, BluetoothLeBroadcastMetadata> mBroadcastMetadataMap =
            new ConcurrentHashMap<>();
    private final HashSet<BluetoothDevice> mPausedBroadcastSinks = new HashSet<>();
    private final Map<BluetoothDevice, Pair<Integer, Integer>> mSinksWaitingForPast =
            new HashMap<>();
    private final Map<Integer, PauseType> mPausedBroadcastIds = new HashMap<>();
    private final Deque<AddSourceData> mPendingAddSources = new ArrayDeque<>();
    private final Object mPendingAddSourcesLock = new Object();
    private final Map<Integer, HashSet<BluetoothDevice>> mLocalBroadcastReceivers =
            new ConcurrentHashMap<>();

    private HandlerThread mStateMachinesThread;
    private HandlerThread mCallbackHandlerThread;
    private AdapterService mAdapterService;
    private DatabaseManager mDatabaseManager;
    private BluetoothAdapter mBluetoothAdapter = null;
    private BluetoothLeScannerWrapper mBluetoothLeScannerWrapper = null;
    private DialingOutTimeoutEvent mDialingOutTimeoutEvent = null;

    /* Caching the PeriodicAdvertisementResult from Broadcast source */
    /* This is stored at service so that each device state machine can access
    and use it as needed. Once the periodic sync in cancelled, this data will bre
    removed to ensure stable data won't used */
    /* syncHandle, broadcastSrcDevice */
    private Map<Integer, BluetoothDevice> mSyncHandleToDeviceMap = new HashMap<>();
    /*syncHandle, parsed BaseData data*/
    private Map<Integer, BaseData> mSyncHandleToBaseDataMap = new HashMap<>();
    /*syncHandle, broadcast id */
    private Map<Integer, Integer> mSyncHandleToBroadcastIdMap = new HashMap<>();
    /*bcastSrcDevice, corresponding broadcast id and PeriodicAdvertisementResult*/
    private Map<BluetoothDevice, HashMap<Integer, PeriodicAdvertisementResult>>
            mPeriodicAdvertisementResultMap = new HashMap<>();
    private ScanCallback mSearchScanCallback = null;
    private Callbacks mCallbacks;
    private boolean mIsAssistantActive = false;
    private boolean mIsAllowedContextOfActiveGroupModified = false;
    Optional<Integer> mUnicastSourceStreamStatus = Optional.empty();

    private static final int LOG_NB_EVENTS = 100;
    private static final BluetoothEventLogger sEventLogger =
            new BluetoothEventLogger(LOG_NB_EVENTS, TAG + " event log");
    ;

    @VisibleForTesting ServiceFactory mServiceFactory = new ServiceFactory();

    @VisibleForTesting
    final Handler mHandler =
            new Handler(Looper.getMainLooper()) {
                @Override
                public void handleMessage(Message msg) {
                    switch (msg.what) {
                        case MESSAGE_SYNC_TIMEOUT:
                            {
                                log("MESSAGE_SYNC_TIMEOUT");
                                clearAllSyncData();
                                break;
                            }
                        default:
                            break;
                    }
                }
            };

    @VisibleForTesting public final TimeoutHandler mTimeoutHandler = new TimeoutHandler();

    @VisibleForTesting
    public final class TimeoutHandler {
        private final Map<Integer, Handler> mHandlers = new HashMap<>();

        @VisibleForTesting
        public Handler getOrCreateHandler(int broadcastId) {
            return mHandlers.computeIfAbsent(
                    broadcastId,
                    key ->
                            new Handler(Looper.getMainLooper()) {
                                @Override
                                public void handleMessage(Message msg) {
                                    switch (msg.what) {
                                        case MESSAGE_SYNC_LOST_TIMEOUT:
                                            {
                                                log("MESSAGE_SYNC_LOST_TIMEOUT");
                                                // fall through
                                            }
                                        case MESSAGE_BROADCAST_MONITOR_TIMEOUT:
                                            {
                                                log("MESSAGE_BROADCAST_MONITOR_TIMEOUT");
                                                List<Integer> activeSyncedSrc =
                                                        new ArrayList<>(getActiveSyncedSources());
                                                if (activeSyncedSrc.contains(
                                                        getSyncHandleForBroadcastId(broadcastId))) {
                                                    break;
                                                }
                                                // Clear from cache to make possible sync again
                                                // (only during active searching)
                                                synchronized (mSearchScanCallbackLock) {
                                                    if (mSearchScanCallback != null) {
                                                        mCachedBroadcasts.remove(broadcastId);
                                                    }
                                                }
                                                log(
                                                        "Notify broadcast source lost, broadcast"
                                                                + " id: "
                                                                + broadcastId);
                                                mCallbacks.notifySourceLost(broadcastId);
                                                if (!isSinkUnintentionalPauseType(broadcastId)) {
                                                    break;
                                                }
                                                // fall through
                                            }
                                        case MESSAGE_BIG_MONITOR_TIMEOUT:
                                            {
                                                log("MESSAGE_BIG_MONITOR_TIMEOUT");
                                                stopSourceReceivers(broadcastId);
                                                break;
                                            }
                                        default:
                                            break;
                                    }
                                    Handler handler = getOrCreateHandler(broadcastId);
                                    if (!handler.hasMessagesOrCallbacks()) {
                                        mHandlers.remove(broadcastId);
                                    }
                                }
                            });
        }

        void start(int broadcastId, int msg, Duration duration) {
            Handler handler = getOrCreateHandler(broadcastId);
            log(
                    "Started timeout: "
                            + ("broadcastId: " + broadcastId)
                            + (", msg: " + msg)
                            + (", duration: " + duration));
            handler.sendEmptyMessageDelayed(msg, duration.toMillis());
        }

        void stop(int broadcastId, int msg) {
            if (!mHandlers.containsKey(broadcastId)) {
                return;
            }
            Handler handler = getOrCreateHandler(broadcastId);
            handler.removeMessages(msg);
            if (!handler.hasMessagesOrCallbacks()) {
                mHandlers.remove(broadcastId);
            }
        }

        void stopAll() {
            for (Handler handler : mHandlers.values()) {
                handler.removeCallbacksAndMessages(null);
            }
            mHandlers.clear();
        }

        void stopAll(int msg) {
            Iterator<Map.Entry<Integer, Handler>> iterator = mHandlers.entrySet().iterator();
            while (iterator.hasNext()) {
                Map.Entry<Integer, Handler> entry = iterator.next();
                Handler handler = entry.getValue();
                handler.removeMessages(msg);
                if (!handler.hasMessagesOrCallbacks()) {
                    iterator.remove();
                }
            }
        }

        boolean isStarted(int broadcastId, int msg) {
            if (!mHandlers.containsKey(broadcastId)) {
                return false;
            }
            Handler handler = getOrCreateHandler(broadcastId);
            return handler.hasMessages(msg);
        }
    }

    public BassClientService(Context ctx) {
        super(ctx);
    }

    public static boolean isEnabled() {
        return BluetoothProperties.isProfileBapBroadcastAssistEnabled().orElse(false);
    }

    private static class SourceSyncRequest {
        private final ScanResult mScanResult;
        private final boolean mHasPriority;
        private final int mSyncFailureCounter;

        SourceSyncRequest(ScanResult scanResult, boolean hasPriority, int syncFailureCounter) {
            this.mScanResult = scanResult;
            this.mHasPriority = hasPriority;
            this.mSyncFailureCounter = syncFailureCounter;
        }

        public ScanResult getScanResult() {
            return mScanResult;
        }

        public int getRssi() {
            return mScanResult.getRssi();
        }

        public boolean hasPriority() {
            return mHasPriority;
        }

        public int getFailsCounter() {
            return mSyncFailureCounter;
        }

        @Override
        public String toString() {
            return "SourceSyncRequest{"
                    + "mScanResult="
                    + mScanResult
                    + ", mHasPriority="
                    + mHasPriority
                    + ", mSyncFailureCounter="
                    + mSyncFailureCounter
                    + '}';
        }
    }

    private static final Comparator<SourceSyncRequest> sSourceSyncRequestComparator =
            new Comparator<SourceSyncRequest>() {
                @Override
                public int compare(SourceSyncRequest ssr1, SourceSyncRequest ssr2) {
                    if (ssr1.hasPriority() && !ssr2.hasPriority()) {
                        return -1;
                    } else if (!ssr1.hasPriority() && ssr2.hasPriority()) {
                        return 1;
                    } else if (leaudioSortScansToSyncByFails()
                            && (ssr1.getFailsCounter() != ssr2.getFailsCounter())) {
                        return Integer.compare(ssr1.getFailsCounter(), ssr2.getFailsCounter());
                    } else {
                        return Integer.compare(ssr2.getRssi(), ssr1.getRssi());
                    }
                }
            };

    private static class AddSourceData {
        BluetoothDevice mSink;
        BluetoothLeBroadcastMetadata mSourceMetadata;
        boolean mIsGroupOp;

        AddSourceData(
                BluetoothDevice sink,
                BluetoothLeBroadcastMetadata sourceMetadata,
                boolean isGroupOp) {
            mSink = sink;
            mSourceMetadata = sourceMetadata;
            mIsGroupOp = isGroupOp;
        }
    }

    void updatePeriodicAdvertisementResultMap(
            BluetoothDevice device,
            int addressType,
            int syncHandle,
            int advSid,
            int advInterval,
            int bId,
            PublicBroadcastData pbData,
            String broadcastName) {
        log("updatePeriodicAdvertisementResultMap: device: " + device);
        log("updatePeriodicAdvertisementResultMap: syncHandle: " + syncHandle);
        log("updatePeriodicAdvertisementResultMap: advSid: " + advSid);
        log("updatePeriodicAdvertisementResultMap: addressType: " + addressType);
        log("updatePeriodicAdvertisementResultMap: advInterval: " + advInterval);
        log("updatePeriodicAdvertisementResultMap: broadcastId: " + bId);
        log("updatePeriodicAdvertisementResultMap: broadcastName: " + broadcastName);
        log("mSyncHandleToDeviceMap" + mSyncHandleToDeviceMap);
        log("mPeriodicAdvertisementResultMap" + mPeriodicAdvertisementResultMap);
        if (mPeriodicAdvertisementResultMap != null) {
            HashMap<Integer, PeriodicAdvertisementResult> paResMap =
                    mPeriodicAdvertisementResultMap.get(device);
            if (paResMap == null
                    || (bId != BassConstants.INVALID_BROADCAST_ID && !paResMap.containsKey(bId))) {
                log("PAResmap: add >>>");
                PeriodicAdvertisementResult paRes =
                        new PeriodicAdvertisementResult(
                                device,
                                addressType,
                                syncHandle,
                                advSid,
                                advInterval,
                                bId,
                                pbData,
                                broadcastName);
                if (paRes != null) {
                    paRes.print();
                    mPeriodicAdvertisementResultMap.putIfAbsent(device, new HashMap<>());
                    mPeriodicAdvertisementResultMap.get(device).put(bId, paRes);
                }
            } else {
                log("PAResmap: update >>>");
                if (bId == BassConstants.INVALID_BROADCAST_ID) {
                    // Update when onSyncEstablished, try to retrieve valid broadcast id
                    if (leaudioBroadcastExtractPeriodicScannerFromStateMachine()) {
                        bId = getBroadcastIdForSyncHandle(BassConstants.INVALID_SYNC_HANDLE);

                        if (bId == BassConstants.INVALID_BROADCAST_ID
                                || !paResMap.containsKey(bId)) {
                            Log.e(TAG, "PAResmap: error! no valid broadcast id found>>>");
                            return;
                        }

                        int oldBroadcastId = getBroadcastIdForSyncHandle(syncHandle);
                        if (oldBroadcastId != BassConstants.INVALID_BROADCAST_ID
                                && oldBroadcastId != bId) {
                            log(
                                    "updatePeriodicAdvertisementResultMap: SyncEstablished on the"
                                            + " same syncHandle="
                                            + syncHandle
                                            + ", before syncLost");
                            log("Notify broadcast source lost, broadcast id: " + oldBroadcastId);
                            mCallbacks.notifySourceLost(oldBroadcastId);
                            clearAllDataForSyncHandle(syncHandle);
                            mCachedBroadcasts.remove(oldBroadcastId);
                        }
                    } else {
                        for (Map.Entry<Integer, PeriodicAdvertisementResult> entry :
                                paResMap.entrySet()) {
                            PeriodicAdvertisementResult value = entry.getValue();
                            if (value.getBroadcastId() != BassConstants.INVALID_BROADCAST_ID) {
                                bId = value.getBroadcastId();
                                break;
                            }
                        }
                        if (bId == BassConstants.INVALID_BROADCAST_ID) {
                            log("PAResmap: error! no valid broadcast id found>>>");
                            return;
                        }
                    }
                }
                PeriodicAdvertisementResult paRes = paResMap.get(bId);
                if (advSid != BassConstants.INVALID_ADV_SID) {
                    paRes.updateAdvSid(advSid);
                }
                if (syncHandle != BassConstants.INVALID_SYNC_HANDLE) {
                    if (mSyncHandleToDeviceMap != null) {
                        mSyncHandleToDeviceMap.put(syncHandle, device);
                    }
                    paRes.updateSyncHandle(syncHandle);
                    if (paRes.getBroadcastId() != BassConstants.INVALID_BROADCAST_ID) {
                        // broadcast successfully synced
                        // update the sync handle for the broadcast source
                        updateSyncHandleForBroadcastId(syncHandle, paRes.getBroadcastId());
                    }
                }
                if (addressType != BassConstants.INVALID_ADV_ADDRESS_TYPE) {
                    paRes.updateAddressType(addressType);
                }
                if (advInterval != BassConstants.INVALID_ADV_INTERVAL) {
                    paRes.updateAdvInterval(advInterval);
                }
                if (bId != BassConstants.INVALID_BROADCAST_ID) {
                    paRes.updateBroadcastId(bId);
                }
                if (pbData != null) {
                    paRes.updatePublicBroadcastData(pbData);
                }
                if (broadcastName != null) {
                    paRes.updateBroadcastName(broadcastName);
                }
                paRes.print();
                paResMap.replace(bId, paRes);
            }
        }
        log(">>mPeriodicAdvertisementResultMap" + mPeriodicAdvertisementResultMap);
    }

    PeriodicAdvertisementResult getPeriodicAdvertisementResult(
            BluetoothDevice device, int broadcastId) {
        if (mPeriodicAdvertisementResultMap == null) {
            Log.e(TAG, "getPeriodicAdvertisementResult: mPeriodicAdvertisementResultMap is null");
            return null;
        }

        if (broadcastId == BassConstants.INVALID_BROADCAST_ID) {
            Log.e(TAG, "getPeriodicAdvertisementResult: invalid broadcast id");
            return null;
        }

        if (mPeriodicAdvertisementResultMap.containsKey(device)) {
            return mPeriodicAdvertisementResultMap.get(device).get(broadcastId);
        }
        return null;
    }

    void clearNotifiedFlags() {
        log("clearNotifiedFlags");
        for (Map.Entry<BluetoothDevice, HashMap<Integer, PeriodicAdvertisementResult>> entry :
                mPeriodicAdvertisementResultMap.entrySet()) {
            HashMap<Integer, PeriodicAdvertisementResult> value = entry.getValue();
            for (PeriodicAdvertisementResult result : value.values()) {
                result.setNotified(false);
                result.print();
            }
        }
    }

    void updateBase(int syncHandlemap, BaseData base) {
        if (mSyncHandleToBaseDataMap == null) {
            Log.e(TAG, "updateBase: mSyncHandleToBaseDataMap is null");
            return;
        }
        log("updateBase : mSyncHandleToBaseDataMap>>");
        mSyncHandleToBaseDataMap.put(syncHandlemap, base);
    }

    BaseData getBase(int syncHandlemap) {
        if (mSyncHandleToBaseDataMap == null) {
            Log.e(TAG, "getBase: mSyncHandleToBaseDataMap is null");
            return null;
        }
        BaseData base = mSyncHandleToBaseDataMap.get(syncHandlemap);
        log("getBase returns " + base);
        return base;
    }

    void removeActiveSyncedSource(BluetoothDevice scanDelegator, Integer syncHandle) {
        if (leaudioBroadcastExtractPeriodicScannerFromStateMachine()) {
            throw new RuntimeException(
                    "Should never be executed with"
                            + " leaudioBroadcastExtractPeriodicScannerFromStateMachine flag");
        }
        if (mActiveSourceMap == null) {
            Log.e(TAG, "removeActiveSyncedSource: mActiveSourceMap is null");
            return;
        }

        log(
                "removeActiveSyncedSource, scanDelegator: "
                        + scanDelegator
                        + ", syncHandle: "
                        + syncHandle);
        if (syncHandle == null) {
            // remove all sources for this scanDelegator
            mActiveSourceMap.remove(scanDelegator);
        } else {
            List<Integer> sources = mActiveSourceMap.get(scanDelegator);
            if (sources != null) {
                sources.removeIf(e -> e.equals(syncHandle));
                if (sources.isEmpty()) {
                    mActiveSourceMap.remove(scanDelegator);
                }
            }
        }
        sEventLogger.logd(
                TAG,
                "Broadcast Source Unsynced: scanDelegator= "
                        + scanDelegator
                        + ", syncHandle= "
                        + syncHandle);
    }

    void addActiveSyncedSource(BluetoothDevice scanDelegator, Integer syncHandle) {
        if (leaudioBroadcastExtractPeriodicScannerFromStateMachine()) {
            throw new RuntimeException(
                    "Should never be executed with"
                            + " leaudioBroadcastExtractPeriodicScannerFromStateMachine flag");
        }
        if (mActiveSourceMap == null) {
            Log.e(TAG, "addActiveSyncedSource: mActiveSourceMap is null");
            return;
        }

        log(
                "addActiveSyncedSource, scanDelegator: "
                        + scanDelegator
                        + ", syncHandle: "
                        + syncHandle);
        if (syncHandle != BassConstants.INVALID_SYNC_HANDLE) {
            mActiveSourceMap.putIfAbsent(scanDelegator, new ArrayList<>());
            if (!mActiveSourceMap.get(scanDelegator).contains(syncHandle)) {
                mActiveSourceMap.get(scanDelegator).add(syncHandle);
            }
        }
        sEventLogger.logd(
                TAG,
                "Broadcast Source Synced: scanDelegator= "
                        + scanDelegator
                        + ", syncHandle= "
                        + syncHandle);
    }

    List<Integer> getActiveSyncedSources(BluetoothDevice scanDelegator) {
        if (leaudioBroadcastExtractPeriodicScannerFromStateMachine()) {
            throw new RuntimeException(
                    "Should never be executed with"
                            + " leaudioBroadcastExtractPeriodicScannerFromStateMachine flag");
        }
        if (mActiveSourceMap == null) {
            Log.e(TAG, "getActiveSyncedSources: mActiveSourceMap is null");
            return null;
        }

        List<Integer> currentSources = mActiveSourceMap.get(scanDelegator);
        if (currentSources != null) {
            log(
                    "getActiveSyncedSources: scanDelegator: "
                            + scanDelegator
                            + ", sources num: "
                            + currentSources.size());
        } else {
            log(
                    "getActiveSyncedSources: scanDelegator: "
                            + scanDelegator
                            + ", currentSources is null");
        }
        return currentSources;
    }

    void removeActiveSyncedSource(Integer syncHandle) {
        log("removeActiveSyncedSource, syncHandle: " + syncHandle);
        if (syncHandle == null) {
            // remove all sources
            mActiveSyncedSources.clear();
        } else {
            mActiveSyncedSources.removeIf(e -> e.equals(syncHandle));
        }
        sEventLogger.logd(TAG, "Broadcast Source Unsynced: syncHandle= " + syncHandle);
    }

    void addActiveSyncedSource(Integer syncHandle) {
        log("addActiveSyncedSource, syncHandle: " + syncHandle);
        if (syncHandle != BassConstants.INVALID_SYNC_HANDLE) {
            if (!mActiveSyncedSources.contains(syncHandle)) {
                mActiveSyncedSources.add(syncHandle);
            }
        }
        sEventLogger.logd(TAG, "Broadcast Source Synced: syncHandle= " + syncHandle);
    }

    List<Integer> getActiveSyncedSources() {
        log("getActiveSyncedSources: sources num: " + mActiveSyncedSources.size());
        return mActiveSyncedSources;
    }

    ScanResult getCachedBroadcast(int broadcastId) {
        return mCachedBroadcasts.get(broadcastId);
    }

    public Callbacks getCallbacks() {
        return mCallbacks;
    }

    @Override
    protected IProfileServiceBinder initBinder() {
        return new BluetoothLeBroadcastAssistantBinder(this);
    }

    @Override
    public void start() {
        Log.d(TAG, "start()");
        if (sService != null) {
            throw new IllegalStateException("start() called twice");
        }
        mAdapterService =
                Objects.requireNonNull(
                        AdapterService.getAdapterService(),
                        "AdapterService cannot be null when BassClientService starts");
        mDatabaseManager =
                Objects.requireNonNull(
                        mAdapterService.getDatabase(),
                        "DatabaseManager cannot be null when BassClientService starts");
        mBluetoothAdapter = BluetoothAdapter.getDefaultAdapter();

        mStateMachines.clear();
        mStateMachinesThread = new HandlerThread("BassClientService.StateMachines");
        mStateMachinesThread.start();
        mCallbackHandlerThread = new HandlerThread(TAG);
        mCallbackHandlerThread.start();
        mCallbacks = new Callbacks(mCallbackHandlerThread.getLooper());

        setBassClientService(this);
        // While removing leaudioBroadcastExtractPeriodicScannerFromStateMachine remove all checks
        // against null for: mSyncHandleToDeviceMap, mPeriodicAdvertisementResultMap,
        // mSyncHandleToBaseDataMap, mSyncHandleToBroadcastIdMap as they never be null
        if (!leaudioBroadcastExtractPeriodicScannerFromStateMachine()) {
            // Saving PSync stuff for future addition
            mSyncHandleToDeviceMap = new HashMap<Integer, BluetoothDevice>();
            mPeriodicAdvertisementResultMap =
                    new HashMap<BluetoothDevice, HashMap<Integer, PeriodicAdvertisementResult>>();
            mSyncHandleToBaseDataMap = new HashMap<Integer, BaseData>();
            mSyncHandleToBroadcastIdMap = new HashMap<Integer, Integer>();
            mSearchScanCallback = null;
        }
    }

    @Override
    @SuppressLint("AndroidFrameworkRequiresPermission") // TODO: b/350563786 - Fix BASS annotation
    public void stop() {
        Log.d(TAG, "stop()");

        mUnicastSourceStreamStatus = Optional.empty();

        if (mDialingOutTimeoutEvent != null) {
            mHandler.removeCallbacks(mDialingOutTimeoutEvent);
            mDialingOutTimeoutEvent = null;
        }

        if (mIsAssistantActive) {
            LeAudioService leAudioService = mServiceFactory.getLeAudioService();
            if (leAudioService != null) {
                leAudioService.activeBroadcastAssistantNotification(false);
            }
            mIsAssistantActive = false;
        }

        if (mIsAllowedContextOfActiveGroupModified) {
            LeAudioService leAudioService = mServiceFactory.getLeAudioService();
            if (leAudioService != null) {
                leAudioService.setActiveGroupAllowedContextMask(
                        BluetoothLeAudio.CONTEXTS_ALL, BluetoothLeAudio.CONTEXTS_ALL);
            }
            mIsAllowedContextOfActiveGroupModified = false;
        }

        synchronized (mStateMachines) {
            for (BassClientStateMachine sm : mStateMachines.values()) {
                BassObjectsFactory.getInstance().destroyStateMachine(sm);
            }
            mStateMachines.clear();
        }
        if (mCallbackHandlerThread != null) {
            mCallbackHandlerThread.quitSafely();
            mCallbackHandlerThread = null;
        }
        if (mStateMachinesThread != null) {
            mStateMachinesThread.quitSafely();
            mStateMachinesThread = null;
        }

        mHandler.removeCallbacksAndMessages(null);
        mTimeoutHandler.stopAll();

        setBassClientService(null);
        if (!leaudioBroadcastExtractPeriodicScannerFromStateMachine()) {
            if (mSyncHandleToDeviceMap != null) {
                mSyncHandleToDeviceMap.clear();
                mSyncHandleToDeviceMap = null;
            }
            if (mPeriodicAdvertisementResultMap != null) {
                mPeriodicAdvertisementResultMap.clear();
                mPeriodicAdvertisementResultMap = null;
            }
            if (mActiveSourceMap != null) {
                mActiveSourceMap.clear();
            }
            if (mLocalBroadcastReceivers != null) {
                mLocalBroadcastReceivers.clear();
            }
            synchronized (mPendingGroupOp) {
                if (mPendingGroupOp != null) {
                    mPendingGroupOp.clear();
                }
            }
            if (mCachedBroadcasts != null) {
                mCachedBroadcasts.clear();
            }
            if (mBroadcastMetadataMap != null) {
                mBroadcastMetadataMap.clear();
            }
            if (mSyncHandleToBroadcastIdMap != null) {
                mSyncHandleToBroadcastIdMap.clear();
                mSyncHandleToBroadcastIdMap = null;
            }
            if (mSyncHandleToBaseDataMap != null) {
                mSyncHandleToBaseDataMap.clear();
                mSyncHandleToBaseDataMap = null;
            }
        } else {
            synchronized (mSearchScanCallbackLock) {
                if (mBluetoothLeScannerWrapper != null && mSearchScanCallback != null) {
                    mBluetoothLeScannerWrapper.stopScan(mSearchScanCallback);
                }
                mBluetoothLeScannerWrapper = null;
                mSearchScanCallback = null;
                clearAllSyncData();
            }

            mLocalBroadcastReceivers.clear();
            synchronized (mPendingGroupOp) {
                mPendingGroupOp.clear();
            }
            mBroadcastMetadataMap.clear();
            mPausedBroadcastSinks.clear();
        }
    }

    BluetoothDevice getDeviceForSyncHandle(int syncHandle) {
        if (mSyncHandleToDeviceMap == null) {
            return null;
        }
        return mSyncHandleToDeviceMap.get(syncHandle);
    }

    int getSyncHandleForBroadcastId(int broadcastId) {
        if (mSyncHandleToBroadcastIdMap == null) {
            return BassConstants.INVALID_SYNC_HANDLE;
        }

        int syncHandle = BassConstants.INVALID_SYNC_HANDLE;
        for (Map.Entry<Integer, Integer> entry : mSyncHandleToBroadcastIdMap.entrySet()) {
            Integer value = entry.getValue();
            if (value == broadcastId) {
                syncHandle = entry.getKey();
                break;
            }
        }
        return syncHandle;
    }

    int getBroadcastIdForSyncHandle(int syncHandle) {
        if (mSyncHandleToBroadcastIdMap == null) {
            return BassConstants.INVALID_BROADCAST_ID;
        }

        if (mSyncHandleToBroadcastIdMap.containsKey(syncHandle)) {
            return mSyncHandleToBroadcastIdMap.get(syncHandle);
        }
        return BassConstants.INVALID_BROADCAST_ID;
    }

    void updateSyncHandleForBroadcastId(int syncHandle, int broadcastId) {
        if (mSyncHandleToBroadcastIdMap == null) {
            Log.e(TAG, "mSyncHandleToBroadcastIdMap is null");
            return;
        }

        mSyncHandleToBroadcastIdMap.entrySet().removeIf(entry -> entry.getValue() == broadcastId);
        mSyncHandleToBroadcastIdMap.put(syncHandle, broadcastId);
        log("Updated mSyncHandleToBroadcastIdMap: " + mSyncHandleToBroadcastIdMap);
    }

    private static synchronized void setBassClientService(BassClientService instance) {
        Log.d(TAG, "setBassClientService(): set to: " + instance);
        sService = instance;
    }

    private void enqueueSourceGroupOp(BluetoothDevice sink, Integer msgId, Object obj) {
        log("enqueueSourceGroupOp device: " + sink + ", msgId: " + msgId);

        synchronized (mPendingGroupOp) {
            if (!mPendingGroupOp.containsKey(sink)) {
                mPendingGroupOp.put(sink, new ArrayList());
            }
            mPendingGroupOp.get(sink).add(new Pair<Integer, Object>(msgId, obj));
        }
    }

    private boolean isSuccess(int status) {
        boolean ret = false;
        switch (status) {
            case BluetoothStatusCodes.REASON_LOCAL_APP_REQUEST:
            case BluetoothStatusCodes.REASON_LOCAL_STACK_REQUEST:
            case BluetoothStatusCodes.REASON_REMOTE_REQUEST:
            case BluetoothStatusCodes.REASON_SYSTEM_POLICY:
                ret = true;
                break;
            default:
                break;
        }
        return ret;
    }

    private boolean isAnyPendingAddSourceOperation() {
        for (BluetoothDevice device : getConnectedDevices()) {
            synchronized (mPendingGroupOp) {
                List<Pair<Integer, Object>> operations = mPendingGroupOp.get(device);
                if (operations == null) {
                    continue;
                }

                boolean isAnyPendingAddSourceOperationForDevice =
                        operations.stream()
                                .anyMatch(e -> e.first.equals(BassClientStateMachine.ADD_BCAST_SOURCE));

                if (isAnyPendingAddSourceOperationForDevice) {
                    return true;
                }
            }
        }

        return false;
    }

    private void checkForPendingGroupOpRequest(
            BluetoothDevice sink, int reason, int reqMsg, Object obj) {
        log(
                "checkForPendingGroupOpRequest device: "
                        + sink
                        + ", reason: "
                        + reason
                        + ", reqMsg: "
                        + reqMsg);

        synchronized (mPendingGroupOp) {
            List<Pair<Integer, Object>> operations = mPendingGroupOp.get(sink);
            if (operations == null) {
                return;
            }

            switch (reqMsg) {
                case BassClientStateMachine.ADD_BCAST_SOURCE:
                    if (obj == null) {
                        return;
                    }
                    // Identify the operation by operation type and broadcastId
                    if (isSuccess(reason)) {
                        BluetoothLeBroadcastReceiveState sourceState =
                                (BluetoothLeBroadcastReceiveState) obj;
                        boolean removed =
                                operations.removeIf(
                                        m ->
                                                (m.first.equals(
                                                                BassClientStateMachine
                                                                        .ADD_BCAST_SOURCE))
                                                        && (sourceState.getBroadcastId()
                                                                == ((BluetoothLeBroadcastMetadata)
                                                                                m.second)
                                                                        .getBroadcastId()));
                        if (removed) {
                            setSourceGroupManaged(sink, sourceState.getSourceId(), true);
                        }
                    } else {
                        BluetoothLeBroadcastMetadata metadata = (BluetoothLeBroadcastMetadata) obj;
                        operations.removeIf(
                                m ->
                                        (m.first.equals(BassClientStateMachine.ADD_BCAST_SOURCE))
                                                && (metadata.getBroadcastId()
                                                        == ((BluetoothLeBroadcastMetadata) m.second)
                                                                .getBroadcastId()));

                        if (!isAnyPendingAddSourceOperation()
                                && mIsAssistantActive
                                && mPausedBroadcastSinks.isEmpty()) {
                            LeAudioService leAudioService = mServiceFactory.getLeAudioService();
                            mIsAssistantActive = false;
                            mUnicastSourceStreamStatus = Optional.empty();

                            if (leAudioService != null) {
                                leAudioService.activeBroadcastAssistantNotification(false);
                            }
                        }
                    }
                    break;
                case BassClientStateMachine.REMOVE_BCAST_SOURCE:
                    // Identify the operation by operation type and sourceId
                    Integer sourceId = (Integer) obj;
                    operations.removeIf(
                            m ->
                                    m.first.equals(BassClientStateMachine.REMOVE_BCAST_SOURCE)
                                            && (sourceId.equals((Integer) m.second)));
                    setSourceGroupManaged(sink, sourceId, false);
                    break;
                default:
                    break;
            }
        }
    }

    private boolean isDevicePartOfActiveUnicastGroup(BluetoothDevice device) {
        LeAudioService leAudioService = mServiceFactory.getLeAudioService();
        if (leAudioService == null) {
            return false;
        }

        return (leAudioService.getActiveGroupId() != LE_AUDIO_GROUP_ID_INVALID)
                && (leAudioService.getActiveDevices().contains(device));
    }

    private boolean isEmptyBluetoothDevice(BluetoothDevice device) {
        if (device == null) {
            Log.e(TAG, "Device is null!");
            return true;
        }

        return device.getAddress().equals("00:00:00:00:00:00");
    }

    private boolean hasAnyConnectedDeviceExternalBroadcastSource() {
        for (BluetoothDevice device : getConnectedDevices()) {
            // Check if any connected device has add some source
            if (getAllSources(device).stream()
                    .anyMatch(receiveState -> (!isLocalBroadcast(receiveState)))) {
                return true;
            }
        }

        return false;
    }

    private boolean isAnyConnectedDeviceSwitchingSource() {
        for (BluetoothDevice device : getConnectedDevices()) {
            synchronized (mStateMachines) {
                BassClientStateMachine sm = getOrCreateStateMachine(device);
                // Need to check both mPendingSourceToSwitch and mPendingMetadata
                // to guard the whole source switching flow
                if (sm != null
                        && (sm.hasPendingSwitchingSourceOperation()
                                || sm.hasPendingSourceOperation())) {
                    return true;
                }
            }
        }
        return false;
    }

    private void checkAndSetGroupAllowedContextMask(BluetoothDevice sink) {
        LeAudioService leAudioService = mServiceFactory.getLeAudioService();
        if (leAudioService == null) {
            return;
        }

        if (leaudioAllowedContextMask()) {
            /* Don't bother active group (external broadcaster scenario) with SOUND EFFECTS */
            if (!mIsAllowedContextOfActiveGroupModified && isDevicePartOfActiveUnicastGroup(sink)) {
                leAudioService.setActiveGroupAllowedContextMask(
                        BluetoothLeAudio.CONTEXTS_ALL
                                & ~BluetoothLeAudio.CONTEXT_TYPE_SOUND_EFFECTS,
                        BluetoothLeAudio.CONTEXTS_ALL);
                mIsAllowedContextOfActiveGroupModified = true;
            }
        }
    }

    private void checkAndResetGroupAllowedContextMask() {
        LeAudioService leAudioService = mServiceFactory.getLeAudioService();
        if (leAudioService == null) {
            return;
        }

        if (leaudioAllowedContextMask()) {
            /* Restore allowed context mask for Unicast */
            if (mIsAllowedContextOfActiveGroupModified
                    && !hasAnyConnectedDeviceExternalBroadcastSource()
                    && !isAnyConnectedDeviceSwitchingSource()) {
                leAudioService.setActiveGroupAllowedContextMask(
                        BluetoothLeAudio.CONTEXTS_ALL, BluetoothLeAudio.CONTEXTS_ALL);
                mIsAllowedContextOfActiveGroupModified = false;
            }
        }
    }

    void syncRequestForPast(BluetoothDevice sink, int broadcastId, int sourceId) {
        log(
                "syncRequestForPast sink: "
                        + sink
                        + ", broadcastId: "
                        + broadcastId
                        + ", sourceId: "
                        + sourceId);

        if (!leaudioBroadcastResyncHelper()) {
            return;
        }
        synchronized (mSinksWaitingForPast) {
            mSinksWaitingForPast.put(sink, new Pair<Integer, Integer>(broadcastId, sourceId));
        }
        addSelectSourceRequest(broadcastId, true);
    }

    private void localNotifyReceiveStateChanged(
            BluetoothDevice sink, BluetoothLeBroadcastReceiveState receiveState) {
        int broadcastId = receiveState.getBroadcastId();
        if (leaudioBroadcastResyncHelper()
                && !isLocalBroadcast(receiveState)
                && !isEmptyBluetoothDevice(receiveState.getSourceDevice())
                && !isHostPauseType(broadcastId)) {

            if (isReceiverActive(receiveState)
                    || receiveState.getPaSyncState()
                            == BluetoothLeBroadcastReceiveState.PA_SYNC_STATE_SYNCINFO_REQUEST) {
                mPausedBroadcastSinks.remove(sink);
                if (isAllReceiversActive(broadcastId) && mPausedBroadcastSinks.isEmpty()) {
                    stopBigMonitoring(broadcastId, false);
                }
            } else if (!mPausedBroadcastIds.containsKey(broadcastId)) {
                if (mCachedBroadcasts.containsKey(broadcastId)) {
                    addSelectSourceRequest(broadcastId, true);
                    mPausedBroadcastIds.put(broadcastId, PauseType.SINK_UNINTENTIONAL);
                    cacheSuspendingSources(broadcastId);

                    mTimeoutHandler.stop(broadcastId, MESSAGE_BIG_MONITOR_TIMEOUT);
                    mTimeoutHandler.start(
                            broadcastId, MESSAGE_BIG_MONITOR_TIMEOUT, sBigMonitorTimeout);
                }
            }
        } else if (isEmptyBluetoothDevice(receiveState.getSourceDevice())) {
            synchronized (mSinksWaitingForPast) {
                mSinksWaitingForPast.remove(sink);
            }
            checkAndStopBigMonitoring();
        }

        LeAudioService leAudioService = mServiceFactory.getLeAudioService();
        if (leAudioService == null) {
            return;
        }

        boolean isAssistantActive =
                areReceiversReceivingOnlyExternalBroadcast(getConnectedDevices());

        if (isAssistantActive) {
            /* Assistant become active */
            if (!mIsAssistantActive) {
                mIsAssistantActive = true;
                leAudioService.activeBroadcastAssistantNotification(true);
            }

            checkAndSetGroupAllowedContextMask(sink);
        } else {
            /* Assistant become inactive */
            if (mIsAssistantActive
                    && mPausedBroadcastSinks.isEmpty()
                    && !isSinkUnintentionalPauseType(broadcastId)) {
                mIsAssistantActive = false;
                mUnicastSourceStreamStatus = Optional.empty();
                leAudioService.activeBroadcastAssistantNotification(false);
            }

            /* Restore allowed context mask for unicast in case if last connected broadcast
             * delegator device which has external source removes this source
             */
            checkAndResetGroupAllowedContextMask();
        }
    }

    private void localNotifySourceAdded(
            BluetoothDevice sink, BluetoothLeBroadcastReceiveState receiveState) {
        if (!isLocalBroadcast(receiveState)) {
            return;
        }

        int broadcastId = receiveState.getBroadcastId();

        /* Track devices bonded to local broadcast for further broadcast status handling when sink
         * device is:
         *     - disconnecting (if no more receivers, broadcast can be stopped)
         *     - connecting (resynchronize if connection lost)
         */
        if (mLocalBroadcastReceivers.containsKey(broadcastId)) {
            mLocalBroadcastReceivers.get(broadcastId).add(sink);
        } else {
            mLocalBroadcastReceivers.put(
                    broadcastId, new HashSet<BluetoothDevice>(Arrays.asList(sink)));
        }
    }

    private void setSourceGroupManaged(BluetoothDevice sink, int sourceId, boolean isGroupOp) {
        log("setSourceGroupManaged device: " + sink);
        if (isGroupOp) {
            if (!mGroupManagedSources.containsKey(sink)) {
                mGroupManagedSources.put(sink, new ArrayList<>());
            }
            mGroupManagedSources.get(sink).add(sourceId);
        } else {
            List<Integer> sources = mGroupManagedSources.get(sink);
            if (sources != null) {
                sources.removeIf(e -> e.equals(sourceId));
            }
        }
    }

    private Pair<BluetoothLeBroadcastMetadata, Map<BluetoothDevice, Integer>>
            getGroupManagedDeviceSources(BluetoothDevice sink, Integer sourceId) {
        log("getGroupManagedDeviceSources device: " + sink + " sourceId: " + sourceId);
        Map map = new HashMap<BluetoothDevice, Integer>();

        log("getTargetDeviceList(): " + getTargetDeviceList(sink, true).size());
        if ((mGroupManagedSources.containsKey(sink)
                && mGroupManagedSources.get(sink).contains(sourceId)) || (getTargetDeviceList(sink, true).size() > 1)) {
            BassClientStateMachine stateMachine = getOrCreateStateMachine(sink);
            if (stateMachine == null) {
                Log.e(TAG, "Can't get state machine for device: " + sink);
                return new Pair<BluetoothLeBroadcastMetadata, Map<BluetoothDevice, Integer>>(
                        null, null);
            }

            BluetoothLeBroadcastMetadata metadata =
                    stateMachine.getCurrentBroadcastMetadata(sourceId);
            if (metadata != null) {
                int broadcastId = metadata.getBroadcastId();

                for (BluetoothDevice device : getTargetDeviceList(sink, true)) {
                    List<BluetoothLeBroadcastReceiveState> sources =
                            getOrCreateStateMachine(device).getAllSources();

                    // For each device, find the source ID having this broadcast ID
                    Optional<BluetoothLeBroadcastReceiveState> receiver =
                            sources.stream()
                                    .filter(e -> e.getBroadcastId() == broadcastId)
                                    .findAny();
                    if (receiver.isPresent()) {
                        map.put(device, receiver.get().getSourceId());
                    } else {
                        // Put invalid source ID if the remote doesn't have it
                        map.put(device, BassConstants.INVALID_SOURCE_ID);
                    }
                }
                return new Pair<BluetoothLeBroadcastMetadata, Map<BluetoothDevice, Integer>>(
                        metadata, map);
            } else {
                Log.e(
                        TAG,
                        "Couldn't find broadcast metadata for device: "
                                + sink
                                + ", and sourceId:"
                                + sourceId);
                for (BluetoothDevice device : getTargetDeviceList(sink, true)) {
                    map.put(device, sourceId);
                }
                return new Pair<BluetoothLeBroadcastMetadata, Map<BluetoothDevice, Integer>>(
                        null, map);
            }
        }

        // Just put this single device if this source is not group managed
        map.put(sink, sourceId);
        return new Pair<BluetoothLeBroadcastMetadata, Map<BluetoothDevice, Integer>>(null, map);
    }

    private List<BluetoothDevice> getTargetDeviceList(BluetoothDevice device, boolean isGroupOp) {
        if (isGroupOp) {
            CsipSetCoordinatorService csipClient = mServiceFactory.getCsipSetCoordinatorService();
            if (csipClient != null) {
                // Check for coordinated set of devices in the context of CAP
                List<BluetoothDevice> csipDevices =
                        csipClient.getGroupDevicesOrdered(device, BluetoothUuid.CAP);
                if (!csipDevices.isEmpty()) {
                    return csipDevices;
                } else {
                    Log.w(TAG, "CSIP group is empty.");
                }
            } else {
                Log.e(TAG, "CSIP service is null. No grouping information available.");
            }
        }

        List<BluetoothDevice> devices = new ArrayList<>();
        devices.add(device);
        return devices;
    }

    private int checkDuplicateSourceAdditionAndGetSourceId(
            BluetoothDevice device, BluetoothLeBroadcastMetadata metaData) {
        int sourceId = BassConstants.INVALID_SOURCE_ID;
        List<BluetoothLeBroadcastReceiveState> currentAllSources = getAllSources(device);
        for (int i = 0; i < currentAllSources.size(); i++) {
            BluetoothLeBroadcastReceiveState state = currentAllSources.get(i);
            if (metaData.getSourceDevice().equals(state.getSourceDevice())
                    && metaData.getSourceAddressType() == state.getSourceAddressType()
                    && metaData.getSourceAdvertisingSid() == state.getSourceAdvertisingSid()
                    && metaData.getBroadcastId() == state.getBroadcastId()) {
                sourceId = state.getSourceId();
                log("DuplicatedSourceAddition: for " + device + " metaData: " + metaData);
                break;
            }
        }
        return sourceId;
    }

    private boolean hasRoomForBroadcastSourceAddition(BluetoothDevice device) {
        BassClientStateMachine stateMachine = null;
        synchronized (mStateMachines) {
            stateMachine = getOrCreateStateMachine(device);
        }
        if (stateMachine == null) {
            log("stateMachine is null");
            return false;
        }
        boolean isRoomAvailable = false;
        for (BluetoothLeBroadcastReceiveState recvState : stateMachine.getAllSources()) {
            if (isEmptyBluetoothDevice(recvState.getSourceDevice())) {
                isRoomAvailable = true;
                break;
            }
        }
        log("isRoomAvailable: " + isRoomAvailable);
        return isRoomAvailable;
    }

    private Integer getSourceIdToRemove(BluetoothDevice device) {
        BassClientStateMachine stateMachine = null;

        synchronized (mStateMachines) {
            stateMachine = getOrCreateStateMachine(device);
        }
        if (stateMachine == null) {
            log("stateMachine is null");
            return BassConstants.INVALID_SOURCE_ID;
        }
        List<BluetoothLeBroadcastReceiveState> sources = stateMachine.getAllSources();
        if (sources.isEmpty()) {
            log("sources is empty");
            return BassConstants.INVALID_SOURCE_ID;
        }

        Integer sourceId = BassConstants.INVALID_SOURCE_ID;
        // Select the source by checking if there is one with PA not synced
        Optional<BluetoothLeBroadcastReceiveState> receiver =
                sources.stream()
                        .filter(
                                e ->
                                        (e.getPaSyncState()
                                                != BluetoothLeBroadcastReceiveState
                                                        .PA_SYNC_STATE_SYNCHRONIZED))
                        .findAny();
        if (receiver.isPresent()) {
            sourceId = receiver.get().getSourceId();
        } else {
            // If all sources are synced, continue to pick the 1st source
            sourceId = sources.get(0).getSourceId();
        }
        return sourceId;
    }

    private BassClientStateMachine getOrCreateStateMachine(BluetoothDevice device) {
        if (device == null) {
            Log.e(TAG, "getOrCreateStateMachine failed: device cannot be null");
            return null;
        }
        synchronized (mStateMachines) {
            BassClientStateMachine stateMachine = mStateMachines.get(device);
            if (stateMachine != null) {
                return stateMachine;
            }

            log("Creating a new state machine for " + device);
            stateMachine =
                    BassObjectsFactory.getInstance()
                            .makeStateMachine(
                                    device,
                                    this,
                                    mAdapterService,
                                    mStateMachinesThread.getLooper());
            if (stateMachine != null) {
                mStateMachines.put(device, stateMachine);
            }

            return stateMachine;
        }
    }

    class DialingOutTimeoutEvent implements Runnable {
        Integer mBroadcastId;

        DialingOutTimeoutEvent(Integer broadcastId) {
            mBroadcastId = broadcastId;
        }

        @Override
        public void run() {
            mDialingOutTimeoutEvent = null;

            if (getBassClientService() == null) {
                Log.e(TAG, "DialingOutTimeoutEvent: No Bass service");
                return;
            }

            LeAudioService leAudioService = mServiceFactory.getLeAudioService();
            if (leAudioService == null) {
                Log.d(TAG, "DialingOutTimeoutEvent: No available LeAudioService");
                return;
            }

            sEventLogger.logd(TAG, "Broadcast timeout: " + mBroadcastId);
            mLocalBroadcastReceivers.remove(mBroadcastId);
            leAudioService.stopBroadcast(mBroadcastId);
        }

        public boolean isScheduledForBroadcast(Integer broadcastId) {
            return mBroadcastId.equals(broadcastId);
        }
    }

    /**
     * Get the BassClientService instance
     *
     * @return BassClientService instance
     */
    public static synchronized BassClientService getBassClientService() {
        if (sService == null) {
            Log.w(TAG, "getBassClientService(): service is NULL");
            return null;
        }
        if (!sService.isAvailable()) {
            Log.w(TAG, "getBassClientService(): service is not available");
            return null;
        }
        return sService;
    }

    private void removeStateMachine(BluetoothDevice device) {
        synchronized (mStateMachines) {
            BassClientStateMachine sm = mStateMachines.get(device);
            if (sm == null) {
                Log.w(
                        TAG,
                        "removeStateMachine: device " + device + " does not have a state machine");
                return;
            }
            log("removeStateMachine: removing state machine for device: " + device);
            sm.doQuit();
            sm.cleanup();
            mStateMachines.remove(device);
        }

        // Cleanup device cache
        synchronized (mPendingGroupOp) {
            mPendingGroupOp.remove(device);
        }
        mGroupManagedSources.remove(device);
        mActiveSourceMap.remove(device);
    }

    private void handleReconnectingAudioSharingModeDevice(BluetoothDevice device) {
        /* In case of reconnecting Audio Sharing mode device */
        if (mDialingOutTimeoutEvent != null) {
            for (Map.Entry<Integer, HashSet<BluetoothDevice>> entry :
                    mLocalBroadcastReceivers.entrySet()) {
                Integer broadcastId = entry.getKey();
                HashSet<BluetoothDevice> devices = entry.getValue();

                /* If associated with any broadcast, try to remove pending timeout callback */
                if ((mDialingOutTimeoutEvent.isScheduledForBroadcast(broadcastId))
                        && (devices.contains(device))) {
                    Log.i(
                            TAG,
                            "connectionStateChanged: reconnected previousely synced device: "
                                    + device);
                    mHandler.removeCallbacks(mDialingOutTimeoutEvent);
                    mDialingOutTimeoutEvent = null;
                    break;
                }
            }
        }
    }

    private void informConnectedDeviceAboutScanOffloadStop() {
        for (BluetoothDevice device : getConnectedDevices()) {
            synchronized (mStateMachines) {
                BassClientStateMachine stateMachine = getOrCreateStateMachine(device);
                if (stateMachine == null) {
                    Log.w(
                            TAG,
                            "informConnectedDeviceAboutScanOffloadStop: Can't get state "
                                    + "machine for device: "
                                    + device);
                    continue;
                }
                stateMachine.sendMessage(BassClientStateMachine.STOP_SCAN_OFFLOAD);
            }
        }
    }

    private int validateParametersForSourceOperation(
            BassClientStateMachine stateMachine, BluetoothDevice device) {
        if (stateMachine == null) {
            log("validateParameters: stateMachine is null for device: " + device);
            return BluetoothStatusCodes.ERROR_BAD_PARAMETERS;
        }

        if (getConnectionState(device) != BluetoothProfile.STATE_CONNECTED) {
            log("validateParameters: device is not connected, device: " + device);
            return BluetoothStatusCodes.ERROR_REMOTE_LINK_ERROR;
        }

        return BluetoothStatusCodes.SUCCESS;
    }

    private int validateParametersForSourceOperation(
            BassClientStateMachine stateMachine,
            BluetoothDevice device,
            BluetoothLeBroadcastMetadata metadata) {
        int status = validateParametersForSourceOperation(stateMachine, device);
        if (status != BluetoothStatusCodes.SUCCESS) {
            return status;
        }

        if (metadata == null) {
            log("validateParameters: metadata is null for device: " + device);
            return BluetoothStatusCodes.ERROR_BAD_PARAMETERS;
        }

        byte[] code = metadata.getBroadcastCode();
        if ((code != null) && (code.length != 0)) {
            if ((code.length > 16) || (code.length < 4)) {
                log(
                        "validateParameters: Invalid broadcast code length: "
                                + code.length
                                + ", should be between 4 and 16 octets");
                return BluetoothStatusCodes.ERROR_BAD_PARAMETERS;
            }
        }

        return BluetoothStatusCodes.SUCCESS;
    }

    private int validateParametersForSourceOperation(
            BassClientStateMachine stateMachine, BluetoothDevice device, Integer sourceId) {
        int status = validateParametersForSourceOperation(stateMachine, device);
        if (status != BluetoothStatusCodes.SUCCESS) {
            return status;
        }

        if (sourceId == BassConstants.INVALID_SOURCE_ID) {
            log("validateParameters: no such sourceId for device: " + device);
            return BluetoothStatusCodes.ERROR_LE_BROADCAST_ASSISTANT_INVALID_SOURCE_ID;
        }

        return BluetoothStatusCodes.SUCCESS;
    }

    private int validateParametersForSourceOperation(
            BassClientStateMachine stateMachine,
            BluetoothDevice device,
            BluetoothLeBroadcastMetadata metadata,
            Integer sourceId) {
        int status = validateParametersForSourceOperation(stateMachine, device, metadata);
        if (status != BluetoothStatusCodes.SUCCESS) {
            return status;
        }

        if (sourceId == BassConstants.INVALID_SOURCE_ID) {
            log("validateParameters: no such sourceId for device: " + device);
            return BluetoothStatusCodes.ERROR_LE_BROADCAST_ASSISTANT_INVALID_SOURCE_ID;
        }

        return BluetoothStatusCodes.SUCCESS;
    }

    void handleConnectionStateChanged(BluetoothDevice device, int fromState, int toState) {
        mHandler.post(() -> connectionStateChanged(device, fromState, toState));
    }

    synchronized void connectionStateChanged(BluetoothDevice device, int fromState, int toState) {
        if (!isAvailable()) {
            Log.w(TAG, "connectionStateChanged: service is not available");
            return;
        }

        if ((device == null) || (fromState == toState)) {
            Log.e(
                    TAG,
                    "connectionStateChanged: unexpected invocation. device="
                            + device
                            + " fromState="
                            + fromState
                            + " toState="
                            + toState);
            return;
        }

        sEventLogger.logd(
                TAG,
                "connectionStateChanged: device: "
                        + device
                        + ", fromState= "
                        + BluetoothProfile.getConnectionStateName(fromState)
                        + ", toState= "
                        + BluetoothProfile.getConnectionStateName(toState));

        // Check if the device is disconnected - if unbond, remove the state machine
        if (toState == BluetoothProfile.STATE_DISCONNECTED) {
            synchronized (mPendingGroupOp) {
                mPendingGroupOp.remove(device);
            }
            mPausedBroadcastSinks.remove(device);
            synchronized (mSinksWaitingForPast) {
                mSinksWaitingForPast.remove(device);
            }

            int bondState = mAdapterService.getBondState(device);
            if (bondState == BluetoothDevice.BOND_NONE) {
                log("Unbonded " + device + ". Removing state machine");
                removeStateMachine(device);
            }

            checkAndStopBigMonitoring();

            if (getConnectedDevices().isEmpty()
                    || (mPausedBroadcastSinks.isEmpty()
                            && mSinksWaitingForPast.isEmpty()
                            && !isAnyConnectedDeviceSwitchingSource())) {
                synchronized (mSearchScanCallbackLock) {
                    // when searching is stopped then clear all sync data
                    if (mSearchScanCallback == null) {
                        clearAllSyncData();
                    }
                }
            }

            /* Restore allowed context mask for unicast in case if last connected broadcast
             * delegator device which has external source disconnectes.
             */
            checkAndResetGroupAllowedContextMask();
        } else if (toState == BluetoothProfile.STATE_CONNECTED) {
            handleReconnectingAudioSharingModeDevice(device);
        }
    }

    public void handleBondStateChanged(BluetoothDevice device, int fromState, int toState) {
        mHandler.post(() -> bondStateChanged(device, toState));
    }

    @VisibleForTesting
    void bondStateChanged(BluetoothDevice device, int bondState) {
        log("Bond state changed for device: " + device + " state: " + bondState);

        // Remove state machine if the bonding for a device is removed
        if (bondState != BluetoothDevice.BOND_NONE) {
            return;
        }

        synchronized (mStateMachines) {
            BassClientStateMachine sm = mStateMachines.get(device);
            if (sm == null) {
                return;
            }
            if (sm.getConnectionState() != BluetoothProfile.STATE_DISCONNECTED) {
                Log.i(TAG, "Disconnecting device because it was unbonded.");
                disconnect(device);
                return;
            }
            removeStateMachine(device);
        }
    }

    /**
     * Connects the bass profile to the passed in device
     *
     * @param device is the device with which we will connect the Bass profile
     * @return true if BAss profile successfully connected, false otherwise
     */
    public boolean connect(BluetoothDevice device) {
        Log.d(TAG, "connect(): " + device);
        if (device == null) {
            Log.e(TAG, "connect: device is null");
            return false;
        }
        if (getConnectionPolicy(device) == BluetoothProfile.CONNECTION_POLICY_FORBIDDEN) {
            Log.e(TAG, "connect: connection policy set to forbidden");
            return false;
        }
        synchronized (mStateMachines) {
            BassClientStateMachine stateMachine = getOrCreateStateMachine(device);
            if (stateMachine == null) {
                Log.e(TAG, "Can't get state machine for device: " + device);
                return false;
            }

            stateMachine.sendMessage(BassClientStateMachine.CONNECT);
        }
        return true;
    }

    /**
     * Disconnects Bassclient profile for the passed in device
     *
     * @param device is the device with which we want to disconnected the BAss client profile
     * @return true if Bass client profile successfully disconnected, false otherwise
     */
    public boolean disconnect(BluetoothDevice device) {
        Log.d(TAG, "disconnect(): " + device);
        if (device == null) {
            Log.e(TAG, "disconnect: device is null");
            return false;
        }
        synchronized (mStateMachines) {
            BassClientStateMachine stateMachine = getOrCreateStateMachine(device);
            if (stateMachine == null) {
                Log.e(TAG, "Can't get state machine for device: " + device);
                return false;
            }

            stateMachine.sendMessage(BassClientStateMachine.DISCONNECT);
        }
        return true;
    }

    /**
     * Check whether can connect to a peer device. The check considers a number of factors during
     * the evaluation.
     *
     * @param device the peer device to connect to
     * @return true if connection is allowed, otherwise false
     */
    @VisibleForTesting(visibility = VisibleForTesting.Visibility.PACKAGE)
    public boolean okToConnect(BluetoothDevice device) {
        // Check if this is an incoming connection in Quiet mode.
        if (mAdapterService.isQuietModeEnabled()) {
            Log.e(TAG, "okToConnect: cannot connect to " + device + " : quiet mode enabled");
            return false;
        }
        // Check connection policy and accept or reject the connection.
        int connectionPolicy = getConnectionPolicy(device);
        int bondState = mAdapterService.getBondState(device);
        // Allow this connection only if the device is bonded. Any attempt to connect while
        // bonding would potentially lead to an unauthorized connection.
        if (bondState != BluetoothDevice.BOND_BONDED) {
            Log.w(TAG, "okToConnect: return false, bondState=" + bondState);
            return false;
        } else if (connectionPolicy != BluetoothProfile.CONNECTION_POLICY_UNKNOWN
                && connectionPolicy != BluetoothProfile.CONNECTION_POLICY_ALLOWED) {
            // Otherwise, reject the connection if connectionPolicy is not valid.
            Log.w(TAG, "okToConnect: return false, connectionPolicy=" + connectionPolicy);
            return false;
        }
        return true;
    }

    /**
     * Get connection state of remote device
     *
     * @param sink the remote device
     * @return connection state
     */
    public int getConnectionState(BluetoothDevice sink) {
        synchronized (mStateMachines) {
            BassClientStateMachine sm = getOrCreateStateMachine(sink);
            if (sm == null) {
                log("getConnectionState returns STATE_DISC");
                return BluetoothProfile.STATE_DISCONNECTED;
            }
            return sm.getConnectionState();
        }
    }

    /**
     * Get a list of all LE Audio Broadcast Sinks with the specified connection states.
     *
     * @param states states array representing the connection states
     * @return a list of devices that match the provided connection states
     */
    List<BluetoothDevice> getDevicesMatchingConnectionStates(int[] states) {
        ArrayList<BluetoothDevice> devices = new ArrayList<>();
        if (states == null) {
            return devices;
        }
        final BluetoothDevice[] bondedDevices = mAdapterService.getBondedDevices();
        if (bondedDevices == null) {
            return devices;
        }
        synchronized (mStateMachines) {
            for (BluetoothDevice device : bondedDevices) {
                final ParcelUuid[] featureUuids = mAdapterService.getRemoteUuids(device);
                if (!Utils.arrayContains(featureUuids, BluetoothUuid.BASS)) {
                    continue;
                }
                int connectionState = BluetoothProfile.STATE_DISCONNECTED;
                BassClientStateMachine sm = getOrCreateStateMachine(device);
                if (sm != null) {
                    connectionState = sm.getConnectionState();
                }
                for (int state : states) {
                    if (connectionState == state) {
                        devices.add(device);
                        break;
                    }
                }
            }
            return devices;
        }
    }

    /**
     * Get a list of all LE Audio Broadcast Sinks connected with the LE Audio Broadcast Assistant.
     *
     * @return list of connected devices
     */
    public List<BluetoothDevice> getConnectedDevices() {
        synchronized (mStateMachines) {
            List<BluetoothDevice> devices = new ArrayList<>();
            for (BassClientStateMachine sm : mStateMachines.values()) {
                if (sm.isConnected()) {
                    devices.add(sm.getDevice());
                }
            }
            log("getConnectedDevices: " + devices);
            return devices;
        }
    }

    /**
     * Set the connectionPolicy of the Broadcast Audio Scan Service profile.
     *
     * <p>The connection policy can be one of: {@link BluetoothProfile#CONNECTION_POLICY_ALLOWED},
     * {@link BluetoothProfile#CONNECTION_POLICY_FORBIDDEN}, {@link
     * BluetoothProfile#CONNECTION_POLICY_UNKNOWN}
     *
     * @param device paired bluetooth device
     * @param connectionPolicy is the connection policy to set to for this profile
     * @return true if connectionPolicy is set, false on error
     */
    public boolean setConnectionPolicy(BluetoothDevice device, int connectionPolicy) {
        Log.d(TAG, "Saved connectionPolicy " + device + " = " + connectionPolicy);
        boolean setSuccessfully =
                mDatabaseManager.setProfileConnectionPolicy(
                        device, BluetoothProfile.LE_AUDIO_BROADCAST_ASSISTANT, connectionPolicy);
        if (setSuccessfully && connectionPolicy == BluetoothProfile.CONNECTION_POLICY_ALLOWED) {
            connect(device);
        } else if (setSuccessfully
                && connectionPolicy == BluetoothProfile.CONNECTION_POLICY_FORBIDDEN) {
            disconnect(device);
        }
        return setSuccessfully;
    }

    /**
     * Get the connection policy of the profile.
     *
     * <p>The connection policy can be any of: {@link BluetoothProfile#CONNECTION_POLICY_ALLOWED},
     * {@link BluetoothProfile#CONNECTION_POLICY_FORBIDDEN}, {@link
     * BluetoothProfile#CONNECTION_POLICY_UNKNOWN}
     *
     * @param device paired bluetooth device
     * @return connection policy of the device
     */
    public int getConnectionPolicy(BluetoothDevice device) {
        return mDatabaseManager.getProfileConnectionPolicy(
                device, BluetoothProfile.LE_AUDIO_BROADCAST_ASSISTANT);
    }

    /**
     * Register callbacks that will be invoked during scan offloading.
     *
     * @param cb callbacks to be invoked
     */
    public void registerCallback(IBluetoothLeBroadcastAssistantCallback cb) {
        Log.i(TAG, "registerCallback");
        mCallbacks.register(cb);
    }

    /**
     * Unregister callbacks that are invoked during scan offloading.
     *
     * @param cb callbacks to be unregistered
     */
    public void unregisterCallback(IBluetoothLeBroadcastAssistantCallback cb) {
        Log.i(TAG, "unregisterCallback");
        mCallbacks.unregister(cb);
    }

    /**
     * Search for LE Audio Broadcast Sources on behalf of all devices connected via Broadcast Audio
     * Scan Service, filtered by filters
     *
     * @param filters ScanFilters for finding exact Broadcast Source
     */
    @SuppressLint("AndroidFrameworkRequiresPermission") // TODO: b/350563786 - Fix BASS annotation
    public void startSearchingForSources(List<ScanFilter> filters) {
        log("startSearchingForSources");
        if (mBluetoothAdapter == null) {
            Log.e(TAG, "startSearchingForSources: Adapter is NULL");
            mCallbacks.notifySearchStartFailed(BluetoothStatusCodes.ERROR_UNKNOWN);
            return;
        }

        if (!BluetoothMethodProxy.getInstance()
                .initializePeriodicAdvertisingManagerOnDefaultAdapter()) {
            Log.e(TAG, "Failed to initialize Periodic Advertising Manager on Default Adapter");
            mCallbacks.notifySearchStartFailed(BluetoothStatusCodes.ERROR_UNKNOWN);
            return;
        }

        synchronized (mSearchScanCallbackLock) {
            if (!leaudioBroadcastExtractPeriodicScannerFromStateMachine()
                    || mBluetoothLeScannerWrapper == null) {
                mBluetoothLeScannerWrapper =
                        BassObjectsFactory.getInstance()
                                .getBluetoothLeScannerWrapper(mBluetoothAdapter);
            }
            if (mBluetoothLeScannerWrapper == null) {
                Log.e(TAG, "startLeScan: cannot get BluetoothLeScanner");
                mCallbacks.notifySearchStartFailed(BluetoothStatusCodes.ERROR_UNKNOWN);
                return;
            }
            if (mSearchScanCallback != null) {
                Log.e(TAG, "LE Scan has already started");
                mCallbacks.notifySearchStartFailed(
                        BluetoothStatusCodes.ERROR_ALREADY_IN_TARGET_STATE);
                return;
            }
            mSearchScanCallback =
                    new ScanCallback() {
                        @Override
                        public void onScanResult(int callbackType, ScanResult result) {
                            log("onScanResult:" + result);
                            synchronized (mSearchScanCallbackLock) {
                                // check mSearchScanCallback because even after
                                // mBluetoothLeScannerWrapper.stopScan(mSearchScanCallback) that
                                // callback could be called
                                if (mSearchScanCallback == null) {
                                    log("onScanResult: scanner already stopped");
                                    return;
                                }
                                if (callbackType != ScanSettings.CALLBACK_TYPE_ALL_MATCHES) {
                                    // Should not happen
                                    Log.e(TAG, "LE Scan has already started");
                                    return;
                                }
                                ScanRecord scanRecord = result.getScanRecord();
                                if (scanRecord == null) {
                                    Log.e(TAG, "Null scan record");
                                    return;
                                }
                                Map<ParcelUuid, byte[]> listOfUuids = scanRecord.getServiceData();
                                if (listOfUuids == null) {
                                    Log.e(TAG, "Service data is null");
                                    return;
                                }
                                if (!listOfUuids.containsKey(BassConstants.BAAS_UUID)) {
                                    return;
                                }
                                log("Broadcast Source Found:" + result.getDevice());
                                byte[] broadcastIdArray = listOfUuids.get(BassConstants.BAAS_UUID);
                                int broadcastId =
                                        (int)
                                                (((broadcastIdArray[2] & 0xff) << 16)
                                                        | ((broadcastIdArray[1] & 0xff) << 8)
                                                        | (broadcastIdArray[0] & 0xff));

                                sEventLogger.logd(
                                        TAG,
                                        "Broadcast Source Found: Broadcast ID: " + broadcastId);

                                if (broadcastId == BassConstants.INVALID_BROADCAST_ID) {
                                    return;
                                }
                                if (!mCachedBroadcasts.containsKey(broadcastId)) {
                                    log("selectBroadcastSource: broadcastId " + broadcastId);
                                    mCachedBroadcasts.put(broadcastId, result);
                                    if (leaudioBroadcastExtractPeriodicScannerFromStateMachine()) {
                                        addSelectSourceRequest(broadcastId, false);
                                    } else {
                                        synchronized (mStateMachines) {
                                            for (BassClientStateMachine sm :
                                                    mStateMachines.values()) {
                                                if (sm.isConnected()) {
                                                    selectSource(sm.getDevice(), result, false);
                                                }
                                            }
                                        }
                                    }
                                } else if (leaudioBroadcastResyncHelper()
                                        && mTimeoutHandler.isStarted(
                                                broadcastId, MESSAGE_SYNC_LOST_TIMEOUT)) {
                                    mTimeoutHandler.stop(broadcastId, MESSAGE_SYNC_LOST_TIMEOUT);
                                    mTimeoutHandler.start(
                                            broadcastId,
                                            MESSAGE_SYNC_LOST_TIMEOUT,
                                            sSyncLostTimeout);
                                }
                            }
                        }

                        public void onScanFailed(int errorCode) {
                            Log.e(TAG, "Scan Failure:" + errorCode);
                            informConnectedDeviceAboutScanOffloadStop();
                        }
                    };
            mSyncFailureCounter.clear();
            mHandler.removeMessages(MESSAGE_SYNC_TIMEOUT);
            if (leaudioBroadcastResyncHelper()) {
                // Sync to the broadcasts already synced with sinks
                Set<Integer> syncedBroadcasts = getExternalBroadcastsActiveOnSinks();
                for (int syncedBroadcast : syncedBroadcasts) {
                    addSelectSourceRequest(syncedBroadcast, true);
                }
            }
            // when starting scan, clear the previously cached broadcast scan results
            mCachedBroadcasts.clear();
            // clear previous sources notify flag before scanning new result
            // this is to make sure the active sources are notified even if already synced
            if (mPeriodicAdvertisementResultMap != null) {
                clearNotifiedFlags();
            }
            ScanSettings settings =
                    new ScanSettings.Builder()
                            .setCallbackType(ScanSettings.CALLBACK_TYPE_ALL_MATCHES)
                            .setScanMode(ScanSettings.SCAN_MODE_LOW_LATENCY)
                            .setLegacy(false)
                            .build();
            if (filters == null) {
                filters = new ArrayList<ScanFilter>();
            }
            if (!BassUtils.containUuid(filters, BassConstants.BAAS_UUID)) {
                byte[] serviceData = {0x00, 0x00, 0x00}; // Broadcast_ID
                byte[] serviceDataMask = {0x00, 0x00, 0x00};

                filters.add(
                        new ScanFilter.Builder()
                                .setServiceData(
                                        BassConstants.BAAS_UUID, serviceData, serviceDataMask)
                                .build());
            }

            for (BluetoothDevice device : getConnectedDevices()) {
                synchronized (mStateMachines) {
                    BassClientStateMachine stateMachine = getOrCreateStateMachine(device);
                    if (stateMachine == null) {
                        Log.w(
                                TAG,
                                "startSearchingForSources: Can't get state machine for "
                                        + "device: "
                                        + device);
                        continue;
                    }
                    stateMachine.sendMessage(BassClientStateMachine.START_SCAN_OFFLOAD);
                }
            }

            mBluetoothLeScannerWrapper.startScan(filters, settings, mSearchScanCallback);
            sEventLogger.logd(TAG, "startSearchingForSources");
            mCallbacks.notifySearchStarted(BluetoothStatusCodes.REASON_LOCAL_APP_REQUEST);
        }
    }

    /** Stops an ongoing search for nearby Broadcast Sources */
    public void stopSearchingForSources() {
        log("stopSearchingForSources");
        if (mBluetoothAdapter == null) {
            Log.e(TAG, "stopSearchingForSources: Adapter is NULL");
            return;
        }
        if (!leaudioBroadcastExtractPeriodicScannerFromStateMachine()) {
            BluetoothLeScannerWrapper scanner =
                    BassObjectsFactory.getInstance()
                            .getBluetoothLeScannerWrapper(mBluetoothAdapter);
            if (scanner == null) {
                Log.e(TAG, "startLeScan: cannot get BluetoothLeScanner");
                return;
            }
            synchronized (mSearchScanCallbackLock) {
                if (mSearchScanCallback == null) {
                    Log.e(TAG, "Scan not started yet");
                    mCallbacks.notifySearchStopFailed(
                            BluetoothStatusCodes.ERROR_ALREADY_IN_TARGET_STATE);
                    return;
                }
                informConnectedDeviceAboutScanOffloadStop();
                scanner.stopScan(mSearchScanCallback);
                mSearchScanCallback = null;
                sEventLogger.logd(TAG, "stopSearchingForSources");
                mCallbacks.notifySearchStopped(BluetoothStatusCodes.REASON_LOCAL_APP_REQUEST);
            }
        } else {
            synchronized (mSearchScanCallbackLock) {
                if (mBluetoothLeScannerWrapper == null || mSearchScanCallback == null) {
                    Log.e(TAG, "Scan not started yet");
                    mCallbacks.notifySearchStopFailed(
                            BluetoothStatusCodes.ERROR_ALREADY_IN_TARGET_STATE);
                    return;
                }
                mBluetoothLeScannerWrapper.stopScan(mSearchScanCallback);
                mBluetoothLeScannerWrapper = null;
                mSearchScanCallback = null;
                // started timeout for canceling syncs instead of canceling syncs immediately
                mHandler.removeMessages(MESSAGE_SYNC_TIMEOUT);
                Log.d(TAG, "stopSearchingForSources: started timeout for canceling syncs");
                mHandler.sendEmptyMessageDelayed(
                        MESSAGE_SYNC_TIMEOUT, sSyncActiveTimeout.toMillis());
                informConnectedDeviceAboutScanOffloadStop();
                sEventLogger.logd(TAG, "stopSearchingForSources");
                mCallbacks.notifySearchStopped(BluetoothStatusCodes.REASON_LOCAL_APP_REQUEST);
                for (Map.Entry<Integer, PauseType> entry : mPausedBroadcastIds.entrySet()) {
                    Integer broadcastId = entry.getKey();
                    PauseType pauseType = entry.getValue();
                    if (pauseType != PauseType.HOST_INTENTIONAL) {
                        addSelectSourceRequest(broadcastId, true);
                    }
                }
            }
        }
        synchronized (mStateMachines) {
            for (BassClientStateMachine sm : mStateMachines.values()) {
                if (sm.isConnected()) {
                    Message message = sm.obtainMessage(BassClientStateMachine.STOP_PENDING_PA_SYNC);
                    sm.sendMessage(message);
                }
            }
        }
    }

    private void clearAllSyncData() {
        log("clearAllSyncData");
        mTimeoutHandler.stopAll(MESSAGE_SYNC_LOST_TIMEOUT);
        mSourceSyncRequestsQueue.clear();
        mSyncFailureCounter.clear();
        mPendingSourcesToAdd.clear();

        cancelActiveSync(null);
        mActiveSyncedSources.clear();
        mPeriodicAdvCallbacksMap.clear();
        mBisDiscoveryCounterMap.clear();

        mSyncHandleToDeviceMap.clear();
        mSyncHandleToBaseDataMap.clear();
        mSyncHandleToBroadcastIdMap.clear();
        mPeriodicAdvertisementResultMap.clear();
    }

    /**
     * Return true if a search has been started by this application
     *
     * @return true if a search has been started by this application
     */
    public boolean isSearchInProgress() {
        synchronized (mSearchScanCallbackLock) {
            return mSearchScanCallback != null;
        }
    }

    /** Internal periodc Advertising manager callback */
    final class PACallback extends PeriodicAdvertisingCallback {
        @Override
        public void onSyncEstablished(
                int syncHandle,
                BluetoothDevice device,
                int advertisingSid,
                int skip,
                int timeout,
                int status) {
            int broadcastId = getBroadcastIdForSyncHandle(BassConstants.INVALID_SYNC_HANDLE);
            log(
                    "onSyncEstablished syncHandle: "
                            + syncHandle
                            + ", broadcastId: "
                            + broadcastId
                            + ", device: "
                            + device
                            + ", advertisingSid: "
                            + advertisingSid
                            + ", skip: "
                            + skip
                            + ", timeout: "
                            + timeout
                            + ", status: "
                            + status);
            if (status == BluetoothGatt.GATT_SUCCESS) {
                // updates syncHandle, advSid
                // set other fields as invalid or null
                updatePeriodicAdvertisementResultMap(
                        device,
                        BassConstants.INVALID_ADV_ADDRESS_TYPE,
                        syncHandle,
                        advertisingSid,
                        BassConstants.INVALID_ADV_INTERVAL,
                        BassConstants.INVALID_BROADCAST_ID,
                        null,
                        null);
                addActiveSyncedSource(syncHandle);

                if (!leaudioBroadcastResyncHelper()) {
                    synchronized (mSearchScanCallbackLock) {
                        // when searching is stopped then start timer to stop active syncs
                        if (mSearchScanCallback == null) {
                            mHandler.removeMessages(MESSAGE_SYNC_TIMEOUT);
                            log("Started MESSAGE_SYNC_TIMEOUT");
                            mHandler.sendEmptyMessageDelayed(
                                    MESSAGE_SYNC_TIMEOUT, sSyncActiveTimeout.toMillis());
                        }
                    }
                } else {
                    mTimeoutHandler.stop(broadcastId, MESSAGE_BROADCAST_MONITOR_TIMEOUT);
                }

                // update valid sync handle in mPeriodicAdvCallbacksMap
                synchronized (mPeriodicAdvCallbacksMap) {
                    if (mPeriodicAdvCallbacksMap.containsKey(BassConstants.INVALID_SYNC_HANDLE)) {
                        PeriodicAdvertisingCallback paCb =
                                mPeriodicAdvCallbacksMap.get(BassConstants.INVALID_SYNC_HANDLE);
                        mPeriodicAdvCallbacksMap.put(syncHandle, paCb);
                        mPeriodicAdvCallbacksMap.remove(BassConstants.INVALID_SYNC_HANDLE);
                    }
                }
                mBisDiscoveryCounterMap.put(syncHandle, MAX_BIS_DISCOVERY_TRIES_NUM);

                synchronized (mSinksWaitingForPast) {
                    Iterator<Map.Entry<BluetoothDevice, Pair<Integer, Integer>>> iterator =
                            mSinksWaitingForPast.entrySet().iterator();
                    while (iterator.hasNext()) {
                        Map.Entry<BluetoothDevice, Pair<Integer, Integer>> entry = iterator.next();
                        BluetoothDevice sinkDevice = entry.getKey();
                        int broadcastIdForPast = entry.getValue().first;
                        if (broadcastId == broadcastIdForPast) {
                            int sourceId = entry.getValue().second;
                            synchronized (mStateMachines) {
                                BassClientStateMachine sm = getOrCreateStateMachine(sinkDevice);
                                Message message =
                                        sm.obtainMessage(
                                                BassClientStateMachine.INITIATE_PA_SYNC_TRANSFER);
                                message.arg1 = syncHandle;
                                message.arg2 = sourceId;
                                sm.sendMessage(message);
                            }
                            synchronized (mPendingSourcesToAdd) {
                                Iterator<AddSourceData> addIterator =
                                        mPendingSourcesToAdd.iterator();
                                while (addIterator.hasNext()) {
                                    AddSourceData pendingSourcesToAdd = addIterator.next();
                                    if (pendingSourcesToAdd.mSourceMetadata.getBroadcastId()
                                                    == broadcastId
                                            && pendingSourcesToAdd.mSink.equals(sinkDevice)) {
                                        addIterator.remove();
                                    }
                                }
                            }
                            iterator.remove();
                        }
                    }
                }

                synchronized (mPendingSourcesToAdd) {
                    Iterator<AddSourceData> iterator = mPendingSourcesToAdd.iterator();
                    while (iterator.hasNext()) {
                        AddSourceData pendingSourcesToAdd = iterator.next();
                        if (pendingSourcesToAdd.mSourceMetadata.getBroadcastId() == broadcastId) {
                            addSource(
                                    pendingSourcesToAdd.mSink,
                                    pendingSourcesToAdd.mSourceMetadata,
                                    pendingSourcesToAdd.mIsGroupOp);
                            iterator.remove();
                        }
                    }
                }
            } else {
                // remove failed sync handle
                log("onSyncEstablished failed for broadcast id: " + broadcastId);
                boolean notifiedOfLost = false;
                synchronized (mPendingSourcesToAdd) {
                    Iterator<AddSourceData> iterator = mPendingSourcesToAdd.iterator();
                    while (iterator.hasNext()) {
                        AddSourceData pendingSourcesToAdd = iterator.next();
                        if (pendingSourcesToAdd.mSourceMetadata.getBroadcastId() == broadcastId) {
                            if (!notifiedOfLost) {
                                notifiedOfLost = true;
                                mCallbacks.notifySourceLost(broadcastId);
                            }
                            mCallbacks.notifySourceAddFailed(
                                    pendingSourcesToAdd.mSink,
                                    pendingSourcesToAdd.mSourceMetadata,
                                    BluetoothStatusCodes.ERROR_LOCAL_NOT_ENOUGH_RESOURCES);
                            iterator.remove();
                        }
                    }
                }
                synchronized (mSourceSyncRequestsQueue) {
                    int failsCounter = mSyncFailureCounter.getOrDefault(broadcastId, 0) + 1;
                    mSyncFailureCounter.put(broadcastId, failsCounter);
                }
                if (isSinkUnintentionalPauseType(broadcastId)) {
                    if (!mTimeoutHandler.isStarted(
                            broadcastId, MESSAGE_BROADCAST_MONITOR_TIMEOUT)) {
                        mTimeoutHandler.start(
                                broadcastId,
                                MESSAGE_BROADCAST_MONITOR_TIMEOUT,
                                sBroadcasterMonitorTimeout);
                    }
                    addSelectSourceRequest(broadcastId, true);
                } else {
                    // Clear from cache to make possible sync again (only during active searching)
                    synchronized (mSearchScanCallbackLock) {
                        if (mSearchScanCallback != null) {
                            mCachedBroadcasts.remove(broadcastId);
                        }
                    }
                }
                mPeriodicAdvCallbacksMap.remove(BassConstants.INVALID_SYNC_HANDLE);
            }
            handleSelectSourceRequest();
        }

        @Override
        public void onPeriodicAdvertisingReport(PeriodicAdvertisingReport report) {
            int syncHandle = report.getSyncHandle();
            log("onPeriodicAdvertisingReport " + syncHandle);
            Integer bisCounter = mBisDiscoveryCounterMap.get(syncHandle);

            // Parse the BIS indices from report's service data
            if (bisCounter != null && bisCounter != 0) {
                if (parseScanRecord(syncHandle, report.getData())) {
                    mBisDiscoveryCounterMap.put(syncHandle, 0);
                } else {
                    bisCounter--;
                    mBisDiscoveryCounterMap.put(syncHandle, bisCounter);
                    if (bisCounter == 0) {
                        cancelActiveSync(syncHandle);
                    }
                }
            }

            if (leaudioBigDependsOnAudioState()) {
                BluetoothDevice srcDevice = getDeviceForSyncHandle(syncHandle);
                if (srcDevice == null) {
                    log("No device found.");
                    return;
                }
                PeriodicAdvertisementResult result =
                        getPeriodicAdvertisementResult(
                                srcDevice, getBroadcastIdForSyncHandle(syncHandle));
                if (result == null) {
                    log("No PA record found");
                    return;
                }
                BaseData baseData = getBase(syncHandle);
                if (baseData == null) {
                    log("No BaseData found");
                    return;
                }
                PublicBroadcastData pbData = result.getPublicBroadcastData();
                if (pbData == null) {
                    log("No public broadcast data found, wait for BIG");
                    return;
                }
                if (!result.isNotified()) {
                    result.setNotified(true);
                    BluetoothLeBroadcastMetadata metaData =
                            getBroadcastMetadataFromBaseData(
                                    baseData, srcDevice, syncHandle, pbData.isEncrypted());
                    log("Notify broadcast source found");
                    mCallbacks.notifySourceFound(metaData);
                }
            }
        }

        @Override
        public void onSyncLost(int syncHandle) {
            int broadcastId = getBroadcastIdForSyncHandle(syncHandle);
            log("OnSyncLost: syncHandle=" + syncHandle + ", broadcastID=" + broadcastId);
            clearAllDataForSyncHandle(syncHandle);
            if (broadcastId != BassConstants.INVALID_BROADCAST_ID) {
                synchronized (mSourceSyncRequestsQueue) {
                    int failsCounter = mSyncFailureCounter.getOrDefault(broadcastId, 0) + 1;
                    mSyncFailureCounter.put(broadcastId, failsCounter);
                }
                mTimeoutHandler.stop(broadcastId, MESSAGE_SYNC_LOST_TIMEOUT);
                if (isSinkUnintentionalPauseType(broadcastId)) {
                    if (!mTimeoutHandler.isStarted(
                            broadcastId, MESSAGE_BROADCAST_MONITOR_TIMEOUT)) {
                        mTimeoutHandler.start(
                                broadcastId,
                                MESSAGE_BROADCAST_MONITOR_TIMEOUT,
                                sBroadcasterMonitorTimeout);
                    }
                    addSelectSourceRequest(broadcastId, true);
                } else {
                    if (leaudioBroadcastResyncHelper()) {
                        mTimeoutHandler.start(
                                broadcastId, MESSAGE_SYNC_LOST_TIMEOUT, sSyncLostTimeout);
                    } else {
                        // Clear from cache to make possible sync again (only during active
                        // searching)
                        synchronized (mSearchScanCallbackLock) {
                            if (mSearchScanCallback != null) {
                                mCachedBroadcasts.remove(broadcastId);
                            }
                        }
                        log("Notify broadcast source lost, broadcast id: " + broadcastId);
                        mCallbacks.notifySourceLost(broadcastId);
                    }
                }
            }
        }

        @Override
        public void onBigInfoAdvertisingReport(int syncHandle, boolean encrypted) {
            log(
                    "onBIGInfoAdvertisingReport: syncHandle="
                            + syncHandle
                            + ", encrypted ="
                            + encrypted);
            BluetoothDevice srcDevice = getDeviceForSyncHandle(syncHandle);
            if (srcDevice == null) {
                log("No device found.");
                return;
            }
            int broadcastId = getBroadcastIdForSyncHandle(syncHandle);
            PeriodicAdvertisementResult result =
                    getPeriodicAdvertisementResult(srcDevice, broadcastId);
            if (result == null) {
                log("No PA record found");
                return;
            }
            BaseData baseData = getBase(syncHandle);
            if (baseData == null) {
                log("No BaseData found");
                return;
            }
            if (!result.isNotified()) {
                result.setNotified(true);
                BluetoothLeBroadcastMetadata metaData =
                        getBroadcastMetadataFromBaseData(
                                baseData, srcDevice, syncHandle, encrypted);
                log("Notify broadcast source found");
                mCallbacks.notifySourceFound(metaData);
            }
            if (isSinkUnintentionalPauseType(broadcastId)) {
                resumeReceiversSourceSynchronization();
            }
        }

        @Override
        public void onSyncTransferred(BluetoothDevice device, int status) {
            log("onSyncTransferred: device=" + device + ", status =" + status);
        }
    }

    private void clearAllDataForSyncHandle(Integer syncHandle) {
        removeActiveSyncedSource(syncHandle);
        mPeriodicAdvCallbacksMap.remove(syncHandle);
        mSyncHandleToBaseDataMap.remove(syncHandle);
        mBisDiscoveryCounterMap.remove(syncHandle);
        BluetoothDevice srcDevice = getDeviceForSyncHandle(syncHandle);
        mSyncHandleToDeviceMap.remove(syncHandle);
        int broadcastId = getBroadcastIdForSyncHandle(syncHandle);
        mSyncHandleToBroadcastIdMap.remove(syncHandle);
        if (srcDevice != null) {
            mPeriodicAdvertisementResultMap.get(srcDevice).remove(broadcastId);
            if (mPeriodicAdvertisementResultMap.get(srcDevice).isEmpty()) {
                mPeriodicAdvertisementResultMap.remove(srcDevice);
            }
        }
    }

    private BluetoothLeBroadcastMetadata getBroadcastMetadataFromBaseData(
            BaseData baseData, BluetoothDevice device, int syncHandle, boolean encrypted) {
        BluetoothLeBroadcastMetadata.Builder metaData = new BluetoothLeBroadcastMetadata.Builder();
        int index = 0;
        for (BaseData.BaseInformation baseLevel2 : baseData.getLevelTwo()) {
            BluetoothLeBroadcastSubgroup.Builder subGroup =
                    new BluetoothLeBroadcastSubgroup.Builder();
            for (int j = 0; j < baseLevel2.numSubGroups; j++) {
                BaseData.BaseInformation baseLevel3 = baseData.getLevelThree().get(index++);
                BluetoothLeBroadcastChannel.Builder channel =
                        new BluetoothLeBroadcastChannel.Builder();
                channel.setChannelIndex(baseLevel3.index);
                channel.setSelected(false);
                try {
                    channel.setCodecMetadata(
                            BluetoothLeAudioCodecConfigMetadata.fromRawBytes(
                                    baseLevel3.codecConfigInfo));
                } catch (IllegalArgumentException e) {
                    Log.w(TAG, "Invalid metadata, adding empty data. Error: " + e);
                    channel.setCodecMetadata(
                            BluetoothLeAudioCodecConfigMetadata.fromRawBytes(new byte[0]));
                }
                subGroup.addChannel(channel.build());
            }
            byte[] arrayCodecId = baseLevel2.codecId;
            long codeId =
                    ((long) (arrayCodecId[4] & 0xff)) << 32
                            | (arrayCodecId[3] & 0xff) << 24
                            | (arrayCodecId[2] & 0xff) << 16
                            | (arrayCodecId[1] & 0xff) << 8
                            | (arrayCodecId[0] & 0xff);
            subGroup.setCodecId(codeId);
            try {
                subGroup.setCodecSpecificConfig(
                        BluetoothLeAudioCodecConfigMetadata.fromRawBytes(
                                baseLevel2.codecConfigInfo));
            } catch (IllegalArgumentException e) {
                Log.w(TAG, "Invalid config, adding empty one. Error: " + e);
                subGroup.setCodecSpecificConfig(
                        BluetoothLeAudioCodecConfigMetadata.fromRawBytes(new byte[0]));
            }

            try {
                subGroup.setContentMetadata(
                        BluetoothLeAudioContentMetadata.fromRawBytes(baseLevel2.metaData));
            } catch (IllegalArgumentException e) {
                Log.w(TAG, "Invalid metadata, adding empty one. Error: " + e);
                subGroup.setContentMetadata(
                        BluetoothLeAudioContentMetadata.fromRawBytes(new byte[0]));
            }

            metaData.addSubgroup(subGroup.build());
        }
        metaData.setSourceDevice(device, device.getAddressType());
        byte[] arrayPresentationDelay = baseData.getLevelOne().presentationDelay;
        int presentationDelay =
                (int)
                        ((arrayPresentationDelay[2] & 0xff) << 16
                                | (arrayPresentationDelay[1] & 0xff) << 8
                                | (arrayPresentationDelay[0] & 0xff));
        metaData.setPresentationDelayMicros(presentationDelay);
        PeriodicAdvertisementResult result =
                getPeriodicAdvertisementResult(device, getBroadcastIdForSyncHandle(syncHandle));
        if (result != null) {
            int broadcastId = result.getBroadcastId();
            log("broadcast ID: " + broadcastId);
            metaData.setBroadcastId(broadcastId);
            metaData.setSourceAdvertisingSid(result.getAdvSid());

            PublicBroadcastData pbData = result.getPublicBroadcastData();
            if (pbData != null) {
                metaData.setPublicBroadcast(true);
                metaData.setAudioConfigQuality(pbData.getAudioConfigQuality());
                try {
                    metaData.setPublicBroadcastMetadata(
                            BluetoothLeAudioContentMetadata.fromRawBytes(pbData.getMetadata()));
                } catch (IllegalArgumentException e) {
                    Log.w(TAG, "Invalid public metadata, adding empty one. Error " + e);
                    metaData.setPublicBroadcastMetadata(null);
                }
            }

            String broadcastName = result.getBroadcastName();
            if (broadcastName != null) {
                metaData.setBroadcastName(broadcastName);
            }
        }
        metaData.setEncrypted(encrypted);
        // update the rssi value
        ScanResult scanRes = getCachedBroadcast(result.getBroadcastId());
        if (scanRes != null) {
            metaData.setRssi(scanRes.getRssi());
        }
        return metaData.build();
    }

    private void cancelActiveSync(Integer syncHandle) {
        log("cancelActiveSync: syncHandle = " + syncHandle);
        if (syncHandle == null
                || (leaudioBroadcastResyncHelper()
                        && syncHandle == BassConstants.INVALID_SYNC_HANDLE)) {
            // clean up the pending sync request if syncHandle is null
            unsyncSource(BassConstants.INVALID_SYNC_HANDLE);
        }
        List<Integer> activeSyncedSrc = new ArrayList<>(getActiveSyncedSources());

        /* Stop sync if there is some running */
        if (!activeSyncedSrc.isEmpty()
                && (syncHandle == null || activeSyncedSrc.contains(syncHandle))) {
            if (syncHandle != null) {
                // only one source needs to be unsynced
                unsyncSource(syncHandle);
            } else {
                // remove all the sources
                for (int handle : activeSyncedSrc) {
                    unsyncSource(handle);
                }
            }
        }
    }

    @SuppressLint("AndroidFrameworkRequiresPermission") // TODO: b/350563786 - Fix BASS annotation
    private boolean unsyncSource(int syncHandle) {
        log("unsyncSource: syncHandle: " + syncHandle);
        if (mPeriodicAdvCallbacksMap.containsKey(syncHandle)) {
            try {
                BluetoothMethodProxy.getInstance()
                        .periodicAdvertisingManagerUnregisterSync(
                                BassClientPeriodicAdvertisingManager
                                        .getPeriodicAdvertisingManager(),
                                mPeriodicAdvCallbacksMap.get(syncHandle));
            } catch (IllegalArgumentException ex) {
                Log.w(TAG, "unregisterSync:IllegalArgumentException");
                return false;
            }
        } else {
            log("calling unregisterSync, not found syncHandle: " + syncHandle);
        }
        clearAllDataForSyncHandle(syncHandle);
        return true;
    }

    boolean parseBaseData(int syncHandle, byte[] serviceData) {
        log("parseBaseData" + Arrays.toString(serviceData));
        BaseData base = BaseData.parseBaseData(serviceData);
        if (base != null) {
            updateBase(syncHandle, base);
            base.print();
            return true;
        } else {
            Log.e(TAG, "Seems BASE is not in parsable format");
        }
        return false;
    }

    boolean parseScanRecord(int syncHandle, ScanRecord record) {
        int broadcastId = getBroadcastIdForSyncHandle(syncHandle);
        log(
                "parseScanRecord: syncHandle="
                        + syncHandle
                        + ", broadcastID="
                        + broadcastId
                        + ", record="
                        + record);
        Map<ParcelUuid, byte[]> bmsAdvDataMap = record.getServiceData();
        if (bmsAdvDataMap != null) {
            for (Map.Entry<ParcelUuid, byte[]> entry : bmsAdvDataMap.entrySet()) {
                log(
                        "ParcelUUid = "
                                + entry.getKey()
                                + ", Value = "
                                + Arrays.toString(entry.getValue()));
            }
        }
        byte[] advData = record.getServiceData(BassConstants.BASIC_AUDIO_UUID);
        if (advData != null) {
            return parseBaseData(syncHandle, advData);
        } else {
            Log.e(TAG, "No service data in Scan record");
        }
        return false;
    }

    private String checkAndParseBroadcastName(ScanRecord record) {
        log("checkAndParseBroadcastName");
        byte[] rawBytes = record.getBytes();
        List<TypeValueEntry> entries = BluetoothUtils.parseLengthTypeValueBytes(rawBytes);
        if (rawBytes.length > 0 && rawBytes[0] > 0 && entries.isEmpty()) {
            Log.e(TAG, "Invalid LTV entries in Scan record");
            return null;
        }

        String broadcastName = null;
        for (TypeValueEntry entry : entries) {
            // Only use the first value of each type
            if (broadcastName == null && entry.getType() == BassConstants.BCAST_NAME_AD_TYPE) {
                byte[] bytes = entry.getValue();
                int len = bytes.length;
                if (len < BassConstants.BCAST_NAME_LEN_MIN
                        || len > BassConstants.BCAST_NAME_LEN_MAX) {
                    Log.e(TAG, "Invalid broadcast name length in Scan record" + len);
                    return null;
                }
                broadcastName = new String(bytes, StandardCharsets.UTF_8);
            }
        }
        return broadcastName;
    }

    void addSelectSourceRequest(int broadcastId, boolean hasPriority) {
        sEventLogger.logd(
                TAG,
                "Add Select Broadcast Source, broadcastId: "
                        + broadcastId
                        + ", hasPriority: "
                        + hasPriority);
        mTimeoutHandler.stop(broadcastId, MESSAGE_SYNC_LOST_TIMEOUT);
        ScanResult scanRes = getCachedBroadcast(broadcastId);
        if (scanRes != null) {
            ScanRecord scanRecord = scanRes.getScanRecord();
            if (scanRecord == null) {
                log("addSelectSourceRequest: ScanRecord empty");
                return;
            }

            synchronized (mSourceSyncRequestsQueue) {
                if (!mSyncFailureCounter.containsKey(broadcastId)) {
                    mSyncFailureCounter.put(broadcastId, 0);
                }
                mSourceSyncRequestsQueue.add(
                        new SourceSyncRequest(
                                scanRes, hasPriority, mSyncFailureCounter.get(broadcastId)));
            }

            handleSelectSourceRequest();
        } else {
            log("addSelectSourceRequest: ScanResult empty");
        }
    }

    @SuppressLint("AndroidFrameworkRequiresPermission") // TODO: b/350563786 - Fix BASS annotation
    private void handleSelectSourceRequest() {
        PeriodicAdvertisingCallback paCb;
        synchronized (mPeriodicAdvCallbacksMap) {
            if (mSourceSyncRequestsQueue.isEmpty()) {
                return;
            } else if (mPeriodicAdvCallbacksMap.containsKey(BassConstants.INVALID_SYNC_HANDLE)) {
                log("handleSelectSourceRequest: already pending sync");
                return;
            } else {
                paCb = new PACallback();
                // put INVALID_SYNC_HANDLE and update in onSyncEstablished
                mPeriodicAdvCallbacksMap.put(BassConstants.INVALID_SYNC_HANDLE, paCb);
            }
        }
        ScanResult scanRes;
        synchronized (mSourceSyncRequestsQueue) {
            scanRes = mSourceSyncRequestsQueue.poll().getScanResult();
        }
        ScanRecord scanRecord = scanRes.getScanRecord();

        sEventLogger.logd(TAG, "Select Broadcast Source, result: " + scanRes);

        // updating mainly for Address type and PA Interval here
        // extract BroadcastId from ScanResult
        Map<ParcelUuid, byte[]> listOfUuids = scanRecord.getServiceData();
        int broadcastId = BassConstants.INVALID_BROADCAST_ID;
        PublicBroadcastData pbData = null;
        if (listOfUuids != null) {
            if (listOfUuids.containsKey(BassConstants.BAAS_UUID)) {
                byte[] bId = listOfUuids.get(BassConstants.BAAS_UUID);
                broadcastId = BassUtils.parseBroadcastId(bId);
                if (broadcastId == BassConstants.INVALID_BROADCAST_ID) {
                    Log.w(TAG, "Invalid broadcast ID");
                    mPeriodicAdvCallbacksMap.remove(BassConstants.INVALID_SYNC_HANDLE);
                    handleSelectSourceRequest();
                    return;
                }
            }
            if (listOfUuids.containsKey(BassConstants.PUBLIC_BROADCAST_UUID)) {
                byte[] pbAnnouncement = listOfUuids.get(BassConstants.PUBLIC_BROADCAST_UUID);
                pbData = PublicBroadcastData.parsePublicBroadcastData(pbAnnouncement);
                if (pbData == null) {
                    Log.w(TAG, "Invalid public broadcast data");
                    mPeriodicAdvCallbacksMap.remove(BassConstants.INVALID_SYNC_HANDLE);
                    handleSelectSourceRequest();
                    return;
                }
            }
        }

        if (broadcastId == BassConstants.INVALID_BROADCAST_ID) {
            if (pbData == null) {
                Log.w(TAG, "It is not BAP or PBP source");
            }
            else {
                Log.w(TAG, "Invalid broadcast ID");
            }
            mPeriodicAdvCallbacksMap.remove(BassConstants.INVALID_SYNC_HANDLE);
            handleSelectSourceRequest();
            return;
        }

        // Check if broadcast name present in scan record and parse
        // null if no name present
        String broadcastName = checkAndParseBroadcastName(scanRecord);

        // Avoid duplicated sync request if the same broadcast BIG is synced
        List<Integer> activeSyncedSrc = new ArrayList<>(getActiveSyncedSources());
        if (activeSyncedSrc.contains(getSyncHandleForBroadcastId(broadcastId))) {
            log("Skip duplicated sync request to broadcast id: " + broadcastId);
            mPeriodicAdvCallbacksMap.remove(BassConstants.INVALID_SYNC_HANDLE);
            handleSelectSourceRequest();
            return;
        }

        // Check if there are resources for sync
        if (activeSyncedSrc.size() >= MAX_ACTIVE_SYNCED_SOURCES_NUM) {
            log("handleSelectSourceRequest: reached max allowed active source");
            if (!leaudioBroadcastResyncHelper()) {
                int syncHandle = activeSyncedSrc.get(0);
                // removing the 1st synced source before proceeding to add new
                cancelActiveSync(syncHandle);
            } else {
                Boolean canceledActiveSync = false;
                int broadcstIdToLostMonitoring = BassConstants.INVALID_BROADCAST_ID;
                for (int syncHandle : activeSyncedSrc) {
                    if (!isAnyReceiverSyncedToBroadcast(getBroadcastIdForSyncHandle(syncHandle))) {
                        canceledActiveSync = true;
                        broadcstIdToLostMonitoring = getBroadcastIdForSyncHandle(syncHandle);
                        cancelActiveSync(syncHandle);
                        break;
                    }
                }
                if (!canceledActiveSync) {
                    int syncHandle = activeSyncedSrc.get(0);
                    // removing the 1st synced source before proceeding to add new
                    broadcstIdToLostMonitoring = getBroadcastIdForSyncHandle(syncHandle);
                    cancelActiveSync(syncHandle);
                }
                mTimeoutHandler.start(
                        broadcstIdToLostMonitoring, MESSAGE_SYNC_LOST_TIMEOUT, sSyncLostTimeout);
            }
        }

        try {
            BluetoothMethodProxy.getInstance()
                    .periodicAdvertisingManagerRegisterSync(
                            BassClientPeriodicAdvertisingManager.getPeriodicAdvertisingManager(),
                            scanRes,
                            0,
                            BassConstants.PSYNC_TIMEOUT,
                            paCb,
                            null);
        } catch (IllegalArgumentException ex) {
            Log.w(TAG, "registerSync:IllegalArgumentException");
            mPeriodicAdvCallbacksMap.remove(BassConstants.INVALID_SYNC_HANDLE);
            handleSelectSourceRequest();
            return;
        }

        updateSyncHandleForBroadcastId(BassConstants.INVALID_SYNC_HANDLE, broadcastId);
        updatePeriodicAdvertisementResultMap(
                scanRes.getDevice(),
                scanRes.getDevice().getAddressType(),
                BassConstants.INVALID_SYNC_HANDLE,
                BassConstants.INVALID_ADV_SID,
                scanRes.getPeriodicAdvertisingInterval(),
                broadcastId,
                pbData,
                broadcastName);
    }

    void selectSource(BluetoothDevice sink, ScanResult result, boolean autoTrigger) {
        if (leaudioBroadcastExtractPeriodicScannerFromStateMachine()) {
            throw new RuntimeException(
                    "Should never be executed with"
                            + " leaudioBroadcastExtractPeriodicScannerFromStateMachine flag");
        }
        List<Integer> activeSyncedSrc = getActiveSyncedSources(sink);
        if (activeSyncedSrc != null && activeSyncedSrc.size() >= MAX_ACTIVE_SYNCED_SOURCES_NUM) {
            log("selectSource : reached max allowed active source");
            int syncHandle = activeSyncedSrc.get(0);
            // removing the 1st synced source before proceeding to add new
            synchronized (mStateMachines) {
                BassClientStateMachine stateMachine = getOrCreateStateMachine(sink);
                if (stateMachine == null) {
                    Log.e(TAG, "Can't get state machine for device: " + sink);
                    return;
                }
                Message message =
                        stateMachine.obtainMessage(BassClientStateMachine.REACHED_MAX_SOURCE_LIMIT);
                message.arg1 = syncHandle;
                stateMachine.sendMessage(message);
            }
        }

        synchronized (mStateMachines) {
            sEventLogger.logd(
                    TAG, "Select Broadcast Source: sink: " + sink + ", result: " + result);

            BassClientStateMachine stateMachine = getOrCreateStateMachine(sink);
            if (stateMachine == null) {
                Log.e(TAG, "Can't get state machine for device: " + sink);
                return;
            }
            Message message =
                    stateMachine.obtainMessage(BassClientStateMachine.SELECT_BCAST_SOURCE);
            message.obj = result;
            message.arg1 = autoTrigger ? BassConstants.AUTO : BassConstants.USER;
            stateMachine.sendMessage(message);
        }
    }

    /**
     * Add a Broadcast Source to the Broadcast Sink
     *
     * @param sink Broadcast Sink to which the Broadcast Source should be added
     * @param sourceMetadata Broadcast Source metadata to be added to the Broadcast Sink
     * @param isGroupOp set to true If Application wants to perform this operation for all
     *     coordinated set members, False otherwise
     */
    public void addSource(
            BluetoothDevice sink, BluetoothLeBroadcastMetadata sourceMetadata, boolean isGroupOp) {
        log(
                "addSource: "
                        + ("device: " + sink)
                        + (", sourceMetadata: " + sourceMetadata)
                        + (", isGroupOp: " + isGroupOp));

        List<BluetoothDevice> devices = getTargetDeviceList(sink, isGroupOp);
        // Don't coordinate it as a group if there's no group or there is one device only
        if (devices.size() < 2) {
            isGroupOp = false;
        }

        if (sourceMetadata == null) {
            log("addSource: Error bad parameter: sourceMetadata cannot be null");
            return;
        }

        if (leaudioBroadcastAssistantPeripheralEntrustment()) {
            if (isLocalBroadcast(sourceMetadata)) {
                LeAudioService leAudioService = mServiceFactory.getLeAudioService();
                if (leaudioBigDependsOnAudioState()) {
                    if (leAudioService == null
                            || !(leAudioService.isPaused(sourceMetadata.getBroadcastId())
                                    || leAudioService.isBroadcastPendingStart(sourceMetadata.getBroadcastId())
                                           || leAudioService.isPlaying(sourceMetadata.getBroadcastId()))) {
                        Log.w(TAG, "addSource: Local source can't be add");

                        mCallbacks.notifySourceAddFailed(
                                sink,
                                sourceMetadata,
                                BluetoothStatusCodes.ERROR_LOCAL_NOT_ENOUGH_RESOURCES);

                        return;
                    }
                } else {
                    if (leAudioService == null
                            || !leAudioService.isPlaying(sourceMetadata.getBroadcastId())) {
                        Log.w(TAG, "addSource: Local source can't be add");

                        mCallbacks.notifySourceAddFailed(
                                sink,
                                sourceMetadata,
                                BluetoothStatusCodes.ERROR_LOCAL_NOT_ENOUGH_RESOURCES);

                        return;
                    }
                }
            }
        } else {
            if (!isAllowedToAddSource()) {
                Log.d(TAG, "Add source to pending list");
                synchronized (mPendingAddSourcesLock) {
                    mPendingAddSources.push(new AddSourceData(sink, sourceMetadata, isGroupOp));
                }

                return;
            }
        }

        if (leaudioBroadcastExtractPeriodicScannerFromStateMachine()) {
            for (BluetoothDevice device : devices) {
                if (getConnectionState(device) != BluetoothProfile.STATE_CONNECTED) {
                    mCallbacks.notifySourceAddFailed(device, sourceMetadata,
                            BluetoothStatusCodes.ERROR_REMOTE_LINK_ERROR);
                    continue;
                }
            }
            List<Integer> activeSyncedSrc = getActiveSyncedSources();
            BluetoothDevice sourceDevice = sourceMetadata.getSourceDevice();
            if (!isLocalBroadcast(sourceMetadata)
                    && (!activeSyncedSrc.contains(
                            getSyncHandleForBroadcastId(sourceMetadata.getBroadcastId())))) {
                log("Adding inactive source: " + sourceDevice);
                int broadcastId = sourceMetadata.getBroadcastId();
                if (broadcastId != BassConstants.INVALID_BROADCAST_ID
                        && getCachedBroadcast(broadcastId) != null) {
                    // If the source has been synced before, try to re-sync
                    // with the source by previously cached scan result.
                    // Check if not added already
                    boolean alreadyAdded = false;
                    synchronized (mPendingSourcesToAdd) {
                        for (AddSourceData pendingSourcesToAdd : mPendingSourcesToAdd) {
                            if (pendingSourcesToAdd.mSourceMetadata.getBroadcastId()
                                    == broadcastId) {
                                alreadyAdded = true;
                            }
                        }
                        mPendingSourcesToAdd.add(
                                new AddSourceData(sink, sourceMetadata, isGroupOp));
                        if (!alreadyAdded) {
                            addSelectSourceRequest(broadcastId, true);
                        }
                    }
                } else {
                    log("AddSource: broadcast not cached or invalid, broadcastId: " + broadcastId);
                    mCallbacks.notifySourceAddFailed(
                            sink, sourceMetadata, BluetoothStatusCodes.ERROR_BAD_PARAMETERS);
                }
                return;
            }
        }

        // Remove pausedBroadcastId in case that broadcast was paused before.
        mPausedBroadcastIds.remove(sourceMetadata.getBroadcastId());
        logPausedBroadcastsAndSinks();

        byte[] code = sourceMetadata.getBroadcastCode();
        for (BluetoothDevice device : devices) {
            BassClientStateMachine stateMachine = getOrCreateStateMachine(device);
            int statusCode =
                    validateParametersForSourceOperation(stateMachine, device, sourceMetadata);
            if (statusCode != BluetoothStatusCodes.SUCCESS) {
                mCallbacks.notifySourceAddFailed(device, sourceMetadata, statusCode);
                continue;
            }
            if (stateMachine.hasPendingSourceOperation()) {
                Log.w(
                        TAG,
                        "addSource: source operation already pending, device: "
                                + device
                                + ", broadcastId: "
                                + sourceMetadata.getBroadcastId());
                mCallbacks.notifySourceAddFailed(
                        device, sourceMetadata, BluetoothStatusCodes.ERROR_ALREADY_IN_TARGET_STATE);
                continue;
            }
            if (leaudioBroadcastResyncHelper()) {
                int sourceId = checkDuplicateSourceAdditionAndGetSourceId(device, sourceMetadata);
                if (sourceId != BassConstants.INVALID_SOURCE_ID) {
                    updateSourceToResumeBroadcast(device, sourceId, sourceMetadata);
                    continue;
                }
            }
            if (!hasRoomForBroadcastSourceAddition(device)) {
                log("addSource: device has no room");
                Integer sourceIdToRemove = getSourceIdToRemove(device);
                if (sourceIdToRemove != BassConstants.INVALID_SOURCE_ID) {
                    BluetoothLeBroadcastMetadata metaData =
                            stateMachine.getCurrentBroadcastMetadata(sourceIdToRemove);
                    if (metaData != null) {
                        // Add host intentional pause if previous broadcast is different than
                        // current
                        if (sourceMetadata.getBroadcastId() != metaData.getBroadcastId()) {
                            stopBigMonitoring(metaData.getBroadcastId(), true);
                        }
                    }

                    sEventLogger.logd(
                            TAG,
                            "Switch Broadcast Source: "
                                    + ("device: " + device)
                                    + (", old SourceId: " + sourceIdToRemove)
                                    + (", new broadcastId: " + sourceMetadata.getBroadcastId())
                                    + (", new broadcastName: "
                                            + sourceMetadata.getBroadcastName()));

                    // new source will be added once the existing source got removed
                    if (isGroupOp) {
                        // mark group op for both remove and add source
                        // so setSourceGroupManaged will be updated accordingly in callbacks
                        enqueueSourceGroupOp(
                                device,
                                BassClientStateMachine.REMOVE_BCAST_SOURCE,
                                sourceIdToRemove);
                        enqueueSourceGroupOp(
                                device, BassClientStateMachine.ADD_BCAST_SOURCE, sourceMetadata);
                    }

                    /* Store metadata for sink device */
                    mBroadcastMetadataMap.put(device, sourceMetadata);

                    Message message =
                            stateMachine.obtainMessage(BassClientStateMachine.SWITCH_BCAST_SOURCE);
                    message.obj = sourceMetadata;
                    message.arg1 = sourceIdToRemove;
                    stateMachine.sendMessage(message);
                } else {
                    mCallbacks.notifySourceAddFailed(
                            device,
                            sourceMetadata,
                            BluetoothStatusCodes.ERROR_REMOTE_NOT_ENOUGH_RESOURCES);
                }
                continue;
            }
            if (!leaudioBroadcastResyncHelper()) {
                int sourceId = checkDuplicateSourceAdditionAndGetSourceId(device, sourceMetadata);
                if (sourceId != BassConstants.INVALID_SOURCE_ID) {
                    log("addSource: not a valid broadcast source addition");
                    mCallbacks.notifySourceAddFailed(
                            device,
                            sourceMetadata,
                            BluetoothStatusCodes.ERROR_LE_BROADCAST_ASSISTANT_DUPLICATE_ADDITION);
                    continue;
                }
            }

            /* Store metadata for sink device */
            mBroadcastMetadataMap.put(device, sourceMetadata);

            if (isGroupOp) {
                enqueueSourceGroupOp(
                        device, BassClientStateMachine.ADD_BCAST_SOURCE, sourceMetadata);
            }

            if (!isLocalBroadcast(sourceMetadata)) {
                checkAndSetGroupAllowedContextMask(device);
            }

            sEventLogger.logd(
                    TAG,
                    "Add Broadcast Source: "
                            + ("device: " + device)
                            + (", broadcastId: " + sourceMetadata.getBroadcastId())
                            + (", broadcastName: " + sourceMetadata.getBroadcastName())
                            + (", isGroupOp: " + isGroupOp));

            Message message = stateMachine.obtainMessage(BassClientStateMachine.ADD_BCAST_SOURCE);
            message.obj = sourceMetadata;
            stateMachine.sendMessage(message);
            if (code != null && code.length != 0) {
                sEventLogger.logd(
                        TAG,
                        "Set Broadcast Code (Add Source context): "
                                + ("device: " + device)
                                + (", broadcastId: " + sourceMetadata.getBroadcastId())
                                + (", broadcastName: " + sourceMetadata.getBroadcastName()));

                message = stateMachine.obtainMessage(BassClientStateMachine.SET_BCAST_CODE);
                message.obj = sourceMetadata;
                message.arg1 = BassClientStateMachine.ARGTYPE_METADATA;
                stateMachine.sendMessage(message);
            }
        }
    }

    /**
     * Modify the Broadcast Source information on a Broadcast Sink
     *
     * @param sink representing the Broadcast Sink to which the Broadcast Source should be updated
     * @param sourceId source ID as delivered in onSourceAdded
     * @param updatedMetadata updated Broadcast Source metadata to be updated on the Broadcast Sink
     */
    public void modifySource(
            BluetoothDevice sink, int sourceId, BluetoothLeBroadcastMetadata updatedMetadata) {
        log(
                "modifySource: "
                        + ("device: " + sink)
                        + ("sourceId: " + sourceId)
                        + (", updatedMetadata: " + updatedMetadata));

        Map<BluetoothDevice, Integer> devices = getGroupManagedDeviceSources(sink, sourceId).second;
        if (updatedMetadata == null) {
            log("modifySource: Error bad parameters: updatedMetadata cannot be null");
            for (BluetoothDevice device : devices.keySet()) {
                mCallbacks.notifySourceModifyFailed(
                        device, sourceId, BluetoothStatusCodes.ERROR_BAD_PARAMETERS);
            }
            return;
        }

        /* Update metadata for sink device */
        mBroadcastMetadataMap.put(sink, updatedMetadata);

        byte[] code = updatedMetadata.getBroadcastCode();
        for (Map.Entry<BluetoothDevice, Integer> deviceSourceIdPair : devices.entrySet()) {
            BluetoothDevice device = deviceSourceIdPair.getKey();
            Integer deviceSourceId = deviceSourceIdPair.getValue();
            BassClientStateMachine stateMachine = getOrCreateStateMachine(device);
            int statusCode =
                    validateParametersForSourceOperation(
                            stateMachine, device, updatedMetadata, deviceSourceId);
            if (statusCode != BluetoothStatusCodes.SUCCESS) {
                mCallbacks.notifySourceModifyFailed(device, sourceId, statusCode);
                continue;
            }
            if (stateMachine.hasPendingSourceOperation()) {
                Log.w(
                        TAG,
                        "modifySource: source operation already pending, device: "
                                + device
                                + ", broadcastId: "
                                + updatedMetadata.getBroadcastId());
                mCallbacks.notifySourceModifyFailed(
                        device, sourceId, BluetoothStatusCodes.ERROR_ALREADY_IN_TARGET_STATE);
                continue;
            }

            sEventLogger.logd(
                    TAG,
                    "Modify Broadcast Source: "
                            + ("device: " + device)
                            + ("sourceId: " + sourceId)
                            + (", updatedBroadcastId: " + updatedMetadata.getBroadcastId())
                            + (", updatedBroadcastName: " + updatedMetadata.getBroadcastName()));

            Message message =
                    stateMachine.obtainMessage(BassClientStateMachine.UPDATE_BCAST_SOURCE);
            message.arg1 = deviceSourceId;
            message.arg2 = BassConstants.INVALID_PA_SYNC_VALUE;
            message.obj = updatedMetadata;
            stateMachine.sendMessage(message);
            if (code != null && code.length != 0) {
                sEventLogger.logd(
                        TAG,
                        "Set Broadcast Code (Modify Source context): "
                                + ("device: " + device)
                                + ("sourceId: " + sourceId)
                                + (", updatedBroadcastId: " + updatedMetadata.getBroadcastId())
                                + (", updatedBroadcastName: "
                                        + updatedMetadata.getBroadcastName()));
                message = stateMachine.obtainMessage(BassClientStateMachine.SET_BCAST_CODE);
                message.obj = updatedMetadata;
                message.arg1 = BassClientStateMachine.ARGTYPE_METADATA;
                stateMachine.sendMessage(message);
            }
        }
    }

    /**
     * Removes the Broadcast Source from a Broadcast Sink
     *
     * @param sink representing the Broadcast Sink from which a Broadcast Source should be removed
     * @param sourceId source ID as delivered in onSourceAdded
     * @param internal removing source from UI or internal logic (stop source receivers)
     */
    public void removeSource(BluetoothDevice sink, int sourceId, boolean internal) {
        log("removeSource: device: " + sink + ", sourceId: " + sourceId);

        Map<BluetoothDevice, Integer> devices = getGroupManagedDeviceSources(sink, sourceId).second;
        for (Map.Entry<BluetoothDevice, Integer> deviceSourceIdPair : devices.entrySet()) {
            BluetoothDevice device = deviceSourceIdPair.getKey();
<<<<<<< HEAD
            Integer deviceSourceId = deviceSourceIdPair.getValue();
            BassClientStateMachine stateMachine = getOrCreateStateMachine(device);

            if (!internal) {
                if(mPausedBroadcastSinks.contains(device)) {
                    log("removeSource: remove sink from mPausedBroadcastSinks");
                    mPausedBroadcastSinks.remove(device);
                }
            }
=======
>>>>>>> ca25eb63
            /* Removes metadata for sink device if not paused */
            if (!mPausedBroadcastSinks.contains(device)) {
                mBroadcastMetadataMap.remove(device);
            }

            Integer deviceSourceId = deviceSourceIdPair.getValue();
            BassClientStateMachine stateMachine = getOrCreateStateMachine(device);
            int statusCode =
                    validateParametersForSourceOperation(stateMachine, device, deviceSourceId);
            if (statusCode != BluetoothStatusCodes.SUCCESS) {
                mCallbacks.notifySourceRemoveFailed(device, sourceId, statusCode);
                continue;
            }

            BluetoothLeBroadcastMetadata metaData =
                    stateMachine.getCurrentBroadcastMetadata(sourceId);

            if (metaData != null) {
                stopBigMonitoring(metaData.getBroadcastId(), true);
            }

            if (metaData == null) {
                metaData = stateMachine.getBroadcastMetadataFromReceiveState(sourceId);
            }
            if (stateMachine.isSyncedToTheSource(sourceId)) {
                sEventLogger.logd(
                        TAG,
                        "Remove Broadcast Source(Force lost PA sync): "
                                + ("device: " + device)
                                + (", sourceId: " + sourceId)
                                + (", broadcastId: "
                                        + ((metaData == null)
                                                ? BassConstants.INVALID_BROADCAST_ID
                                                : metaData.getBroadcastId()))
                                + (", broadcastName: "
                                        + ((metaData == null) ? "" : metaData.getBroadcastName())));

                log("Force source to lost PA sync");
                Message message =
                        stateMachine.obtainMessage(BassClientStateMachine.UPDATE_BCAST_SOURCE);
                message.arg1 = sourceId;
                message.arg2 = BassConstants.PA_SYNC_DO_NOT_SYNC;
                /* Pending remove set. Remove source once not synchronized to PA */
                /* MetaData can be null if source is from remote's receive state */
                message.obj = metaData;
                stateMachine.sendMessage(message);
                continue;
            }

            sEventLogger.logd(
                    TAG, "Remove Broadcast Source: device: " + device + ", sourceId: " + sourceId);

            Message message =
                    stateMachine.obtainMessage(BassClientStateMachine.REMOVE_BCAST_SOURCE);
            message.arg1 = deviceSourceId;
            stateMachine.sendMessage(message);
        }

        for (Map.Entry<BluetoothDevice, Integer> deviceSourceIdPair : devices.entrySet()) {
            BluetoothDevice device = deviceSourceIdPair.getKey();
            Integer deviceSourceId = deviceSourceIdPair.getValue();
            enqueueSourceGroupOp(
                    device,
                    BassClientStateMachine.REMOVE_BCAST_SOURCE,
                    Integer.valueOf(deviceSourceId));
        }
    }

    /**
     * Get information about all Broadcast Sources
     *
     * @param sink Broadcast Sink from which to get all Broadcast Sources
     * @return the list of Broadcast Receive State {@link BluetoothLeBroadcastReceiveState}
     */
    public List<BluetoothLeBroadcastReceiveState> getAllSources(BluetoothDevice sink) {
        log("getAllSources for " + sink);
        synchronized (mStateMachines) {
            BassClientStateMachine stateMachine = getOrCreateStateMachine(sink);
            if (stateMachine == null) {
                log("stateMachine is null");
                return Collections.emptyList();
            }
            return stateMachine.getAllSources().stream()
                    .filter(rs -> !isEmptyBluetoothDevice(rs.getSourceDevice()))
                    .collect(Collectors.toList());
        }
    }

    /**
     * Get maximum number of sources that can be added to this Broadcast Sink
     *
     * @param sink Broadcast Sink device
     * @return maximum number of sources that can be added to this Broadcast Sink
     */
    int getMaximumSourceCapacity(BluetoothDevice sink) {
        log("getMaximumSourceCapacity: device = " + sink);
        BassClientStateMachine stateMachine = getOrCreateStateMachine(sink);
        if (stateMachine == null) {
            log("stateMachine is null");
            return 0;
        }
        return stateMachine.getMaximumSourceCapacity();
    }

    /**
     * Get metadata of source that stored on this Broadcast Sink
     *
     * @param sink Broadcast Sink device
     * @param sourceId Broadcast source id
     * @return metadata of source that stored on this Broadcast Sink
     */
    BluetoothLeBroadcastMetadata getSourceMetadata(BluetoothDevice sink, int sourceId) {
        if (!leaudioBroadcastApiGetLocalMetadata()) {
            return null;
        }

        log("getSourceMetadata: device = " + sink + " with source id = " + sourceId);
        BassClientStateMachine stateMachine = getOrCreateStateMachine(sink);
        if (stateMachine == null) {
            log("stateMachine is null");
            return null;
        }
        return stateMachine.getCurrentBroadcastMetadata(sourceId);
    }

    private boolean isLocalBroadcast(int broadcastId) {
        LeAudioService leAudioService = mServiceFactory.getLeAudioService();
        if (leAudioService == null) {
            return false;
        }

        boolean wasFound =
                leAudioService.getAllBroadcastMetadata().stream()
                        .anyMatch(
                                meta -> {
                                    return meta.getBroadcastId() == broadcastId;
                                });
        log("isLocalBroadcast=" + wasFound);
        return wasFound;
    }

    boolean isLocalBroadcast(BluetoothLeBroadcastMetadata metaData) {
        if (metaData == null) {
            return false;
        }

        return isLocalBroadcast(metaData.getBroadcastId());
    }

    boolean isLocalBroadcast(BluetoothLeBroadcastReceiveState receiveState) {
        if (receiveState == null) {
            return false;
        }

        return isLocalBroadcast(receiveState.getBroadcastId());
    }

    static void log(String msg) {
        Log.d(TAG, msg);
    }

    private List<Pair<BluetoothLeBroadcastReceiveState, BluetoothDevice>>
            getReceiveStateDevicePairs(int broadcastId) {
        List<Pair<BluetoothLeBroadcastReceiveState, BluetoothDevice>> list = new ArrayList<>();

        for (BluetoothDevice device : getConnectedDevices()) {
            for (BluetoothLeBroadcastReceiveState receiveState : getAllSources(device)) {
                /* Check if local/last broadcast is the synced one. Invalid broadcast ID means
                 * that all receivers should be considered.
                 */
                if ((broadcastId != BassConstants.INVALID_BROADCAST_ID)
                        && (receiveState.getBroadcastId() != broadcastId)) {
                    continue;
                }

                list.add(
                        new Pair<BluetoothLeBroadcastReceiveState, BluetoothDevice>(
                                receiveState, device));
            }
        }

        return list;
    }

    private void cancelPendingSourceOperations(int broadcastId) {
        for (BluetoothDevice device : getConnectedDevices()) {
            synchronized (mStateMachines) {
                BassClientStateMachine sm = getOrCreateStateMachine(device);
                if (sm != null && sm.hasPendingSourceOperation(broadcastId)) {
                    Message message =
                            sm.obtainMessage(
                                    BassClientStateMachine.CANCEL_PENDING_SOURCE_OPERATION);
                    message.arg1 = broadcastId;
                    sm.sendMessage(message);
                }
            }
        }
    }

    private void stopSourceReceivers(int broadcastId) {
        log("stopSourceReceivers broadcastId: " + broadcastId);

        List<Pair<BluetoothLeBroadcastReceiveState, BluetoothDevice>> sourcesToRemove =
                getReceiveStateDevicePairs(broadcastId);

        for (Pair<BluetoothLeBroadcastReceiveState, BluetoothDevice> pair : sourcesToRemove) {
            if (leaudioBroadcastResyncHelper()) {
                mPausedBroadcastSinks.remove(pair.second);
                stopBigMonitoring(pair.first.getBroadcastId(), true);
            }
            removeSource(pair.second, pair.first.getSourceId(), true);
        }

        if (!leaudioBroadcastResyncHelper() || broadcastId != BassConstants.INVALID_BROADCAST_ID) {
            /* There may be some pending add/modify source operations */
            cancelPendingSourceOperations(broadcastId);
        }
    }

    private void stopSourceReceivers(int broadcastId, boolean store) {
        log("stopSourceReceivers broadcastId: " + broadcastId + ", store: " + store);

        Map<BluetoothDevice, Integer> sourcesToRemove = new HashMap<>();

        for (BluetoothDevice device : getConnectedDevices()) {
            if (!store && mPausedBroadcastSinks.contains(device)) {
                Log.w(TAG, "Remove cached broadcast sink: " + device);
                mPausedBroadcastSinks.remove(device);
            }
            if (!leaudioBroadcastResyncHelper()) {
                if (mPausedBroadcastSinks.contains(device)) {
                    // Skip this device if it has been paused
                    continue;
                }

                for (BluetoothLeBroadcastReceiveState receiveState : getAllSources(device)) {
                    /* Check if local/last broadcast is the synced one. Invalid broadcast ID means
                     * that all receivers should be considered.
                     */
                    if ((broadcastId != BassConstants.INVALID_BROADCAST_ID)
                            && (receiveState.getBroadcastId() != broadcastId)) {
                        continue;
                    }

                    if (store) {
                        sEventLogger.logd(TAG, "Add broadcast sink to paused cache: " + device);
                        mPausedBroadcastSinks.add(device);
                    }

                    sourcesToRemove.put(device, receiveState.getSourceId());
                }
            } else {
                for (BluetoothLeBroadcastReceiveState receiveState : getAllSources(device)) {
                    /* Check if local/last broadcast is the synced one. Invalid broadcast ID means
                     * that all receivers should be considered.
                     */
                    if ((broadcastId != BassConstants.INVALID_BROADCAST_ID)
                            && (receiveState.getBroadcastId() != broadcastId)) {
                        continue;
                    }

                    if (!mPausedBroadcastSinks.contains(device)
                            || isSinkUnintentionalPauseType(receiveState.getBroadcastId())) {
                        // Remove device if not paused yet
                        sourcesToRemove.put(device, receiveState.getSourceId());
                    }

                    stopBigMonitoring(receiveState.getBroadcastId(), true);

                    if (store) {
                        sEventLogger.logd(TAG, "Add broadcast sink to paused cache: " + device);
                        mPausedBroadcastSinks.add(device);
                    } else {
                        mPausedBroadcastSinks.remove(device);
                    }
                }
            }
        }

        logPausedBroadcastsAndSinks();

        for (Map.Entry<BluetoothDevice, Integer> entry : sourcesToRemove.entrySet()) {
            removeSource(entry.getKey(), entry.getValue(), true);
        }

        if (leaudioBroadcastResyncHelper()) {
            if (broadcastId != BassConstants.INVALID_BROADCAST_ID) {
                /* There may be some pending add/modify source operations */
                cancelPendingSourceOperations(broadcastId);
            }
        }
    }

    private boolean isAllowedToAddSource() {
        /* Check if should wait for status update */
        if (mUnicastSourceStreamStatus.isEmpty()) {
            /* Assistant was not active, inform about activation */
            if (!mIsAssistantActive) {
                mIsAssistantActive = true;

                LeAudioService leAudioService = mServiceFactory.getLeAudioService();
                if (leAudioService != null) {
                    leAudioService.activeBroadcastAssistantNotification(true);
                }
            }

            return false;
        }

        return mUnicastSourceStreamStatus.get() == STATUS_LOCAL_STREAM_SUSPENDED;
    }

    /** Return true if there is any non primary device receiving broadcast */
    private boolean isAudioSharingModeOn(Integer broadcastId) {
        if (mLocalBroadcastReceivers == null) {
            Log.w(TAG, "isAudioSharingModeOn: Local Broadcaster Receivers is not initialized");
            return false;
        }

        HashSet<BluetoothDevice> devices = mLocalBroadcastReceivers.get(broadcastId);
        if (devices == null) {
            Log.w(TAG, "isAudioSharingModeOn: No receivers receiving broadcast: " + broadcastId);
            return false;
        }

        LeAudioService leAudioService = mServiceFactory.getLeAudioService();
        if (leAudioService == null) {
            Log.d(TAG, "isAudioSharingModeOn: No available LeAudioService");
            return false;
        }

        return devices.stream().anyMatch(d -> !leAudioService.isPrimaryDevice(d));
    }

    /** Handle disconnection of potential broadcast sinks */
    public void handleDeviceDisconnection(BluetoothDevice sink, boolean isIntentional) {
        LeAudioService leAudioService = mServiceFactory.getLeAudioService();
        if (leAudioService == null) {
            Log.d(TAG, "BluetoothLeBroadcastReceiveState: No available LeAudioService");
            return;
        }

        if (!DeviceConfig.getBoolean(DeviceConfig.NAMESPACE_BLUETOOTH,
                "persist.vendor.service.bt.stopBroadcastIfNoReceivers", false)) {
            Log.w(TAG, "handleDeviceDisconnection: skip stopping broadcast if not receivers");
            return;
        }
        Iterator<Map.Entry<Integer, HashSet<BluetoothDevice>>> iterator =
                mLocalBroadcastReceivers.entrySet().iterator();
        while (iterator.hasNext()) {
            Map.Entry<Integer, HashSet<BluetoothDevice>> entry = iterator.next();
            Integer broadcastId = entry.getKey();
            HashSet<BluetoothDevice> devices = entry.getValue();

            if (leaudioBigDependsOnAudioState()) {
                /* If somehow there is a non configured/playing broadcast, let's remove it */
                if (!(leAudioService.isPaused(broadcastId)
                        || leAudioService.isPlaying(broadcastId))) {
                    Log.w(TAG, "Non playing broadcast remove from receivers list");
                    iterator.remove();
                    continue;
                }
            } else {
                /* If somehow there is a non playing broadcast, let's remove it */
                if (!leAudioService.isPlaying(broadcastId)) {
                    Log.w(TAG, "Non playing broadcast remove from receivers list");
                    iterator.remove();
                    continue;
                }
            }

            if (isIntentional) {
                /* Check if disconnecting device participated in this broadcast reception */
                if (!devices.remove(sink)) {
                    continue;
                }

                mBroadcastMetadataMap.remove(sink);

                /* Check if there is any other primary device receiving this broadcast */
                if (devices.stream()
                        .anyMatch(
                                d ->
                                        ((getConnectionState(d) == BluetoothProfile.STATE_CONNECTED)
                                                && leAudioService.isPrimaryDevice(d)))) {
                    continue;
                }

                Log.d(
                        TAG,
                        "handleIntendedDeviceDisconnection: No more potential broadcast "
                                + "(broadcast ID: "
                                + broadcastId
                                + ") receivers - stopping broadcast");
                iterator.remove();
                leAudioService.stopBroadcast(broadcastId);
            } else {
                /* Unintentional disconnection of primary device in private broadcast mode */
                if (!isAudioSharingModeOn(broadcastId)
                        && !devices.stream()
                                .anyMatch(
                                        d ->
                                                !d.equals(sink)
                                                        && (getConnectionState(d)
                                                                == BluetoothProfile
                                                                        .STATE_CONNECTED))) {
                    iterator.remove();
                    leAudioService.stopBroadcast(broadcastId);
                    continue;
                }

                /* Unintentional disconnection of primary/secondary in broadcast sharing mode */
                if (devices.stream()
                        .anyMatch(
                                d ->
                                        !d.equals(sink)
                                                && (getConnectionState(d)
                                                        == BluetoothProfile.STATE_CONNECTED))) {
                    continue;
                } else {
                    Log.d(
                            TAG,
                            "handleUnintendedDeviceDisconnection: No more potential broadcast "
                                    + "(broadcast ID: "
                                    + broadcastId
                                    + ") receivers - stopping broadcast");
                    mDialingOutTimeoutEvent = new DialingOutTimeoutEvent(broadcastId);
                    mHandler.postDelayed(mDialingOutTimeoutEvent, DIALING_OUT_TIMEOUT_MS);
                }
            }
        }
    }

    /** Handle device newly connected and its peer device still has active source */
    private void checkAndResumeBroadcast(BluetoothDevice sink) {
        BluetoothLeBroadcastMetadata metadata = mBroadcastMetadataMap.get(sink);
        if (metadata == null) {
            Log.d(TAG, "checkAndResumeBroadcast: no metadata available");
            return;
        }
        for (BluetoothDevice groupDevice : getTargetDeviceList(sink, true)) {
            if (groupDevice.equals(sink)) {
                continue;
            }
            // Check peer device
            Optional<BluetoothLeBroadcastReceiveState> receiver =
                    getOrCreateStateMachine(groupDevice).getAllSources().stream()
                            .filter(e -> e.getBroadcastId() == metadata.getBroadcastId())
                            .findAny();
            if (receiver.isPresent()
                    && !getAllSources(sink).stream()
                            .anyMatch(
                                    rs ->
                                            (rs.getBroadcastId()
                                                    == receiver.get().getBroadcastId()))) {
                Log.d(TAG, "checkAndResumeBroadcast: restore the source for device: " + sink);
                addSource(sink, metadata, false);
            }
        }
    }

    private void logPausedBroadcastsAndSinks() {
        log(
                "mPausedBroadcastIds: "
                        + mPausedBroadcastIds
                        + ", mPausedBroadcastSinks: "
                        + mPausedBroadcastSinks);
    }

    private boolean isHostPauseType(int broadcastId) {
        return (mPausedBroadcastIds.containsKey(broadcastId)
                && mPausedBroadcastIds.get(broadcastId).equals(PauseType.HOST_INTENTIONAL));
    }

    private boolean isSinkUnintentionalPauseType(int broadcastId) {
        return (mPausedBroadcastIds.containsKey(broadcastId)
                && mPausedBroadcastIds.get(broadcastId).equals(PauseType.SINK_UNINTENTIONAL));
    }

    public void stopBigMonitoring() {
        if (!leaudioBroadcastResyncHelper()) {
            return;
        }
        log("stopBigMonitoring");
        mPausedBroadcastSinks.clear();

        Iterator<Integer> iterator = mPausedBroadcastIds.keySet().iterator();
        while (iterator.hasNext()) {
            int pausedBroadcastId = iterator.next();
            mTimeoutHandler.stop(pausedBroadcastId, MESSAGE_BIG_MONITOR_TIMEOUT);
            mTimeoutHandler.stop(pausedBroadcastId, MESSAGE_BROADCAST_MONITOR_TIMEOUT);
            iterator.remove();
            synchronized (mSearchScanCallbackLock) {
                // when searching is stopped then stop active sync
                if (mSearchScanCallback == null) {
                    cancelActiveSync(getSyncHandleForBroadcastId(pausedBroadcastId));
                }
            }
        }
        logPausedBroadcastsAndSinks();
    }

    private void checkAndStopBigMonitoring() {
        if (!leaudioBroadcastResyncHelper()) {
            return;
        }
        log("checkAndStopBigMonitoring");
        Iterator<Integer> iterator = mPausedBroadcastIds.keySet().iterator();
        while (iterator.hasNext()) {
            int pausedBroadcastId = iterator.next();
            if (!isAnyReceiverSyncedToBroadcast(pausedBroadcastId)) {
                mTimeoutHandler.stop(pausedBroadcastId, MESSAGE_BIG_MONITOR_TIMEOUT);
                mTimeoutHandler.stop(pausedBroadcastId, MESSAGE_BROADCAST_MONITOR_TIMEOUT);
                iterator.remove();
                synchronized (mSearchScanCallbackLock) {
                    // when searching is stopped then stop active sync
                    if (mSearchScanCallback == null) {
                        cancelActiveSync(getSyncHandleForBroadcastId(pausedBroadcastId));
                    }
                }
                logPausedBroadcastsAndSinks();
            }
        }
    }

    private void stopBigMonitoring(int broadcastId, boolean hostInitiated) {
        if (!leaudioBroadcastResyncHelper()) {
            return;
        }
        log("stopBigMonitoring broadcastId: " + broadcastId + ", hostInitiated: " + hostInitiated);
        mTimeoutHandler.stop(broadcastId, MESSAGE_BIG_MONITOR_TIMEOUT);
        mTimeoutHandler.stop(broadcastId, MESSAGE_BROADCAST_MONITOR_TIMEOUT);
        if (hostInitiated) {
            mPausedBroadcastIds.put(broadcastId, PauseType.HOST_INTENTIONAL);
        } else {
            mPausedBroadcastIds.remove(broadcastId);
            mPausedBroadcastSinks.clear();
        }
        synchronized (mSearchScanCallbackLock) {
            // when searching is stopped then stop active sync
            if (mSearchScanCallback == null) {
                cancelActiveSync(getSyncHandleForBroadcastId(broadcastId));
            }
        }
        logPausedBroadcastsAndSinks();
    }

    /** Cache suspending sources when broadcast paused */
    public void cacheSuspendingSources(int broadcastId) {
        sEventLogger.logd(TAG, "Cache suspending sources: " + broadcastId);
        List<Pair<BluetoothLeBroadcastReceiveState, BluetoothDevice>> sourcesToCache =
                getReceiveStateDevicePairs(broadcastId);

        for (Pair<BluetoothLeBroadcastReceiveState, BluetoothDevice> pair : sourcesToCache) {
            mPausedBroadcastSinks.add(pair.second);
        }

        logPausedBroadcastsAndSinks();
    }

    /** Request receivers to suspend broadcast sources synchronization */
    public void suspendReceiversSourceSynchronization(int broadcastId) {
        sEventLogger.logd(TAG, "Suspend receivers source synchronization: " + broadcastId);
        stopSourceReceivers(broadcastId, true);
    }

    /** Request all receivers to suspend broadcast sources synchronization */
    public void suspendAllReceiversSourceSynchronization() {
        sEventLogger.logd(TAG, "Suspend all receivers source synchronization");
        stopSourceReceivers(BassConstants.INVALID_BROADCAST_ID, true);
    }

    /** Request receivers to stop broadcast sources synchronization and remove them */
    public void stopReceiversSourceSynchronization(int broadcastId) {
        sEventLogger.logd(TAG, "Stop receivers source synchronization: " + broadcastId);
        if (leaudioBroadcastAssistantPeripheralEntrustment()) {
            stopSourceReceivers(broadcastId);
        } else {
            stopSourceReceivers(broadcastId, false);
        }
    }

    /** Request receivers to resume broadcast source synchronization */
    public void resumeReceiversSourceSynchronization() {
        sEventLogger.logd(TAG, "Resume receivers source synchronization");

        Iterator<BluetoothDevice> iterator = mPausedBroadcastSinks.iterator();
        while (iterator.hasNext()) {
            BluetoothDevice sink = iterator.next();
            sEventLogger.logd(TAG, "Remove broadcast sink from paused cache: " + sink);
            BluetoothLeBroadcastMetadata metadata = mBroadcastMetadataMap.get(sink);

            if (leaudioBroadcastAssistantPeripheralEntrustment()
                    || leaudioBroadcastResyncHelper()) {
                if (metadata == null) {
                    Log.w(
                            TAG,
                            "resumeReceiversSourceSynchronization: failed to get metadata to"
                                    + " resume sink: "
                                    + sink);
                    // remove the device from mPausedBroadcastSinks
                    iterator.remove();
                    continue;
                }

                mPausedBroadcastIds.remove(metadata.getBroadcastId());

                // For each device, find the source ID having this broadcast ID
                BassClientStateMachine stateMachine = getOrCreateStateMachine(sink);
                List<BluetoothLeBroadcastReceiveState> sources = stateMachine.getAllSources();
                Optional<BluetoothLeBroadcastReceiveState> receiveState =
                        sources.stream()
                                .filter(e -> e.getBroadcastId() == metadata.getBroadcastId())
                                .findAny();

                if (leaudioBroadcastResyncHelper()
                        && receiveState.isPresent()
                        && (receiveState.get().getPaSyncState()
                                        == BluetoothLeBroadcastReceiveState
                                                .PA_SYNC_STATE_SYNCINFO_REQUEST
                                || receiveState.get().getPaSyncState()
                                        == BluetoothLeBroadcastReceiveState
                                                .PA_SYNC_STATE_SYNCHRONIZED)) {
                    iterator.remove();
                    continue;
                }

                List<Integer> activeSyncedSrc = getActiveSyncedSources();

                if (receiveState.isPresent()
                        && (!leaudioBroadcastResyncHelper()
                                || isLocalBroadcast(metadata)
                                || activeSyncedSrc.contains(
                                        getSyncHandleForBroadcastId(metadata.getBroadcastId())))) {
                    int sourceId = receiveState.get().getSourceId();
                    updateSourceToResumeBroadcast(sink, sourceId, metadata);
                } else {
                    addSource(sink, metadata, false);
                }
            } else {
                if (metadata != null) {
                    mPausedBroadcastIds.remove(metadata.getBroadcastId());
                    addSource(sink, metadata, false);
                } else {
                    Log.w(
                            TAG,
                            "resumeReceiversSourceSynchronization: failed to get metadata to"
                                    + " resume sink: "
                                    + sink);
                }
            }
            // remove the device from mPausedBroadcastSinks
            iterator.remove();
        }

        logPausedBroadcastsAndSinks();
    }

    private void updateSourceToResumeBroadcast(
            BluetoothDevice sink, int sourceId, BluetoothLeBroadcastMetadata metadata) {
        BassClientStateMachine stateMachine = getOrCreateStateMachine(sink);
        int statusCode =
                validateParametersForSourceOperation(stateMachine, sink, metadata, sourceId);
        if (statusCode != BluetoothStatusCodes.SUCCESS) {
            return;
        }
        if (stateMachine.hasPendingSourceOperation()) {
            Log.w(
                    TAG,
                    "updateSourceToResumeBroadcast: source operation already pending, device: "
                            + sink
                            + ", broadcastId: "
                            + metadata.getBroadcastId());
            return;
        }

        sEventLogger.logd(
                TAG,
                "Modify Broadcast Source (resume): "
                        + ("device: " + sink)
                        + (", sourceId: " + sourceId)
                        + (", updatedBroadcastId: " + metadata.getBroadcastId())
                        + (", updatedBroadcastName: " + metadata.getBroadcastName()));
        Message message = stateMachine.obtainMessage(BassClientStateMachine.UPDATE_BCAST_SOURCE);
        message.arg1 = sourceId;
        message.arg2 =
                DeviceConfig.getBoolean(
                                DeviceConfig.NAMESPACE_BLUETOOTH,
                                "persist.vendor.service.bt.defNoPAS",
                                false)
                        ? BassConstants.PA_SYNC_PAST_NOT_AVAILABLE
                        : BassConstants.PA_SYNC_PAST_AVAILABLE;
        message.obj = metadata;
        stateMachine.sendMessage(message);
    }

    /** Handle Unicast source stream status change */
    public void handleUnicastSourceStreamStatusChange(int status) {
        mUnicastSourceStreamStatus = Optional.of(status);

        if (status == STATUS_LOCAL_STREAM_REQUESTED) {
            if (areReceiversReceivingOnlyExternalBroadcast(getConnectedDevices())) {
                if (leaudioBroadcastAssistantPeripheralEntrustment()) {
                    cacheSuspendingSources(BassConstants.INVALID_BROADCAST_ID);
                    List<Pair<BluetoothLeBroadcastReceiveState, BluetoothDevice>> sourcesToStop =
                            getReceiveStateDevicePairs(BassConstants.INVALID_BROADCAST_ID);
                    for (Pair<BluetoothLeBroadcastReceiveState, BluetoothDevice> pair :
                            sourcesToStop) {
                        stopBigMonitoring(pair.first.getBroadcastId(), true);
                    }
                } else {
                    suspendAllReceiversSourceSynchronization();
                }
            }
            for (Map.Entry<Integer, PauseType> entry : mPausedBroadcastIds.entrySet()) {
                Integer broadcastId = entry.getKey();
                PauseType pauseType = entry.getValue();
                if (pauseType != PauseType.HOST_INTENTIONAL) {
                    suspendReceiversSourceSynchronization(broadcastId);
                }
            }
        } else if (status == STATUS_LOCAL_STREAM_SUSPENDED) {
            /* Resume paused receivers if there are some */
            if (!mPausedBroadcastSinks.isEmpty()) {
                resumeReceiversSourceSynchronization();
            }

            if (!leaudioBroadcastAssistantPeripheralEntrustment()) {
                /* Add pending sources if there are some */
                synchronized (mPendingAddSourcesLock) {
                    while (!mPendingAddSources.isEmpty()) {
                        AddSourceData addSourceData = mPendingAddSources.pop();

                        addSource(
                                addSourceData.mSink,
                                addSourceData.mSourceMetadata,
                                addSourceData.mIsGroupOp);
                    }
                }
            }
        } else if (status == STATUS_LOCAL_STREAM_STREAMING) {
            Log.d(TAG, "Ignore STREAMING source status");
        } else if (status == STATUS_LOCAL_STREAM_REQUESTED_NO_CONTEXT_VALIDATE) {
            suspendAllReceiversSourceSynchronization();
        }
    }

    /** Check if any sink receivers are receiving broadcast stream */
    public boolean isAnyReceiverReceivingBroadcast(List<BluetoothDevice> devices) {
        for (BluetoothDevice device : devices) {
            for (BluetoothLeBroadcastReceiveState receiveState : getAllSources(device)) {
                for (int i = 0; i < receiveState.getNumSubgroups(); i++) {
                    Long syncState = receiveState.getBisSyncState().get(i);
                    /* Synced to BIS */
                    if (syncState != BassConstants.BIS_SYNC_NOT_SYNC_TO_BIS
                            && syncState != BassConstants.BIS_SYNC_FAILED_SYNC_TO_BIG) {
                        return true;
                    }
                }
            }
        }

        return false;
    }

    /** Check if any sink receivers are receiving broadcast stream */
    public boolean areReceiversReceivingOnlyExternalBroadcast(List<BluetoothDevice> devices) {
        boolean isReceivingExternalBroadcast = false;

        for (BluetoothDevice device : devices) {
            for (BluetoothLeBroadcastReceiveState receiveState : getAllSources(device)) {
                for (int i = 0; i < receiveState.getNumSubgroups(); i++) {
                    Long syncState = receiveState.getBisSyncState().get(i);
                    /* Synced to BIS */
                    if (syncState != BassConstants.BIS_SYNC_NOT_SYNC_TO_BIS
                            && syncState != BassConstants.BIS_SYNC_FAILED_SYNC_TO_BIG) {
                        if (isLocalBroadcast(receiveState)) {
                            return false;
                        } else {
                            isReceivingExternalBroadcast = true;
                        }
                    }
                }
            }
        }

        return isReceivingExternalBroadcast;
    }

    private boolean isAnyReceiverSyncedToBroadcast(int broadcastId) {
        for (BluetoothDevice device : getConnectedDevices()) {
            if (getAllSources(device).stream()
                    .anyMatch(receiveState -> (receiveState.getBroadcastId() == broadcastId))) {
                return true;
            }
        }
        return false;
    }

    private boolean isReceiverActive(BluetoothLeBroadcastReceiveState receiveState) {
        if (receiveState.getPaSyncState()
                == BluetoothLeBroadcastReceiveState.PA_SYNC_STATE_SYNCHRONIZED) {
            return true;
        } else {
            for (int i = 0; i < receiveState.getNumSubgroups(); i++) {
                Long syncState = receiveState.getBisSyncState().get(i);
                /* Synced to BIS */
                if (syncState != BassConstants.BIS_SYNC_NOT_SYNC_TO_BIS
                        && syncState != BassConstants.BIS_SYNC_FAILED_SYNC_TO_BIG) {
                    return true;
                }
            }
        }
        return false;
    }

    private Set<Integer> getExternalBroadcastsActiveOnSinks() {
        HashSet<Integer> syncedBroadcasts = new HashSet<>();
        for (BluetoothDevice device : getConnectedDevices()) {
            for (BluetoothLeBroadcastReceiveState receiveState : getAllSources(device)) {
                if (isLocalBroadcast(receiveState)) {
                    continue;
                }
                if (isReceiverActive(receiveState)) {
                    syncedBroadcasts.add(receiveState.getBroadcastId());
                    log("getExternalBroadcastsActiveOnSinks: " + receiveState);
                }
            }
        }
        return syncedBroadcasts;
    }

    private boolean isAllReceiversActive(int broadcastId) {
        for (BluetoothDevice device : getConnectedDevices()) {
            for (BluetoothLeBroadcastReceiveState receiveState : getAllSources(device)) {
                if (receiveState.getBroadcastId() == broadcastId
                        && !isReceiverActive(receiveState)) {
                    return false;
                }
            }
        }
        return true;
    }

    /** Get sink devices synced to the broadcasts */
    public List<BluetoothDevice> getSyncedBroadcastSinks() {
        List<BluetoothDevice> activeSinks = new ArrayList<>();

        for (BluetoothDevice device : getConnectedDevices()) {
            if (leaudioBigDependsOnAudioState()) {
                if (!getAllSources(device).isEmpty()) {
                    activeSinks.add(device);
                }
            } else {
                if (getAllSources(device).stream()
                        .anyMatch(
                                receiveState ->
                                        (receiveState.getBisSyncState().stream()
                                                .anyMatch(
                                                        syncState ->
                                                                syncState
                                                                                != BassConstants
                                                                                        .BIS_SYNC_NOT_SYNC_TO_BIS
                                                                        && syncState
                                                                                != BassConstants
                                                                                        .BIS_SYNC_FAILED_SYNC_TO_BIG)))) {
                    activeSinks.add(device);
                }
            }
        }
        return activeSinks;
    }

    /** Handle broadcast state changed */
    public void notifyBroadcastStateChanged(int state, int broadcastId) {
        switch (state) {
            case BROADCAST_STATE_STOPPED:
                if (mLocalBroadcastReceivers == null) {
                    Log.e(TAG, "notifyBroadcastStateChanged: mLocalBroadcastReceivers is invalid");
                    break;
                }

                if (mLocalBroadcastReceivers.remove(broadcastId) != null) {
                    sEventLogger.logd(TAG, "Broadcast ID: " + broadcastId + ", stopped");
                }
                break;
            case BROADCAST_STATE_CONFIGURING:
            case BROADCAST_STATE_PAUSED:
            case BROADCAST_STATE_ENABLING:
            case BROADCAST_STATE_DISABLING:
            case BROADCAST_STATE_STOPPING:
            case BROADCAST_STATE_STREAMING:
            default:
                break;
        }
    }

    /** Callback handler */
    static class Callbacks extends Handler {
        private static final int MSG_SEARCH_STARTED = 1;
        private static final int MSG_SEARCH_STARTED_FAILED = 2;
        private static final int MSG_SEARCH_STOPPED = 3;
        private static final int MSG_SEARCH_STOPPED_FAILED = 4;
        private static final int MSG_SOURCE_FOUND = 5;
        private static final int MSG_SOURCE_ADDED = 6;
        private static final int MSG_SOURCE_ADDED_FAILED = 7;
        private static final int MSG_SOURCE_MODIFIED = 8;
        private static final int MSG_SOURCE_MODIFIED_FAILED = 9;
        private static final int MSG_SOURCE_REMOVED = 10;
        private static final int MSG_SOURCE_REMOVED_FAILED = 11;
        private static final int MSG_RECEIVESTATE_CHANGED = 12;
        private static final int MSG_SOURCE_LOST = 13;
        private static final int MSG_BASS_STATE_READY = 14;

        @GuardedBy("mCallbacksList")
        private final RemoteCallbackList<IBluetoothLeBroadcastAssistantCallback> mCallbacksList =
                new RemoteCallbackList<>();

        Callbacks(Looper looper) {
            super(looper);
        }

        public void register(IBluetoothLeBroadcastAssistantCallback callback) {
            synchronized (mCallbacksList) {
                mCallbacksList.register(callback);
            }
        }

        public void unregister(IBluetoothLeBroadcastAssistantCallback callback) {
            synchronized (mCallbacksList) {
                mCallbacksList.unregister(callback);
            }
        }

        private void checkForPendingGroupOpRequest(Message msg) {
            if (sService == null) {
                Log.e(TAG, "Service is null");
                return;
            }

            final int reason = msg.arg1;
            BluetoothDevice sink;

            switch (msg.what) {
                case MSG_SOURCE_ADDED:
                case MSG_SOURCE_ADDED_FAILED:
                    ObjParams param = (ObjParams) msg.obj;
                    sink = (BluetoothDevice) param.mObj1;
                    sService.checkForPendingGroupOpRequest(
                            sink, reason, BassClientStateMachine.ADD_BCAST_SOURCE, param.mObj2);
                    break;
                case MSG_SOURCE_REMOVED:
                case MSG_SOURCE_REMOVED_FAILED:
                    sink = (BluetoothDevice) msg.obj;
                    sService.checkForPendingGroupOpRequest(
                            sink,
                            reason,
                            BassClientStateMachine.REMOVE_BCAST_SOURCE,
                            Integer.valueOf(msg.arg2));
                    break;
                default:
                    break;
            }
        }

        private boolean handleServiceInternalMessage(Message msg) {
            boolean isMsgHandled = false;
            if (sService == null) {
                Log.e(TAG, "Service is null");
                return isMsgHandled;
            }
            BluetoothDevice sink;

            switch (msg.what) {
                case MSG_BASS_STATE_READY:
                    sink = (BluetoothDevice) msg.obj;
                    sService.checkAndResumeBroadcast(sink);
                    isMsgHandled = true;
                    break;
                default:
                    break;
            }
            return isMsgHandled;
        }

        @Override
        public void handleMessage(Message msg) {
            if (handleServiceInternalMessage(msg)) {
                log("Handled internal message: " + msg.what);
                return;
            }

            checkForPendingGroupOpRequest(msg);

            synchronized (mCallbacksList) {
                final int n = mCallbacksList.beginBroadcast();
                for (int i = 0; i < n; i++) {
                    final IBluetoothLeBroadcastAssistantCallback callback =
                            mCallbacksList.getBroadcastItem(i);
                    try {
                        invokeCallback(callback, msg);
                    } catch (RemoteException e) {
                        continue;
                    }
                }
                mCallbacksList.finishBroadcast();
            }
        }

        private static class ObjParams {
            Object mObj1;
            Object mObj2;

            ObjParams(Object o1, Object o2) {
                mObj1 = o1;
                mObj2 = o2;
            }
        }

        private void invokeCallback(IBluetoothLeBroadcastAssistantCallback callback, Message msg)
                throws RemoteException {
            final int reason = msg.arg1;
            final int sourceId = msg.arg2;
            ObjParams param;
            BluetoothDevice sink;

            switch (msg.what) {
                case MSG_SEARCH_STARTED:
                    callback.onSearchStarted(reason);
                    break;
                case MSG_SEARCH_STARTED_FAILED:
                    callback.onSearchStartFailed(reason);
                    break;
                case MSG_SEARCH_STOPPED:
                    callback.onSearchStopped(reason);
                    break;
                case MSG_SEARCH_STOPPED_FAILED:
                    callback.onSearchStopFailed(reason);
                    break;
                case MSG_SOURCE_FOUND:
                    callback.onSourceFound((BluetoothLeBroadcastMetadata) msg.obj);
                    break;
                case MSG_SOURCE_ADDED:
                    param = (ObjParams) msg.obj;
                    sink = (BluetoothDevice) param.mObj1;
                    callback.onSourceAdded(sink, sourceId, reason);
                    break;
                case MSG_SOURCE_ADDED_FAILED:
                    param = (ObjParams) msg.obj;
                    sink = (BluetoothDevice) param.mObj1;
                    BluetoothLeBroadcastMetadata metadata =
                            (BluetoothLeBroadcastMetadata) param.mObj2;
                    callback.onSourceAddFailed(sink, metadata, reason);
                    break;
                case MSG_SOURCE_MODIFIED:
                    callback.onSourceModified((BluetoothDevice) msg.obj, sourceId, reason);
                    break;
                case MSG_SOURCE_MODIFIED_FAILED:
                    callback.onSourceModifyFailed((BluetoothDevice) msg.obj, sourceId, reason);
                    break;
                case MSG_SOURCE_REMOVED:
                    sink = (BluetoothDevice) msg.obj;
                    callback.onSourceRemoved(sink, sourceId, reason);
                    break;
                case MSG_SOURCE_REMOVED_FAILED:
                    sink = (BluetoothDevice) msg.obj;
                    callback.onSourceRemoveFailed(sink, sourceId, reason);
                    break;
                case MSG_RECEIVESTATE_CHANGED:
                    param = (ObjParams) msg.obj;
                    sink = (BluetoothDevice) param.mObj1;
                    BluetoothLeBroadcastReceiveState state =
                            (BluetoothLeBroadcastReceiveState) param.mObj2;
                    callback.onReceiveStateChanged(sink, sourceId, state);
                    break;
                case MSG_SOURCE_LOST:
                    callback.onSourceLost(sourceId);
                    break;
                default:
                    Log.e(TAG, "Invalid msg: " + msg.what);
                    break;
            }
        }

        void notifySearchStarted(int reason) {
            sEventLogger.logd(TAG, "notifySearchStarted: reason: " + reason);
            obtainMessage(MSG_SEARCH_STARTED, reason, 0).sendToTarget();
        }

        void notifySearchStartFailed(int reason) {
            sEventLogger.loge(TAG, "notifySearchStartFailed: reason: " + reason);
            obtainMessage(MSG_SEARCH_STARTED_FAILED, reason, 0).sendToTarget();
        }

        void notifySearchStopped(int reason) {
            sEventLogger.logd(TAG, "notifySearchStopped: reason: " + reason);
            obtainMessage(MSG_SEARCH_STOPPED, reason, 0).sendToTarget();
        }

        void notifySearchStopFailed(int reason) {
            sEventLogger.loge(TAG, "notifySearchStopFailed: reason: " + reason);
            obtainMessage(MSG_SEARCH_STOPPED_FAILED, reason, 0).sendToTarget();
        }

        void notifySourceFound(BluetoothLeBroadcastMetadata source) {
            sEventLogger.logd(
                    TAG,
                    "invokeCallback: MSG_SOURCE_FOUND"
                            + ", source: "
                            + source.getSourceDevice()
                            + ", broadcastId: "
                            + source.getBroadcastId()
                            + ", broadcastName: "
                            + source.getBroadcastName()
                            + ", isPublic: "
                            + source.isPublicBroadcast()
                            + ", isEncrypted: "
                            + source.isEncrypted());
            obtainMessage(MSG_SOURCE_FOUND, 0, 0, source).sendToTarget();
        }

        void notifySourceAdded(
                BluetoothDevice sink, BluetoothLeBroadcastReceiveState recvState, int reason) {
            sService.localNotifySourceAdded(sink, recvState);

            sEventLogger.logd(
                    TAG,
                    "notifySourceAdded: "
                            + "sink: "
                            + sink
                            + ", sourceId: "
                            + recvState.getSourceId()
                            + ", reason: "
                            + reason);

            ObjParams param = new ObjParams(sink, recvState);
            obtainMessage(MSG_SOURCE_ADDED, reason, recvState.getSourceId(), param).sendToTarget();
        }

        void notifySourceAddFailed(
                BluetoothDevice sink, BluetoothLeBroadcastMetadata source, int reason) {
            sService.checkAndResetGroupAllowedContextMask();

            sEventLogger.loge(
                    TAG,
                    "notifySourceAddFailed: sink: "
                            + sink
                            + ", source: "
                            + source
                            + ", reason: "
                            + reason);
            ObjParams param = new ObjParams(sink, source);
            obtainMessage(MSG_SOURCE_ADDED_FAILED, reason, 0, param).sendToTarget();
        }

        void notifySourceModified(BluetoothDevice sink, int sourceId, int reason) {
            sEventLogger.logd(
                    TAG,
                    "notifySourceModified: "
                            + "sink: "
                            + sink
                            + ", sourceId: "
                            + sourceId
                            + ", reason: "
                            + reason);
            obtainMessage(MSG_SOURCE_MODIFIED, reason, sourceId, sink).sendToTarget();
        }

        void notifySourceModifyFailed(BluetoothDevice sink, int sourceId, int reason) {
            sEventLogger.loge(
                    TAG,
                    "notifySourceModifyFailed: sink: "
                            + sink
                            + ", sourceId: "
                            + sourceId
                            + ", reason: "
                            + reason);
            obtainMessage(MSG_SOURCE_MODIFIED_FAILED, reason, sourceId, sink).sendToTarget();
        }

        void notifySourceRemoved(BluetoothDevice sink, int sourceId, int reason) {
            sEventLogger.logd(
                    TAG,
                    "notifySourceRemoved: "
                            + "sink: "
                            + sink
                            + ", sourceId: "
                            + sourceId
                            + ", reason: "
                            + reason);
            obtainMessage(MSG_SOURCE_REMOVED, reason, sourceId, sink).sendToTarget();
        }

        void notifySourceRemoveFailed(BluetoothDevice sink, int sourceId, int reason) {
            sEventLogger.loge(
                    TAG,
                    "notifySourceRemoveFailed: "
                            + "sink: "
                            + sink
                            + ", sourceId: "
                            + sourceId
                            + ", reason: "
                            + reason);
            obtainMessage(MSG_SOURCE_REMOVED_FAILED, reason, sourceId, sink).sendToTarget();
        }

        void notifyReceiveStateChanged(
                BluetoothDevice sink, int sourceId, BluetoothLeBroadcastReceiveState state) {
            ObjParams param = new ObjParams(sink, state);

            sService.localNotifyReceiveStateChanged(sink, state);

            StringBuilder subgroupState = new StringBuilder(" / SUB GROUPS: ");
            for (int i = 0; i < state.getNumSubgroups(); i++) {
                subgroupState
                        .append("IDX: ")
                        .append(i)
                        .append(", SYNC: ")
                        .append(state.getBisSyncState().get(i));
            }

            sEventLogger.logd(
                    TAG,
                    "notifyReceiveStateChanged: "
                            + "sink: "
                            + sink
                            + ", state: SRC ID: "
                            + state.getSourceId()
                            + " / ADDR TYPE: "
                            + state.getSourceAddressType()
                            + " / SRC DEV: "
                            + state.getSourceDevice()
                            + " / ADV SID: "
                            + state.getSourceAdvertisingSid()
                            + " / BID: "
                            + state.getBroadcastId()
                            + " / PA STATE: "
                            + state.getPaSyncState()
                            + " / BENC STATE: "
                            + state.getBigEncryptionState()
                            + " / BAD CODE: "
                            + Arrays.toString(state.getBadCode())
                            + subgroupState.toString());
            obtainMessage(MSG_RECEIVESTATE_CHANGED, 0, sourceId, param).sendToTarget();
        }

        void notifySourceLost(int broadcastId) {
            sEventLogger.logd(TAG, "notifySourceLost: broadcastId: " + broadcastId);
            obtainMessage(MSG_SOURCE_LOST, 0, broadcastId).sendToTarget();
        }

        void notifyBassStateReady(BluetoothDevice sink) {
            sEventLogger.logd(TAG, "notifyBassStateReady: sink: " + sink);
            obtainMessage(MSG_BASS_STATE_READY, sink).sendToTarget();
        }
    }

    @Override
    public void dump(StringBuilder sb) {
        super.dump(sb);

        sb.append("Broadcast Assistant Service instance:\n");

        /* Dump first connected state machines */
        for (Map.Entry<BluetoothDevice, BassClientStateMachine> entry : mStateMachines.entrySet()) {
            BassClientStateMachine sm = entry.getValue();
            if (sm.getConnectionState() == BluetoothProfile.STATE_CONNECTED) {
                sm.dump(sb);
                sb.append("\n\n");
            }
        }

        /* Dump at least all other than connected state machines */
        for (Map.Entry<BluetoothDevice, BassClientStateMachine> entry : mStateMachines.entrySet()) {
            BassClientStateMachine sm = entry.getValue();
            if (sm.getConnectionState() != BluetoothProfile.STATE_CONNECTED) {
                sm.dump(sb);
            }
        }

        sb.append("\n\n");
        sEventLogger.dump(sb);
        sb.append("\n");
    }

    /** Binder object: must be a static class or memory leak may occur */
    @VisibleForTesting
    static class BluetoothLeBroadcastAssistantBinder extends IBluetoothLeBroadcastAssistant.Stub
            implements IProfileServiceBinder {
        BassClientService mService;

        BluetoothLeBroadcastAssistantBinder(BassClientService svc) {
            mService = svc;
        }

        @Override
        public void cleanup() {
            mService = null;
        }

        @RequiresPermission(allOf = {BLUETOOTH_CONNECT, BLUETOOTH_PRIVILEGED})
        private BassClientService getServiceAndEnforceConnect(AttributionSource source) {
            // Cache mService because it can change while getService is called
            BassClientService service = mService;

            if (Utils.isInstrumentationTestMode()) {
                return service;
            }

            if (!Utils.checkServiceAvailable(service, TAG)
                    || !Utils.checkCallerIsSystemOrActiveOrManagedUser(service, TAG)
                    || !Utils.checkConnectPermissionForDataDelivery(service, source, TAG)) {
                return null;
            }

            service.enforceCallingOrSelfPermission(BLUETOOTH_PRIVILEGED, null);

            return service;
        }

        @RequiresPermission(allOf = {BLUETOOTH_SCAN, BLUETOOTH_PRIVILEGED})
        private BassClientService getServiceAndEnforceScan(AttributionSource source) {
            // Cache mService because it can change while getService is called
            BassClientService service = mService;

            if (Utils.isInstrumentationTestMode()) {
                return service;
            }

            if (!Utils.checkServiceAvailable(service, TAG)
                    || !Utils.checkCallerIsSystemOrActiveOrManagedUser(service, TAG)
                    || !Utils.checkScanPermissionForDataDelivery(service, source, TAG)) {
                return null;
            }

            service.enforceCallingOrSelfPermission(BLUETOOTH_PRIVILEGED, null);

            return service;
        }

        @Override
        public int getConnectionState(BluetoothDevice sink, AttributionSource source) {
            BassClientService service = getServiceAndEnforceConnect(source);
            if (service == null) {
                Log.e(TAG, "Service is null");
                return BluetoothProfile.STATE_DISCONNECTED;
            }
            return service.getConnectionState(sink);
        }

        @Override
        public List<BluetoothDevice> getDevicesMatchingConnectionStates(
                int[] states, AttributionSource source) {
            BassClientService service = getServiceAndEnforceConnect(source);
            if (service == null) {
                Log.e(TAG, "Service is null");
                return Collections.emptyList();
            }
            return service.getDevicesMatchingConnectionStates(states);
        }

        @Override
        public List<BluetoothDevice> getConnectedDevices(AttributionSource source) {
            BassClientService service = getServiceAndEnforceConnect(source);
            if (service == null) {
                Log.e(TAG, "Service is null");
                return Collections.emptyList();
            }
            return service.getConnectedDevices();
        }

        @Override
        public boolean setConnectionPolicy(
                BluetoothDevice device, int connectionPolicy, AttributionSource source) {
            BassClientService service = getServiceAndEnforceConnect(source);
            if (service == null) {
                Log.e(TAG, "Service is null");
                return false;
            }
            return service.setConnectionPolicy(device, connectionPolicy);
        }

        @Override
        public int getConnectionPolicy(BluetoothDevice device, AttributionSource source) {
            BassClientService service = getServiceAndEnforceConnect(source);
            if (service == null) {
                Log.e(TAG, "Service is null");
                return BluetoothProfile.CONNECTION_POLICY_FORBIDDEN;
            }
            return service.getConnectionPolicy(device);
        }

        @Override
        public void registerCallback(
                IBluetoothLeBroadcastAssistantCallback cb, AttributionSource source) {
            BassClientService service = getServiceAndEnforceConnect(source);
            if (service == null) {
                Log.e(TAG, "Service is null");
                return;
            }
            service.registerCallback(cb);
        }

        @Override
        public void unregisterCallback(
                IBluetoothLeBroadcastAssistantCallback cb, AttributionSource source) {
            BassClientService service = getServiceAndEnforceConnect(source);
            if (service == null) {
                Log.e(TAG, "Service is null");
                return;
            }
            service.unregisterCallback(cb);
        }

        @Override
        public void startSearchingForSources(List<ScanFilter> filters, AttributionSource source) {
            BassClientService service = getServiceAndEnforceScan(source);
            if (service == null) {
                Log.e(TAG, "Service is null");
                return;
            }
            service.startSearchingForSources(filters);
        }

        @Override
        public void stopSearchingForSources(AttributionSource source) {
            BassClientService service = getServiceAndEnforceScan(source);
            if (service == null) {
                Log.e(TAG, "Service is null");
                return;
            }
            service.stopSearchingForSources();
        }

        @Override
        public boolean isSearchInProgress(AttributionSource source) {
            BassClientService service = getServiceAndEnforceScan(source);
            if (service == null) {
                Log.e(TAG, "Service is null");
                return false;
            }
            return service.isSearchInProgress();
        }

        @Override
        public void addSource(
                BluetoothDevice sink,
                BluetoothLeBroadcastMetadata sourceMetadata,
                boolean isGroupOp,
                AttributionSource source) {
            BassClientService service = getServiceAndEnforceConnect(source);
            if (service == null) {
                Log.e(TAG, "Service is null");
                return;
            }
            service.addSource(sink, sourceMetadata, isGroupOp);
        }

        @Override
        public void modifySource(
                BluetoothDevice sink,
                int sourceId,
                BluetoothLeBroadcastMetadata updatedMetadata,
                AttributionSource source) {
            BassClientService service = getServiceAndEnforceConnect(source);
            if (service == null) {
                Log.e(TAG, "Service is null");
                return;
            }
            service.modifySource(sink, sourceId, updatedMetadata);
        }

        @Override
        public void removeSource(BluetoothDevice sink, int sourceId, AttributionSource source) {
            BassClientService service = getServiceAndEnforceConnect(source);
            if (service == null) {
                Log.e(TAG, "Service is null");
                return;
            }
            service.removeSource(sink, sourceId, false);
        }

        @Override
        public List<BluetoothLeBroadcastReceiveState> getAllSources(
                BluetoothDevice sink, AttributionSource source) {
            BassClientService service = getServiceAndEnforceConnect(source);
            if (service == null) {
                Log.e(TAG, "Service is null");
                return Collections.emptyList();
            }
            return service.getAllSources(sink);
        }

        @Override
        public int getMaximumSourceCapacity(BluetoothDevice sink, AttributionSource source) {
            BassClientService service = getServiceAndEnforceConnect(source);
            if (service == null) {
                Log.e(TAG, "Service is null");
                return 0;
            }
            return service.getMaximumSourceCapacity(sink);
        }

        @Override
        public BluetoothLeBroadcastMetadata getSourceMetadata(
                BluetoothDevice sink, int sourceId, AttributionSource source) {
            BassClientService service = getServiceAndEnforceConnect(source);
            if (service == null) {
                Log.e(TAG, "Service is null");
                return null;
            }
            return service.getSourceMetadata(sink, sourceId);
        }
    }
}<|MERGE_RESOLUTION|>--- conflicted
+++ resolved
@@ -3251,9 +3251,6 @@
         Map<BluetoothDevice, Integer> devices = getGroupManagedDeviceSources(sink, sourceId).second;
         for (Map.Entry<BluetoothDevice, Integer> deviceSourceIdPair : devices.entrySet()) {
             BluetoothDevice device = deviceSourceIdPair.getKey();
-<<<<<<< HEAD
-            Integer deviceSourceId = deviceSourceIdPair.getValue();
-            BassClientStateMachine stateMachine = getOrCreateStateMachine(device);
 
             if (!internal) {
                 if(mPausedBroadcastSinks.contains(device)) {
@@ -3261,8 +3258,6 @@
                     mPausedBroadcastSinks.remove(device);
                 }
             }
-=======
->>>>>>> ca25eb63
             /* Removes metadata for sink device if not paused */
             if (!mPausedBroadcastSinks.contains(device)) {
                 mBroadcastMetadataMap.remove(device);
