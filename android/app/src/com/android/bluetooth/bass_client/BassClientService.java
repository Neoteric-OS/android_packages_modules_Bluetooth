/*
 * Copyright 2022 The Android Open Source Project
 *
 * Licensed under the Apache License, Version 2.0 (the "License");
 * you may not use this file except in compliance with the License.
 * You may obtain a copy of the License at
 *
 *      http://www.apache.org/licenses/LICENSE-2.0
 *
 * Unless required by applicable law or agreed to in writing, software
 * distributed under the License is distributed on an "AS IS" BASIS,
 * WITHOUT WARRANTIES OR CONDITIONS OF ANY KIND, either express or implied.
 * See the License for the specific language governing permissions and
 * limitations under the License.
 */

package com.android.bluetooth.bass_client;

import static android.Manifest.permission.BLUETOOTH_CONNECT;
import static android.Manifest.permission.BLUETOOTH_PRIVILEGED;
import static android.Manifest.permission.BLUETOOTH_SCAN;
import static android.bluetooth.BluetoothProfile.STATE_CONNECTED;
import static android.bluetooth.IBluetoothLeAudio.LE_AUDIO_GROUP_ID_INVALID;

import static com.android.bluetooth.flags.Flags.leaudioBassScanWithInternalScanController;
import static com.android.bluetooth.flags.Flags.leaudioBigDependsOnAudioState;
import static com.android.bluetooth.flags.Flags.leaudioBroadcastApiGetLocalMetadata;
import static com.android.bluetooth.flags.Flags.leaudioBroadcastPreventResumeInterruption;
import static com.android.bluetooth.flags.Flags.leaudioBroadcastResyncHelper;
import static com.android.bluetooth.flags.Flags.leaudioMonitorUnicastSourceWhenManagedByBroadcastDelegator;
import static com.android.bluetooth.flags.Flags.leaudioSortScansToSyncByFails;

import static java.util.Objects.requireNonNull;

import android.annotation.RequiresPermission;
import android.annotation.SuppressLint;
import android.bluetooth.BluetoothAdapter;
import android.bluetooth.BluetoothDevice;
import android.bluetooth.BluetoothLeAudio;
import android.bluetooth.BluetoothLeAudioCodecConfigMetadata;
import android.bluetooth.BluetoothLeAudioContentMetadata;
import android.bluetooth.BluetoothLeBroadcastChannel;
import android.bluetooth.BluetoothLeBroadcastMetadata;
import android.bluetooth.BluetoothLeBroadcastReceiveState;
import android.bluetooth.BluetoothLeBroadcastSubgroup;
import android.bluetooth.BluetoothProfile;
import android.bluetooth.BluetoothStatusCodes;
import android.bluetooth.BluetoothUuid;
import android.bluetooth.IBluetoothLeBroadcastAssistant;
import android.bluetooth.IBluetoothLeBroadcastAssistantCallback;
import android.bluetooth.le.IScannerCallback;
import android.bluetooth.le.PeriodicAdvertisingCallback;
import android.bluetooth.le.PeriodicAdvertisingReport;
import android.bluetooth.le.ScanCallback;
import android.bluetooth.le.ScanFilter;
import android.bluetooth.le.ScanRecord;
import android.bluetooth.le.ScanResult;
import android.bluetooth.le.ScanSettings;
import android.content.AttributionSource;
import android.os.Handler;
import android.os.HandlerThread;
import android.os.Looper;
import android.os.Message;
import android.os.ParcelUuid;
import android.os.RemoteCallbackList;
import android.os.RemoteException;
import android.provider.DeviceConfig;
import android.sysprop.BluetoothProperties;
import android.util.Log;
import android.util.Pair;

import com.android.bluetooth.BluetoothEventLogger;
import com.android.bluetooth.BluetoothMethodProxy;
import com.android.bluetooth.Utils;
import com.android.bluetooth.btservice.AdapterService;
import com.android.bluetooth.btservice.ProfileService;
import com.android.bluetooth.btservice.ServiceFactory;
import com.android.bluetooth.btservice.storage.DatabaseManager;
import com.android.bluetooth.csip.CsipSetCoordinatorService;
import com.android.bluetooth.le_audio.LeAudioService;
import com.android.bluetooth.le_scan.ScanController;
import com.android.internal.annotations.GuardedBy;
import com.android.internal.annotations.VisibleForTesting;

import java.time.Duration;
import java.util.ArrayList;
import java.util.Arrays;
import java.util.Collections;
import java.util.Comparator;
import java.util.HashMap;
import java.util.HashSet;
import java.util.Iterator;
import java.util.LinkedHashSet;
import java.util.List;
import java.util.Map;
import java.util.Optional;
import java.util.PriorityQueue;
import java.util.Set;
import java.util.concurrent.ConcurrentHashMap;
import java.util.concurrent.atomic.AtomicBoolean;
import java.util.stream.Collectors;

/** Broadcast Assistant Scan Service */
public class BassClientService extends ProfileService {
    static final String TAG = BassClientService.class.getSimpleName();

    private static final int MAX_ACTIVE_SYNCED_SOURCES_NUM = 4;
    private static final int MAX_BIS_DISCOVERY_TRIES_NUM = 5;

    private static final int STATUS_LOCAL_STREAM_REQUESTED = 0;
    private static final int STATUS_LOCAL_STREAM_STREAMING = 1;
    private static final int STATUS_LOCAL_STREAM_SUSPENDED = 2;
    private static final int STATUS_LOCAL_STREAM_REQUESTED_NO_CONTEXT_VALIDATE = 3;

    // Do not modify without updating the HAL bt_le_audio.h files.
    // Match up with BroadcastState enum of bt_le_audio.h
    private static final int BROADCAST_STATE_STOPPED = 0;
    private static final int BROADCAST_STATE_CONFIGURING = 1;
    private static final int BROADCAST_STATE_PAUSED = 2;
    private static final int BROADCAST_STATE_ENABLING = 3;
    private static final int BROADCAST_STATE_DISABLING = 4;
    private static final int BROADCAST_STATE_STOPPING = 5;
    private static final int BROADCAST_STATE_STREAMING = 6;

    @VisibleForTesting static final int MESSAGE_SYNC_TIMEOUT = 1;
    @VisibleForTesting static final int MESSAGE_BIG_MONITOR_TIMEOUT = 2;
    @VisibleForTesting static final int MESSAGE_BROADCAST_MONITOR_TIMEOUT = 3;
    @VisibleForTesting static final int MESSAGE_SYNC_LOST_TIMEOUT = 4;

    /* 1 minute timeout for primary device reconnection in Private Broadcast case */
    private static final int DIALING_OUT_TIMEOUT_MS = 60000;

    // 30 secs timeout for keeping PSYNC active when searching is stopped
    private static final Duration sSyncActiveTimeout = Duration.ofSeconds(30);

    // 30 minutes timeout for monitoring BIG resynchronization
    private static final Duration sBigMonitorTimeout = Duration.ofMinutes(30);

    // 5 minutes timeout for monitoring broadcaster
    private static final Duration sBroadcasterMonitorTimeout = Duration.ofMinutes(5);

    // 5 seconds timeout for sync Lost notification
    private static final Duration sSyncLostTimeout = Duration.ofSeconds(5);

    private enum PauseType {
        HOST_INTENTIONAL,
        SINK_UNINTENTIONAL
    }

    private static BassClientService sService;

    private final Map<BluetoothDevice, BassClientStateMachine> mStateMachines = new HashMap<>();
    private final Object mSearchScanCallbackLock = new Object();
    private final Map<Integer, ScanResult> mCachedBroadcasts = new HashMap<>();

    private final List<Integer> mActiveSyncedSources = new ArrayList<>();
    private final Map<Integer, PeriodicAdvertisingCallback> mPeriodicAdvCallbacksMap =
            new HashMap<>();
    private final PriorityQueue<SourceSyncRequest> mSourceSyncRequestsQueue =
            new PriorityQueue<>(sSourceSyncRequestComparator);
    private final Map<Integer, Integer> mSyncFailureCounter = new HashMap<>();
    private final Map<Integer, Integer> mBisDiscoveryCounterMap = new HashMap<>();
    private final List<AddSourceData> mPendingSourcesToAdd = new ArrayList<>();

    private final Map<BluetoothDevice, List<Pair<Integer, Object>>> mPendingGroupOp =
            new ConcurrentHashMap<>();
    private final Map<BluetoothDevice, List<Integer>> mGroupManagedSources =
            new ConcurrentHashMap<>();
    private final Map<BluetoothDevice, List<Integer>> mActiveSourceMap = new ConcurrentHashMap<>();
    private final Map<BluetoothDevice, Map<Integer, BluetoothLeBroadcastMetadata>>
            mBroadcastMetadataMap = new ConcurrentHashMap<>();
    private final Set<BluetoothDevice> mPausedBroadcastSinks = ConcurrentHashMap.newKeySet();
    private final Map<BluetoothDevice, Pair<Integer, Integer>> mSinksWaitingForPast =
            new HashMap<>();
    private final Map<Integer, PauseType> mPausedBroadcastIds = new HashMap<>();
<<<<<<< HEAD
    private final Deque<AddSourceData> mPendingAddSources = new ArrayDeque<>();
    private final Object mPendingAddSourcesLock = new Object();
=======
>>>>>>> ddc0b95f
    private final Map<Integer, HashSet<BluetoothDevice>> mLocalBroadcastReceivers =
            new ConcurrentHashMap<>();
    private final BassScanCallbackWrapper mBassScanCallback = new BassScanCallbackWrapper();

    private final AdapterService mAdapterService;
    private final DatabaseManager mDatabaseManager;
    private final BluetoothAdapter mBluetoothAdapter = BluetoothAdapter.getDefaultAdapter();
    private final HandlerThread mStateMachinesThread;
    private final HandlerThread mCallbackHandlerThread;
    private final Callbacks mCallbacks;

    private BluetoothLeScannerWrapper mBluetoothLeScannerWrapper = null;
    private DialingOutTimeoutEvent mDialingOutTimeoutEvent = null;

    /* Caching the PeriodicAdvertisementResult from Broadcast source */
    /* This is stored at service so that each device state machine can access
    and use it as needed. Once the periodic sync in cancelled, this data will be
    removed to ensure stable data won't used */
    /* syncHandle, broadcastSrcDevice */
    private final Map<Integer, BluetoothDevice> mSyncHandleToDeviceMap = new HashMap<>();
    /*syncHandle, parsed BaseData data*/
    private final Map<Integer, BaseData> mSyncHandleToBaseDataMap = new HashMap<>();
    /*syncHandle, broadcast id */
    private final Map<Integer, Integer> mSyncHandleToBroadcastIdMap = new HashMap<>();
    /*bcastSrcDevice, corresponding broadcast id and PeriodicAdvertisementResult*/
    private final Map<BluetoothDevice, HashMap<Integer, PeriodicAdvertisementResult>>
            mPeriodicAdvertisementResultMap = new HashMap<>();
    private ScanCallback mSearchScanCallback = null;
    private boolean mIsAssistantActive = false;
    private boolean mIsAllowedContextOfActiveGroupModified = false;
    Optional<Integer> mUnicastSourceStreamStatus = Optional.empty();

    private static final int LOG_NB_EVENTS = 100;
    private static final BluetoothEventLogger sEventLogger =
            new BluetoothEventLogger(LOG_NB_EVENTS, TAG + " event log");
    ;

    @VisibleForTesting ServiceFactory mServiceFactory = new ServiceFactory();

    private class BassScanCallbackWrapper extends IScannerCallback.Stub {
        private static final int SCANNER_ID_NOT_INITIALIZED = -2;
        private static final int SCANNER_ID_INITIALIZING = -1;

        private List<ScanFilter> mBaasUuidFilters = new ArrayList<ScanFilter>();
        private int mScannerId = SCANNER_ID_NOT_INITIALIZED;

        void registerAndStartScan(List<ScanFilter> filters) {
            synchronized (this) {
                if (mScannerId == SCANNER_ID_INITIALIZING) {
                    Log.d(TAG, "registerAndStartScan: Scanner is already initializing");
                    mCallbacks.notifySearchStartFailed(
                            BluetoothStatusCodes.ERROR_ALREADY_IN_TARGET_STATE);
                    return;
                }
                ScanController controller = mAdapterService.getBluetoothScanController();
                if (controller == null) {
                    Log.d(TAG, "registerAndStartScan: ScanController is null");
                    mCallbacks.notifySearchStartFailed(BluetoothStatusCodes.ERROR_UNKNOWN);
                    return;
                }
                if (filters != null) {
                    mBaasUuidFilters.addAll(filters);
                }

                if (!BassUtils.containUuid(mBaasUuidFilters, BassConstants.BAAS_UUID)) {
                    byte[] serviceData = {0x00, 0x00, 0x00}; // Broadcast_ID
                    byte[] serviceDataMask = {0x00, 0x00, 0x00};

                    mBaasUuidFilters.add(
                            new ScanFilter.Builder()
                                    .setServiceData(
                                            BassConstants.BAAS_UUID, serviceData, serviceDataMask)
                                    .build());
                }

                mScannerId = SCANNER_ID_INITIALIZING;
                controller.registerScannerInternal(this, getAttributionSource(), null);
            }
        }

        void stopScanAndUnregister() {
            synchronized (this) {
                ScanController controller = mAdapterService.getBluetoothScanController();
                if (controller == null) {
                    Log.d(TAG, "stopScanAndUnregister: ScanController is null");
                    mCallbacks.notifySearchStopFailed(BluetoothStatusCodes.ERROR_UNKNOWN);
                    return;
                }
                controller.stopScanInternal(mScannerId);
                controller.unregisterScannerInternal(mScannerId);
                mBaasUuidFilters.clear();
                mScannerId = SCANNER_ID_NOT_INITIALIZED;
            }
        }

        boolean isBroadcastAudioAnnouncementScanActive() {
            synchronized (this) {
                return mScannerId >= 0;
            }
        }

        @Override
        public void onScannerRegistered(int status, int scannerId) {
            Log.d(TAG, "onScannerRegistered: Status: " + status + ", id:" + scannerId);
            synchronized (this) {
                if (status != BluetoothStatusCodes.SUCCESS) {
                    Log.e(TAG, "onScannerRegistered: Scanner registration failed: " + status);
                    mCallbacks.notifySearchStartFailed(BluetoothStatusCodes.ERROR_UNKNOWN);
                    mScannerId = SCANNER_ID_NOT_INITIALIZED;
                    return;
                }
                mScannerId = scannerId;

                ScanSettings settings =
                        new ScanSettings.Builder()
                                .setCallbackType(ScanSettings.CALLBACK_TYPE_ALL_MATCHES)
                                .setScanMode(ScanSettings.SCAN_MODE_LOW_LATENCY)
                                .setLegacy(false)
                                .build();

                ScanController controller = mAdapterService.getBluetoothScanController();
                if (controller == null) {
                    Log.d(TAG, "onScannerRegistered: ScanController is null");
                    mCallbacks.notifySearchStartFailed(BluetoothStatusCodes.ERROR_UNKNOWN);
                    return;
                }
                controller.startScanInternal(scannerId, settings, mBaasUuidFilters);
                mCallbacks.notifySearchStarted(BluetoothStatusCodes.REASON_LOCAL_APP_REQUEST);
            }
        }

        @Override
        public void onScanResult(ScanResult result) {
            log("onScanResult:" + result);
            synchronized (this) {
                if (mScannerId < 0) {
                    Log.d(TAG, "onScanResult: Ignoring result as scan stopped.");
                    return;
                }
            }

            Integer broadcastId = BassUtils.getBroadcastId(result);
            if (broadcastId == BassConstants.INVALID_BROADCAST_ID) {
                Log.d(TAG, "onScanResult: Broadcast ID is invalid");
                return;
            }

            log("Broadcast Source Found:" + result.getDevice());
            sEventLogger.logd(TAG, "Broadcast Source Found: Broadcast ID: " + broadcastId);

            synchronized (mSearchScanCallbackLock) {
                if (!mCachedBroadcasts.containsKey(broadcastId)) {
                    log("selectBroadcastSource: broadcastId " + broadcastId);
                    mCachedBroadcasts.put(broadcastId, result);
                    addSelectSourceRequest(broadcastId, /* hasPriority */ false);
                } else {
                    if (mTimeoutHandler.isStarted(broadcastId, MESSAGE_SYNC_LOST_TIMEOUT)) {
                        mTimeoutHandler.stop(broadcastId, MESSAGE_SYNC_LOST_TIMEOUT);
                        mTimeoutHandler.start(
                                broadcastId, MESSAGE_SYNC_LOST_TIMEOUT, sSyncLostTimeout);
                    }
                    if (isSinkUnintentionalPauseType(broadcastId)) {
                        addSelectSourceRequest(broadcastId, /* hasPriority */ true);
                    }
                }
            }
        }

        @Override
        public void onBatchScanResults(List<ScanResult> batchResults) {}

        @Override
        public void onFoundOrLost(boolean onFound, ScanResult scanResult) {}

        @Override
        public void onScanManagerErrorCallback(int errorCode) {
            Log.d(TAG, "onScanManagerErrorCallback: errorCode = " + errorCode);
            synchronized (this) {
                if (mScannerId < 0) {
                    return;
                }
            }
            mScannerId = SCANNER_ID_NOT_INITIALIZED;
            informConnectedDeviceAboutScanOffloadStop();
        }
    }

    @VisibleForTesting
    final Handler mHandler =
            new Handler(Looper.getMainLooper()) {
                @Override
                public void handleMessage(Message msg) {
                    switch (msg.what) {
                        case MESSAGE_SYNC_TIMEOUT:
                            {
                                log("MESSAGE_SYNC_TIMEOUT");
                                clearAllSyncData();
                                break;
                            }
                        default:
                            break;
                    }
                }
            };

    @VisibleForTesting public final TimeoutHandler mTimeoutHandler = new TimeoutHandler();

    @VisibleForTesting
    public final class TimeoutHandler {
        private final Map<Integer, Handler> mHandlers = new HashMap<>();

        @VisibleForTesting
        public Handler getOrCreateHandler(int broadcastId) {
            return mHandlers.computeIfAbsent(
                    broadcastId,
                    key ->
                            new Handler(Looper.getMainLooper()) {
                                @Override
                                public void handleMessage(Message msg) {
                                    switch (msg.what) {
                                        case MESSAGE_SYNC_LOST_TIMEOUT:
                                            {
                                                log("MESSAGE_SYNC_LOST_TIMEOUT");
                                                // fall through
                                            }
                                        case MESSAGE_BROADCAST_MONITOR_TIMEOUT:
                                            {
                                                log("MESSAGE_BROADCAST_MONITOR_TIMEOUT");
                                                if (getActiveSyncedSources()
                                                        .contains(
                                                                getSyncHandleForBroadcastId(
                                                                        broadcastId))) {
                                                    break;
                                                }
                                                // Clear from cache to make possible sync again
                                                // (only during active searching)
                                                synchronized (mSearchScanCallbackLock) {
                                                    if (isSearchInProgress()) {
                                                        mCachedBroadcasts.remove(broadcastId);
                                                    }
                                                }
                                                log(
                                                        "Notify broadcast source lost, broadcast"
                                                                + " id: "
                                                                + broadcastId);
                                                mCallbacks.notifySourceLost(broadcastId);
                                                if (!isSinkUnintentionalPauseType(broadcastId)) {
                                                    break;
                                                }
                                                // fall through
                                            }
                                        case MESSAGE_BIG_MONITOR_TIMEOUT:
                                            {
                                                log("MESSAGE_BIG_MONITOR_TIMEOUT");
                                                stopSourceReceivers(broadcastId);
                                                break;
                                            }
                                        default:
                                            break;
                                    }
                                    Handler handler = getOrCreateHandler(broadcastId);
                                    if (!hasAnyMessagesOrCallbacks(handler)) {
                                        mHandlers.remove(broadcastId);
                                    }
                                }
                            });
        }

        void start(int broadcastId, int msg, Duration duration) {
            Handler handler = getOrCreateHandler(broadcastId);
            log(
                    "Started timeout: "
                            + ("broadcastId: " + broadcastId)
                            + (", msg: " + msg)
                            + (", duration: " + duration));
            handler.sendEmptyMessageDelayed(msg, duration.toMillis());
        }

        void stop(int broadcastId, int msg) {
            if (!mHandlers.containsKey(broadcastId)) {
                return;
            }
            Handler handler = getOrCreateHandler(broadcastId);
            handler.removeMessages(msg);
            if (!hasAnyMessagesOrCallbacks(handler)) {
                mHandlers.remove(broadcastId);
            }
        }

        void stopAll() {
            for (Handler handler : mHandlers.values()) {
                handler.removeCallbacksAndMessages(null);
            }
            mHandlers.clear();
        }

        void stopAll(int msg) {
            Iterator<Map.Entry<Integer, Handler>> iterator = mHandlers.entrySet().iterator();
            while (iterator.hasNext()) {
                Map.Entry<Integer, Handler> entry = iterator.next();
                Handler handler = entry.getValue();
                handler.removeMessages(msg);
                if (!hasAnyMessagesOrCallbacks(handler)) {
                    iterator.remove();
                }
            }
        }

        boolean isStarted(int broadcastId, int msg) {
            if (!mHandlers.containsKey(broadcastId)) {
                return false;
            }
            Handler handler = getOrCreateHandler(broadcastId);
            return handler.hasMessages(msg);
        }

        @SuppressLint("NewApi") // Api is protected by flag check and the lint is wrong
        private boolean hasAnyMessagesOrCallbacks(Handler handler) {
            if (android.os.Flags.mainlineVcnPlatformApi()) {
                return handler.hasMessagesOrCallbacks();
            } else {
                return handler.hasMessages(MESSAGE_SYNC_LOST_TIMEOUT)
                        || handler.hasMessages(MESSAGE_BROADCAST_MONITOR_TIMEOUT)
                        || handler.hasMessages(MESSAGE_BIG_MONITOR_TIMEOUT);
            }
        }
    }

    public BassClientService(AdapterService adapterService) {
        super(requireNonNull(adapterService));
        mAdapterService = adapterService;
        mDatabaseManager = requireNonNull(mAdapterService.getDatabase());
        requireNonNull(mBluetoothAdapter);

        mStateMachinesThread = new HandlerThread("BassClientService.StateMachines");
        mStateMachinesThread.start();
        mCallbackHandlerThread = new HandlerThread(TAG);
        mCallbackHandlerThread.start();
        mCallbacks = new Callbacks(mCallbackHandlerThread.getLooper());

        setBassClientService(this);
    }

    public static boolean isEnabled() {
        return BluetoothProperties.isProfileBapBroadcastAssistEnabled().orElse(false);
    }

    private static class SourceSyncRequest {
        private final ScanResult mScanResult;
        private final boolean mHasPriority;
        private final int mSyncFailureCounter;

        SourceSyncRequest(ScanResult scanResult, boolean hasPriority, int syncFailureCounter) {
            this.mScanResult = scanResult;
            this.mHasPriority = hasPriority;
            this.mSyncFailureCounter = syncFailureCounter;
        }

        public ScanResult getScanResult() {
            return mScanResult;
        }

        public int getRssi() {
            return mScanResult.getRssi();
        }

        public boolean hasPriority() {
            return mHasPriority;
        }

        public int getFailsCounter() {
            return mSyncFailureCounter;
        }

        @Override
        public String toString() {
            return "SourceSyncRequest{"
                    + "mScanResult="
                    + mScanResult
                    + ", mHasPriority="
                    + mHasPriority
                    + ", mSyncFailureCounter="
                    + mSyncFailureCounter
                    + '}';
        }
    }

    private static final Comparator<SourceSyncRequest> sSourceSyncRequestComparator =
            new Comparator<SourceSyncRequest>() {
                @Override
                public int compare(SourceSyncRequest ssr1, SourceSyncRequest ssr2) {
                    if (ssr1.hasPriority() && !ssr2.hasPriority()) {
                        return -1;
                    } else if (!ssr1.hasPriority() && ssr2.hasPriority()) {
                        return 1;
                    } else if (leaudioSortScansToSyncByFails()
                            && (ssr1.getFailsCounter() != ssr2.getFailsCounter())) {
                        return Integer.compare(ssr1.getFailsCounter(), ssr2.getFailsCounter());
                    } else {
                        return Integer.compare(ssr2.getRssi(), ssr1.getRssi());
                    }
                }
            };

    private static class AddSourceData {
        BluetoothDevice mSink;
        BluetoothLeBroadcastMetadata mSourceMetadata;
        boolean mIsGroupOp;

        AddSourceData(
                BluetoothDevice sink,
                BluetoothLeBroadcastMetadata sourceMetadata,
                boolean isGroupOp) {
            mSink = sink;
            mSourceMetadata = sourceMetadata;
            mIsGroupOp = isGroupOp;
        }
    }

    void updatePeriodicAdvertisementResultMap(
            BluetoothDevice device,
            int addressType,
            int syncHandle,
            int advSid,
            int advInterval,
            int bId,
            PublicBroadcastData pbData,
            String broadcastName) {
        log("updatePeriodicAdvertisementResultMap: device: " + device);
        log("updatePeriodicAdvertisementResultMap: syncHandle: " + syncHandle);
        log("updatePeriodicAdvertisementResultMap: advSid: " + advSid);
        log("updatePeriodicAdvertisementResultMap: addressType: " + addressType);
        log("updatePeriodicAdvertisementResultMap: advInterval: " + advInterval);
        log("updatePeriodicAdvertisementResultMap: broadcastId: " + bId);
        log("updatePeriodicAdvertisementResultMap: broadcastName: " + broadcastName);
        log("mSyncHandleToDeviceMap" + mSyncHandleToDeviceMap);
        log("mPeriodicAdvertisementResultMap" + mPeriodicAdvertisementResultMap);
        HashMap<Integer, PeriodicAdvertisementResult> paResMap =
                mPeriodicAdvertisementResultMap.get(device);
        if (paResMap == null
                || (bId != BassConstants.INVALID_BROADCAST_ID && !paResMap.containsKey(bId))) {
            log("PAResmap: add >>>");
            mSyncHandleToDeviceMap.put(syncHandle, device);
            updateSyncHandleForBroadcastId(syncHandle, bId);
            PeriodicAdvertisementResult paRes =
                    new PeriodicAdvertisementResult(
                            device,
                            addressType,
                            syncHandle,
                            advSid,
                            advInterval,
                            bId,
                            pbData,
                            broadcastName);
            if (paRes != null) {
                paRes.print();
                mPeriodicAdvertisementResultMap.putIfAbsent(device, new HashMap<>());
                mPeriodicAdvertisementResultMap.get(device).put(bId, paRes);
            }
        } else {
            log("PAResmap: update >>>");
            if (bId == BassConstants.INVALID_BROADCAST_ID) {
                // Update when onSyncEstablished, try to retrieve valid broadcast id
                bId = getBroadcastIdForSyncHandle(BassConstants.PENDING_SYNC_HANDLE);

                if (bId == BassConstants.INVALID_BROADCAST_ID || !paResMap.containsKey(bId)) {
                    Log.e(TAG, "PAResmap: error! no valid broadcast id found>>>");
                    return;
                }

                int oldBroadcastId = getBroadcastIdForSyncHandle(syncHandle);
                if (oldBroadcastId != BassConstants.INVALID_BROADCAST_ID && oldBroadcastId != bId) {
                    log(
                            "updatePeriodicAdvertisementResultMap: SyncEstablished on the"
                                    + " same syncHandle="
                                    + syncHandle
                                    + ", before syncLost");
                    log("Notify broadcast source lost, broadcast id: " + oldBroadcastId);
                    mCallbacks.notifySourceLost(oldBroadcastId);
                    clearAllDataForSyncHandle(syncHandle);
                    mCachedBroadcasts.remove(oldBroadcastId);
                }
            }
            PeriodicAdvertisementResult paRes = paResMap.get(bId);
            if (advSid != BassConstants.INVALID_ADV_SID) {
                paRes.updateAdvSid(advSid);
            }
            if (syncHandle != BassConstants.INVALID_SYNC_HANDLE
                    && syncHandle != BassConstants.PENDING_SYNC_HANDLE) {
                mSyncHandleToDeviceMap
                        .entrySet()
                        .removeIf(entry -> entry.getValue().equals(device));
                mSyncHandleToDeviceMap.put(syncHandle, device);
                paRes.updateSyncHandle(syncHandle);
                if (paRes.getBroadcastId() != BassConstants.INVALID_BROADCAST_ID) {
                    // broadcast successfully synced
                    // update the sync handle for the broadcast source
                    updateSyncHandleForBroadcastId(syncHandle, paRes.getBroadcastId());
                }
            }
            if (addressType != BassConstants.INVALID_ADV_ADDRESS_TYPE) {
                paRes.updateAddressType(addressType);
            }
            if (advInterval != BassConstants.INVALID_ADV_INTERVAL) {
                paRes.updateAdvInterval(advInterval);
            }
            if (bId != BassConstants.INVALID_BROADCAST_ID) {
                paRes.updateBroadcastId(bId);
            }
            if (pbData != null) {
                paRes.updatePublicBroadcastData(pbData);
            }
            if (broadcastName != null) {
                paRes.updateBroadcastName(broadcastName);
            }
            paRes.print();
            paResMap.replace(bId, paRes);
        }
        log(">>mPeriodicAdvertisementResultMap" + mPeriodicAdvertisementResultMap);
    }

    PeriodicAdvertisementResult getPeriodicAdvertisementResult(
            BluetoothDevice device, int broadcastId) {
        if (broadcastId == BassConstants.INVALID_BROADCAST_ID) {
            Log.e(TAG, "getPeriodicAdvertisementResult: invalid broadcast id");
            return null;
        }

        if (mPeriodicAdvertisementResultMap.containsKey(device)) {
            return mPeriodicAdvertisementResultMap.get(device).get(broadcastId);
        }
        return null;
    }

    void clearNotifiedFlags() {
        log("clearNotifiedFlags");
        for (Map.Entry<BluetoothDevice, HashMap<Integer, PeriodicAdvertisementResult>> entry :
                mPeriodicAdvertisementResultMap.entrySet()) {
            HashMap<Integer, PeriodicAdvertisementResult> value = entry.getValue();
            for (PeriodicAdvertisementResult result : value.values()) {
                result.setNotified(false);
                result.print();
            }
        }
    }

    void updateBase(int syncHandlemap, BaseData base) {
        log("updateBase : mSyncHandleToBaseDataMap>>");
        mSyncHandleToBaseDataMap.put(syncHandlemap, base);
    }

    BaseData getBase(int syncHandlemap) {
        BaseData base = mSyncHandleToBaseDataMap.get(syncHandlemap);
        log("getBase returns " + base);
        return base;
    }

    void removeActiveSyncedSource(Integer syncHandle) {
        log("removeActiveSyncedSource, syncHandle: " + syncHandle);
        if (syncHandle == null) {
            // remove all sources
            mActiveSyncedSources.clear();
        } else {
            mActiveSyncedSources.removeIf(e -> e.equals(syncHandle));
        }
        sEventLogger.logd(TAG, "Broadcast Source Unsynced: syncHandle= " + syncHandle);
    }

    void addActiveSyncedSource(Integer syncHandle) {
        log("addActiveSyncedSource, syncHandle: " + syncHandle);
        if (syncHandle != BassConstants.INVALID_SYNC_HANDLE) {
            if (!mActiveSyncedSources.contains(syncHandle)) {
                mActiveSyncedSources.add(syncHandle);
            }
        }
        sEventLogger.logd(TAG, "Broadcast Source Synced: syncHandle= " + syncHandle);
    }

    List<Integer> getActiveSyncedSources() {
        log("getActiveSyncedSources: sources num: " + mActiveSyncedSources.size());
        return mActiveSyncedSources;
    }

    ScanResult getCachedBroadcast(int broadcastId) {
        return mCachedBroadcasts.get(broadcastId);
    }

    public Callbacks getCallbacks() {
        return mCallbacks;
    }

    @Override
    protected IProfileServiceBinder initBinder() {
        return new BluetoothLeBroadcastAssistantBinder(this);
    }

    @Override
    @SuppressLint("AndroidFrameworkRequiresPermission") // TODO: b/350563786 - Fix BASS annotation
    public void cleanup() {
        Log.i(TAG, "Cleanup BassClient Service");

        mUnicastSourceStreamStatus = Optional.empty();

        if (mDialingOutTimeoutEvent != null) {
            mHandler.removeCallbacks(mDialingOutTimeoutEvent);
            mDialingOutTimeoutEvent = null;
        }

        if (mIsAssistantActive) {
            LeAudioService leAudioService = mServiceFactory.getLeAudioService();
            if (leAudioService != null) {
                leAudioService.activeBroadcastAssistantNotification(false);
            }
            mIsAssistantActive = false;
        }

        if (mIsAllowedContextOfActiveGroupModified) {
            LeAudioService leAudioService = mServiceFactory.getLeAudioService();
            if (leAudioService != null) {
                leAudioService.setActiveGroupAllowedContextMask(
                        BluetoothLeAudio.CONTEXTS_ALL, BluetoothLeAudio.CONTEXTS_ALL);
            }
            mIsAllowedContextOfActiveGroupModified = false;
        }

        synchronized (mStateMachines) {
            for (BassClientStateMachine sm : mStateMachines.values()) {
                BassObjectsFactory.getInstance().destroyStateMachine(sm);
            }
            mStateMachines.clear();
        }
        mCallbackHandlerThread.quitSafely();
        mStateMachinesThread.quitSafely();

        mHandler.removeCallbacksAndMessages(null);
        mTimeoutHandler.stopAll();

        setBassClientService(null);
        synchronized (mSearchScanCallbackLock) {
            if (leaudioBassScanWithInternalScanController()) {
                if (isSearchInProgress()) {
                    mBassScanCallback.stopScanAndUnregister();
                }
            } else {
                if (mBluetoothLeScannerWrapper != null && mSearchScanCallback != null) {
                    mBluetoothLeScannerWrapper.stopScan(mSearchScanCallback);
                }
                mBluetoothLeScannerWrapper = null;
                mSearchScanCallback = null;
            }
            clearAllSyncData();
        }

        mLocalBroadcastReceivers.clear();
        mPendingGroupOp.clear();
        mBroadcastMetadataMap.clear();
        mPausedBroadcastSinks.clear();
    }

    BluetoothDevice getDeviceForSyncHandle(int syncHandle) {
        return mSyncHandleToDeviceMap.get(syncHandle);
    }

    Integer getSyncHandleForBroadcastId(int broadcastId) {
        Integer syncHandle = BassConstants.INVALID_SYNC_HANDLE;
        for (Map.Entry<Integer, Integer> entry : mSyncHandleToBroadcastIdMap.entrySet()) {
            Integer value = entry.getValue();
            if (value == broadcastId) {
                syncHandle = entry.getKey();
                break;
            }
        }
        return syncHandle;
    }

    Integer getBroadcastIdForSyncHandle(int syncHandle) {
        if (mSyncHandleToBroadcastIdMap.containsKey(syncHandle)) {
            return mSyncHandleToBroadcastIdMap.get(syncHandle);
        }
        return BassConstants.INVALID_BROADCAST_ID;
    }

    void updateSyncHandleForBroadcastId(int syncHandle, int broadcastId) {
        mSyncHandleToBroadcastIdMap.entrySet().removeIf(entry -> entry.getValue() == broadcastId);
        mSyncHandleToBroadcastIdMap.put(syncHandle, broadcastId);
        log("Updated mSyncHandleToBroadcastIdMap: " + mSyncHandleToBroadcastIdMap);
    }

    private static synchronized void setBassClientService(BassClientService instance) {
        Log.d(TAG, "setBassClientService(): set to: " + instance);
        sService = instance;
    }

    private void enqueueSourceGroupOp(BluetoothDevice sink, Integer msgId, Object obj) {
        log("enqueueSourceGroupOp device: " + sink + ", msgId: " + msgId);

        mPendingGroupOp.compute(
                sink,
                (key, opsToModify) -> {
                    List<Pair<Integer, Object>> operations =
                            (opsToModify == null)
                                    ? new ArrayList<>()
                                    : new ArrayList<>(opsToModify);
                    operations.add(new Pair<>(msgId, obj));
                    return operations;
                });
    }

    private boolean isSuccess(int status) {
        boolean ret = false;
        switch (status) {
            case BluetoothStatusCodes.REASON_LOCAL_APP_REQUEST:
            case BluetoothStatusCodes.REASON_LOCAL_STACK_REQUEST:
            case BluetoothStatusCodes.REASON_REMOTE_REQUEST:
            case BluetoothStatusCodes.REASON_SYSTEM_POLICY:
                ret = true;
                break;
            default:
                break;
        }
        return ret;
    }

    private boolean isAnyPendingAddSourceOperation() {
        for (BluetoothDevice device : getConnectedDevices()) {
            synchronized (mPendingGroupOp) {
                List<Pair<Integer, Object>> operations = mPendingGroupOp.get(device);
                if (operations == null) {
                    continue;
                }

                boolean isAnyPendingAddSourceOperationForDevice =
                        operations.stream()
                                .anyMatch(e -> e.first.equals(BassClientStateMachine.ADD_BCAST_SOURCE));

                if (isAnyPendingAddSourceOperationForDevice) {
                    return true;
                }
            }
        }

        return false;
    }

    private void checkForPendingGroupOpRequest(
            BluetoothDevice sink, int reason, int reqMsg, Object obj) {
        log(
                "checkForPendingGroupOpRequest device: "
                        + sink
                        + ", reason: "
                        + reason
                        + ", reqMsg: "
                        + reqMsg);

        AtomicBoolean shouldUpdateAssistantActive = new AtomicBoolean(false);

        mPendingGroupOp.computeIfPresent(
                sink,
                (key, opsToModify) -> {
                    List<Pair<Integer, Object>> operations = new ArrayList<>(opsToModify);

                    switch (reqMsg) {
                        case BassClientStateMachine.ADD_BCAST_SOURCE:
                            if (obj == null) {
                                return operations;
                            }
                            // Identify the operation by operation type and broadcastId
                            if (isSuccess(reason)) {
                                BluetoothLeBroadcastReceiveState sourceState =
                                        (BluetoothLeBroadcastReceiveState) obj;
                                if (removeMatchingOperation(operations, reqMsg, obj)) {
                                    setSourceGroupManaged(sink, sourceState.getSourceId(), true);
                                }
                            } else {
                                removeMatchingOperation(operations, reqMsg, obj);
                                shouldUpdateAssistantActive.set(true);
                            }
                            break;
                        case BassClientStateMachine.REMOVE_BCAST_SOURCE:
                            // Identify the operation by operation type and sourceId
                            removeMatchingOperation(operations, reqMsg, obj);
                            Integer sourceId = (Integer) obj;
                            setSourceGroupManaged(sink, sourceId, false);
                            break;
                        default:
                            break;
                    }
                    return operations;
                });

        if (shouldUpdateAssistantActive.get()
                && !isAnyPendingAddSourceOperation()
                && mIsAssistantActive
                && mPausedBroadcastSinks.isEmpty()) {
            LeAudioService leAudioService = mServiceFactory.getLeAudioService();
            mIsAssistantActive = false;
            mUnicastSourceStreamStatus = Optional.empty();

            if (leAudioService != null) {
                leAudioService.activeBroadcastAssistantNotification(false);
            }
        }
    }

    private boolean removeMatchingOperation(
            List<Pair<Integer, Object>> operations, int reqMsg, Object obj) {
        return operations.removeIf(
                m -> m.first.equals(reqMsg) && isMatchingOperation(m.second, obj));
    }

    private boolean isMatchingOperation(Object operationData, Object obj) {
        if (obj instanceof BluetoothLeBroadcastReceiveState) {
            return ((BluetoothLeBroadcastMetadata) operationData).getBroadcastId()
                    == ((BluetoothLeBroadcastReceiveState) obj).getBroadcastId();
        } else if (obj instanceof BluetoothLeBroadcastMetadata) {
            return ((BluetoothLeBroadcastMetadata) operationData).getBroadcastId()
                    == ((BluetoothLeBroadcastMetadata) obj).getBroadcastId();
        } else if (obj instanceof Integer) {
            return obj.equals(operationData);
        }
        return false;
    }

    private boolean isDevicePartOfActiveUnicastGroup(BluetoothDevice device) {
        LeAudioService leAudioService = mServiceFactory.getLeAudioService();
        if (leAudioService == null) {
            return false;
        }

        return (leAudioService.getActiveGroupId() != LE_AUDIO_GROUP_ID_INVALID)
                && (leAudioService.getActiveDevices().contains(device));
    }

    private boolean isEmptyBluetoothDevice(BluetoothDevice device) {
        if (device == null) {
            Log.e(TAG, "Device is null!");
            return true;
        }

        return device.getAddress().equals("00:00:00:00:00:00");
    }

    private boolean hasAnyConnectedDeviceExternalBroadcastSource() {
        for (BluetoothDevice device : getConnectedDevices()) {
            // Check if any connected device has add some source
            if (getAllSources(device).stream()
                    .anyMatch(receiveState -> (!isLocalBroadcast(receiveState)))) {
                return true;
            }
        }

        return false;
    }

    private boolean isAnyConnectedDeviceSwitchingSource() {
        for (BluetoothDevice device : getConnectedDevices()) {
            synchronized (mStateMachines) {
                BassClientStateMachine sm = getOrCreateStateMachine(device);
                // Need to check both mPendingSourceToSwitch and mPendingMetadata
                // to guard the whole source switching flow
                if (sm != null
                        && (sm.hasPendingSwitchingSourceOperation()
                                || sm.hasPendingSourceOperation())) {
                    return true;
                }
            }
        }
        return false;
    }

    private void checkAndSetGroupAllowedContextMask(BluetoothDevice sink) {
        LeAudioService leAudioService = mServiceFactory.getLeAudioService();
        if (leAudioService == null) {
            return;
        }

        /* Don't bother active group (external broadcaster scenario) with SOUND EFFECTS */
        if (!mIsAllowedContextOfActiveGroupModified && isDevicePartOfActiveUnicastGroup(sink)) {
            leAudioService.setActiveGroupAllowedContextMask(
                    BluetoothLeAudio.CONTEXTS_ALL
                            & ~BluetoothLeAudio.CONTEXT_TYPE_SOUND_EFFECTS,
                    BluetoothLeAudio.CONTEXTS_ALL);
            mIsAllowedContextOfActiveGroupModified = true;
        }
    }

    private void checkAndResetGroupAllowedContextMask() {
        LeAudioService leAudioService = mServiceFactory.getLeAudioService();
        if (leAudioService == null) {
            return;
        }

        /* Restore allowed context mask for Unicast */
        if (mIsAllowedContextOfActiveGroupModified
                && !hasAnyConnectedDeviceExternalBroadcastSource()
                && !isAnyConnectedDeviceSwitchingSource()) {
            leAudioService.setActiveGroupAllowedContextMask(
                    BluetoothLeAudio.CONTEXTS_ALL, BluetoothLeAudio.CONTEXTS_ALL);
            mIsAllowedContextOfActiveGroupModified = false;
        }
    }

    void syncRequestForPast(BluetoothDevice sink, int broadcastId, int sourceId) {
        log(
                "syncRequestForPast sink: "
                        + sink
                        + ", broadcastId: "
                        + broadcastId
                        + ", sourceId: "
                        + sourceId);

        if (!leaudioBroadcastResyncHelper()) {
            return;
        }
        synchronized (mSinksWaitingForPast) {
            mSinksWaitingForPast.put(sink, new Pair<Integer, Integer>(broadcastId, sourceId));
        }
        addSelectSourceRequest(broadcastId, /* hasPriority */ true);
    }

    private void localNotifyReceiveStateChanged(
            BluetoothDevice sink, BluetoothLeBroadcastReceiveState receiveState) {
        int broadcastId = receiveState.getBroadcastId();
        // If sink has external broadcast synced && not paused by the host
        if (leaudioBroadcastResyncHelper()
                && !isLocalBroadcast(receiveState)
                && !isEmptyBluetoothDevice(receiveState.getSourceDevice())
                && !isHostPauseType(broadcastId)) {

            // If sink actively synced (PA or BIG) or waiting for PA
            if (isReceiverActive(receiveState)
                    || receiveState.getPaSyncState()
                            == BluetoothLeBroadcastReceiveState.PA_SYNC_STATE_SYNCINFO_REQUEST) {
                // Clear paused broadcast sink (not need to resume manually)
                mPausedBroadcastSinks.remove(sink);

                // If all sinks for this broadcast are actively synced (PA or BIG) and there is no
                // more sinks to resume then stop monitoring
                if (isAllReceiversActive(broadcastId) && mPausedBroadcastSinks.isEmpty()) {
                    stopBigMonitoring(broadcastId, /* hostInitiated */ false);
                }
                // If broadcast not paused (monitored) yet
            } else if (!mPausedBroadcastIds.containsKey(broadcastId)) {
                // And BASS has data to start synchronization
                if (mCachedBroadcasts.containsKey(broadcastId)) {
                    // Try to sync to it and start BIG monitoring
                    mPausedBroadcastIds.put(broadcastId, PauseType.SINK_UNINTENTIONAL);
                    cacheSuspendingSources(broadcastId);
                    mTimeoutHandler.stop(broadcastId, MESSAGE_BIG_MONITOR_TIMEOUT);
                    mTimeoutHandler.start(
                            broadcastId, MESSAGE_BIG_MONITOR_TIMEOUT, sBigMonitorTimeout);
                    addSelectSourceRequest(broadcastId, /* hasPriority */ true);
                }
            }
            // If paused by host then stop active sync, it could be not stopped, if during previous
            // stop there was pending past request
        } else if (leaudioMonitorUnicastSourceWhenManagedByBroadcastDelegator()
                && isHostPauseType(broadcastId)) {
            stopActiveSync(broadcastId);
            // If sink unsynced then remove potentially waiting past and check if any broadcast
            // monitoring should be stopped for all broadcast Ids
        } else if (isEmptyBluetoothDevice(receiveState.getSourceDevice())) {
            synchronized (mSinksWaitingForPast) {
                mSinksWaitingForPast.remove(sink);
            }
            checkAndStopBigMonitoring();
        }

        LeAudioService leAudioService = mServiceFactory.getLeAudioService();
        if (leAudioService == null) {
            return;
        }

        boolean isAssistantActive;
        if (leaudioMonitorUnicastSourceWhenManagedByBroadcastDelegator()) {
            isAssistantActive = hasPrimaryDeviceManagedExternalBroadcast();
        } else {
            isAssistantActive = areReceiversReceivingOnlyExternalBroadcast(getConnectedDevices());
        }

        if (isAssistantActive) {
            /* Assistant become active */
            if (!mIsAssistantActive) {
                mIsAssistantActive = true;
                leAudioService.activeBroadcastAssistantNotification(true);
            }

            checkAndSetGroupAllowedContextMask(sink);
        } else {
            /* Assistant become inactive */
            if (mIsAssistantActive
                    && mPausedBroadcastSinks.isEmpty()
                    && !isSinkUnintentionalPauseType(broadcastId)) {
                mIsAssistantActive = false;
                mUnicastSourceStreamStatus = Optional.empty();
                leAudioService.activeBroadcastAssistantNotification(false);
            }

            /* Restore allowed context mask for unicast in case if last connected broadcast
             * delegator device which has external source removes this source
             */
            checkAndResetGroupAllowedContextMask();
        }
    }

    private void localNotifySourceAdded(
            BluetoothDevice sink, BluetoothLeBroadcastReceiveState receiveState) {
        if (!isLocalBroadcast(receiveState)) {
            return;
        }

        int broadcastId = receiveState.getBroadcastId();

        /* Track devices bonded to local broadcast for further broadcast status handling when sink
         * device is:
         *     - disconnecting (if no more receivers, broadcast can be stopped)
         *     - connecting (resynchronize if connection lost)
         */
        if (mLocalBroadcastReceivers.containsKey(broadcastId)) {
            mLocalBroadcastReceivers.get(broadcastId).add(sink);
        } else {
            mLocalBroadcastReceivers.put(
                    broadcastId, new HashSet<BluetoothDevice>(Arrays.asList(sink)));
        }
    }

    private void localNotifySourceAddFailed(
            BluetoothDevice sink, BluetoothLeBroadcastMetadata source) {
        removeSinkMetadata(sink, source.getBroadcastId());
    }

    private void setSourceGroupManaged(BluetoothDevice sink, int sourceId, boolean isGroupOp) {
        log("setSourceGroupManaged device: " + sink);
        if (isGroupOp) {
            if (!mGroupManagedSources.containsKey(sink)) {
                mGroupManagedSources.put(sink, new ArrayList<>());
            }
            mGroupManagedSources.get(sink).add(sourceId);
        } else {
            List<Integer> sources = mGroupManagedSources.get(sink);
            if (sources != null) {
                sources.removeIf(e -> e.equals(sourceId));
            }
        }
    }

    private Pair<BluetoothLeBroadcastMetadata, Map<BluetoothDevice, Integer>>
            getGroupManagedDeviceSources(BluetoothDevice sink, Integer sourceId) {
        log("getGroupManagedDeviceSources device: " + sink + " sourceId: " + sourceId);
        Map map = new HashMap<BluetoothDevice, Integer>();

        log("getTargetDeviceList(): " + getTargetDeviceList(sink, true).size());
        if ((mGroupManagedSources.containsKey(sink)
                && mGroupManagedSources.get(sink).contains(sourceId)) || (getTargetDeviceList(sink, true).size() > 1)) {
            BassClientStateMachine stateMachine = getOrCreateStateMachine(sink);
            if (stateMachine == null) {
                Log.e(TAG, "Can't get state machine for device: " + sink);
                return new Pair<BluetoothLeBroadcastMetadata, Map<BluetoothDevice, Integer>>(
                        null, null);
            }

            BluetoothLeBroadcastMetadata metadata =
                    stateMachine.getCurrentBroadcastMetadata(sourceId);
            if (metadata != null) {
                int broadcastId = metadata.getBroadcastId();

                for (BluetoothDevice device : getTargetDeviceList(sink, /* isGroupOp */ true)) {
                    List<BluetoothLeBroadcastReceiveState> sources =
                            getOrCreateStateMachine(device).getAllSources();

                    // For each device, find the source ID having this broadcast ID
                    Optional<BluetoothLeBroadcastReceiveState> receiver =
                            sources.stream()
                                    .filter(e -> e.getBroadcastId() == broadcastId)
                                    .findAny();
                    if (receiver.isPresent()) {
                        map.put(device, receiver.get().getSourceId());
                    } else {
                        // Put invalid source ID if the remote doesn't have it
                        map.put(device, BassConstants.INVALID_SOURCE_ID);
                    }
                }
                return new Pair<BluetoothLeBroadcastMetadata, Map<BluetoothDevice, Integer>>(
                        metadata, map);
            } else {
                Log.e(
                        TAG,
                        "Couldn't find broadcast metadata for device: "
                                + sink
                                + ", and sourceId:"
                                + sourceId);
                for (BluetoothDevice device : getTargetDeviceList(sink, true)) {
                    map.put(device, sourceId);
                }
                return new Pair<BluetoothLeBroadcastMetadata, Map<BluetoothDevice, Integer>>(
                        null, map);
            }
        }

        // Just put this single device if this source is not group managed
        map.put(sink, sourceId);
        return new Pair<BluetoothLeBroadcastMetadata, Map<BluetoothDevice, Integer>>(null, map);
    }

    private List<BluetoothDevice> getTargetDeviceList(BluetoothDevice device, boolean isGroupOp) {
        if (isGroupOp) {
            CsipSetCoordinatorService csipClient = mServiceFactory.getCsipSetCoordinatorService();
            if (csipClient != null) {
                // Check for coordinated set of devices in the context of CAP
                List<BluetoothDevice> csipDevices =
                        csipClient.getGroupDevicesOrdered(device, BluetoothUuid.CAP);
                if (!csipDevices.isEmpty()) {
                    return csipDevices;
                } else {
                    Log.w(TAG, "CSIP group is empty.");
                }
            } else {
                Log.e(TAG, "CSIP service is null. No grouping information available.");
            }
        }

        List<BluetoothDevice> devices = new ArrayList<>();
        devices.add(device);
        return devices;
    }

    private int checkDuplicateSourceAdditionAndGetSourceId(
            BluetoothDevice device, BluetoothLeBroadcastMetadata metaData) {
        int sourceId = BassConstants.INVALID_SOURCE_ID;
        List<BluetoothLeBroadcastReceiveState> currentAllSources = getAllSources(device);
        for (int i = 0; i < currentAllSources.size(); i++) {
            BluetoothLeBroadcastReceiveState state = currentAllSources.get(i);
            if (metaData.getSourceDevice().equals(state.getSourceDevice())
                    && metaData.getSourceAddressType() == state.getSourceAddressType()
                    && metaData.getSourceAdvertisingSid() == state.getSourceAdvertisingSid()
                    && metaData.getBroadcastId() == state.getBroadcastId()) {
                sourceId = state.getSourceId();
                log("DuplicatedSourceAddition: for " + device + " metaData: " + metaData);
                break;
            }
        }
        return sourceId;
    }

    private boolean hasRoomForBroadcastSourceAddition(BluetoothDevice device) {
        BassClientStateMachine stateMachine = null;
        synchronized (mStateMachines) {
            stateMachine = getOrCreateStateMachine(device);
        }
        if (stateMachine == null) {
            log("stateMachine is null");
            return false;
        }
        boolean isRoomAvailable = false;
        List<BluetoothLeBroadcastReceiveState> sources = stateMachine.getAllSources();
        if (sources.size() < stateMachine.getMaximumSourceCapacity()) {
            isRoomAvailable = true;
        } else {
            for (BluetoothLeBroadcastReceiveState recvState : sources) {
                if (isEmptyBluetoothDevice(recvState.getSourceDevice())) {
                    isRoomAvailable = true;
                    break;
                }
            }
        }
        log("isRoomAvailable: " + isRoomAvailable);
        return isRoomAvailable;
    }

    private Integer getSourceIdToRemove(BluetoothDevice device) {
        BassClientStateMachine stateMachine = null;

        synchronized (mStateMachines) {
            stateMachine = getOrCreateStateMachine(device);
        }
        if (stateMachine == null) {
            log("stateMachine is null");
            return BassConstants.INVALID_SOURCE_ID;
        }
        List<BluetoothLeBroadcastReceiveState> sources = stateMachine.getAllSources();
        if (sources.isEmpty()) {
            log("sources is empty");
            return BassConstants.INVALID_SOURCE_ID;
        }

        Integer sourceId = BassConstants.INVALID_SOURCE_ID;
        // Select the source by checking if there is one with PA not synced
        Optional<BluetoothLeBroadcastReceiveState> receiver =
                sources.stream()
                        .filter(
                                e ->
                                        (e.getPaSyncState()
                                                != BluetoothLeBroadcastReceiveState
                                                        .PA_SYNC_STATE_SYNCHRONIZED))
                        .findAny();
        if (receiver.isPresent()) {
            sourceId = receiver.get().getSourceId();
        } else {
            // If all sources are synced, continue to pick the 1st source
            sourceId = sources.get(0).getSourceId();
        }
        return sourceId;
    }

    private BassClientStateMachine getOrCreateStateMachine(BluetoothDevice device) {
        if (device == null) {
            Log.e(TAG, "getOrCreateStateMachine failed: device cannot be null");
            return null;
        }
        synchronized (mStateMachines) {
            BassClientStateMachine stateMachine = mStateMachines.get(device);
            if (stateMachine != null) {
                return stateMachine;
            }

            log("Creating a new state machine for " + device);
            stateMachine =
                    BassObjectsFactory.getInstance()
                            .makeStateMachine(
                                    device,
                                    this,
                                    mAdapterService,
                                    mStateMachinesThread.getLooper());
            if (stateMachine != null) {
                mStateMachines.put(device, stateMachine);
            }

            return stateMachine;
        }
    }

    class DialingOutTimeoutEvent implements Runnable {
        Integer mBroadcastId;

        DialingOutTimeoutEvent(Integer broadcastId) {
            mBroadcastId = broadcastId;
        }

        @Override
        public void run() {
            mDialingOutTimeoutEvent = null;

            if (getBassClientService() == null) {
                Log.e(TAG, "DialingOutTimeoutEvent: No Bass service");
                return;
            }

            LeAudioService leAudioService = mServiceFactory.getLeAudioService();
            if (leAudioService == null) {
                Log.d(TAG, "DialingOutTimeoutEvent: No available LeAudioService");
                return;
            }

            sEventLogger.logd(TAG, "Broadcast timeout: " + mBroadcastId);
            mLocalBroadcastReceivers.remove(mBroadcastId);
            leAudioService.stopBroadcast(mBroadcastId);
        }

        public boolean isScheduledForBroadcast(Integer broadcastId) {
            return mBroadcastId.equals(broadcastId);
        }
    }

    /**
     * Get the BassClientService instance
     *
     * @return BassClientService instance
     */
    public static synchronized BassClientService getBassClientService() {
        if (sService == null) {
            Log.w(TAG, "getBassClientService(): service is NULL");
            return null;
        }
        if (!sService.isAvailable()) {
            Log.w(TAG, "getBassClientService(): service is not available");
            return null;
        }
        return sService;
    }

    private void removeStateMachine(BluetoothDevice device) {
        synchronized (mStateMachines) {
            BassClientStateMachine sm = mStateMachines.get(device);
            if (sm == null) {
                Log.w(
                        TAG,
                        "removeStateMachine: device " + device + " does not have a state machine");
                return;
            }
            log("removeStateMachine: removing state machine for device: " + device);
            sm.doQuit();
            sm.cleanup();
            mStateMachines.remove(device);
        }

        // Cleanup device cache
        synchronized (mPendingGroupOp) {
            mPendingGroupOp.remove(device);
        }
        mGroupManagedSources.remove(device);
        mActiveSourceMap.remove(device);
    }

    private void handleReconnectingAudioSharingModeDevice(BluetoothDevice device) {
        /* In case of reconnecting Audio Sharing mode device */
        if (mDialingOutTimeoutEvent != null) {
            for (Map.Entry<Integer, HashSet<BluetoothDevice>> entry :
                    mLocalBroadcastReceivers.entrySet()) {
                Integer broadcastId = entry.getKey();
                HashSet<BluetoothDevice> devices = entry.getValue();

                /* If associated with any broadcast, try to remove pending timeout callback */
                if ((mDialingOutTimeoutEvent.isScheduledForBroadcast(broadcastId))
                        && (devices.contains(device))) {
                    Log.i(
                            TAG,
                            "connectionStateChanged: reconnected previousely synced device: "
                                    + device);
                    mHandler.removeCallbacks(mDialingOutTimeoutEvent);
                    mDialingOutTimeoutEvent = null;
                    break;
                }
            }
        }
    }

    private void informConnectedDeviceAboutScanOffloadStop() {
        for (BluetoothDevice device : getConnectedDevices()) {
            synchronized (mStateMachines) {
                BassClientStateMachine stateMachine = getOrCreateStateMachine(device);
                if (stateMachine == null) {
                    Log.w(
                            TAG,
                            "informConnectedDeviceAboutScanOffloadStop: Can't get state "
                                    + "machine for device: "
                                    + device);
                    continue;
                }
                stateMachine.sendMessage(BassClientStateMachine.STOP_SCAN_OFFLOAD);
            }
        }
    }

    private int validateParametersForSourceOperation(
            BassClientStateMachine stateMachine, BluetoothDevice device) {
        if (stateMachine == null) {
            log("validateParameters: stateMachine is null for device: " + device);
            return BluetoothStatusCodes.ERROR_BAD_PARAMETERS;
        }

        if (getConnectionState(device) != STATE_CONNECTED) {
            log("validateParameters: device is not connected, device: " + device);
            return BluetoothStatusCodes.ERROR_REMOTE_LINK_ERROR;
        }

        return BluetoothStatusCodes.SUCCESS;
    }

    private int validateParametersForSourceOperation(
            BassClientStateMachine stateMachine,
            BluetoothDevice device,
            BluetoothLeBroadcastMetadata metadata) {
        int status = validateParametersForSourceOperation(stateMachine, device);
        if (status != BluetoothStatusCodes.SUCCESS) {
            return status;
        }

        if (metadata == null) {
            log("validateParameters: metadata is null for device: " + device);
            return BluetoothStatusCodes.ERROR_BAD_PARAMETERS;
        }

        byte[] code = metadata.getBroadcastCode();
        if ((code != null) && (code.length != 0)) {
            if ((code.length > 16) || (code.length < 4)) {
                log(
                        "validateParameters: Invalid broadcast code length: "
                                + code.length
                                + ", should be between 4 and 16 octets");
                return BluetoothStatusCodes.ERROR_BAD_PARAMETERS;
            }
        }

        return BluetoothStatusCodes.SUCCESS;
    }

    private int validateParametersForSourceOperation(
            BassClientStateMachine stateMachine, BluetoothDevice device, Integer sourceId) {
        int status = validateParametersForSourceOperation(stateMachine, device);
        if (status != BluetoothStatusCodes.SUCCESS) {
            return status;
        }

        if (sourceId == BassConstants.INVALID_SOURCE_ID) {
            log("validateParameters: no such sourceId for device: " + device);
            return BluetoothStatusCodes.ERROR_LE_BROADCAST_ASSISTANT_INVALID_SOURCE_ID;
        }

        return BluetoothStatusCodes.SUCCESS;
    }

    private int validateParametersForSourceOperation(
            BassClientStateMachine stateMachine,
            BluetoothDevice device,
            BluetoothLeBroadcastMetadata metadata,
            Integer sourceId) {
        int status = validateParametersForSourceOperation(stateMachine, device, metadata);
        if (status != BluetoothStatusCodes.SUCCESS) {
            return status;
        }

        if (sourceId == BassConstants.INVALID_SOURCE_ID) {
            log("validateParameters: no such sourceId for device: " + device);
            return BluetoothStatusCodes.ERROR_LE_BROADCAST_ASSISTANT_INVALID_SOURCE_ID;
        }

        return BluetoothStatusCodes.SUCCESS;
    }

    void handleConnectionStateChanged(BluetoothDevice device, int fromState, int toState) {
        mHandler.post(() -> connectionStateChanged(device, fromState, toState));
    }

    synchronized void connectionStateChanged(BluetoothDevice device, int fromState, int toState) {
        if (!isAvailable()) {
            Log.w(TAG, "connectionStateChanged: service is not available");
            return;
        }

        if ((device == null) || (fromState == toState)) {
            Log.e(
                    TAG,
                    "connectionStateChanged: unexpected invocation. device="
                            + device
                            + " fromState="
                            + fromState
                            + " toState="
                            + toState);
            return;
        }

        sEventLogger.logd(
                TAG,
                "connectionStateChanged: device: "
                        + device
                        + ", fromState= "
                        + BluetoothProfile.getConnectionStateName(fromState)
                        + ", toState= "
                        + BluetoothProfile.getConnectionStateName(toState));

        // Check if the device is disconnected - if unbond, remove the state machine
        if (toState == BluetoothProfile.STATE_DISCONNECTED) {
            synchronized (mPendingGroupOp) {
                mPendingGroupOp.remove(device);
            }
            mPausedBroadcastSinks.remove(device);
            synchronized (mSinksWaitingForPast) {
                mSinksWaitingForPast.remove(device);
            }
            synchronized (mPendingSourcesToAdd) {
                mPendingSourcesToAdd.removeIf(
                        pendingSourcesToAdd -> pendingSourcesToAdd.mSink.equals(device));
            }

            int bondState = mAdapterService.getBondState(device);
            if (bondState == BluetoothDevice.BOND_NONE) {
                log("Unbonded " + device + ". Removing state machine");
                removeStateMachine(device);
            }

            checkAndStopBigMonitoring();
            removeSinkMetadataFromGroupIfWholeUnsynced(device);

            if (getConnectedDevices().isEmpty()
                    || (mPausedBroadcastSinks.isEmpty()
                            && mSinksWaitingForPast.isEmpty()
                            && mPendingSourcesToAdd.isEmpty()
                            && !isAnyConnectedDeviceSwitchingSource())) {
                synchronized (mSearchScanCallbackLock) {
                    // when searching is stopped then clear all sync data
                    if (!isSearchInProgress()) {
                        clearAllSyncData();
                    }
                }
            }

            /* Restore allowed context mask for unicast in case if last connected broadcast
             * delegator device which has external source disconnects.
             */
            checkAndResetGroupAllowedContextMask();
        } else if (toState == STATE_CONNECTED) {
            handleReconnectingAudioSharingModeDevice(device);
        }
    }

    public void handleBondStateChanged(BluetoothDevice device, int fromState, int toState) {
        mHandler.post(() -> bondStateChanged(device, toState));
    }

    @VisibleForTesting
    void bondStateChanged(BluetoothDevice device, int bondState) {
        log("Bond state changed for device: " + device + " state: " + bondState);

        // Remove state machine if the bonding for a device is removed
        if (bondState != BluetoothDevice.BOND_NONE) {
            return;
        }

        synchronized (mStateMachines) {
            BassClientStateMachine sm = mStateMachines.get(device);
            if (sm == null) {
                return;
            }
            if (sm.getConnectionState() != BluetoothProfile.STATE_DISCONNECTED) {
                Log.i(TAG, "Disconnecting device because it was unbonded.");
                disconnect(device);
                return;
            }
            removeStateMachine(device);
        }
    }

    /**
     * Connects the bass profile to the passed in device
     *
     * @param device is the device with which we will connect the Bass profile
     * @return true if BAss profile successfully connected, false otherwise
     */
    public boolean connect(BluetoothDevice device) {
        Log.d(TAG, "connect(): " + device);
        if (device == null) {
            Log.e(TAG, "connect: device is null");
            return false;
        }
        if (getConnectionPolicy(device) == BluetoothProfile.CONNECTION_POLICY_FORBIDDEN) {
            Log.e(TAG, "connect: connection policy set to forbidden");
            return false;
        }
        synchronized (mStateMachines) {
            BassClientStateMachine stateMachine = getOrCreateStateMachine(device);
            if (stateMachine == null) {
                Log.e(TAG, "Can't get state machine for device: " + device);
                return false;
            }

            stateMachine.sendMessage(BassClientStateMachine.CONNECT);
        }
        return true;
    }

    /**
     * Disconnects Bassclient profile for the passed in device
     *
     * @param device is the device with which we want to disconnected the BAss client profile
     * @return true if Bass client profile successfully disconnected, false otherwise
     */
    public boolean disconnect(BluetoothDevice device) {
        Log.d(TAG, "disconnect(): " + device);
        if (device == null) {
            Log.e(TAG, "disconnect: device is null");
            return false;
        }
        synchronized (mStateMachines) {
            BassClientStateMachine stateMachine = getOrCreateStateMachine(device);
            if (stateMachine == null) {
                Log.e(TAG, "Can't get state machine for device: " + device);
                return false;
            }

            stateMachine.sendMessage(BassClientStateMachine.DISCONNECT);
        }
        return true;
    }

    /**
     * Check whether can connect to a peer device. The check considers a number of factors during
     * the evaluation.
     *
     * @param device the peer device to connect to
     * @return true if connection is allowed, otherwise false
     */
    @VisibleForTesting(visibility = VisibleForTesting.Visibility.PACKAGE)
    public boolean okToConnect(BluetoothDevice device) {
        // Check if this is an incoming connection in Quiet mode.
        if (mAdapterService.isQuietModeEnabled()) {
            Log.e(TAG, "okToConnect: cannot connect to " + device + " : quiet mode enabled");
            return false;
        }
        // Check connection policy and accept or reject the connection.
        int connectionPolicy = getConnectionPolicy(device);
        int bondState = mAdapterService.getBondState(device);
        // Allow this connection only if the device is bonded. Any attempt to connect while
        // bonding would potentially lead to an unauthorized connection.
        if (bondState != BluetoothDevice.BOND_BONDED) {
            Log.w(TAG, "okToConnect: return false, bondState=" + bondState);
            return false;
        } else if (connectionPolicy != BluetoothProfile.CONNECTION_POLICY_UNKNOWN
                && connectionPolicy != BluetoothProfile.CONNECTION_POLICY_ALLOWED) {
            // Otherwise, reject the connection if connectionPolicy is not valid.
            Log.w(TAG, "okToConnect: return false, connectionPolicy=" + connectionPolicy);
            return false;
        }
        return true;
    }

    /**
     * Get connection state of remote device
     *
     * @param sink the remote device
     * @return connection state
     */
    public int getConnectionState(BluetoothDevice sink) {
        synchronized (mStateMachines) {
            BassClientStateMachine sm = getOrCreateStateMachine(sink);
            if (sm == null) {
                log("getConnectionState returns STATE_DISC");
                return BluetoothProfile.STATE_DISCONNECTED;
            }
            return sm.getConnectionState();
        }
    }

    /**
     * Get a list of all LE Audio Broadcast Sinks with the specified connection states.
     *
     * @param states states array representing the connection states
     * @return a list of devices that match the provided connection states
     */
    List<BluetoothDevice> getDevicesMatchingConnectionStates(int[] states) {
        ArrayList<BluetoothDevice> devices = new ArrayList<>();
        if (states == null) {
            return devices;
        }
        final BluetoothDevice[] bondedDevices = mAdapterService.getBondedDevices();
        if (bondedDevices == null) {
            return devices;
        }
        synchronized (mStateMachines) {
            for (BluetoothDevice device : bondedDevices) {
                final ParcelUuid[] featureUuids = mAdapterService.getRemoteUuids(device);
                if (!Utils.arrayContains(featureUuids, BluetoothUuid.BASS)) {
                    continue;
                }
                int connectionState = BluetoothProfile.STATE_DISCONNECTED;
                BassClientStateMachine sm = getOrCreateStateMachine(device);
                if (sm != null) {
                    connectionState = sm.getConnectionState();
                }
                for (int state : states) {
                    if (connectionState == state) {
                        devices.add(device);
                        break;
                    }
                }
            }
            return devices;
        }
    }

    /**
     * Get a list of all LE Audio Broadcast Sinks connected with the LE Audio Broadcast Assistant.
     *
     * @return list of connected devices
     */
    public List<BluetoothDevice> getConnectedDevices() {
        synchronized (mStateMachines) {
            List<BluetoothDevice> devices = new ArrayList<>();
            for (BassClientStateMachine sm : mStateMachines.values()) {
                if (sm.isConnected()) {
                    devices.add(sm.getDevice());
                }
            }
            log("getConnectedDevices: " + devices);
            return devices;
        }
    }

    /**
     * Set the connectionPolicy of the Broadcast Audio Scan Service profile.
     *
     * <p>The connection policy can be one of: {@link BluetoothProfile#CONNECTION_POLICY_ALLOWED},
     * {@link BluetoothProfile#CONNECTION_POLICY_FORBIDDEN}, {@link
     * BluetoothProfile#CONNECTION_POLICY_UNKNOWN}
     *
     * @param device paired bluetooth device
     * @param connectionPolicy is the connection policy to set to for this profile
     * @return true if connectionPolicy is set, false on error
     */
    public boolean setConnectionPolicy(BluetoothDevice device, int connectionPolicy) {
        Log.d(TAG, "Saved connectionPolicy " + device + " = " + connectionPolicy);
        boolean setSuccessfully =
                mDatabaseManager.setProfileConnectionPolicy(
                        device, BluetoothProfile.LE_AUDIO_BROADCAST_ASSISTANT, connectionPolicy);
        if (setSuccessfully && connectionPolicy == BluetoothProfile.CONNECTION_POLICY_ALLOWED) {
            connect(device);
        } else if (setSuccessfully
                && connectionPolicy == BluetoothProfile.CONNECTION_POLICY_FORBIDDEN) {
            disconnect(device);
        }
        return setSuccessfully;
    }

    /**
     * Get the connection policy of the profile.
     *
     * <p>The connection policy can be any of: {@link BluetoothProfile#CONNECTION_POLICY_ALLOWED},
     * {@link BluetoothProfile#CONNECTION_POLICY_FORBIDDEN}, {@link
     * BluetoothProfile#CONNECTION_POLICY_UNKNOWN}
     *
     * @param device paired bluetooth device
     * @return connection policy of the device
     */
    public int getConnectionPolicy(BluetoothDevice device) {
        return mDatabaseManager.getProfileConnectionPolicy(
                device, BluetoothProfile.LE_AUDIO_BROADCAST_ASSISTANT);
    }

    /**
     * Register callbacks that will be invoked during scan offloading.
     *
     * @param cb callbacks to be invoked
     */
    public void registerCallback(IBluetoothLeBroadcastAssistantCallback cb) {
        Log.i(TAG, "registerCallback");
        mCallbacks.register(cb);
    }

    /**
     * Unregister callbacks that are invoked during scan offloading.
     *
     * @param cb callbacks to be unregistered
     */
    public void unregisterCallback(IBluetoothLeBroadcastAssistantCallback cb) {
        Log.i(TAG, "unregisterCallback");
        mCallbacks.unregister(cb);
    }

    /**
     * Search for LE Audio Broadcast Sources on behalf of all devices connected via Broadcast Audio
     * Scan Service, filtered by filters
     *
     * @param filters ScanFilters for finding exact Broadcast Source
     */
    @SuppressLint("AndroidFrameworkRequiresPermission") // TODO: b/350563786 - Fix BASS annotation
    public void startSearchingForSources(List<ScanFilter> filters) {
        log("startSearchingForSources");

        if (!BluetoothMethodProxy.getInstance()
                .initializePeriodicAdvertisingManagerOnDefaultAdapter()) {
            Log.e(TAG, "Failed to initialize Periodic Advertising Manager on Default Adapter");
            mCallbacks.notifySearchStartFailed(BluetoothStatusCodes.ERROR_UNKNOWN);
            return;
        }

        synchronized (mSearchScanCallbackLock) {
            if (!leaudioBassScanWithInternalScanController()) {
                if (mBluetoothLeScannerWrapper == null) {
                    mBluetoothLeScannerWrapper =
                            BassObjectsFactory.getInstance()
                                    .getBluetoothLeScannerWrapper(mBluetoothAdapter);
                }
                if (mBluetoothLeScannerWrapper == null) {
                    Log.e(TAG, "startLeScan: cannot get BluetoothLeScanner");
                    mCallbacks.notifySearchStartFailed(BluetoothStatusCodes.ERROR_UNKNOWN);
                    return;
                }
            }
            if (isSearchInProgress()) {
                Log.e(TAG, "LE Scan has already started");
                mCallbacks.notifySearchStartFailed(
                        BluetoothStatusCodes.ERROR_ALREADY_IN_TARGET_STATE);
                return;
            }
            if (!leaudioBassScanWithInternalScanController()) {
                mSearchScanCallback =
                        new ScanCallback() {
                            @Override
                            public void onScanResult(int callbackType, ScanResult result) {
                                log("onScanResult:" + result);
                                synchronized (mSearchScanCallbackLock) {
                                    // check mSearchScanCallback because even after
                                    // mBluetoothLeScannerWrapper.stopScan(mSearchScanCallback) that
                                    // callback could be called
                                    if (mSearchScanCallback == null) {
                                        log("onScanResult: scanner already stopped");
                                        return;
                                    }
                                    if (callbackType != ScanSettings.CALLBACK_TYPE_ALL_MATCHES) {
                                        // Should not happen
                                        Log.e(TAG, "LE Scan has already started");
                                        return;
                                    }
                                    Integer broadcastId = BassUtils.getBroadcastId(result);
                                    if (broadcastId == BassConstants.INVALID_BROADCAST_ID) {
                                        Log.d(TAG, "onScanResult: Broadcast ID is invalid");
                                        return;
                                    }

                                    log("Broadcast Source Found:" + result.getDevice());
                                    sEventLogger.logd(
                                            TAG,
                                            "Broadcast Source Found: Broadcast ID: " + broadcastId);

                                    if (!mCachedBroadcasts.containsKey(broadcastId)) {
                                        log("selectBroadcastSource: broadcastId " + broadcastId);
                                        mCachedBroadcasts.put(broadcastId, result);
                                        addSelectSourceRequest(
                                                broadcastId, /* hasPriority */ false);
                                    } else {
                                        if (leaudioBroadcastResyncHelper()
                                                && mTimeoutHandler.isStarted(
                                                        broadcastId, MESSAGE_SYNC_LOST_TIMEOUT)) {
                                            mTimeoutHandler.stop(
                                                    broadcastId, MESSAGE_SYNC_LOST_TIMEOUT);
                                            mTimeoutHandler.start(
                                                    broadcastId,
                                                    MESSAGE_SYNC_LOST_TIMEOUT,
                                                    sSyncLostTimeout);
                                        }
                                        if (isSinkUnintentionalPauseType(broadcastId)) {
                                            addSelectSourceRequest(
                                                    broadcastId, /* hasPriority= */ true);
                                        }
                                    }
                                }
                            }

                            public void onScanFailed(int errorCode) {
                                Log.e(TAG, "Scan Failure:" + errorCode);
                                informConnectedDeviceAboutScanOffloadStop();
                            }
                        };
            }
            mSyncFailureCounter.clear();
            mHandler.removeMessages(MESSAGE_SYNC_TIMEOUT);
            if (leaudioBroadcastResyncHelper()) {
                if (leaudioBroadcastPreventResumeInterruption()) {
                    // Collect broadcasts which should be sync and/or cache should remain.
                    // Broadcasts, which has to be synced, needs to have cache available.
                    // Broadcasts which only cache should remain (i.e. because of potential resume)
                    // has to be synced too to show it on the list before resume.
                    LinkedHashSet<Integer> broadcastsToSync = new LinkedHashSet<>();

                    // Keep already synced broadcasts
                    broadcastsToSync.addAll(getBroadcastIdsOfSyncedBroadcasters());

                    // Sync to the broadcasts already synced with sinks
                    broadcastsToSync.addAll(getExternalBroadcastsActiveOnSinks());

                    // Sync to the broadcasts waiting for PAST
                    broadcastsToSync.addAll(getBroadcastIdsWaitingForPAST());

                    // Sync to the broadcasts waiting for adding source (could be by resume too).
                    broadcastsToSync.addAll(getBroadcastIdsWaitingForAddSource());

                    // Sync to the paused broadcasts (INTENTIONAL and UNINTENTIONAL) based on the
                    // mPausedBroadcastSinks as mPausedBroadcastIds could be already removed by
                    // resume execution
                    broadcastsToSync.addAll(getPausedBroadcastIdsBasedOnSinks());

                    log("Broadcasts to sync on start: " + broadcastsToSync);

                    // Add broadcsts to sync queue
                    for (int broadcastId : broadcastsToSync) {
                        addSelectSourceRequest(broadcastId, /* hasPriority */ true);
                    }

                    // When starting scan, clear the previously cached broadcast scan results,
                    // skip broadcast already added to sync
                    mCachedBroadcasts.keySet().removeIf(key -> !broadcastsToSync.contains(key));

                    printAllSyncData();
                } else {
                    // Sync to the broadcasts already synced with sinks
                    Set<Integer> syncedBroadcasts = getExternalBroadcastsActiveOnSinks();
                    for (int syncedBroadcast : syncedBroadcasts) {
                        addSelectSourceRequest(syncedBroadcast, /* hasPriority */ true);
                    }
                    // when starting scan, clear the previously cached broadcast scan results
                    mCachedBroadcasts
                            .keySet()
                            .removeIf(
                                    key ->
                                            !mPausedBroadcastIds.containsKey(key)
                                                    || !mPausedBroadcastIds
                                                            .get(key)
                                                            .equals(PauseType.SINK_UNINTENTIONAL));
                }
            } else {
                // When starting scan, clear the previously cached broadcast scan results
                mCachedBroadcasts.clear();
            }
            // Clear previous sources notify flag before scanning new result
            // this is to make sure the active sources are notified even if already synced
            clearNotifiedFlags();

            for (BluetoothDevice device : getConnectedDevices()) {
                synchronized (mStateMachines) {
                    BassClientStateMachine stateMachine = getOrCreateStateMachine(device);
                    if (stateMachine == null) {
                        Log.w(
                                TAG,
                                "startSearchingForSources: Can't get state machine for "
                                        + "device: "
                                        + device);
                        continue;
                    }
                    stateMachine.sendMessage(BassClientStateMachine.START_SCAN_OFFLOAD);
                }
            }

            if (leaudioBassScanWithInternalScanController()) {
                mBassScanCallback.registerAndStartScan(filters);
                // Invoke search callbacks in onScannerRegistered
            } else {
                ScanSettings settings =
                        new ScanSettings.Builder()
                                .setCallbackType(ScanSettings.CALLBACK_TYPE_ALL_MATCHES)
                                .setScanMode(ScanSettings.SCAN_MODE_LOW_LATENCY)
                                .setLegacy(false)
                                .build();
                if (filters == null) {
                    filters = new ArrayList<ScanFilter>();
                }
                if (!BassUtils.containUuid(filters, BassConstants.BAAS_UUID)) {
                    byte[] serviceData = {0x00, 0x00, 0x00}; // Broadcast_ID
                    byte[] serviceDataMask = {0x00, 0x00, 0x00};

                    filters.add(
                            new ScanFilter.Builder()
                                    .setServiceData(
                                            BassConstants.BAAS_UUID, serviceData, serviceDataMask)
                                    .build());
                }
                mBluetoothLeScannerWrapper.startScan(filters, settings, mSearchScanCallback);
                mCallbacks.notifySearchStarted(BluetoothStatusCodes.REASON_LOCAL_APP_REQUEST);
            }
            sEventLogger.logd(TAG, "startSearchingForSources");
        }
    }

    /** Stops an ongoing search for nearby Broadcast Sources */
    public void stopSearchingForSources() {
        log("stopSearchingForSources");
        synchronized (mSearchScanCallbackLock) {
            if (leaudioBassScanWithInternalScanController()) {
                if (!isSearchInProgress()) {
                    Log.e(TAG, "stopSearchingForSources: Scan not started yet");
                    mCallbacks.notifySearchStopFailed(
                            BluetoothStatusCodes.ERROR_ALREADY_IN_TARGET_STATE);
                    return;
                }
                mBassScanCallback.stopScanAndUnregister();
            } else {
                if (mBluetoothLeScannerWrapper == null || mSearchScanCallback == null) {
                    Log.e(TAG, "stopSearchingForSources: Scan not started yet");
                    mCallbacks.notifySearchStopFailed(
                            BluetoothStatusCodes.ERROR_ALREADY_IN_TARGET_STATE);
                    return;
                }
                mBluetoothLeScannerWrapper.stopScan(mSearchScanCallback);
                mBluetoothLeScannerWrapper = null;
                mSearchScanCallback = null;
            }

            if (leaudioBroadcastPreventResumeInterruption()) {
                printAllSyncData();

                // Collect broadcasts which should stay synced after search stops
                HashSet<Integer> broadcastsToKeepSynced = new HashSet<>();

                // Keep broadcasts waiting for PAST
                broadcastsToKeepSynced.addAll(getBroadcastIdsWaitingForPAST());

                // Keep broadcasts waiting for adding source (could be by resume too)
                broadcastsToKeepSynced.addAll(getBroadcastIdsWaitingForAddSource());

                // Keep broadcast unintentionally paused
                broadcastsToKeepSynced.addAll(getUnintentionallyPausedBroadcastIds());

                log("Broadcasts to keep on stop: " + broadcastsToKeepSynced);

                // Remove all other broadcasts from sync queue if not in broadcastsToKeepSynced
                synchronized (mSourceSyncRequestsQueue) {
                    Iterator<SourceSyncRequest> iterator = mSourceSyncRequestsQueue.iterator();
                    while (iterator.hasNext()) {
                        SourceSyncRequest sourceSyncRequest = iterator.next();
                        Integer queuedBroadcastId =
                                BassUtils.getBroadcastId(sourceSyncRequest.getScanResult());
                        if (!broadcastsToKeepSynced.contains(queuedBroadcastId)) {
                            iterator.remove();
                        }
                    }
                }

                // Collect broadcasts (sync handles) which should be unsynced (not in keep list)
                List<Integer> syncHandlesToRemove =
                        new ArrayList<>(mSyncHandleToBroadcastIdMap.keySet());
                for (int broadcastId : broadcastsToKeepSynced) {
                    syncHandlesToRemove.remove(getSyncHandleForBroadcastId(broadcastId));
                    // Add again, as unintentionally paused broadcasts were monitored in
                    // onScanResult during scanning, now need to be monitored in the sync loop
                    addSelectSourceRequest(broadcastId, /* hasPriority */ true);
                }

                // Unsync not needed broadcasts
                for (int syncHandleToRemove : syncHandlesToRemove) {
                    cancelActiveSync(syncHandleToRemove);
                }

                mSyncFailureCounter.clear();

                printAllSyncData();
            } else {
                clearAllSyncData();
            }

            informConnectedDeviceAboutScanOffloadStop();
            sEventLogger.logd(TAG, "stopSearchingForSources");
            mCallbacks.notifySearchStopped(BluetoothStatusCodes.REASON_LOCAL_APP_REQUEST);

            if (!leaudioBroadcastPreventResumeInterruption()) {
                for (Map.Entry<Integer, PauseType> entry : mPausedBroadcastIds.entrySet()) {
                    Integer broadcastId = entry.getKey();
                    PauseType pauseType = entry.getValue();
                    if (pauseType != PauseType.HOST_INTENTIONAL) {
                        addSelectSourceRequest(broadcastId, /* hasPriority */ true);
                    }
                }
            }
        }
        synchronized (mStateMachines) {
            for (BassClientStateMachine sm : mStateMachines.values()) {
                if (sm.isConnected()) {
                    Message message = sm.obtainMessage(BassClientStateMachine.STOP_PENDING_PA_SYNC);
                    sm.sendMessage(message);
                }
            }
        }
    }

    private void printAllSyncData() {
        Log.v(
                TAG,
                "printAllSyncData"
                        + ("\n mActiveSyncedSources: " + mActiveSyncedSources)
                        + ("\n mPeriodicAdvCallbacksMap: " + mPeriodicAdvCallbacksMap)
                        + ("\n mSyncHandleToBaseDataMap: " + mSyncHandleToBaseDataMap)
                        + ("\n mBisDiscoveryCounterMap: " + mBisDiscoveryCounterMap)
                        + ("\n mSyncHandleToDeviceMap: " + mSyncHandleToDeviceMap)
                        + ("\n mSyncHandleToBroadcastIdMap: " + mSyncHandleToBroadcastIdMap)
                        + ("\n mPeriodicAdvertisementResultMap: " + mPeriodicAdvertisementResultMap)
                        + ("\n mSourceSyncRequestsQueue: " + mSourceSyncRequestsQueue)
                        + ("\n mSyncFailureCounter: " + mSyncFailureCounter)
                        + ("\n mPendingSourcesToAdd: " + mPendingSourcesToAdd)
                        + ("\n mSinksWaitingForPast: " + mSinksWaitingForPast)
                        + ("\n mPausedBroadcastIds: " + mPausedBroadcastIds)
                        + ("\n mPausedBroadcastSinks: " + mPausedBroadcastSinks)
                        + ("\n mCachedBroadcasts: " + mCachedBroadcasts)
                        + ("\n mBroadcastMetadataMap: " + mBroadcastMetadataMap));
    }

    private void clearAllSyncData() {
        log("clearAllSyncData");
        synchronized (mSourceSyncRequestsQueue) {
            mTimeoutHandler.stopAll(MESSAGE_SYNC_LOST_TIMEOUT);
            mSourceSyncRequestsQueue.clear();
            mSyncFailureCounter.clear();
            if (!leaudioBroadcastPreventResumeInterruption()) {
                mPendingSourcesToAdd.clear();
            }

            cancelActiveSync(null);
            mActiveSyncedSources.clear();
            mPeriodicAdvCallbacksMap.clear();
            mBisDiscoveryCounterMap.clear();

            mSyncHandleToDeviceMap.clear();
            mSyncHandleToBaseDataMap.clear();
            mSyncHandleToBroadcastIdMap.clear();
            mPeriodicAdvertisementResultMap.clear();
        }
    }

    /**
     * Return true if a search has been started by this application
     *
     * @return true if a search has been started by this application
     */
    public boolean isSearchInProgress() {
        synchronized (mSearchScanCallbackLock) {
            if (leaudioBassScanWithInternalScanController()) {
                return mBassScanCallback.isBroadcastAudioAnnouncementScanActive();
            } else {
                return mSearchScanCallback != null;
            }
        }
    }

    /** Internal periodc Advertising manager callback */
    final class PACallback extends PeriodicAdvertisingCallback {
        @Override
        public void onSyncEstablished(
                int syncHandle,
                BluetoothDevice device,
                int advertisingSid,
                int skip,
                int timeout,
                int status) {
            int broadcastId = getBroadcastIdForSyncHandle(BassConstants.PENDING_SYNC_HANDLE);
            log(
                    "onSyncEstablished syncHandle: "
                            + syncHandle
                            + ", broadcastId: "
                            + broadcastId
                            + ", device: "
                            + device
                            + ", advertisingSid: "
                            + advertisingSid
                            + ", skip: "
                            + skip
                            + ", timeout: "
                            + timeout
                            + ", status: "
                            + status);

            if (broadcastId == BassConstants.INVALID_BROADCAST_ID) {
                Log.w(TAG, "onSyncEstablished unexpected call, no pending synchronization");
                handleSelectSourceRequest();
                return;
            }

            final int ERROR_CODE_SUCCESS = 0x00;
            if (status != ERROR_CODE_SUCCESS) {
                log("onSyncEstablished failed for broadcast id: " + broadcastId);
                boolean notifiedOfLost = false;
                synchronized (mPendingSourcesToAdd) {
                    Iterator<AddSourceData> iterator = mPendingSourcesToAdd.iterator();
                    while (iterator.hasNext()) {
                        AddSourceData pendingSourcesToAdd = iterator.next();
                        if (pendingSourcesToAdd.mSourceMetadata.getBroadcastId() == broadcastId) {
                            if (!notifiedOfLost) {
                                notifiedOfLost = true;
                                mCallbacks.notifySourceLost(broadcastId);
                            }
                            mCallbacks.notifySourceAddFailed(
                                    pendingSourcesToAdd.mSink,
                                    pendingSourcesToAdd.mSourceMetadata,
                                    BluetoothStatusCodes.ERROR_LOCAL_NOT_ENOUGH_RESOURCES);
                            iterator.remove();
                        }
                    }
                }
                synchronized (mSourceSyncRequestsQueue) {
                    int failsCounter = mSyncFailureCounter.getOrDefault(broadcastId, 0) + 1;
                    mSyncFailureCounter.put(broadcastId, failsCounter);
                }

                // It has to be cleared before calling addSelectSourceRequest to properly add it as
                // it is a duplicate
                clearAllDataForSyncHandle(BassConstants.PENDING_SYNC_HANDLE);

                if (isSinkUnintentionalPauseType(broadcastId)) {
                    if (!mTimeoutHandler.isStarted(
                            broadcastId, MESSAGE_BROADCAST_MONITOR_TIMEOUT)) {
                        mTimeoutHandler.start(
                                broadcastId,
                                MESSAGE_BROADCAST_MONITOR_TIMEOUT,
                                sBroadcasterMonitorTimeout);
                    }
                    if (!isSearchInProgress()) {
                        addSelectSourceRequest(broadcastId, /* hasPriority */ true);
                    }
                } else {
                    // Clear from cache to make possible sync again (only during active searching)
                    synchronized (mSearchScanCallbackLock) {
                        if (isSearchInProgress()) {
                            mCachedBroadcasts.remove(broadcastId);
                        }
                    }
                }

                handleSelectSourceRequest();
                return;
            }

            synchronized (mSourceSyncRequestsQueue) {
                // updates syncHandle, advSid
                // set other fields as invalid or null
                updatePeriodicAdvertisementResultMap(
                        device,
                        BassConstants.INVALID_ADV_ADDRESS_TYPE,
                        syncHandle,
                        advertisingSid,
                        BassConstants.INVALID_ADV_INTERVAL,
                        BassConstants.INVALID_BROADCAST_ID,
                        null,
                        null);
                addActiveSyncedSource(syncHandle);

                if (!leaudioBroadcastResyncHelper()) {
                    synchronized (mSearchScanCallbackLock) {
                        // when searching is stopped then start timer to stop active syncs
                        if (!isSearchInProgress()) {
                            mHandler.removeMessages(MESSAGE_SYNC_TIMEOUT);
                            log("Started MESSAGE_SYNC_TIMEOUT");
                            mHandler.sendEmptyMessageDelayed(
                                    MESSAGE_SYNC_TIMEOUT, sSyncActiveTimeout.toMillis());
                        }
                    }
                } else {
                    mTimeoutHandler.stop(broadcastId, MESSAGE_BROADCAST_MONITOR_TIMEOUT);
                }

                // update valid sync handle in mPeriodicAdvCallbacksMap
                if (mPeriodicAdvCallbacksMap.containsKey(BassConstants.PENDING_SYNC_HANDLE)) {
                    PeriodicAdvertisingCallback paCb =
                            mPeriodicAdvCallbacksMap.get(BassConstants.PENDING_SYNC_HANDLE);
                    mPeriodicAdvCallbacksMap.put(syncHandle, paCb);
                    mPeriodicAdvCallbacksMap.remove(BassConstants.PENDING_SYNC_HANDLE);
                }

                mBisDiscoveryCounterMap.put(syncHandle, MAX_BIS_DISCOVERY_TRIES_NUM);
            }
            synchronized (mSinksWaitingForPast) {
                Iterator<Map.Entry<BluetoothDevice, Pair<Integer, Integer>>> iterator =
                        mSinksWaitingForPast.entrySet().iterator();
                while (iterator.hasNext()) {
                    Map.Entry<BluetoothDevice, Pair<Integer, Integer>> entry = iterator.next();
                    BluetoothDevice sinkDevice = entry.getKey();
                    int broadcastIdForPast = entry.getValue().first;
                    if (broadcastId == broadcastIdForPast) {
                        int sourceId = entry.getValue().second;
                        synchronized (mStateMachines) {
                            BassClientStateMachine sm = getOrCreateStateMachine(sinkDevice);
                            Message message =
                                    sm.obtainMessage(
                                            BassClientStateMachine.INITIATE_PA_SYNC_TRANSFER);
                            message.arg1 = syncHandle;
                            message.arg2 = sourceId;
                            sm.sendMessage(message);
                        }
                        synchronized (mPendingSourcesToAdd) {
                            Iterator<AddSourceData> addIterator = mPendingSourcesToAdd.iterator();
                            while (addIterator.hasNext()) {
                                AddSourceData pendingSourcesToAdd = addIterator.next();
                                if (pendingSourcesToAdd.mSourceMetadata.getBroadcastId()
                                                == broadcastId
                                        && pendingSourcesToAdd.mSink.equals(sinkDevice)) {
                                    addIterator.remove();
                                }
                            }
                        }
                        iterator.remove();
                    }
                }
            }
            synchronized (mPendingSourcesToAdd) {
                List<AddSourceData> pendingSourcesToAdd = new ArrayList<>();
                Iterator<AddSourceData> iterator = mPendingSourcesToAdd.iterator();
                while (iterator.hasNext()) {
                    AddSourceData pendingSourceToAdd = iterator.next();
                    if (pendingSourceToAdd.mSourceMetadata.getBroadcastId() == broadcastId) {
                        boolean addSource = true;
                        if (pendingSourceToAdd.mIsGroupOp && !pendingSourcesToAdd.isEmpty()) {
                            List<BluetoothDevice> deviceGroup =
                                    getTargetDeviceList(
                                            pendingSourceToAdd.mSink, /* isGroupOp */ true);
                            for (AddSourceData addSourceData : pendingSourcesToAdd) {
                                if (addSourceData.mIsGroupOp
                                        && deviceGroup.contains(addSourceData.mSink)) {
                                    addSource = false;
                                }
                            }
                        }
                        if (addSource) {
                            pendingSourcesToAdd.add(pendingSourceToAdd);
                        }
                        iterator.remove();
                    }
                }
                for (AddSourceData addSourceData : pendingSourcesToAdd) {
                    addSource(
                            addSourceData.mSink,
                            addSourceData.mSourceMetadata,
                            addSourceData.mIsGroupOp);
                }
            }
            handleSelectSourceRequest();
        }

        @Override
        public void onPeriodicAdvertisingReport(PeriodicAdvertisingReport report) {
            int syncHandle = report.getSyncHandle();
            log("onPeriodicAdvertisingReport " + syncHandle);
            Integer bisCounter = mBisDiscoveryCounterMap.get(syncHandle);

            // Parse the BIS indices from report's service data
            if (bisCounter != null && bisCounter != 0) {
                if (parseScanRecord(syncHandle, report.getData())) {
                    mBisDiscoveryCounterMap.put(syncHandle, 0);
                } else {
                    bisCounter--;
                    mBisDiscoveryCounterMap.put(syncHandle, bisCounter);
                    if (bisCounter == 0) {
                        cancelActiveSync(syncHandle);
                    }
                }
            }

            if (leaudioBigDependsOnAudioState()) {
                BluetoothDevice srcDevice = getDeviceForSyncHandle(syncHandle);
                if (srcDevice == null) {
                    log("No device found.");
                    return;
                }
                PeriodicAdvertisementResult result =
                        getPeriodicAdvertisementResult(
                                srcDevice, getBroadcastIdForSyncHandle(syncHandle));
                if (result == null) {
                    log("No PA record found");
                    return;
                }
                BaseData baseData = getBase(syncHandle);
                if (baseData == null) {
                    log("No BaseData found");
                    return;
                }
                PublicBroadcastData pbData = result.getPublicBroadcastData();
                if (pbData == null) {
                    log("No public broadcast data found, wait for BIG");
                    return;
                }
                if (!result.isNotified()) {
                    result.setNotified(true);
                    BluetoothLeBroadcastMetadata metaData =
                            getBroadcastMetadataFromBaseData(
                                    baseData, srcDevice, syncHandle, pbData.isEncrypted());
                    log("Notify broadcast source found");
                    mCallbacks.notifySourceFound(metaData);
                }
            }
        }

        @Override
        public void onSyncLost(int syncHandle) {
            int broadcastId = getBroadcastIdForSyncHandle(syncHandle);
            log("OnSyncLost: syncHandle=" + syncHandle + ", broadcastID=" + broadcastId);
            clearAllDataForSyncHandle(syncHandle);
            if (broadcastId != BassConstants.INVALID_BROADCAST_ID) {
                synchronized (mSourceSyncRequestsQueue) {
                    int failsCounter = mSyncFailureCounter.getOrDefault(broadcastId, 0) + 1;
                    mSyncFailureCounter.put(broadcastId, failsCounter);
                }
                mTimeoutHandler.stop(broadcastId, MESSAGE_SYNC_LOST_TIMEOUT);
                if (isSinkUnintentionalPauseType(broadcastId)) {
                    if (!mTimeoutHandler.isStarted(
                            broadcastId, MESSAGE_BROADCAST_MONITOR_TIMEOUT)) {
                        mTimeoutHandler.start(
                                broadcastId,
                                MESSAGE_BROADCAST_MONITOR_TIMEOUT,
                                sBroadcasterMonitorTimeout);
                    }
                    addSelectSourceRequest(broadcastId, /* hasPriority */ true);
                } else {
                    if (leaudioBroadcastResyncHelper()) {
                        mTimeoutHandler.start(
                                broadcastId, MESSAGE_SYNC_LOST_TIMEOUT, sSyncLostTimeout);
                    } else {
                        // Clear from cache to make possible sync again (only during active
                        // searching)
                        synchronized (mSearchScanCallbackLock) {
                            if (isSearchInProgress()) {
                                mCachedBroadcasts.remove(broadcastId);
                            }
                        }
                        log("Notify broadcast source lost, broadcast id: " + broadcastId);
                        mCallbacks.notifySourceLost(broadcastId);
                    }
                }
            }
        }

        @Override
        public void onBigInfoAdvertisingReport(int syncHandle, boolean encrypted) {
            log(
                    "onBIGInfoAdvertisingReport: syncHandle="
                            + syncHandle
                            + ", encrypted ="
                            + encrypted);
            BluetoothDevice srcDevice = getDeviceForSyncHandle(syncHandle);
            if (srcDevice == null) {
                log("No device found.");
                return;
            }
            int broadcastId = getBroadcastIdForSyncHandle(syncHandle);
            PeriodicAdvertisementResult result =
                    getPeriodicAdvertisementResult(srcDevice, broadcastId);
            if (result == null) {
                log("No PA record found");
                return;
            }
            BaseData baseData = getBase(syncHandle);
            if (baseData == null) {
                log("No BaseData found");
                return;
            }
            if (!result.isNotified()) {
                result.setNotified(true);
                BluetoothLeBroadcastMetadata metaData =
                        getBroadcastMetadataFromBaseData(
                                baseData, srcDevice, syncHandle, encrypted);
                log("Notify broadcast source found");
                mCallbacks.notifySourceFound(metaData);
            }
            if (isSinkUnintentionalPauseType(broadcastId)) {
                resumeReceiversSourceSynchronization();
            }
        }
    }

    private void clearAllDataForSyncHandle(Integer syncHandle) {
        synchronized (mSourceSyncRequestsQueue) {
            removeActiveSyncedSource(syncHandle);
            mPeriodicAdvCallbacksMap.remove(syncHandle);
            mSyncHandleToBaseDataMap.remove(syncHandle);
            mBisDiscoveryCounterMap.remove(syncHandle);
            BluetoothDevice srcDevice = getDeviceForSyncHandle(syncHandle);
            mSyncHandleToDeviceMap.remove(syncHandle);
            int broadcastId = getBroadcastIdForSyncHandle(syncHandle);
            synchronized (mPendingSourcesToAdd) {
                mPendingSourcesToAdd.removeIf(
                        pendingSourcesToAdd ->
                                pendingSourcesToAdd.mSourceMetadata.getBroadcastId()
                                        == broadcastId);
            }
            synchronized (mSinksWaitingForPast) {
                mSinksWaitingForPast
                        .entrySet()
                        .removeIf(entry -> entry.getValue().first == broadcastId);
            }
            mSyncHandleToBroadcastIdMap.remove(syncHandle);
            if (srcDevice != null) {
                mPeriodicAdvertisementResultMap.get(srcDevice).remove(broadcastId);
                if (mPeriodicAdvertisementResultMap.get(srcDevice).isEmpty()) {
                    mPeriodicAdvertisementResultMap.remove(srcDevice);
                }
            }
        }
    }

    private BluetoothLeBroadcastMetadata getBroadcastMetadataFromBaseData(
            BaseData baseData, BluetoothDevice device, int syncHandle, boolean encrypted) {
        BluetoothLeBroadcastMetadata.Builder metaData = new BluetoothLeBroadcastMetadata.Builder();
        int index = 0;
        for (BaseData.BaseInformation baseLevel2 : baseData.getLevelTwo()) {
            BluetoothLeBroadcastSubgroup.Builder subGroup =
                    new BluetoothLeBroadcastSubgroup.Builder();
            for (int j = 0; j < baseLevel2.numSubGroups; j++) {
                BaseData.BaseInformation baseLevel3 = baseData.getLevelThree().get(index++);
                BluetoothLeBroadcastChannel.Builder channel =
                        new BluetoothLeBroadcastChannel.Builder();
                channel.setChannelIndex(baseLevel3.index);
                channel.setSelected(false);
                try {
                    channel.setCodecMetadata(
                            BluetoothLeAudioCodecConfigMetadata.fromRawBytes(
                                    baseLevel3.codecConfigInfo));
                } catch (IllegalArgumentException e) {
                    Log.w(TAG, "Invalid metadata, adding empty data. Error: " + e);
                    channel.setCodecMetadata(
                            BluetoothLeAudioCodecConfigMetadata.fromRawBytes(new byte[0]));
                }
                subGroup.addChannel(channel.build());
            }
            byte[] arrayCodecId = baseLevel2.codecId;
            long codeId =
                    ((long) (arrayCodecId[4] & 0xff)) << 32
                            | (arrayCodecId[3] & 0xff) << 24
                            | (arrayCodecId[2] & 0xff) << 16
                            | (arrayCodecId[1] & 0xff) << 8
                            | (arrayCodecId[0] & 0xff);
            subGroup.setCodecId(codeId);
            try {
                subGroup.setCodecSpecificConfig(
                        BluetoothLeAudioCodecConfigMetadata.fromRawBytes(
                                baseLevel2.codecConfigInfo));
            } catch (IllegalArgumentException e) {
                Log.w(TAG, "Invalid config, adding empty one. Error: " + e);
                subGroup.setCodecSpecificConfig(
                        BluetoothLeAudioCodecConfigMetadata.fromRawBytes(new byte[0]));
            }

            try {
                subGroup.setContentMetadata(
                        BluetoothLeAudioContentMetadata.fromRawBytes(baseLevel2.metaData));
            } catch (IllegalArgumentException e) {
                Log.w(TAG, "Invalid metadata, adding empty one. Error: " + e);
                subGroup.setContentMetadata(
                        BluetoothLeAudioContentMetadata.fromRawBytes(new byte[0]));
            }

            metaData.addSubgroup(subGroup.build());
        }
        metaData.setSourceDevice(device, device.getAddressType());
        byte[] arrayPresentationDelay = baseData.getLevelOne().presentationDelay;
        int presentationDelay =
                (int)
                        ((arrayPresentationDelay[2] & 0xff) << 16
                                | (arrayPresentationDelay[1] & 0xff) << 8
                                | (arrayPresentationDelay[0] & 0xff));
        metaData.setPresentationDelayMicros(presentationDelay);
        PeriodicAdvertisementResult result =
                getPeriodicAdvertisementResult(device, getBroadcastIdForSyncHandle(syncHandle));
        if (result != null) {
            int broadcastId = result.getBroadcastId();
            log("broadcast ID: " + broadcastId);
            metaData.setBroadcastId(broadcastId);
            metaData.setSourceAdvertisingSid(result.getAdvSid());

            PublicBroadcastData pbData = result.getPublicBroadcastData();
            if (pbData != null) {
                metaData.setPublicBroadcast(true);
                metaData.setAudioConfigQuality(pbData.getAudioConfigQuality());
                try {
                    metaData.setPublicBroadcastMetadata(
                            BluetoothLeAudioContentMetadata.fromRawBytes(pbData.getMetadata()));
                } catch (IllegalArgumentException e) {
                    Log.w(TAG, "Invalid public metadata, adding empty one. Error " + e);
                    metaData.setPublicBroadcastMetadata(null);
                }
            }

            String broadcastName = result.getBroadcastName();
            if (broadcastName != null) {
                metaData.setBroadcastName(broadcastName);
            }

            // update the rssi value
            ScanResult scanRes = getCachedBroadcast(broadcastId);
            if (scanRes != null) {
                metaData.setRssi(scanRes.getRssi());
            }
        }
        metaData.setEncrypted(encrypted);

        return metaData.build();
    }

    /**
     * @param syncHandle syncHandle to unsync source and clean up all data for it. Null is used to
     *     clean up all pending and established broadcast syncs.
     */
    private void cancelActiveSync(Integer syncHandle) {
        log("cancelActiveSync: syncHandle = " + syncHandle);
        if (syncHandle == null
                || (leaudioBroadcastResyncHelper()
                        && syncHandle == BassConstants.PENDING_SYNC_HANDLE)) {
            // cancel the pending sync request
            unsyncSource(BassConstants.PENDING_SYNC_HANDLE);
        }
        List<Integer> activeSyncedSrc = new ArrayList<>(getActiveSyncedSources());

        /* Stop sync if there is some running */
        if (!activeSyncedSrc.isEmpty()
                && (syncHandle == null || activeSyncedSrc.contains(syncHandle))) {
            if (syncHandle != null) {
                // only one source needs to be unsynced
                unsyncSource(syncHandle);
            } else {
                // unsync all the sources
                for (int handle : activeSyncedSrc) {
                    unsyncSource(handle);
                }
            }
        }
        printAllSyncData();
    }

    @SuppressLint("AndroidFrameworkRequiresPermission") // TODO: b/350563786 - Fix BASS annotation
    private boolean unsyncSource(int syncHandle) {
        log("unsyncSource: syncHandle: " + syncHandle);
        if (mPeriodicAdvCallbacksMap.containsKey(syncHandle)) {
            try {
                BluetoothMethodProxy.getInstance()
                        .periodicAdvertisingManagerUnregisterSync(
                                BassClientPeriodicAdvertisingManager
                                        .getPeriodicAdvertisingManager(),
                                mPeriodicAdvCallbacksMap.get(syncHandle));
            } catch (IllegalArgumentException ex) {
                Log.e(TAG, "unregisterSync:IllegalArgumentException");
                return false;
            }
        } else {
            log("calling unregisterSync, not found syncHandle: " + syncHandle);
        }
        clearAllDataForSyncHandle(syncHandle);
        return true;
    }

    boolean parseBaseData(int syncHandle, byte[] serviceData) {
        log("parseBaseData" + Arrays.toString(serviceData));
        BaseData base = BaseData.parseBaseData(serviceData);
        if (base != null) {
            updateBase(syncHandle, base);
            base.print();
            return true;
        } else {
            Log.e(TAG, "Seems BASE is not in parsable format");
        }
        return false;
    }

    boolean parseScanRecord(int syncHandle, ScanRecord record) {
        int broadcastId = getBroadcastIdForSyncHandle(syncHandle);
        log(
                "parseScanRecord: syncHandle="
                        + syncHandle
                        + ", broadcastID="
                        + broadcastId
                        + ", record="
                        + record);
        Map<ParcelUuid, byte[]> bmsAdvDataMap = record.getServiceData();
        if (bmsAdvDataMap != null) {
            for (Map.Entry<ParcelUuid, byte[]> entry : bmsAdvDataMap.entrySet()) {
                log(
                        "ParcelUUid = "
                                + entry.getKey()
                                + ", Value = "
                                + Arrays.toString(entry.getValue()));
            }
        }
        byte[] advData = record.getServiceData(BassConstants.BASIC_AUDIO_UUID);
        if (advData != null) {
            return parseBaseData(syncHandle, advData);
        } else {
            Log.e(TAG, "No service data in Scan record");
        }
        return false;
    }

    void addSelectSourceRequest(int broadcastId, boolean hasPriority) {
        sEventLogger.logd(
                TAG,
                "Add Select Broadcast Source, broadcastId: "
                        + broadcastId
                        + ", hasPriority: "
                        + hasPriority);

        if (getActiveSyncedSources().contains(getSyncHandleForBroadcastId(broadcastId))) {
            log("addSelectSourceRequest: Already synced");
            return;
        }

        if (isAddedToSelectSourceRequest(broadcastId, hasPriority)) {
            log("addSelectSourceRequest: Already added");
            return;
        }

        ScanResult scanRes = getCachedBroadcast(broadcastId);
        if (scanRes == null) {
            log("addSelectSourceRequest: ScanResult empty");
            return;
        }

        ScanRecord scanRecord = scanRes.getScanRecord();
        if (scanRecord == null) {
            log("addSelectSourceRequest: ScanRecord empty");
            return;
        }

        mTimeoutHandler.stop(broadcastId, MESSAGE_SYNC_LOST_TIMEOUT);
        synchronized (mSourceSyncRequestsQueue) {
            if (!mSyncFailureCounter.containsKey(broadcastId)) {
                mSyncFailureCounter.put(broadcastId, 0);
            }
            mSourceSyncRequestsQueue.add(
                    new SourceSyncRequest(
                            scanRes, hasPriority, mSyncFailureCounter.get(broadcastId)));
        }

        handleSelectSourceRequest();
    }

    @SuppressLint("AndroidFrameworkRequiresPermission") // TODO: b/350563786 - Fix BASS annotation
    private void handleSelectSourceRequest() {
        PeriodicAdvertisingCallback paCb;
        ScanResult scanRes;
        int broadcastId = BassConstants.INVALID_BROADCAST_ID;
        PublicBroadcastData pbData = null;
        List<Integer> activeSyncedSrc;
        String broadcastName;

        synchronized (mSourceSyncRequestsQueue) {
            if (mSourceSyncRequestsQueue.isEmpty()) {
                return;
            } else if (mPeriodicAdvCallbacksMap.containsKey(BassConstants.PENDING_SYNC_HANDLE)) {
                log("handleSelectSourceRequest: already pending sync");
                return;
            }

            scanRes = mSourceSyncRequestsQueue.poll().getScanResult();
            ScanRecord scanRecord = scanRes.getScanRecord();

            sEventLogger.logd(TAG, "Select Broadcast Source, result: " + scanRes);

            broadcastId = BassUtils.getBroadcastId(scanRecord);
            if (broadcastId == BassConstants.INVALID_BROADCAST_ID) {
                Log.e(TAG, "Invalid broadcast ID");
                handleSelectSourceRequest();
                return;
            }

            // Avoid duplicated sync request if the same broadcast BIG is synced
            activeSyncedSrc = new ArrayList<>(getActiveSyncedSources());
            if (activeSyncedSrc.contains(getSyncHandleForBroadcastId(broadcastId))) {
                if (pbData == null) {
                    Log.w(TAG, "It is not BAP or PBP source");
                }
                else {
                    log("Skip duplicated sync request to broadcast id: " + broadcastId);
                }                
                handleSelectSourceRequest();
                return;
            }

            pbData = BassUtils.getPublicBroadcastData(scanRecord);
            broadcastName = BassUtils.getBroadcastName(scanRecord);
            paCb = new PACallback();
            // put PENDING_SYNC_HANDLE and update it in onSyncEstablished
            mPeriodicAdvCallbacksMap.put(BassConstants.PENDING_SYNC_HANDLE, paCb);
            updatePeriodicAdvertisementResultMap(
                    scanRes.getDevice(),
                    scanRes.getDevice().getAddressType(),
                    BassConstants.PENDING_SYNC_HANDLE,
                    BassConstants.INVALID_ADV_SID,
                    scanRes.getPeriodicAdvertisingInterval(),
                    broadcastId,
                    pbData,
                    broadcastName);
        }

        // Check if there are resources for sync
        if (activeSyncedSrc.size() >= MAX_ACTIVE_SYNCED_SOURCES_NUM) {
            log("handleSelectSourceRequest: reached max allowed active source");
            if (!leaudioBroadcastResyncHelper()) {
                int syncHandle = activeSyncedSrc.get(0);
                // removing the 1st synced source before proceeding to add new
                cancelActiveSync(syncHandle);
            } else {
                Boolean canceledActiveSync = false;
                int broadcstIdToLostMonitoring = BassConstants.INVALID_BROADCAST_ID;
                for (int syncHandle : activeSyncedSrc) {
                    if (!isAnyReceiverSyncedToBroadcast(getBroadcastIdForSyncHandle(syncHandle))) {
                        canceledActiveSync = true;
                        broadcstIdToLostMonitoring = getBroadcastIdForSyncHandle(syncHandle);
                        cancelActiveSync(syncHandle);
                        break;
                    }
                }
                if (!canceledActiveSync) {
                    int syncHandle = activeSyncedSrc.get(0);
                    // removing the 1st synced source before proceeding to add new
                    broadcstIdToLostMonitoring = getBroadcastIdForSyncHandle(syncHandle);
                    cancelActiveSync(syncHandle);
                }
                mTimeoutHandler.start(
                        broadcstIdToLostMonitoring, MESSAGE_SYNC_LOST_TIMEOUT, sSyncLostTimeout);
            }
        }

        try {
            BluetoothMethodProxy.getInstance()
                    .periodicAdvertisingManagerRegisterSync(
                            BassClientPeriodicAdvertisingManager.getPeriodicAdvertisingManager(),
                            scanRes,
                            0,
                            BassConstants.PSYNC_TIMEOUT,
                            paCb,
                            null);
        } catch (IllegalArgumentException ex) {
            Log.e(TAG, "registerSync:IllegalArgumentException");
            clearAllDataForSyncHandle(BassConstants.PENDING_SYNC_HANDLE);
            handleSelectSourceRequest();
            return;
        }
    }

    private void storeSinkMetadata(
            BluetoothDevice device, int broadcastId, BluetoothLeBroadcastMetadata metadata) {
        if (device == null
                || broadcastId == BassConstants.INVALID_BROADCAST_ID
                || metadata == null) {
            Log.e(
                    TAG,
                    "Failed to store Sink Metadata, invalid parameters (device: "
                            + device
                            + ", broadcastId: "
                            + broadcastId
                            + ", metadata: "
                            + metadata
                            + ")");
            return;
        }

        mBroadcastMetadataMap.compute(
                device,
                (key, existingMap) -> {
                    if (existingMap == null) {
                        existingMap = new ConcurrentHashMap<>();
                    }
                    existingMap.put(broadcastId, metadata);
                    return existingMap;
                });
    }

    private void removeSinkMetadataHelper(BluetoothDevice device, int broadcastId) {
        mBroadcastMetadataMap.compute(
                device,
                (key, existingMap) -> {
                    if (existingMap != null) {
                        existingMap.remove(broadcastId);
                        if (existingMap.isEmpty()) {
                            return null;
                        }
                    } else {
                        Log.d(
                                TAG,
                                "There is no metadata related to sink (device: "
                                        + device
                                        + ", broadcastId: "
                                        + broadcastId);
                    }
                    return existingMap;
                });
    }

    private void removeSinkMetadata(BluetoothDevice device, int broadcastId) {
        if (device == null || broadcastId == BassConstants.INVALID_BROADCAST_ID) {
            Log.e(
                    TAG,
                    "Failed to remove Sink Metadata, invalid parameters (device: "
                            + device
                            + ", broadcastId: "
                            + broadcastId
                            + ")");
            return;
        }

        removeSinkMetadataHelper(device, broadcastId);
        removeSinkMetadataFromGroupIfWholeUnsynced(device, broadcastId);
    }

    private void removeSinkMetadata(BluetoothDevice device) {
        if (device == null) {
            Log.e(
                    TAG,
                    "Failed to remove Sink Metadata, invalid parameters (device: " + device + ")");
            return;
        }

        mBroadcastMetadataMap.remove(device);
        removeSinkMetadataFromGroupIfWholeUnsynced(device);
    }

    /**
     * Removes sink metadata from a group if all other sinks (except the given device) are unsynced
     * from the given broadcast and not paused by the host. If this condition is met, sink metadata
     * is removed from the entire group, including the given device.
     *
     * @param device The Bluetooth device for which group synchronization with the broadcast should
     *     be checked. The given device is skipped in the check because even if its sink metadata
     *     has been removed, it may still be synchronized with the broadcast.
     * @param broadcastId The broadcast ID to check against.
     */
    private void removeSinkMetadataFromGroupIfWholeUnsynced(
            BluetoothDevice device, int broadcastId) {
        if (device == null || broadcastId == BassConstants.INVALID_BROADCAST_ID) {
            Log.e(
                    TAG,
                    "Failed to remove Sink Metadata, invalid parameters (device: "
                            + device
                            + ", broadcastId: "
                            + broadcastId
                            + ")");
            return;
        }

        List<BluetoothDevice> sinks = getTargetDeviceList(device, /* isGroupOp */ true);
        boolean removeSinks = true;
        // Check if all others sinks than this device are unsynced and not paused by host
        // This device is removed or should be removed, so it has to be skipped in that check
        for (BluetoothDevice sink : sinks) {
            if (sink.equals(device)) {
                continue;
            }
            if (getAllSources(sink).stream().anyMatch(rs -> (rs.getBroadcastId() == broadcastId))
                    || (isHostPauseType(broadcastId) && !mPausedBroadcastSinks.isEmpty())) {
                removeSinks = false;
                break;
            }
        }
        // Then remove such metadata from all of them
        if (removeSinks) {
            for (BluetoothDevice sink : sinks) {
                removeSinkMetadataHelper(sink, broadcastId);
            }
        }
    }

    /**
     * Removes sink metadata from a group if all other sinks (except the given device) are unsynced
     * from any broadcast and not paused by the host. If this condition is met, sink metadata is
     * removed from the entire group, including the given device.
     *
     * @param device The Bluetooth device for which group synchronization with the broadcasts should
     *     be checked. The given device is skipped in the check because even if its sink metadata
     *     has been removed, it may still be synchronized with the broadcast.
     */
    private void removeSinkMetadataFromGroupIfWholeUnsynced(BluetoothDevice device) {
        if (device == null) {
            Log.e(
                    TAG,
                    "Failed to remove Sink Metadata, invalid parameter (device: " + device + ")");
            return;
        }

        List<BluetoothDevice> sinks = getTargetDeviceList(device, /* isGroupOp */ true);
        // Check sync for broadcastIds from all sinks in group as device could be already removed
        for (BluetoothDevice sink : sinks) {
            List<Integer> broadcastIds =
                    new ArrayList<>(
                            mBroadcastMetadataMap
                                    .getOrDefault(sink, Collections.emptyMap())
                                    .keySet());
            // Check all broadcastIds sync for each sink and remove metadata if group unsynced
            for (Integer broadcastId : broadcastIds) {
                // The device is used intentionally instead of a sink, even if we use broadcastIds
                // from other sinks
                removeSinkMetadataFromGroupIfWholeUnsynced(device, broadcastId);
            }
        }
    }

    private void checkIfBroadcastIsSuspendedBySourceRemovalAndClearData(
            BluetoothDevice device, BassClientStateMachine stateMachine) {
        if (!mPausedBroadcastSinks.contains(device)) {
            return;
        }
        Map<Integer, BluetoothLeBroadcastMetadata> entry = mBroadcastMetadataMap.get(device);
        if (entry == null) {
            return;
        }
        if (entry.keySet().size() >= stateMachine.getMaximumSourceCapacity()) {
            for (Integer broadcastId : entry.keySet()) {
                // Found broadcastId which is paused by host but not synced
                if (!getAllSources(device).stream()
                                .anyMatch(rs -> (rs.getBroadcastId() == broadcastId))
                        && isHostPauseType(broadcastId)) {
                    stopBigMonitoring(broadcastId, /* hostInitiated */ false);
                    removeSinkMetadata(device, broadcastId);
                    return;
                }
            }
        }
    }

    private Boolean isAddedToSelectSourceRequest(int broadcastId, boolean priorityImportant) {
        synchronized (mSourceSyncRequestsQueue) {
            if (getBroadcastIdForSyncHandle(BassConstants.PENDING_SYNC_HANDLE) == broadcastId) {
                return true;
            }

            for (SourceSyncRequest sourceSyncRequest : mSourceSyncRequestsQueue) {
                if (BassUtils.getBroadcastId(sourceSyncRequest.getScanResult()) == broadcastId) {
                    return !priorityImportant || sourceSyncRequest.hasPriority();
                }
            }
        }

        return false;
    }

    /**
     * Add a Broadcast Source to the Broadcast Sink
     *
     * @param sink Broadcast Sink to which the Broadcast Source should be added
     * @param sourceMetadata Broadcast Source metadata to be added to the Broadcast Sink
     * @param isGroupOp set to true If Application wants to perform this operation for all
     *     coordinated set members, False otherwise
     */
    public void addSource(
            BluetoothDevice sink, BluetoothLeBroadcastMetadata sourceMetadata, boolean isGroupOp) {
        log(
                "addSource: "
                        + ("device: " + sink)
                        + (", sourceMetadata: " + sourceMetadata)
                        + (", isGroupOp: " + isGroupOp));

        List<BluetoothDevice> devices = getTargetDeviceList(sink, /* isGroupOp */ isGroupOp);
        // Don't coordinate it as a group if there's no group or there is one device only
        if (devices.size() < 2) {
            isGroupOp = false;
        }

        if (sourceMetadata == null) {
            log("addSource: Error bad parameter: sourceMetadata cannot be null");
            return;
        }

<<<<<<< HEAD
        if (leaudioBroadcastAssistantPeripheralEntrustment()) {
            if (isLocalBroadcast(sourceMetadata)) {
                LeAudioService leAudioService = mServiceFactory.getLeAudioService();
                if (leaudioBigDependsOnAudioState()) {
                    if (leAudioService == null
                            || !(leAudioService.isPaused(sourceMetadata.getBroadcastId())
                                    || leAudioService.isBroadcastPendingStart(sourceMetadata.getBroadcastId())
                                           || leAudioService.isPlaying(sourceMetadata.getBroadcastId()))) {
                        Log.w(TAG, "addSource: Local source can't be add");
=======
        if (isLocalBroadcast(sourceMetadata)) {
            LeAudioService leAudioService = mServiceFactory.getLeAudioService();
            if (leaudioBigDependsOnAudioState()) {
                if (leAudioService == null
                        || !(leAudioService.isPaused(sourceMetadata.getBroadcastId())
                                || leAudioService.isPlaying(sourceMetadata.getBroadcastId()))) {
                    Log.w(TAG, "addSource: Local source can't be add");
>>>>>>> ddc0b95f

                    mCallbacks.notifySourceAddFailed(
                            sink,
                            sourceMetadata,
                            BluetoothStatusCodes.ERROR_LOCAL_NOT_ENOUGH_RESOURCES);

<<<<<<< HEAD
                        return;
                    }
                } else {
                    if (leAudioService == null
                            || !(leAudioService.isPlaying(sourceMetadata.getBroadcastId())
                                || leAudioService.isBroadcastPendingStart(sourceMetadata.getBroadcastId()))) {
                        Log.w(TAG, "addSource: Local source can't be add");
=======
                    return;
                }
            } else {
                if (leAudioService == null
                        || !leAudioService.isPlaying(sourceMetadata.getBroadcastId())) {
                    Log.w(TAG, "addSource: Local source can't be add");
>>>>>>> ddc0b95f

                    mCallbacks.notifySourceAddFailed(
                            sink,
                            sourceMetadata,
                            BluetoothStatusCodes.ERROR_LOCAL_NOT_ENOUGH_RESOURCES);

                    return;
                }
            }
<<<<<<< HEAD
        } else {
            synchronized (mPendingAddSourcesLock) {
                if (!isAllowedToAddSource()) {
                    Log.d(TAG, "Add source to pending list");
                    mPendingAddSources.push(new AddSourceData(sink, sourceMetadata, isGroupOp));
                    return;
                }
            }
=======
>>>>>>> ddc0b95f
        }

        // Remove pausedBroadcastId in case that broadcast was paused before.
        mPausedBroadcastIds.remove(sourceMetadata.getBroadcastId());
        logPausedBroadcastsAndSinks();

        for (BluetoothDevice device : devices) {
            BluetoothDevice sourceDevice = sourceMetadata.getSourceDevice();
            if (!isLocalBroadcast(sourceMetadata)
                    && (!getActiveSyncedSources()
                            .contains(
                                    getSyncHandleForBroadcastId(
                                            sourceMetadata.getBroadcastId())))) {
                log("Adding inactive source: " + sourceDevice);
                int broadcastId = sourceMetadata.getBroadcastId();
                if (broadcastId != BassConstants.INVALID_BROADCAST_ID) {
                    // Check if not added already
                    if (isAddedToSelectSourceRequest(broadcastId, /* priorityImportant */ true)) {
                        mPendingSourcesToAdd.add(
                                new AddSourceData(device, sourceMetadata, isGroupOp));
                        // If the source has been synced before, try to re-sync
                        // with the source by previously cached scan result.
                    } else if (getCachedBroadcast(broadcastId) != null) {
                        mPendingSourcesToAdd.add(
                                new AddSourceData(device, sourceMetadata, isGroupOp));
                        addSelectSourceRequest(broadcastId, /* hasPriority */ true);
                    } else {
                        Log.w(TAG, "AddSource: broadcast not cached, broadcastId: " + broadcastId);
                        mCallbacks.notifySourceAddFailed(
                                sink, sourceMetadata, BluetoothStatusCodes.ERROR_BAD_PARAMETERS);
                        return;
                    }
                } else {
                    Log.w(TAG, "AddSource: invalid broadcastId");
                    mCallbacks.notifySourceAddFailed(
                            sink, sourceMetadata, BluetoothStatusCodes.ERROR_BAD_PARAMETERS);
                    return;
                }
                continue;
            }

            BassClientStateMachine stateMachine = getOrCreateStateMachine(device);
            int statusCode =
                    validateParametersForSourceOperation(stateMachine, device, sourceMetadata);
            if (statusCode != BluetoothStatusCodes.SUCCESS) {
                mCallbacks.notifySourceAddFailed(device, sourceMetadata, statusCode);
                continue;
            }
            if (!stateMachine.isBassStateReady()) {
                Log.d(TAG, "addSource: BASS state not ready, retry later with device: " + device);
                synchronized (mPendingSourcesToAdd) {
                    mPendingSourcesToAdd.add(new AddSourceData(device, sourceMetadata, isGroupOp));
                }
                continue;
            }
            if (stateMachine.hasPendingSourceOperation()) {
                Log.w(
                        TAG,
                        "addSource: source operation already pending, device: "
                                + device
                                + ", broadcastId: "
                                + sourceMetadata.getBroadcastId());
                mCallbacks.notifySourceAddFailed(
                        device, sourceMetadata, BluetoothStatusCodes.ERROR_ALREADY_IN_TARGET_STATE);
                continue;
            }
            if (leaudioBroadcastResyncHelper()) {
                int sourceId = checkDuplicateSourceAdditionAndGetSourceId(device, sourceMetadata);
                if (sourceId != BassConstants.INVALID_SOURCE_ID) {
                    updateSourceToResumeBroadcast(device, sourceId, sourceMetadata);
                    continue;
                }
            }
            if (!hasRoomForBroadcastSourceAddition(device)) {
                log("addSource: device has no room");
                Integer sourceIdToRemove = getSourceIdToRemove(device);
                if (sourceIdToRemove != BassConstants.INVALID_SOURCE_ID) {
                    BluetoothLeBroadcastMetadata metaData =
                            stateMachine.getCurrentBroadcastMetadata(sourceIdToRemove);
                    if (metaData != null) {
                        removeSinkMetadata(device, metaData.getBroadcastId());

                        // Add host intentional pause if previous broadcast is different than
                        // current
                        if (sourceMetadata.getBroadcastId() != metaData.getBroadcastId()) {
                            stopBigMonitoring(metaData.getBroadcastId(), /* hostInitiated */ true);
                        }
                    }

                    sEventLogger.logd(
                            TAG,
                            "Switch Broadcast Source: "
                                    + ("device: " + device)
                                    + (", old SourceId: " + sourceIdToRemove)
                                    + (", new broadcastId: " + sourceMetadata.getBroadcastId())
                                    + (", new broadcastName: "
                                            + sourceMetadata.getBroadcastName()));

                    // new source will be added once the existing source got removed
                    if (isGroupOp) {
                        // mark group op for both remove and add source
                        // so setSourceGroupManaged will be updated accordingly in callbacks
                        enqueueSourceGroupOp(
                                device,
                                BassClientStateMachine.REMOVE_BCAST_SOURCE,
                                sourceIdToRemove);
                        enqueueSourceGroupOp(
                                device, BassClientStateMachine.ADD_BCAST_SOURCE, sourceMetadata);
                    }

                    /* Store metadata for sink device */
                    storeSinkMetadata(device, sourceMetadata.getBroadcastId(), sourceMetadata);

                    Message message =
                            stateMachine.obtainMessage(BassClientStateMachine.SWITCH_BCAST_SOURCE);
                    message.obj = sourceMetadata;
                    message.arg1 = sourceIdToRemove;
                    stateMachine.sendMessage(message);
                } else {
                    mCallbacks.notifySourceAddFailed(
                            device,
                            sourceMetadata,
                            BluetoothStatusCodes.ERROR_REMOTE_NOT_ENOUGH_RESOURCES);
                }
                continue;
            }
            if (!leaudioBroadcastResyncHelper()) {
                int sourceId = checkDuplicateSourceAdditionAndGetSourceId(device, sourceMetadata);
                if (sourceId != BassConstants.INVALID_SOURCE_ID) {
                    log("addSource: not a valid broadcast source addition");
                    mCallbacks.notifySourceAddFailed(
                            device,
                            sourceMetadata,
                            BluetoothStatusCodes.ERROR_LE_BROADCAST_ASSISTANT_DUPLICATE_ADDITION);
                    continue;
                }
            }

            // Even if there is a room for broadcast, it could happen that all broadcasts were
            // suspended via removing source. In that case, we have to found such broadcast and
            // remove it from metadata.
            checkIfBroadcastIsSuspendedBySourceRemovalAndClearData(device, stateMachine);

            /* Store metadata for sink device */
            storeSinkMetadata(device, sourceMetadata.getBroadcastId(), sourceMetadata);

            if (isGroupOp) {
                enqueueSourceGroupOp(
                        device, BassClientStateMachine.ADD_BCAST_SOURCE, sourceMetadata);
            }

            if (!isLocalBroadcast(sourceMetadata)) {
                checkAndSetGroupAllowedContextMask(device);
            }

            sEventLogger.logd(
                    TAG,
                    "Add Broadcast Source: "
                            + ("device: " + device)
                            + (", broadcastId: " + sourceMetadata.getBroadcastId())
                            + (", broadcastName: " + sourceMetadata.getBroadcastName())
                            + (", isGroupOp: " + isGroupOp));

            Message message = stateMachine.obtainMessage(BassClientStateMachine.ADD_BCAST_SOURCE);
            message.obj = sourceMetadata;
            stateMachine.sendMessage(message);

            byte[] code = sourceMetadata.getBroadcastCode();
            if (code != null && code.length != 0) {
                sEventLogger.logd(
                        TAG,
                        "Set Broadcast Code (Add Source context): "
                                + ("device: " + device)
                                + (", broadcastId: " + sourceMetadata.getBroadcastId())
                                + (", broadcastName: " + sourceMetadata.getBroadcastName()));

                message = stateMachine.obtainMessage(BassClientStateMachine.SET_BCAST_CODE);
                message.obj = sourceMetadata;
                message.arg1 = BassClientStateMachine.ARGTYPE_METADATA;
                stateMachine.sendMessage(message);
            }
        }
    }

    /**
     * Modify the Broadcast Source information on a Broadcast Sink
     *
     * @param sink representing the Broadcast Sink to which the Broadcast Source should be updated
     * @param sourceId source ID as delivered in onSourceAdded
     * @param updatedMetadata updated Broadcast Source metadata to be updated on the Broadcast Sink
     */
    public void modifySource(
            BluetoothDevice sink, int sourceId, BluetoothLeBroadcastMetadata updatedMetadata) {
        log(
                "modifySource: "
                        + ("device: " + sink)
                        + ("sourceId: " + sourceId)
                        + (", updatedMetadata: " + updatedMetadata));

        Map<BluetoothDevice, Integer> devices = getGroupManagedDeviceSources(sink, sourceId).second;

        for (Map.Entry<BluetoothDevice, Integer> deviceSourceIdPair : devices.entrySet()) {
            BluetoothDevice device = deviceSourceIdPair.getKey();
            Integer deviceSourceId = deviceSourceIdPair.getValue();

            if (updatedMetadata == null) {
                log("modifySource: Error bad parameters: updatedMetadata cannot be null");
                mCallbacks.notifySourceModifyFailed(
                        device, deviceSourceId, BluetoothStatusCodes.ERROR_BAD_PARAMETERS);
                continue;
            }

            BassClientStateMachine stateMachine = getOrCreateStateMachine(device);
            int statusCode =
                    validateParametersForSourceOperation(
                            stateMachine, device, updatedMetadata, deviceSourceId);
            if (statusCode != BluetoothStatusCodes.SUCCESS) {
                mCallbacks.notifySourceModifyFailed(device, deviceSourceId, statusCode);
                continue;
            }
            if (stateMachine.hasPendingSourceOperation()) {
                Log.w(
                        TAG,
                        "modifySource: source operation already pending, device: "
                                + device
                                + ", broadcastId: "
                                + updatedMetadata.getBroadcastId());
                mCallbacks.notifySourceModifyFailed(
                        device, deviceSourceId, BluetoothStatusCodes.ERROR_ALREADY_IN_TARGET_STATE);
                continue;
            }

            /* Update metadata for sink device */
            storeSinkMetadata(device, updatedMetadata.getBroadcastId(), updatedMetadata);

            sEventLogger.logd(
                    TAG,
                    "Modify Broadcast Source: "
                            + ("device: " + device)
                            + ("sourceId: " + deviceSourceId)
                            + (", updatedBroadcastId: " + updatedMetadata.getBroadcastId())
                            + (", updatedBroadcastName: " + updatedMetadata.getBroadcastName()));

            Message message =
                    stateMachine.obtainMessage(BassClientStateMachine.UPDATE_BCAST_SOURCE);
            message.arg1 = deviceSourceId;
            message.arg2 = BassConstants.INVALID_PA_SYNC_VALUE;
            message.obj = updatedMetadata;
            stateMachine.sendMessage(message);

            byte[] code = updatedMetadata.getBroadcastCode();
            if (code != null && code.length != 0) {
                sEventLogger.logd(
                        TAG,
                        "Set Broadcast Code (Modify Source context): "
                                + ("device: " + device)
                                + ("sourceId: " + deviceSourceId)
                                + (", updatedBroadcastId: " + updatedMetadata.getBroadcastId())
                                + (", updatedBroadcastName: "
                                        + updatedMetadata.getBroadcastName()));
                message = stateMachine.obtainMessage(BassClientStateMachine.SET_BCAST_CODE);
                message.obj = updatedMetadata;
                message.arg1 = BassClientStateMachine.ARGTYPE_METADATA;
                stateMachine.sendMessage(message);
            }
        }
    }

    /**
     * A public method for removing a Broadcast Source from a Broadcast Sink. It also supports group
     * removal if addSource was previously used with a group. Designed for external use, this method
     * always removes sources along with their cached values, even if they were suspended, as this
     * is intended by the user.
     *
     * @param sink representing the Broadcast Sink from which a Broadcast Source should be removed
     * @param sourceId source ID as delivered in onSourceAdded
     * @param internal removing source from UI or internal logic (stop source receivers)
     */
    public void removeSource(BluetoothDevice sink, int sourceId, boolean internal) {
        log("removeSource: device: " + sink + ", sourceId: " + sourceId);

        Map<BluetoothDevice, Integer> devices = getGroupManagedDeviceSources(sink, sourceId).second;
        for (Map.Entry<BluetoothDevice, Integer> deviceSourceIdPair : devices.entrySet()) {
            BluetoothDevice device = deviceSourceIdPair.getKey();
            if (!internal) {
                if(mPausedBroadcastSinks.contains(device)) {
                    log("removeSource: remove sink from mPausedBroadcastSinks");
                    mPausedBroadcastSinks.remove(device);
                }
            }

            Integer deviceSourceId = deviceSourceIdPair.getValue();

            mPausedBroadcastSinks.remove(device);

            BassClientStateMachine stateMachine = getOrCreateStateMachine(device);
            int statusCode =
                    validateParametersForSourceOperation(stateMachine, device, deviceSourceId);
            if (statusCode != BluetoothStatusCodes.SUCCESS) {
                removeSinkMetadata(device);
                mCallbacks.notifySourceRemoveFailed(device, deviceSourceId, statusCode);
                continue;
            }

            BluetoothLeBroadcastMetadata metaData =
                    stateMachine.getCurrentBroadcastMetadata(deviceSourceId);
            if (metaData != null) {
                removeSinkMetadata(device, metaData.getBroadcastId());
            } else {
                removeSinkMetadata(device);
            }

            if (metaData == null) {
                metaData = stateMachine.getBroadcastMetadataFromReceiveState(sourceId);
            }
            removeSourceInternal(device, deviceSourceId, stateMachine, metaData);
        }
    }

    /**
     * Removes the Broadcast Source from a single Broadcast Sink
     *
     * @param sink representing the Broadcast Sink from which a Broadcast Source should be removed
     * @param sourceId source ID as delivered in onSourceAdded
     */
    private void removeSourceInternal(BluetoothDevice sink, int sourceId) {
        log("removeSourceInternal prepare: device: " + sink + ", sourceId: " + sourceId);

        BassClientStateMachine stateMachine = getOrCreateStateMachine(sink);
        int statusCode = validateParametersForSourceOperation(stateMachine, sink, sourceId);
        if (statusCode != BluetoothStatusCodes.SUCCESS) {
            mCallbacks.notifySourceRemoveFailed(sink, sourceId, statusCode);
            return;
        }
        BluetoothLeBroadcastMetadata metaData = stateMachine.getCurrentBroadcastMetadata(sourceId);
        removeSourceInternal(sink, sourceId, stateMachine, metaData);
    }

    /**
     * Removes the Broadcast Source from a single Broadcast Sink
     *
     * @param sink representing the Broadcast Sink from which a Broadcast Source should be removed
     * @param sourceId source ID as delivered in onSourceAdded
     * @param stateMachine stateMachine for this sink
     * @param metaData current broadcast metadata for this sink
     */
    private void removeSourceInternal(
            BluetoothDevice sink,
            int sourceId,
            BassClientStateMachine stateMachine,
            BluetoothLeBroadcastMetadata metaData) {
        log("removeSourceInternal: device: " + sink + ", sourceId: " + sourceId);
        if (metaData != null) {
            stopBigMonitoring(metaData.getBroadcastId(), /* hostInitiated */ true);
        }

        if (stateMachine.isSyncedToTheSource(sourceId)) {
            sEventLogger.logd(
                    TAG,
                    "Remove Broadcast Source(Force lost PA sync): "
                            + ("device: " + sink)
                            + (", sourceId: " + sourceId)
                            + (", broadcastId: "
                                    + ((metaData == null)
                                            ? BassConstants.INVALID_BROADCAST_ID
                                            : metaData.getBroadcastId()))
                            + (", broadcastName: "
                                    + ((metaData == null) ? "" : metaData.getBroadcastName())));

            log("Force source to lost PA sync");
            Message message =
                    stateMachine.obtainMessage(BassClientStateMachine.UPDATE_BCAST_SOURCE);
            message.arg1 = sourceId;
            message.arg2 = BassConstants.PA_SYNC_DO_NOT_SYNC;
            /* Pending remove set. Remove source once not synchronized to PA */
            /* MetaData can be null if source is from remote's receive state */
            message.obj = metaData;
            stateMachine.sendMessage(message);
        } else {
            sEventLogger.logd(
                    TAG, "Remove Broadcast Source: device: " + sink + ", sourceId: " + sourceId);

            Message message =
                    stateMachine.obtainMessage(BassClientStateMachine.REMOVE_BCAST_SOURCE);
            message.arg1 = sourceId;
            stateMachine.sendMessage(message);
        }

        enqueueSourceGroupOp(
                sink, BassClientStateMachine.REMOVE_BCAST_SOURCE, Integer.valueOf(sourceId));
    }

    /**
     * Get information about all Broadcast Sources
     *
     * @param sink Broadcast Sink from which to get all Broadcast Sources
     * @return the list of Broadcast Receive State {@link BluetoothLeBroadcastReceiveState}
     */
    public List<BluetoothLeBroadcastReceiveState> getAllSources(BluetoothDevice sink) {
        log("getAllSources for " + sink);
        synchronized (mStateMachines) {
            BassClientStateMachine stateMachine;
            if (sink == null || (stateMachine = mStateMachines.get(sink)) == null) {
                log("stateMachine is null");
                return Collections.emptyList();
            }
            return stateMachine.getAllSources().stream()
                    .filter(rs -> !isEmptyBluetoothDevice(rs.getSourceDevice()))
                    .collect(Collectors.toList());
        }
    }

    /**
     * Get maximum number of sources that can be added to this Broadcast Sink
     *
     * @param sink Broadcast Sink device
     * @return maximum number of sources that can be added to this Broadcast Sink
     */
    int getMaximumSourceCapacity(BluetoothDevice sink) {
        log("getMaximumSourceCapacity: device = " + sink);
        BassClientStateMachine stateMachine = getOrCreateStateMachine(sink);
        if (stateMachine == null) {
            log("stateMachine is null");
            return 0;
        }
        return stateMachine.getMaximumSourceCapacity();
    }

    /**
     * Get metadata of source that stored on this Broadcast Sink
     *
     * @param sink Broadcast Sink device
     * @param sourceId Broadcast source id
     * @return metadata of source that stored on this Broadcast Sink
     */
    BluetoothLeBroadcastMetadata getSourceMetadata(BluetoothDevice sink, int sourceId) {
        if (!leaudioBroadcastApiGetLocalMetadata()) {
            return null;
        }

        log("getSourceMetadata: device = " + sink + " with source id = " + sourceId);
        BassClientStateMachine stateMachine = getOrCreateStateMachine(sink);
        if (stateMachine == null) {
            log("stateMachine is null");
            return null;
        }
        return stateMachine.getCurrentBroadcastMetadata(sourceId);
    }

    private boolean isLocalBroadcast(int broadcastId) {
        LeAudioService leAudioService = mServiceFactory.getLeAudioService();
        if (leAudioService == null) {
            return false;
        }

        boolean wasFound =
                leAudioService.getAllBroadcastMetadata().stream()
                        .anyMatch(
                                meta -> {
                                    return meta.getBroadcastId() == broadcastId;
                                });
        log("isLocalBroadcast=" + wasFound);
        return wasFound;
    }

    boolean isLocalBroadcast(BluetoothLeBroadcastMetadata metaData) {
        if (metaData == null) {
            return false;
        }

        return isLocalBroadcast(metaData.getBroadcastId());
    }

    boolean isLocalBroadcast(BluetoothLeBroadcastReceiveState receiveState) {
        if (receiveState == null) {
            return false;
        }

        return isLocalBroadcast(receiveState.getBroadcastId());
    }

    static void log(String msg) {
        Log.d(TAG, msg);
    }

    private List<Pair<BluetoothLeBroadcastReceiveState, BluetoothDevice>>
            getReceiveStateDevicePairs(int broadcastId) {
        List<Pair<BluetoothLeBroadcastReceiveState, BluetoothDevice>> list = new ArrayList<>();

        for (BluetoothDevice device : getConnectedDevices()) {
            for (BluetoothLeBroadcastReceiveState receiveState : getAllSources(device)) {
                /* Check if local/last broadcast is the synced one. Invalid broadcast ID means
                 * that all receivers should be considered.
                 */
                if ((broadcastId != BassConstants.INVALID_BROADCAST_ID)
                        && (receiveState.getBroadcastId() != broadcastId)) {
                    continue;
                }

                list.add(
                        new Pair<BluetoothLeBroadcastReceiveState, BluetoothDevice>(
                                receiveState, device));
            }
        }

        return list;
    }

    private void cancelPendingSourceOperations(int broadcastId) {
        for (BluetoothDevice device : getConnectedDevices()) {
            synchronized (mStateMachines) {
                BassClientStateMachine sm = getOrCreateStateMachine(device);
                if (sm != null && sm.hasPendingSourceOperation(broadcastId)) {
                    Message message =
                            sm.obtainMessage(
                                    BassClientStateMachine.CANCEL_PENDING_SOURCE_OPERATION);
                    message.arg1 = broadcastId;
                    sm.sendMessage(message);
                }
            }
        }
    }

    private void stopSourceReceivers(int broadcastId) {
        log("stopSourceReceivers broadcastId: " + broadcastId);

        List<Pair<BluetoothLeBroadcastReceiveState, BluetoothDevice>> sourcesToRemove =
                getReceiveStateDevicePairs(broadcastId);

        for (Pair<BluetoothLeBroadcastReceiveState, BluetoothDevice> pair : sourcesToRemove) {
            removeSource(pair.second, pair.first.getSourceId(), true);
        }

        if (!leaudioBroadcastResyncHelper() || broadcastId != BassConstants.INVALID_BROADCAST_ID) {
            /* There may be some pending add/modify source operations */
            cancelPendingSourceOperations(broadcastId);
        }
    }

    /**
     * Suspends source receivers for the given broadcast ID
     *
     * @param broadcastId The broadcast ID for which the receivers should be stopped or suspended
     */
    private void suspendSourceReceivers(int broadcastId) {
        log("stopSourceReceivers broadcastId: " + broadcastId);

        Map<BluetoothDevice, Integer> sourcesToRemove = new HashMap<>();
        HashSet<Integer> broadcastIdsToStopMonitoring = new HashSet<>();
        for (BluetoothDevice device : getConnectedDevices()) {
            if (!store && mPausedBroadcastSinks.contains(device)) {
                Log.w(TAG, "Remove cached broadcast sink: " + device);
                mPausedBroadcastSinks.remove(device);
            }
            if (!leaudioBroadcastResyncHelper()) {
                if (mPausedBroadcastSinks.contains(device)) {
                    // Skip this device if it has been paused
                    continue;
                }

                for (BluetoothLeBroadcastReceiveState receiveState : getAllSources(device)) {
                    /* Check if local/last broadcast is the synced one. Invalid broadcast ID means
                     * that all receivers should be considered.
                     */
                    if ((broadcastId != BassConstants.INVALID_BROADCAST_ID)
                            && (receiveState.getBroadcastId() != broadcastId)) {
                        continue;
                    }

                    sEventLogger.logd(TAG, "Add broadcast sink to paused cache: " + device);
                    mPausedBroadcastSinks.add(device);

                    sourcesToRemove.put(device, receiveState.getSourceId());
                }
            } else {
                for (BluetoothLeBroadcastReceiveState receiveState : getAllSources(device)) {
                    /* Check if local/last broadcast is the synced one. Invalid broadcast ID means
                     * that all receivers should be considered.
                     */
                    if ((broadcastId != BassConstants.INVALID_BROADCAST_ID)
                            && (receiveState.getBroadcastId() != broadcastId)) {
                        continue;
                    }

                    broadcastIdsToStopMonitoring.add(receiveState.getBroadcastId());

                    if (!mPausedBroadcastSinks.contains(device)
                            || isSinkUnintentionalPauseType(receiveState.getBroadcastId())) {
                        // Remove device if not paused yet
                        sourcesToRemove.put(device, receiveState.getSourceId());
                    }

                    sEventLogger.logd(TAG, "Add broadcast sink to paused cache: " + device);
                    mPausedBroadcastSinks.add(device);
                }
            }
        }

        for (int broadcastIdToStopMonitoring : broadcastIdsToStopMonitoring) {
            stopBigMonitoring(broadcastIdToStopMonitoring, /* hostInitiated */ true);
        }

        for (Map.Entry<BluetoothDevice, Integer> entry : sourcesToRemove.entrySet()) {
            removeSourceInternal(entry.getKey(), entry.getValue());
        }

        if (leaudioBroadcastResyncHelper()) {
            if (broadcastId != BassConstants.INVALID_BROADCAST_ID) {
                /* There may be some pending add/modify source operations */
                cancelPendingSourceOperations(broadcastId);
            }
        }
    }

    /** Return true if there is any non primary device receiving broadcast */
    private boolean isAudioSharingModeOn(Integer broadcastId) {
        HashSet<BluetoothDevice> devices = mLocalBroadcastReceivers.get(broadcastId);
        if (devices == null) {
            Log.w(TAG, "isAudioSharingModeOn: No receivers receiving broadcast: " + broadcastId);
            return false;
        }

        LeAudioService leAudioService = mServiceFactory.getLeAudioService();
        if (leAudioService == null) {
            Log.d(TAG, "isAudioSharingModeOn: No available LeAudioService");
            return false;
        }

        return devices.stream().anyMatch(d -> !leAudioService.isPrimaryDevice(d));
    }

    /** Handle disconnection of potential broadcast sinks */
    public void handleDeviceDisconnection(BluetoothDevice sink, boolean isIntentional) {
        LeAudioService leAudioService = mServiceFactory.getLeAudioService();
        if (leAudioService == null) {
            Log.d(TAG, "BluetoothLeBroadcastReceiveState: No available LeAudioService");
            return;
        }

        if (!DeviceConfig.getBoolean(DeviceConfig.NAMESPACE_BLUETOOTH,
                "persist.vendor.service.bt.stopBroadcastIfNoReceivers", false)) {
            Log.w(TAG, "handleDeviceDisconnection: skip stopping broadcast if not receivers");
            return;
        }
        Iterator<Map.Entry<Integer, HashSet<BluetoothDevice>>> iterator =
                mLocalBroadcastReceivers.entrySet().iterator();
        while (iterator.hasNext()) {
            Map.Entry<Integer, HashSet<BluetoothDevice>> entry = iterator.next();
            Integer broadcastId = entry.getKey();
            HashSet<BluetoothDevice> devices = entry.getValue();

            if (leaudioBigDependsOnAudioState()) {
                /* If somehow there is a non configured/playing broadcast, let's remove it */
                if (!(leAudioService.isPaused(broadcastId)
                        || leAudioService.isPlaying(broadcastId))) {
                    Log.w(TAG, "Non playing broadcast remove from receivers list");
                    iterator.remove();
                    continue;
                }
            } else {
                /* If somehow there is a non playing broadcast, let's remove it */
                if (!leAudioService.isPlaying(broadcastId)) {
                    Log.w(TAG, "Non playing broadcast remove from receivers list");
                    iterator.remove();
                    continue;
                }
            }

            if (isIntentional) {
                /* Check if disconnecting device participated in this broadcast reception */
                if (!devices.remove(sink)) {
                    continue;
                }

                removeSinkMetadata(sink);

                /* Check if there is any other primary device receiving this broadcast */
                if (devices.stream()
                        .anyMatch(
                                d ->
                                        ((getConnectionState(d) == STATE_CONNECTED)
                                                && leAudioService.isPrimaryDevice(d)))) {
                    continue;
                }

                Log.d(
                        TAG,
                        "handleIntendedDeviceDisconnection: No more potential broadcast "
                                + "(broadcast ID: "
                                + broadcastId
                                + ") receivers - stopping broadcast");
                iterator.remove();
                leAudioService.stopBroadcast(broadcastId);
            } else {
                /* Unintentional disconnection of primary device in private broadcast mode */
                if (!isAudioSharingModeOn(broadcastId)
                        && !devices.stream()
                                .anyMatch(
                                        d ->
                                                !d.equals(sink)
                                                        && (getConnectionState(d)
                                                                == STATE_CONNECTED))) {
                    iterator.remove();
                    leAudioService.stopBroadcast(broadcastId);
                    continue;
                }

                /* Unintentional disconnection of primary/secondary in broadcast sharing mode */
                if (devices.stream()
                        .anyMatch(
                                d ->
                                        !d.equals(sink)
                                                && (getConnectionState(d) == STATE_CONNECTED))) {
                    continue;
                }
                Log.d(
                        TAG,
                        "handleUnintendedDeviceDisconnection: No more potential broadcast "
                                + "(broadcast ID: "
                                + broadcastId
                                + ") receivers - stopping broadcast");
                mDialingOutTimeoutEvent = new DialingOutTimeoutEvent(broadcastId);
                mHandler.postDelayed(mDialingOutTimeoutEvent, DIALING_OUT_TIMEOUT_MS);
            }
        }
    }

    /* Handle device Bass state ready and check if assistant should resume broadcast */
    private void handleBassStateReady(BluetoothDevice sink) {
        //  Check its peer device still has active source
        Map<Integer, BluetoothLeBroadcastMetadata> entry = mBroadcastMetadataMap.get(sink);

        if (entry != null) {
            for (Map.Entry<Integer, BluetoothLeBroadcastMetadata> idMetadataIdPair :
                    entry.entrySet()) {
                BluetoothLeBroadcastMetadata metadata = idMetadataIdPair.getValue();
                if (metadata == null) {
                    Log.d(TAG, "handleBassStateReady: no metadata available");
                    continue;
                }
                for (BluetoothDevice groupDevice :
                        getTargetDeviceList(sink, /* isGroupOp */ true)) {
                    if (groupDevice.equals(sink)) {
                        continue;
                    }
                    // Check peer device
                    Optional<BluetoothLeBroadcastReceiveState> receiver =
                            getOrCreateStateMachine(groupDevice).getAllSources().stream()
                                    .filter(e -> e.getBroadcastId() == metadata.getBroadcastId())
                                    .findAny();
                    if (receiver.isPresent()
                            && !getAllSources(sink).stream()
                                    .anyMatch(
                                            rs ->
                                                    (rs.getBroadcastId()
                                                            == receiver.get().getBroadcastId()))) {
                        Log.d(TAG, "handleBassStateReady: restore the source for device, " + sink);
                        addSource(sink, metadata, /* isGroupOp */ false);
                        return;
                    }
                }
            }
        } else {
            Log.d(TAG, "handleBassStateReady: no entry for device: " + sink + ", available");
        }

        // Continue to check if there is pending source to add due to BASS not ready
        synchronized (mPendingSourcesToAdd) {
            Iterator<AddSourceData> iterator = mPendingSourcesToAdd.iterator();
            while (iterator.hasNext()) {
                AddSourceData pendingSourcesToAdd = iterator.next();
                if (pendingSourcesToAdd.mSink.equals(sink)) {
                    Log.d(TAG, "handleBassStateReady: retry adding source with device, " + sink);
                    addSource(
                            pendingSourcesToAdd.mSink, pendingSourcesToAdd.mSourceMetadata, false);
                    iterator.remove();
                    return;
                }
            }
        }
    }

    /* Handle device Bass state setup failed */
    private void handleBassStateSetupFailed(BluetoothDevice sink) {
        // Check if there is pending source to add due to BASS not ready
        synchronized (mPendingSourcesToAdd) {
            Iterator<AddSourceData> iterator = mPendingSourcesToAdd.iterator();
            while (iterator.hasNext()) {
                AddSourceData pendingSourcesToAdd = iterator.next();
                if (pendingSourcesToAdd.mSink.equals(sink)) {
                    mCallbacks.notifySourceAddFailed(
                            pendingSourcesToAdd.mSink,
                            pendingSourcesToAdd.mSourceMetadata,
                            BluetoothStatusCodes.ERROR_REMOTE_NOT_ENOUGH_RESOURCES);
                    iterator.remove();
                    return;
                }
            }
        }
    }

    private void logPausedBroadcastsAndSinks() {
        log(
                "mPausedBroadcastIds: "
                        + mPausedBroadcastIds
                        + ", mPausedBroadcastSinks: "
                        + mPausedBroadcastSinks);
    }

    private boolean isHostPauseType(int broadcastId) {
        return (mPausedBroadcastIds.containsKey(broadcastId)
                && mPausedBroadcastIds.get(broadcastId).equals(PauseType.HOST_INTENTIONAL));
    }

    private boolean isSinkUnintentionalPauseType(int broadcastId) {
        return (mPausedBroadcastIds.containsKey(broadcastId)
                && mPausedBroadcastIds.get(broadcastId).equals(PauseType.SINK_UNINTENTIONAL));
    }

    public void stopBigMonitoring() {
        if (!leaudioBroadcastResyncHelper()) {
            return;
        }
        log("stopBigMonitoring");
        mPausedBroadcastSinks.clear();

        Iterator<Integer> iterator = mPausedBroadcastIds.keySet().iterator();
        while (iterator.hasNext()) {
            int pausedBroadcastId = iterator.next();
            mTimeoutHandler.stop(pausedBroadcastId, MESSAGE_BIG_MONITOR_TIMEOUT);
            mTimeoutHandler.stop(pausedBroadcastId, MESSAGE_BROADCAST_MONITOR_TIMEOUT);
            iterator.remove();
            synchronized (mSearchScanCallbackLock) {
                // when searching is stopped then stop active sync
                if (!isSearchInProgress()) {
                    cancelActiveSync(getSyncHandleForBroadcastId(pausedBroadcastId));
                }
            }
        }
        logPausedBroadcastsAndSinks();
    }

    private void checkAndStopBigMonitoring() {
        if (!leaudioBroadcastResyncHelper()) {
            return;
        }
        log("checkAndStopBigMonitoring");
        Iterator<Integer> iterator = mPausedBroadcastIds.keySet().iterator();
        while (iterator.hasNext()) {
            int pausedBroadcastId = iterator.next();
            if (!isAnyReceiverSyncedToBroadcast(pausedBroadcastId)) {
                mTimeoutHandler.stop(pausedBroadcastId, MESSAGE_BIG_MONITOR_TIMEOUT);
                mTimeoutHandler.stop(pausedBroadcastId, MESSAGE_BROADCAST_MONITOR_TIMEOUT);

                if (isSinkUnintentionalPauseType(pausedBroadcastId)
                        || (isHostPauseType(pausedBroadcastId)
                                && mPausedBroadcastSinks.isEmpty())) {
                    iterator.remove();
                }
                synchronized (mSearchScanCallbackLock) {
                    // when searching is stopped then stop active sync
                    if (!isSearchInProgress()) {
                        cancelActiveSync(getSyncHandleForBroadcastId(pausedBroadcastId));
                    }
                }
                logPausedBroadcastsAndSinks();
            }
        }
    }

    private void stopBigMonitoring(int broadcastId, boolean hostInitiated) {
        if (!leaudioBroadcastResyncHelper()) {
            return;
        }
        log("stopBigMonitoring broadcastId: " + broadcastId + ", hostInitiated: " + hostInitiated);
        mTimeoutHandler.stop(broadcastId, MESSAGE_BIG_MONITOR_TIMEOUT);
        mTimeoutHandler.stop(broadcastId, MESSAGE_BROADCAST_MONITOR_TIMEOUT);
        if (hostInitiated) {
            mPausedBroadcastIds.put(broadcastId, PauseType.HOST_INTENTIONAL);
        } else {
            mPausedBroadcastIds.remove(broadcastId);
            mPausedBroadcastSinks.clear();
        }
        stopActiveSync(broadcastId);
        logPausedBroadcastsAndSinks();
    }

    private void stopActiveSync(int broadcastId) {
        synchronized (mSearchScanCallbackLock) {
            // when searching is stopped then stop active sync
            if (!isSearchInProgress()) {
                if (leaudioMonitorUnicastSourceWhenManagedByBroadcastDelegator()) {
                    boolean waitingForPast = false;
                    synchronized (mSinksWaitingForPast) {
                        waitingForPast =
                                mSinksWaitingForPast.entrySet().stream()
                                        .anyMatch(entry -> entry.getValue().first == broadcastId);
                    }
                    if (!waitingForPast) {
                        cancelActiveSync(getSyncHandleForBroadcastId(broadcastId));
                    }
                } else {
                    cancelActiveSync(getSyncHandleForBroadcastId(broadcastId));
                }
            }
        }
    }

    /** Cache suspending sources when broadcast paused */
    public void cacheSuspendingSources(int broadcastId) {
        sEventLogger.logd(TAG, "Cache suspending sources: " + broadcastId);
        List<Pair<BluetoothLeBroadcastReceiveState, BluetoothDevice>> sourcesToCache =
                getReceiveStateDevicePairs(broadcastId);

        for (Pair<BluetoothLeBroadcastReceiveState, BluetoothDevice> pair : sourcesToCache) {
            mPausedBroadcastSinks.add(pair.second);
        }

        logPausedBroadcastsAndSinks();
    }

    /** Request receivers to suspend broadcast sources synchronization */
    @VisibleForTesting
    void suspendReceiversSourceSynchronization(int broadcastId) {
        sEventLogger.logd(TAG, "Suspend receivers source synchronization: " + broadcastId);
        suspendSourceReceivers(broadcastId);
    }

    /** Request all receivers to suspend broadcast sources synchronization */
    @VisibleForTesting
    void suspendAllReceiversSourceSynchronization() {
        sEventLogger.logd(TAG, "Suspend all receivers source synchronization");
        suspendSourceReceivers(BassConstants.INVALID_BROADCAST_ID);
    }

    /** Request receivers to stop broadcast sources synchronization and remove them */
    public void stopReceiversSourceSynchronization(int broadcastId) {
        sEventLogger.logd(TAG, "Stop receivers source synchronization: " + broadcastId);
        stopSourceReceivers(broadcastId);
    }

    /** Request receivers to resume broadcast source synchronization */
    public void resumeReceiversSourceSynchronization() {
        sEventLogger.logd(TAG, "Resume receivers source synchronization");

        Iterator<BluetoothDevice> iterator = mPausedBroadcastSinks.iterator();
        while (iterator.hasNext()) {
            BluetoothDevice sink = iterator.next();
            sEventLogger.logd(TAG, "Remove broadcast sink from paused cache: " + sink);
            Map<Integer, BluetoothLeBroadcastMetadata> entry =
                    mBroadcastMetadataMap.getOrDefault(sink, Collections.emptyMap());

            for (BluetoothLeBroadcastMetadata metadata : entry.values()) {

                if (leaudioBroadcastResyncHelper()) {
                    if (metadata == null) {
                        Log.w(
                                TAG,
                                "resumeReceiversSourceSynchronization: failed to get metadata to"
                                        + " resume sink: "
                                        + sink);
                        continue;
                    }

                    mPausedBroadcastIds.remove(metadata.getBroadcastId());

                    // For each device, find the source ID having this broadcast ID
                    BassClientStateMachine stateMachine = getOrCreateStateMachine(sink);
                    List<BluetoothLeBroadcastReceiveState> sources = stateMachine.getAllSources();
                    Optional<BluetoothLeBroadcastReceiveState> receiveState =
                            sources.stream()
                                    .filter(e -> e.getBroadcastId() == metadata.getBroadcastId())
                                    .findAny();

                    if (leaudioBroadcastResyncHelper()
                            && receiveState.isPresent()
                            && (receiveState.get().getPaSyncState()
                                            == BluetoothLeBroadcastReceiveState
                                                    .PA_SYNC_STATE_SYNCINFO_REQUEST
                                    || receiveState.get().getPaSyncState()
                                            == BluetoothLeBroadcastReceiveState
                                                    .PA_SYNC_STATE_SYNCHRONIZED)) {
                        continue;
                    }

                    if (receiveState.isPresent()
                            && (!leaudioBroadcastResyncHelper()
                                    || isLocalBroadcast(metadata)
                                    || getActiveSyncedSources()
                                            .contains(
                                                    getSyncHandleForBroadcastId(
                                                            metadata.getBroadcastId())))) {
                        int sourceId = receiveState.get().getSourceId();
                        updateSourceToResumeBroadcast(sink, sourceId, metadata);
                    } else {
                        addSource(sink, metadata, /* isGroupOp */ false);
                    }
                } else {
                    if (metadata != null) {
                        mPausedBroadcastIds.remove(metadata.getBroadcastId());
                        addSource(sink, metadata, /* isGroupOp */ false);
                    } else {
                        Log.w(
                                TAG,
                                "resumeReceiversSourceSynchronization: failed to get metadata to"
                                        + " resume sink: "
                                        + sink);
                    }
                }
            }
            // remove the device from mPausedBroadcastSinks
            iterator.remove();
        }

        logPausedBroadcastsAndSinks();
    }

    private void updateSourceToResumeBroadcast(
            BluetoothDevice sink, int sourceId, BluetoothLeBroadcastMetadata metadata) {
        BassClientStateMachine stateMachine = getOrCreateStateMachine(sink);
        int statusCode =
                validateParametersForSourceOperation(stateMachine, sink, metadata, sourceId);
        if (statusCode != BluetoothStatusCodes.SUCCESS) {
            return;
        }
        if (stateMachine.hasPendingSourceOperation()) {
            Log.w(
                    TAG,
                    "updateSourceToResumeBroadcast: source operation already pending, device: "
                            + sink
                            + ", broadcastId: "
                            + metadata.getBroadcastId());
            return;
        }

        sEventLogger.logd(
                TAG,
                "Modify Broadcast Source (resume): "
                        + ("device: " + sink)
                        + (", sourceId: " + sourceId)
                        + (", updatedBroadcastId: " + metadata.getBroadcastId())
                        + (", updatedBroadcastName: " + metadata.getBroadcastName()));
        Message message = stateMachine.obtainMessage(BassClientStateMachine.UPDATE_BCAST_SOURCE);
        message.arg1 = sourceId;
        message.arg2 =
                DeviceConfig.getBoolean(
                                DeviceConfig.NAMESPACE_BLUETOOTH,
                                "persist.vendor.service.bt.defNoPAS",
                                false)
                        ? BassConstants.PA_SYNC_PAST_NOT_AVAILABLE
                        : BassConstants.PA_SYNC_PAST_AVAILABLE;
        message.obj = metadata;
        stateMachine.sendMessage(message);
    }

    /** Handle Unicast source stream status change */
    public void handleUnicastSourceStreamStatusChange(int status) {
        mUnicastSourceStreamStatus = Optional.of(status);

        if (status == STATUS_LOCAL_STREAM_REQUESTED) {
            if ((leaudioMonitorUnicastSourceWhenManagedByBroadcastDelegator()
                            && hasPrimaryDeviceManagedExternalBroadcast())
                    || (!leaudioMonitorUnicastSourceWhenManagedByBroadcastDelegator()
                        && areReceiversReceivingOnlyExternalBroadcast(getConnectedDevices()))) {
                cacheSuspendingSources(BassConstants.INVALID_BROADCAST_ID);
                List<Pair<BluetoothLeBroadcastReceiveState, BluetoothDevice>> sourcesToStop =
                        getReceiveStateDevicePairs(BassConstants.INVALID_BROADCAST_ID);
                for (Pair<BluetoothLeBroadcastReceiveState, BluetoothDevice> pair :
                        sourcesToStop) {
                    stopBigMonitoring(pair.first.getBroadcastId(), /* hostInitiated */ true);
                }
            }
            if (!leaudioMonitorUnicastSourceWhenManagedByBroadcastDelegator()) {
                for (Map.Entry<Integer, PauseType> entry : mPausedBroadcastIds.entrySet()) {
                    Integer broadcastId = entry.getKey();
                    PauseType pauseType = entry.getValue();
                    if (pauseType != PauseType.HOST_INTENTIONAL) {
                        suspendReceiversSourceSynchronization(broadcastId);
                    }
                }
            }
        } else if (status == STATUS_LOCAL_STREAM_SUSPENDED) {
            /* Resume paused receivers if there are some */
            if (!mPausedBroadcastSinks.isEmpty()) {
                resumeReceiversSourceSynchronization();
            }
<<<<<<< HEAD

            if (!leaudioBroadcastAssistantPeripheralEntrustment()) {
                /* Add pending sources if there are some */
                synchronized (mPendingAddSourcesLock) {
                    while (!mPendingAddSources.isEmpty()) {
                        AddSourceData addSourceData = mPendingAddSources.pop();

                        addSource(
                                addSourceData.mSink,
                                addSourceData.mSourceMetadata,
                                addSourceData.mIsGroupOp);
                    }
                }
            }
=======
>>>>>>> ddc0b95f
        } else if (status == STATUS_LOCAL_STREAM_STREAMING) {
            Log.d(TAG, "Ignore STREAMING source status");
        } else if (status == STATUS_LOCAL_STREAM_REQUESTED_NO_CONTEXT_VALIDATE) {
            suspendAllReceiversSourceSynchronization();
        }
    }

    /** Check if any sink receivers are receiving broadcast stream */
    public boolean isAnyReceiverActive(List<BluetoothDevice> devices) {
        for (BluetoothDevice device : devices) {
            for (BluetoothLeBroadcastReceiveState receiveState : getAllSources(device)) {
                if (isReceiverActive(receiveState)) {
                    return true;
                }
            }
        }

        return false;
    }

    public boolean hasPrimaryDeviceManagedExternalBroadcast() {
        LeAudioService leAudioService = mServiceFactory.getLeAudioService();

        if (leAudioService == null) {
            Log.e(TAG, "no LeAudioService");
            return false;
        }

        for (BluetoothDevice device : getConnectedDevices()) {
            if (!leAudioService.isPrimaryDevice(device)) {
                continue;
            }

            Map<Integer, BluetoothLeBroadcastMetadata> entry = mBroadcastMetadataMap.get(device);

            /* null means that this source was not added or modified by assistant */
            if (entry == null) {
                continue;
            }

            /* Assistant manages some external broadcast */
            if (entry.values().stream().anyMatch(e -> !isLocalBroadcast(e))) {
                return true;
            }
        }

        return false;
    }

    /** Check if any sink receivers are receiving broadcast stream */
    public boolean areReceiversReceivingOnlyExternalBroadcast(List<BluetoothDevice> devices) {
        boolean isReceivingExternalBroadcast = false;

        for (BluetoothDevice device : devices) {
            for (BluetoothLeBroadcastReceiveState receiveState : getAllSources(device)) {
                for (int i = 0; i < receiveState.getNumSubgroups(); i++) {
                    if (isSyncedToBroadcastStream(receiveState.getBisSyncState().get(i))) {
                        if (isLocalBroadcast(receiveState)) {
                            return false;
                        } else {
                            isReceivingExternalBroadcast = true;
                        }
                    }
                }
            }
        }

        return isReceivingExternalBroadcast;
    }

    private boolean isAnyReceiverSyncedToBroadcast(int broadcastId) {
        for (BluetoothDevice device : getConnectedDevices()) {
            if (getAllSources(device).stream()
                    .anyMatch(receiveState -> (receiveState.getBroadcastId() == broadcastId))) {
                return true;
            }
        }
        return false;
    }

    private boolean isReceiverActive(BluetoothLeBroadcastReceiveState receiveState) {
        if (receiveState.getPaSyncState()
                == BluetoothLeBroadcastReceiveState.PA_SYNC_STATE_SYNCHRONIZED) {
            return true;
        } else {
            for (int i = 0; i < receiveState.getNumSubgroups(); i++) {
                if (isSyncedToBroadcastStream(receiveState.getBisSyncState().get(i))) {
                    return true;
                }
            }
        }
        return false;
    }

    private Set<Integer> getExternalBroadcastsActiveOnSinks() {
        HashSet<Integer> syncedBroadcasts = new HashSet<>();
        for (BluetoothDevice device : getConnectedDevices()) {
            for (BluetoothLeBroadcastReceiveState receiveState : getAllSources(device)) {
                if (isLocalBroadcast(receiveState)) {
                    continue;
                }
                if (isReceiverActive(receiveState)) {
                    syncedBroadcasts.add(receiveState.getBroadcastId());
                    log("getExternalBroadcastsActiveOnSinks: " + receiveState);
                }
            }
        }
        return syncedBroadcasts;
    }

    private boolean isAllReceiversActive(int broadcastId) {
        for (BluetoothDevice device : getConnectedDevices()) {
            for (BluetoothLeBroadcastReceiveState receiveState : getAllSources(device)) {
                if (receiveState.getBroadcastId() == broadcastId
                        && !isReceiverActive(receiveState)) {
                    return false;
                }
            }
        }
        return true;
    }

    /** Get sink devices synced to the broadcasts */
    public List<BluetoothDevice> getSyncedBroadcastSinks() {
        List<BluetoothDevice> activeSinks = new ArrayList<>();

        for (BluetoothDevice device : getConnectedDevices()) {
            if (leaudioBigDependsOnAudioState()) {
                if (!getAllSources(device).isEmpty()) {
                    activeSinks.add(device);
                }
            } else {
                if (getAllSources(device).stream()
                        .anyMatch(
                                receiveState ->
                                        (receiveState.getBisSyncState().stream()
                                                .anyMatch(this::isSyncedToBroadcastStream)))) {
                    activeSinks.add(device);
                }
            }
        }
        return activeSinks;
    }

    /** Get sink devices synced to the broadcasts by broadcast id */
    public List<BluetoothDevice> getSyncedBroadcastSinks(int broadcastId) {
        return getConnectedDevices().stream()
                .filter(
                        device ->
                                getAllSources(device).stream()
                                        .anyMatch(rs -> rs.getBroadcastId() == broadcastId))
                .collect(Collectors.toUnmodifiableList());
    }

    private boolean isSyncedToBroadcastStream(Long syncState) {
        return syncState != BassConstants.BCAST_RCVR_STATE_BIS_SYNC_NOT_SYNC_TO_BIS
                && syncState != BassConstants.BCAST_RCVR_STATE_BIS_SYNC_FAILED_SYNC_TO_BIG;
    }

    private Set<Integer> getBroadcastIdsOfSyncedBroadcasters() {
        HashSet<Integer> broadcastIds = new HashSet<>();
        List<Integer> activeSyncedSrc = new ArrayList<>(getActiveSyncedSources());
        for (int syncHandle : activeSyncedSrc) {
            broadcastIds.add(getBroadcastIdForSyncHandle(syncHandle));
        }
        return broadcastIds;
    }

    private Set<Integer> getBroadcastIdsWaitingForPAST() {
        HashSet<Integer> broadcastIds = new HashSet<>();
        synchronized (mSinksWaitingForPast) {
            for (Map.Entry<BluetoothDevice, Pair<Integer, Integer>> entry :
                    mSinksWaitingForPast.entrySet()) {
                broadcastIds.add(entry.getValue().first);
            }
        }
        return broadcastIds;
    }

    private Set<Integer> getBroadcastIdsWaitingForAddSource() {
        HashSet<Integer> broadcastIds = new HashSet<>();
        synchronized (mPendingSourcesToAdd) {
            for (AddSourceData pendingSourcesToAdd : mPendingSourcesToAdd) {
                broadcastIds.add(pendingSourcesToAdd.mSourceMetadata.getBroadcastId());
            }
        }
        return broadcastIds;
    }

    private Set<Integer> getPausedBroadcastIdsBasedOnSinks() {
        HashSet<Integer> broadcastIds = new HashSet<>();
        for (BluetoothDevice pausedSink : mPausedBroadcastSinks) {
            Map<Integer, BluetoothLeBroadcastMetadata> entry =
                    mBroadcastMetadataMap.getOrDefault(pausedSink, Collections.emptyMap());
            broadcastIds.addAll(entry.keySet());
        }
        return broadcastIds;
    }

    private Set<Integer> getUnintentionallyPausedBroadcastIds() {
        HashSet<Integer> broadcastIds = new HashSet<>();
        for (int pausedBroadcastId : mPausedBroadcastIds.keySet()) {
            if (isSinkUnintentionalPauseType(pausedBroadcastId)) {
                broadcastIds.add(pausedBroadcastId);
            }
        }
        return broadcastIds;
    }

    /** Handle broadcast state changed */
    public void notifyBroadcastStateChanged(int state, int broadcastId) {
        switch (state) {
            case BROADCAST_STATE_STOPPED:
                if (mLocalBroadcastReceivers.remove(broadcastId) != null) {
                    sEventLogger.logd(TAG, "Broadcast ID: " + broadcastId + ", stopped");
                }
                break;
            case BROADCAST_STATE_CONFIGURING:
            case BROADCAST_STATE_PAUSED:
            case BROADCAST_STATE_ENABLING:
            case BROADCAST_STATE_DISABLING:
            case BROADCAST_STATE_STOPPING:
            case BROADCAST_STATE_STREAMING:
            default:
                break;
        }
    }

    /** Callback handler */
    static class Callbacks extends Handler {
        private static final int MSG_SEARCH_STARTED = 1;
        private static final int MSG_SEARCH_STARTED_FAILED = 2;
        private static final int MSG_SEARCH_STOPPED = 3;
        private static final int MSG_SEARCH_STOPPED_FAILED = 4;
        private static final int MSG_SOURCE_FOUND = 5;
        private static final int MSG_SOURCE_ADDED = 6;
        private static final int MSG_SOURCE_ADDED_FAILED = 7;
        private static final int MSG_SOURCE_MODIFIED = 8;
        private static final int MSG_SOURCE_MODIFIED_FAILED = 9;
        private static final int MSG_SOURCE_REMOVED = 10;
        private static final int MSG_SOURCE_REMOVED_FAILED = 11;
        private static final int MSG_RECEIVESTATE_CHANGED = 12;
        private static final int MSG_SOURCE_LOST = 13;
        private static final int MSG_BASS_STATE_READY = 14;
        private static final int MSG_BASS_STATE_SETUP_FAILED = 15;

        @GuardedBy("mCallbacksList")
        private final RemoteCallbackList<IBluetoothLeBroadcastAssistantCallback> mCallbacksList =
                new RemoteCallbackList<>();

        Callbacks(Looper looper) {
            super(looper);
        }

        public void register(IBluetoothLeBroadcastAssistantCallback callback) {
            synchronized (mCallbacksList) {
                mCallbacksList.register(callback);
            }
        }

        public void unregister(IBluetoothLeBroadcastAssistantCallback callback) {
            synchronized (mCallbacksList) {
                mCallbacksList.unregister(callback);
            }
        }

        private void checkForPendingGroupOpRequest(Message msg) {
            if (sService == null) {
                Log.e(TAG, "Service is null");
                return;
            }

            final int reason = msg.arg1;
            BluetoothDevice sink;

            switch (msg.what) {
                case MSG_SOURCE_ADDED:
                case MSG_SOURCE_ADDED_FAILED:
                    ObjParams param = (ObjParams) msg.obj;
                    sink = (BluetoothDevice) param.mObj1;
                    sService.checkForPendingGroupOpRequest(
                            sink, reason, BassClientStateMachine.ADD_BCAST_SOURCE, param.mObj2);
                    break;
                case MSG_SOURCE_REMOVED:
                case MSG_SOURCE_REMOVED_FAILED:
                    sink = (BluetoothDevice) msg.obj;
                    sService.checkForPendingGroupOpRequest(
                            sink,
                            reason,
                            BassClientStateMachine.REMOVE_BCAST_SOURCE,
                            Integer.valueOf(msg.arg2));
                    break;
                default:
                    break;
            }
        }

        private boolean handleServiceInternalMessage(Message msg) {
            boolean isMsgHandled = false;
            if (sService == null) {
                Log.e(TAG, "Service is null");
                return isMsgHandled;
            }
            BluetoothDevice sink;

            switch (msg.what) {
                case MSG_BASS_STATE_READY:
                    sink = (BluetoothDevice) msg.obj;
                    sService.handleBassStateReady(sink);
                    isMsgHandled = true;
                    break;
                case MSG_BASS_STATE_SETUP_FAILED:
                    sink = (BluetoothDevice) msg.obj;
                    sService.handleBassStateSetupFailed(sink);
                    isMsgHandled = true;
                    break;
                default:
                    break;
            }
            return isMsgHandled;
        }

        @Override
        public void handleMessage(Message msg) {
            if (handleServiceInternalMessage(msg)) {
                log("Handled internal message: " + msg.what);
                return;
            }

            checkForPendingGroupOpRequest(msg);

            synchronized (mCallbacksList) {
                final int n = mCallbacksList.beginBroadcast();
                for (int i = 0; i < n; i++) {
                    final IBluetoothLeBroadcastAssistantCallback callback =
                            mCallbacksList.getBroadcastItem(i);
                    try {
                        invokeCallback(callback, msg);
                    } catch (RemoteException e) {
                        // Ignore exception
                    }
                }
                mCallbacksList.finishBroadcast();
            }
        }

        private static class ObjParams {
            Object mObj1;
            Object mObj2;

            ObjParams(Object o1, Object o2) {
                mObj1 = o1;
                mObj2 = o2;
            }
        }

        private void invokeCallback(IBluetoothLeBroadcastAssistantCallback callback, Message msg)
                throws RemoteException {
            final int reason = msg.arg1;
            final int sourceId = msg.arg2;
            ObjParams param;
            BluetoothDevice sink;

            switch (msg.what) {
                case MSG_SEARCH_STARTED:
                    callback.onSearchStarted(reason);
                    break;
                case MSG_SEARCH_STARTED_FAILED:
                    callback.onSearchStartFailed(reason);
                    break;
                case MSG_SEARCH_STOPPED:
                    callback.onSearchStopped(reason);
                    break;
                case MSG_SEARCH_STOPPED_FAILED:
                    callback.onSearchStopFailed(reason);
                    break;
                case MSG_SOURCE_FOUND:
                    callback.onSourceFound((BluetoothLeBroadcastMetadata) msg.obj);
                    break;
                case MSG_SOURCE_ADDED:
                    param = (ObjParams) msg.obj;
                    sink = (BluetoothDevice) param.mObj1;
                    callback.onSourceAdded(sink, sourceId, reason);
                    break;
                case MSG_SOURCE_ADDED_FAILED:
                    param = (ObjParams) msg.obj;
                    sink = (BluetoothDevice) param.mObj1;
                    BluetoothLeBroadcastMetadata metadata =
                            (BluetoothLeBroadcastMetadata) param.mObj2;
                    callback.onSourceAddFailed(sink, metadata, reason);
                    break;
                case MSG_SOURCE_MODIFIED:
                    callback.onSourceModified((BluetoothDevice) msg.obj, sourceId, reason);
                    break;
                case MSG_SOURCE_MODIFIED_FAILED:
                    callback.onSourceModifyFailed((BluetoothDevice) msg.obj, sourceId, reason);
                    break;
                case MSG_SOURCE_REMOVED:
                    sink = (BluetoothDevice) msg.obj;
                    callback.onSourceRemoved(sink, sourceId, reason);
                    break;
                case MSG_SOURCE_REMOVED_FAILED:
                    sink = (BluetoothDevice) msg.obj;
                    callback.onSourceRemoveFailed(sink, sourceId, reason);
                    break;
                case MSG_RECEIVESTATE_CHANGED:
                    param = (ObjParams) msg.obj;
                    sink = (BluetoothDevice) param.mObj1;
                    BluetoothLeBroadcastReceiveState state =
                            (BluetoothLeBroadcastReceiveState) param.mObj2;
                    callback.onReceiveStateChanged(sink, sourceId, state);
                    break;
                case MSG_SOURCE_LOST:
                    callback.onSourceLost(sourceId);
                    break;
                default:
                    Log.e(TAG, "Invalid msg: " + msg.what);
                    break;
            }
        }

        void notifySearchStarted(int reason) {
            sEventLogger.logd(TAG, "notifySearchStarted: reason: " + reason);
            obtainMessage(MSG_SEARCH_STARTED, reason, 0).sendToTarget();
        }

        void notifySearchStartFailed(int reason) {
            sEventLogger.loge(TAG, "notifySearchStartFailed: reason: " + reason);
            obtainMessage(MSG_SEARCH_STARTED_FAILED, reason, 0).sendToTarget();
        }

        void notifySearchStopped(int reason) {
            sEventLogger.logd(TAG, "notifySearchStopped: reason: " + reason);
            obtainMessage(MSG_SEARCH_STOPPED, reason, 0).sendToTarget();
        }

        void notifySearchStopFailed(int reason) {
            sEventLogger.loge(TAG, "notifySearchStopFailed: reason: " + reason);
            obtainMessage(MSG_SEARCH_STOPPED_FAILED, reason, 0).sendToTarget();
        }

        void notifySourceFound(BluetoothLeBroadcastMetadata source) {
            sEventLogger.logd(
                    TAG,
                    "invokeCallback: MSG_SOURCE_FOUND"
                            + ", source: "
                            + source.getSourceDevice()
                            + ", broadcastId: "
                            + source.getBroadcastId()
                            + ", broadcastName: "
                            + source.getBroadcastName()
                            + ", isPublic: "
                            + source.isPublicBroadcast()
                            + ", isEncrypted: "
                            + source.isEncrypted());
            obtainMessage(MSG_SOURCE_FOUND, 0, 0, source).sendToTarget();
        }

        void notifySourceAdded(
                BluetoothDevice sink, BluetoothLeBroadcastReceiveState recvState, int reason) {
            sService.localNotifySourceAdded(sink, recvState);

            sEventLogger.logd(
                    TAG,
                    "notifySourceAdded: "
                            + "sink: "
                            + sink
                            + ", sourceId: "
                            + recvState.getSourceId()
                            + ", reason: "
                            + reason);

            ObjParams param = new ObjParams(sink, recvState);
            obtainMessage(MSG_SOURCE_ADDED, reason, recvState.getSourceId(), param).sendToTarget();
        }

        void notifySourceAddFailed(
                BluetoothDevice sink, BluetoothLeBroadcastMetadata source, int reason) {
            sService.checkAndResetGroupAllowedContextMask();
            sService.localNotifySourceAddFailed(sink, source);

            sEventLogger.loge(
                    TAG,
                    "notifySourceAddFailed: sink: "
                            + sink
                            + ", source: "
                            + source
                            + ", reason: "
                            + reason);
            ObjParams param = new ObjParams(sink, source);
            obtainMessage(MSG_SOURCE_ADDED_FAILED, reason, 0, param).sendToTarget();
        }

        void notifySourceModified(BluetoothDevice sink, int sourceId, int reason) {
            sEventLogger.logd(
                    TAG,
                    "notifySourceModified: "
                            + "sink: "
                            + sink
                            + ", sourceId: "
                            + sourceId
                            + ", reason: "
                            + reason);
            obtainMessage(MSG_SOURCE_MODIFIED, reason, sourceId, sink).sendToTarget();
        }

        void notifySourceModifyFailed(BluetoothDevice sink, int sourceId, int reason) {
            sEventLogger.loge(
                    TAG,
                    "notifySourceModifyFailed: sink: "
                            + sink
                            + ", sourceId: "
                            + sourceId
                            + ", reason: "
                            + reason);
            obtainMessage(MSG_SOURCE_MODIFIED_FAILED, reason, sourceId, sink).sendToTarget();
        }

        void notifySourceRemoved(BluetoothDevice sink, int sourceId, int reason) {
            sEventLogger.logd(
                    TAG,
                    "notifySourceRemoved: "
                            + "sink: "
                            + sink
                            + ", sourceId: "
                            + sourceId
                            + ", reason: "
                            + reason);
            obtainMessage(MSG_SOURCE_REMOVED, reason, sourceId, sink).sendToTarget();
        }

        void notifySourceRemoveFailed(BluetoothDevice sink, int sourceId, int reason) {
            sEventLogger.loge(
                    TAG,
                    "notifySourceRemoveFailed: "
                            + "sink: "
                            + sink
                            + ", sourceId: "
                            + sourceId
                            + ", reason: "
                            + reason);
            obtainMessage(MSG_SOURCE_REMOVED_FAILED, reason, sourceId, sink).sendToTarget();
        }

        void notifyReceiveStateChanged(
                BluetoothDevice sink, int sourceId, BluetoothLeBroadcastReceiveState state) {
            ObjParams param = new ObjParams(sink, state);

            sService.localNotifyReceiveStateChanged(sink, state);

            StringBuilder subgroupState = new StringBuilder(" / SUB GROUPS: ");
            for (int i = 0; i < state.getNumSubgroups(); i++) {
                subgroupState
                        .append("IDX: ")
                        .append(i)
                        .append(", SYNC: ")
                        .append(state.getBisSyncState().get(i));
            }

            sEventLogger.logd(
                    TAG,
                    "notifyReceiveStateChanged: "
                            + "sink: "
                            + sink
                            + ", state: SRC ID: "
                            + state.getSourceId()
                            + " / ADDR TYPE: "
                            + state.getSourceAddressType()
                            + " / SRC DEV: "
                            + state.getSourceDevice()
                            + " / ADV SID: "
                            + state.getSourceAdvertisingSid()
                            + " / BID: "
                            + state.getBroadcastId()
                            + " / PA STATE: "
                            + state.getPaSyncState()
                            + " / BENC STATE: "
                            + state.getBigEncryptionState()
                            + " / BAD CODE: "
                            + Arrays.toString(state.getBadCode())
                            + subgroupState.toString());
            obtainMessage(MSG_RECEIVESTATE_CHANGED, 0, sourceId, param).sendToTarget();
        }

        void notifySourceLost(int broadcastId) {
            sEventLogger.logd(TAG, "notifySourceLost: broadcastId: " + broadcastId);
            obtainMessage(MSG_SOURCE_LOST, 0, broadcastId).sendToTarget();
        }

        void notifyBassStateReady(BluetoothDevice sink) {
            sEventLogger.logd(TAG, "notifyBassStateReady: sink: " + sink);
            obtainMessage(MSG_BASS_STATE_READY, sink).sendToTarget();
        }

        void notifyBassStateSetupFailed(BluetoothDevice sink) {
            sEventLogger.logd(TAG, "notifyBassStateSetupFailed: sink: " + sink);
            obtainMessage(MSG_BASS_STATE_SETUP_FAILED, sink).sendToTarget();
        }
    }

    @Override
    public void dump(StringBuilder sb) {
        super.dump(sb);

        sb.append("Broadcast Assistant Service instance:\n");

        /* Dump first connected state machines */
        for (Map.Entry<BluetoothDevice, BassClientStateMachine> entry : mStateMachines.entrySet()) {
            BassClientStateMachine sm = entry.getValue();
            if (sm.getConnectionState() == BluetoothProfile.STATE_CONNECTED) {
                sm.dump(sb);
                sb.append("\n\n");
            }
        }

        /* Dump at least all other than connected state machines */
        for (Map.Entry<BluetoothDevice, BassClientStateMachine> entry : mStateMachines.entrySet()) {
            BassClientStateMachine sm = entry.getValue();
            if (sm.getConnectionState() != BluetoothProfile.STATE_CONNECTED) {
                sm.dump(sb);
            }
        }

        sb.append("\n\n");
        sEventLogger.dump(sb);
        sb.append("\n");
    }

    /** Binder object: must be a static class or memory leak may occur */
    @VisibleForTesting
    static class BluetoothLeBroadcastAssistantBinder extends IBluetoothLeBroadcastAssistant.Stub
            implements IProfileServiceBinder {
        BassClientService mService;

        BluetoothLeBroadcastAssistantBinder(BassClientService svc) {
            mService = svc;
        }

        @Override
        public void cleanup() {
            mService = null;
        }

        @RequiresPermission(allOf = {BLUETOOTH_CONNECT, BLUETOOTH_PRIVILEGED})
        private BassClientService getServiceAndEnforceConnect(AttributionSource source) {
            // Cache mService because it can change while getService is called
            BassClientService service = mService;

            if (Utils.isInstrumentationTestMode()) {
                return service;
            }

            if (!Utils.checkServiceAvailable(service, TAG)
                    || !Utils.checkCallerIsSystemOrActiveOrManagedUser(service, TAG)
                    || !Utils.checkConnectPermissionForDataDelivery(service, source, TAG)) {
                return null;
            }

            service.enforceCallingOrSelfPermission(BLUETOOTH_PRIVILEGED, null);

            return service;
        }

        @RequiresPermission(allOf = {BLUETOOTH_SCAN, BLUETOOTH_PRIVILEGED})
        private BassClientService getServiceAndEnforceScan(AttributionSource source) {
            // Cache mService because it can change while getService is called
            BassClientService service = mService;

            if (Utils.isInstrumentationTestMode()) {
                return service;
            }

            if (!Utils.checkServiceAvailable(service, TAG)
                    || !Utils.checkCallerIsSystemOrActiveOrManagedUser(service, TAG)
                    || !Utils.checkScanPermissionForDataDelivery(service, source, TAG)) {
                return null;
            }

            service.enforceCallingOrSelfPermission(BLUETOOTH_PRIVILEGED, null);

            return service;
        }

        @Override
        public int getConnectionState(BluetoothDevice sink, AttributionSource source) {
            BassClientService service = getServiceAndEnforceConnect(source);
            if (service == null) {
                Log.e(TAG, "Service is null");
                return BluetoothProfile.STATE_DISCONNECTED;
            }
            return service.getConnectionState(sink);
        }

        @Override
        public List<BluetoothDevice> getDevicesMatchingConnectionStates(
                int[] states, AttributionSource source) {
            BassClientService service = getServiceAndEnforceConnect(source);
            if (service == null) {
                Log.e(TAG, "Service is null");
                return Collections.emptyList();
            }
            return service.getDevicesMatchingConnectionStates(states);
        }

        @Override
        public List<BluetoothDevice> getConnectedDevices(AttributionSource source) {
            BassClientService service = getServiceAndEnforceConnect(source);
            if (service == null) {
                Log.e(TAG, "Service is null");
                return Collections.emptyList();
            }
            return service.getConnectedDevices();
        }

        @Override
        public boolean setConnectionPolicy(
                BluetoothDevice device, int connectionPolicy, AttributionSource source) {
            BassClientService service = getServiceAndEnforceConnect(source);
            if (service == null) {
                Log.e(TAG, "Service is null");
                return false;
            }
            return service.setConnectionPolicy(device, connectionPolicy);
        }

        @Override
        public int getConnectionPolicy(BluetoothDevice device, AttributionSource source) {
            BassClientService service = getServiceAndEnforceConnect(source);
            if (service == null) {
                Log.e(TAG, "Service is null");
                return BluetoothProfile.CONNECTION_POLICY_FORBIDDEN;
            }
            return service.getConnectionPolicy(device);
        }

        @Override
        public void registerCallback(
                IBluetoothLeBroadcastAssistantCallback cb, AttributionSource source) {
            BassClientService service = getServiceAndEnforceConnect(source);
            if (service == null) {
                Log.e(TAG, "Service is null");
                return;
            }
            service.registerCallback(cb);
        }

        @Override
        public void unregisterCallback(
                IBluetoothLeBroadcastAssistantCallback cb, AttributionSource source) {
            BassClientService service = getServiceAndEnforceConnect(source);
            if (service == null) {
                Log.e(TAG, "Service is null");
                return;
            }
            service.unregisterCallback(cb);
        }

        @Override
        public void startSearchingForSources(List<ScanFilter> filters, AttributionSource source) {
            BassClientService service = getServiceAndEnforceScan(source);
            if (service == null) {
                Log.e(TAG, "Service is null");
                return;
            }
            service.startSearchingForSources(filters);
        }

        @Override
        public void stopSearchingForSources(AttributionSource source) {
            BassClientService service = getServiceAndEnforceScan(source);
            if (service == null) {
                Log.e(TAG, "Service is null");
                return;
            }
            service.stopSearchingForSources();
        }

        @Override
        public boolean isSearchInProgress(AttributionSource source) {
            BassClientService service = getServiceAndEnforceScan(source);
            if (service == null) {
                Log.e(TAG, "Service is null");
                return false;
            }
            return service.isSearchInProgress();
        }

        @Override
        public void addSource(
                BluetoothDevice sink,
                BluetoothLeBroadcastMetadata sourceMetadata,
                boolean isGroupOp,
                AttributionSource source) {
            BassClientService service = getServiceAndEnforceConnect(source);
            if (service == null) {
                Log.e(TAG, "Service is null");
                return;
            }
            service.addSource(sink, sourceMetadata, isGroupOp);
        }

        @Override
        public void modifySource(
                BluetoothDevice sink,
                int sourceId,
                BluetoothLeBroadcastMetadata updatedMetadata,
                AttributionSource source) {
            BassClientService service = getServiceAndEnforceConnect(source);
            if (service == null) {
                Log.e(TAG, "Service is null");
                return;
            }
            service.modifySource(sink, sourceId, updatedMetadata);
        }

        @Override
        public void removeSource(BluetoothDevice sink, int sourceId, AttributionSource source) {
            BassClientService service = getServiceAndEnforceConnect(source);
            if (service == null) {
                Log.e(TAG, "Service is null");
                return;
            }
            service.removeSource(sink, sourceId, false);
        }

        @Override
        public List<BluetoothLeBroadcastReceiveState> getAllSources(
                BluetoothDevice sink, AttributionSource source) {
            BassClientService service = getServiceAndEnforceConnect(source);
            if (service == null) {
                Log.e(TAG, "Service is null");
                return Collections.emptyList();
            }
            return service.getAllSources(sink);
        }

        @Override
        public int getMaximumSourceCapacity(BluetoothDevice sink, AttributionSource source) {
            BassClientService service = getServiceAndEnforceConnect(source);
            if (service == null) {
                Log.e(TAG, "Service is null");
                return 0;
            }
            return service.getMaximumSourceCapacity(sink);
        }

        @Override
        public BluetoothLeBroadcastMetadata getSourceMetadata(
                BluetoothDevice sink, int sourceId, AttributionSource source) {
            BassClientService service = getServiceAndEnforceConnect(source);
            if (service == null) {
                Log.e(TAG, "Service is null");
                return null;
            }
            return service.getSourceMetadata(sink, sourceId);
        }
    }
}<|MERGE_RESOLUTION|>--- conflicted
+++ resolved
@@ -173,11 +173,6 @@
     private final Map<BluetoothDevice, Pair<Integer, Integer>> mSinksWaitingForPast =
             new HashMap<>();
     private final Map<Integer, PauseType> mPausedBroadcastIds = new HashMap<>();
-<<<<<<< HEAD
-    private final Deque<AddSourceData> mPendingAddSources = new ArrayDeque<>();
-    private final Object mPendingAddSourcesLock = new Object();
-=======
->>>>>>> ddc0b95f
     private final Map<Integer, HashSet<BluetoothDevice>> mLocalBroadcastReceivers =
             new ConcurrentHashMap<>();
     private final BassScanCallbackWrapper mBassScanCallback = new BassScanCallbackWrapper();
@@ -3188,47 +3183,26 @@
             return;
         }
 
-<<<<<<< HEAD
-        if (leaudioBroadcastAssistantPeripheralEntrustment()) {
-            if (isLocalBroadcast(sourceMetadata)) {
-                LeAudioService leAudioService = mServiceFactory.getLeAudioService();
-                if (leaudioBigDependsOnAudioState()) {
-                    if (leAudioService == null
-                            || !(leAudioService.isPaused(sourceMetadata.getBroadcastId())
-                                    || leAudioService.isBroadcastPendingStart(sourceMetadata.getBroadcastId())
-                                           || leAudioService.isPlaying(sourceMetadata.getBroadcastId()))) {
-                        Log.w(TAG, "addSource: Local source can't be add");
-=======
         if (isLocalBroadcast(sourceMetadata)) {
             LeAudioService leAudioService = mServiceFactory.getLeAudioService();
             if (leaudioBigDependsOnAudioState()) {
                 if (leAudioService == null
                         || !(leAudioService.isPaused(sourceMetadata.getBroadcastId())
-                                || leAudioService.isPlaying(sourceMetadata.getBroadcastId()))) {
+                                || leAudioService.isBroadcastPendingStart(sourceMetadata.getBroadcastId())
+                                        || leAudioService.isPlaying(sourceMetadata.getBroadcastId()))) {
                     Log.w(TAG, "addSource: Local source can't be add");
->>>>>>> ddc0b95f
 
                     mCallbacks.notifySourceAddFailed(
                             sink,
                             sourceMetadata,
                             BluetoothStatusCodes.ERROR_LOCAL_NOT_ENOUGH_RESOURCES);
 
-<<<<<<< HEAD
-                        return;
-                    }
-                } else {
-                    if (leAudioService == null
-                            || !(leAudioService.isPlaying(sourceMetadata.getBroadcastId())
-                                || leAudioService.isBroadcastPendingStart(sourceMetadata.getBroadcastId()))) {
-                        Log.w(TAG, "addSource: Local source can't be add");
-=======
                     return;
                 }
             } else {
                 if (leAudioService == null
                         || !leAudioService.isPlaying(sourceMetadata.getBroadcastId())) {
                     Log.w(TAG, "addSource: Local source can't be add");
->>>>>>> ddc0b95f
 
                     mCallbacks.notifySourceAddFailed(
                             sink,
@@ -3238,17 +3212,6 @@
                     return;
                 }
             }
-<<<<<<< HEAD
-        } else {
-            synchronized (mPendingAddSourcesLock) {
-                if (!isAllowedToAddSource()) {
-                    Log.d(TAG, "Add source to pending list");
-                    mPendingAddSources.push(new AddSourceData(sink, sourceMetadata, isGroupOp));
-                    return;
-                }
-            }
-=======
->>>>>>> ddc0b95f
         }
 
         // Remove pausedBroadcastId in case that broadcast was paused before.
@@ -3799,7 +3762,7 @@
         Map<BluetoothDevice, Integer> sourcesToRemove = new HashMap<>();
         HashSet<Integer> broadcastIdsToStopMonitoring = new HashSet<>();
         for (BluetoothDevice device : getConnectedDevices()) {
-            if (!store && mPausedBroadcastSinks.contains(device)) {
+            if (mPausedBroadcastSinks.contains(device)) {
                 Log.w(TAG, "Remove cached broadcast sink: " + device);
                 mPausedBroadcastSinks.remove(device);
             }
@@ -4335,23 +4298,6 @@
             if (!mPausedBroadcastSinks.isEmpty()) {
                 resumeReceiversSourceSynchronization();
             }
-<<<<<<< HEAD
-
-            if (!leaudioBroadcastAssistantPeripheralEntrustment()) {
-                /* Add pending sources if there are some */
-                synchronized (mPendingAddSourcesLock) {
-                    while (!mPendingAddSources.isEmpty()) {
-                        AddSourceData addSourceData = mPendingAddSources.pop();
-
-                        addSource(
-                                addSourceData.mSink,
-                                addSourceData.mSourceMetadata,
-                                addSourceData.mIsGroupOp);
-                    }
-                }
-            }
-=======
->>>>>>> ddc0b95f
         } else if (status == STATUS_LOCAL_STREAM_STREAMING) {
             Log.d(TAG, "Ignore STREAMING source status");
         } else if (status == STATUS_LOCAL_STREAM_REQUESTED_NO_CONTEXT_VALIDATE) {
