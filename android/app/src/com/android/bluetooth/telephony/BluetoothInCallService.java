/*
 * Copyright (C) 2020 The Android Open Source Project
 *
 * Licensed under the Apache License, Version 2.0 (the "License");
 * you may not use this file except in compliance with the License.
 * You may obtain a copy of the License at
 *
 *      http://www.apache.org/licenses/LICENSE-2.0
 *
 * Unless required by applicable law or agreed to in writing, software
 * distributed under the License is distributed on an "AS IS" BASIS,
 * WITHOUT WARRANTIES OR CONDITIONS OF ANY KIND, either express or implied.
 * See the License for the specific language governing permissions and
 * limitations under the License.

 * ​​​​​Changes from Qualcomm Innovation Center are provided under the following license:
 * Copyright (c) 2023 Qualcomm Innovation Center, Inc. All rights reserved.
 *  SPDX-License-Identifier: BSD-3-Clause-Clear
 */

package com.android.bluetooth.telephony;

import static android.Manifest.permission.BLUETOOTH_CONNECT;
import static android.Manifest.permission.MODIFY_PHONE_STATE;

import static java.util.Objects.requireNonNull;

import android.annotation.NonNull;
import android.annotation.RequiresPermission;
import android.bluetooth.BluetoothAdapter;
import android.bluetooth.BluetoothHeadset;
import android.bluetooth.BluetoothLeCall;
import android.bluetooth.BluetoothLeCallControl;
import android.bluetooth.BluetoothManager;
import android.bluetooth.BluetoothProfile;
import android.content.BroadcastReceiver;
import android.content.Context;
import android.content.Intent;
import android.content.IntentFilter;
import android.net.Uri;
import android.os.Binder;
import android.os.Bundle;
import android.os.IBinder;
import android.telecom.BluetoothCallQualityReport;
import android.telecom.Call;
import android.telecom.CallAudioState;
import android.telecom.Connection;
import android.telecom.DisconnectCause;
import android.telecom.InCallService;
import android.telecom.PhoneAccount;
import android.telecom.PhoneAccountHandle;
import android.telecom.TelecomManager;
import android.telecom.VideoProfile;
import android.telephony.PhoneNumberUtils;
import android.telephony.TelephonyManager;
import android.text.TextUtils;
import android.os.SystemProperties;
import android.util.Log;

import android.os.Handler;
import android.os.Message;
import android.os.Bundle;
import android.os.HandlerThread;
import android.os.Looper;


import androidx.annotation.VisibleForTesting;

import com.android.bluetooth.Utils;
import com.android.bluetooth.hfp.BluetoothHeadsetProxy;
import com.android.bluetooth.tbs.BluetoothLeCallControlProxy;

import java.util.ArrayDeque;
import java.util.ArrayList;
import java.util.Collection;
import java.util.HashMap;
import java.util.LinkedHashSet;
import java.util.List;
import java.util.Objects;
import java.util.Queue;
import java.util.Set;
import java.util.SortedMap;
import java.util.SortedSet;
import java.util.TreeMap;
import java.util.TreeSet;
import java.util.UUID;
import java.util.concurrent.ExecutorService;
import java.util.concurrent.Executors;

/**
 * Used to receive updates about calls from the Telecom component. This service is bound to Telecom
 * while there exist calls which potentially require UI. This includes ringing (incoming), dialing
 * (outgoing), and active calls. When the last BluetoothCall is disconnected, Telecom will unbind to
 * the service triggering InCallActivity (via CallList) to finish soon after.
 */
public class BluetoothInCallService extends InCallService {

    private static final String TAG = "BluetoothInCallService";
    // match up with bthf_call_state_t of bt_hf.h
    private static final int CALL_STATE_ACTIVE = 0;
    private static final int CALL_STATE_HELD = 1;
    private static final int CALL_STATE_DIALING = 2;
    private static final int CALL_STATE_ALERTING = 3;
    private static final int CALL_STATE_INCOMING = 4;
    private static final int CALL_STATE_WAITING = 5;
    private static final int CALL_STATE_IDLE = 6;
    private static final int CALL_STATE_DISCONNECTED = 7;

    private InCallHandler mHandler = null;
    private HandlerThread mHandlerThread;

    private static final int OUTGOING_INCOMING = 0;
    private static final int MULTI_INCOMING = 1;
    private static final int MULTI_HELD = 2;
    private static final int OUTGOING_INCOMING_DISCONNECTION = 3;
    private static final int MULTI_RINGING_DISCONNECTION = 4;
    private static final int OUTGOING_DISCONNECTION = 5;
    private static final int DSDS_EVENT = 6;

    public int mLastBtHeadsetState = CALL_STATE_IDLE;

    // match up with bthf_call_state_t of bt_hf.h
    // Terminate all held or set UDUB("busy") to a waiting call
    private static final int CHLD_TYPE_RELEASEHELD = 0;
    // Terminate all active calls and accepts a waiting/held call
    private static final int CHLD_TYPE_RELEASEACTIVE_ACCEPTHELD = 1;
    // Hold all active calls and accepts a waiting/held call
    private static final int CHLD_TYPE_HOLDACTIVE_ACCEPTHELD = 2;
    // Add all held calls to a conference
    private static final int CHLD_TYPE_ADDHELDTOCONF = 3;

    // Indicates that no BluetoothCall is ringing
    private static final int DEFAULT_RINGING_ADDRESS_TYPE = 128;

    private int mNumActiveCalls = 0;
    private int mNumHeldCalls = 0;
    private int mNumChildrenOfActiveCall = 0;
    private int mBluetoothCallState = CALL_STATE_IDLE;
    private String mRingingAddress = "";
    private int mRingingAddressType = DEFAULT_RINGING_ADDRESS_TYPE;
    private BluetoothCall mOldHeldCall = null;
    private boolean mHeadsetUpdatedRecently = false;
    private boolean mIsDisconnectedTonePlaying = false;

    //count variables for held and active calls for dsda
    public int mDsdaTotalcalls = 0;
    public int mDsdaActiveCalls = 0;
    public int mDsdaIncomingCalls = 0;
    public int mDsDaHeldCalls = 0;
    public int mDsDaOutgoingCalls = 0;
    public int mDsDaCallState = CALL_STATE_IDLE;
    public String mDsDaRingingAddress = null;
    public int mDsDaRingingAddressType = DEFAULT_RINGING_ADDRESS_TYPE;
    public String mDsDaRingingName = null;
    private static final int DELAY_DSDA_CALL_INDICATORS = 60;

    //flag for newCall Not updated
    private int mDsDaTwoIncomingCallsFlag = 0;
    private int mdsDaSelectPhoneAccountFlag = 0;
    private int mCallSwapPending = 0;
    private int mDelayOutgoingUpdate = 0;
    private int conferenceCallInitiated = 0;
    public int mFirstIncomingCallId = -1;
    public int mSecondIncomingCallId = -1;
    public int mSelectPhoneAccountId = -1;
    public int mDialingCallId = -1;

    public static int UNKNOWN = 0;
    public static int DSDS = 1;
    public static int PSEUDO_DSDA = 2;
    public static int DSDA = 3;
    public int currentMode = DSDS;
    public boolean dsdsTransition = false;

    @VisibleForTesting
    boolean mIsTerminatedByClient = false;

    private static final Object LOCK = new Object();

    @VisibleForTesting BluetoothHeadsetProxy mBluetoothHeadset;

    @VisibleForTesting BluetoothLeCallControlProxy mBluetoothLeCallControl;
    private ExecutorService mExecutor;

    private TelephonyManager mTelephonyManager;
    private TelecomManager mTelecomManager;

    @VisibleForTesting
    public final HashMap<Integer, CallStateCallback> mCallbacks = new HashMap<>();

    @VisibleForTesting
    public final HashMap<Integer, BluetoothCall> mBluetoothCallHashMap = new HashMap<>();

    private final HashMap<Integer, BluetoothCall> mBluetoothConferenceCallInference =
            new HashMap<>();

    // A queue record the removal order of bluetooth calls
    private final Queue<Integer> mBluetoothCallQueue = new ArrayDeque<>();

    private static BluetoothInCallService sInstance = null;

    private final CallInfo mCallInfo;

    protected boolean mOnCreateCalled = false;

    private int mMaxNumberOfCalls = 0;

    private boolean mEnableDsdaMode = false;

    private boolean mDsDaEventsHadlingInProgress = false;

    private static final String ENABLE_DSDA_SUPPORT =
          "persist.bluetooth.init.dsda.support";

    private final String EXTRAS_MSIM_VOICE_CAPABILITY = "MsimVoiceCapability";

    private static final String ACTION_MSIM_VOICE_CAPABILITY_CHANGED =
        "org.codeaurora.intent.action.MSIM_VOICE_CAPABILITY_CHANGED";

    private BluetoothAdapter mAdapter = null;

    private final BluetoothProfile.ServiceListener mProfileListener =
            new BluetoothProfile.ServiceListener() {
                @Override
                @RequiresPermission(allOf = {BLUETOOTH_CONNECT, MODIFY_PHONE_STATE})
                public void onServiceConnected(int profile, BluetoothProfile proxy) {
<<<<<<< HEAD
                    Log.d(TAG, "onServiceConnected: profile: " + profile);
=======
                    Log.d(TAG, "onServiceConnected for profile: " + profile);
>>>>>>> e48c1773
                    synchronized (LOCK) {
                        if (profile == BluetoothProfile.HEADSET) {
                            mBluetoothHeadset = new BluetoothHeadsetProxy((BluetoothHeadset) proxy);
                            if (!mEnableDsdaMode) {
                              updateHeadsetWithCallState(true /* force */);
                            } else {
                              updateHeadsetWithDSDACallState(true, DSDS_EVENT);
                            }
                        } else {
                            mBluetoothLeCallControl =
                                    new BluetoothLeCallControlProxy((BluetoothLeCallControl) proxy);

                            boolean isBearerRegistered =
                                    mBluetoothLeCallControl.registerBearer(
                                            TAG,
                                            List.of("tel"),
                                            BluetoothLeCallControl.CAPABILITY_HOLD_CALL,
                                            getNetworkOperator(),
                                            getBearerTechnology(),
                                            mExecutor,
                                            mBluetoothLeCallControlCallback);
                            Log.d(TAG, "isBearerRegistered: " + isBearerRegistered);
                            sendTbsCurrentCallsList();
                        }
                    }
                    Log.d(TAG, "Calls updated for profile: " + profile);
                }

                @Override
                public void onServiceDisconnected(int profile) {
                    Log.d(TAG, "onServiceDisconnected: profile: " + profile);
                    synchronized (LOCK) {
                        if (profile == BluetoothProfile.HEADSET) {
                            mBluetoothHeadset = null;
                        } else {
                            mBluetoothLeCallControl = null;
                        }
                    }
                }
            };

    public class BluetoothAdapterReceiver extends BroadcastReceiver {
        @Override
        public void onReceive(Context context, Intent intent) {
            synchronized (LOCK) {
                int state =
                        intent.getIntExtra(BluetoothAdapter.EXTRA_STATE, BluetoothAdapter.ERROR);
                Log.d(TAG, "Bluetooth Adapter state: " + state);
                if (state == BluetoothAdapter.STATE_ON) {
                    queryPhoneState();
                } else if (state == BluetoothAdapter.STATE_TURNING_OFF) {
                    clear();
                }
               String action = intent.getAction();
                if (action.equals(ACTION_MSIM_VOICE_CAPABILITY_CHANGED)) {
                    Log.d(TAG, "ACTION_MSIM_VOICE_CAPABILITY_CHANGED intent received");
                    currentMode = intent.getIntExtra(EXTRAS_MSIM_VOICE_CAPABILITY, DSDS);
                    if (mTelephonyManager != null) {
                        if (currentMode == DSDS) {
                            Log.w(TAG, "In DSDS mode");
                            for (int i=0; i < mTelephonyManager.getActiveModemCount(); i++){
                                int subId = mTelephonyManager.getSubscriptionId();
                                TelephonyManager tm = mTelephonyManager.createForSubscriptionId(subId);
                                if (tm.getCallStateForSubscription() == CALL_STATE_IDLE) {
                                    dsdsTransition = true;
                                }
                            }
                            if(dsdsTransition) {
                                Log.w(TAG, "In DSDS transition mode");
                            }
                            else {
                                Log.w(TAG, "Not in DSDS transition mode");
                            }
                        }
                        else if (currentMode == PSEUDO_DSDA || currentMode == DSDA) {
                            Log.w(TAG, "In DSDA mode");
                        }
                    }//null check
                    else {
                        Log.e(TAG, "mTelephonyManager is null when "
                                    +"ACTION_MSIM_VOICE_CAPABILITY_CHANGED intent received");
                    }
                }
            }
        }
    }

    /** Receives events for global state changes of the bluetooth adapter. */
    // TODO: The code is moved from Telecom stack. Since we're running in the BT process itself,
    // we may be able to simplify this in a future patch.
    @VisibleForTesting
    public BluetoothAdapterReceiver mBluetoothAdapterReceiver;
    public BluetoothAdapterReceiver mVoiceCapabilityChangeReceiver = null;

    @VisibleForTesting
    public class CallStateCallback extends Call.Callback {
        public int mLastState;

        public CallStateCallback(int initialState) {
            mLastState = initialState;
        }

        public int getLastState() {
            return mLastState;
        }

        @RequiresPermission(allOf = {BLUETOOTH_CONNECT, MODIFY_PHONE_STATE})
        void onStateChanged(BluetoothCall call, int state) {
            if (mCallInfo.isNullCall(call)) {
                return;
            }
            if (call.isExternalCall()) {
                return;
            }
            if (state == Call.STATE_DISCONNECTING) {
                mLastState = state;
                return;
            }

            Integer tbsCallState = getTbsCallState(call);
            if (mBluetoothLeCallControl != null && tbsCallState != null) {
                mBluetoothLeCallControl.onCallStateChanged(call.getTbsCallId(), tbsCallState);
            }

            // If a BluetoothCall is being put on hold because of a new connecting call, ignore the
            // CONNECTING since the BT state update needs to send out the numHeld = 1 + dialing
            // state atomically.
            // When the BluetoothCall later transitions to DIALING/DISCONNECTED we will then
            // send out the aggregated update.
            if (getLastState() == Call.STATE_ACTIVE && state == Call.STATE_HOLDING) {
                for (BluetoothCall otherCall : mCallInfo.getBluetoothCalls()) {
                    if (otherCall.getState() == Call.STATE_CONNECTING) {
                        mLastState = state;
                        return;
                    }
                }
            }

            // To have an active BluetoothCall and another dialing at the same time is an invalid BT
            // state. We can assume that the active BluetoothCall will be automatically held
            // which will send another update at which point we will be in the right state.
            BluetoothCall activeCall = mCallInfo.getActiveCall();
            if (!mCallInfo.isNullCall(activeCall)
                    && getLastState() == Call.STATE_CONNECTING
                    && (state == Call.STATE_DIALING || state == Call.STATE_PULLING_CALL)) {
                mLastState = state;
                return;
            }
            mLastState = state;
            if (!mEnableDsdaMode) {
               updateHeadsetWithCallState(false /* force */);
            } else {
              processOnStateChanged(call);
            }
        }

        @Override
        @RequiresPermission(allOf = {BLUETOOTH_CONNECT, MODIFY_PHONE_STATE})
        public void onStateChanged(Call call, int state) {
            super.onStateChanged(call, state);
            onStateChanged(getBluetoothCallById(System.identityHashCode(call)), state);
        }

        @RequiresPermission(allOf = {BLUETOOTH_CONNECT, MODIFY_PHONE_STATE})
        void onDetailsChanged(BluetoothCall call, Call.Details details) {
            if (mCallInfo.isNullCall(call)) {
                return;
            }
            if (call.isExternalCall()) {
                onCallRemoved(call, false /* forceRemoveCallback */);
            } else {
                onCallAdded(call);
            }
        }

        @Override
        @RequiresPermission(allOf = {BLUETOOTH_CONNECT, MODIFY_PHONE_STATE})
        public void onDetailsChanged(Call call, Call.Details details) {
            super.onDetailsChanged(call, details);
            onDetailsChanged(getBluetoothCallById(System.identityHashCode(call)), details);
        }

        @RequiresPermission(allOf = {BLUETOOTH_CONNECT, MODIFY_PHONE_STATE})
        void onParentChanged(BluetoothCall call) {
            if (mCallInfo.isNullCall(call) || call.isExternalCall()) {
                Log.w(TAG, "null call or external call");
                return;
            }
            if (call.getParentId() != null) {
                // If this BluetoothCall is newly conferenced, ignore the callback.
                // We only care about the one sent for the parent conference call.
                Log.d(
                        TAG,
                        "Ignoring onIsConferenceChanged from child BluetoothCall with new parent");
                return;
            }
            updateHeadsetWithCallState(false /* force */);
        }

        @Override
        @RequiresPermission(allOf = {BLUETOOTH_CONNECT, MODIFY_PHONE_STATE})
        public void onParentChanged(Call call, Call parent) {
            super.onParentChanged(call, parent);
            onParentChanged(getBluetoothCallById(System.identityHashCode(call)));
        }

        @RequiresPermission(allOf = {BLUETOOTH_CONNECT, MODIFY_PHONE_STATE})
        void onChildrenChanged(BluetoothCall call, List<BluetoothCall> children) {
            if (mCallInfo.isNullCall(call) || call.isExternalCall()) {
                Log.w(TAG, "null call or external call");
                return;
            }
            if (call.getChildrenIds().size() == 1) {
                // If this is a parent BluetoothCall with only one child,
                // ignore the callback as well since the minimum number of child calls to
                // start a conference BluetoothCall is 2. We expect this to be called again
                // when the parent BluetoothCall has another child BluetoothCall added.
                Log.d(TAG, "Ignoring onIsConferenceChanged from parent with only one child call");
                return;
            }
            updateHeadsetWithCallState(false /* force */);
        }

        @Override
        @RequiresPermission(allOf = {BLUETOOTH_CONNECT, MODIFY_PHONE_STATE})
        public void onChildrenChanged(Call call, List<Call> children) {
            super.onChildrenChanged(call, children);
            onChildrenChanged(
                    getBluetoothCallById(System.identityHashCode(call)),
                    getBluetoothCallsByIds(BluetoothCall.getIds(children)));
        }
    }

    @Override
    public IBinder onBind(Intent intent) {
        Log.i(TAG, "onBind. Intent: " + intent);
        return super.onBind(intent);
    }

    @Override
    public boolean onUnbind(Intent intent) {
        Log.i(TAG, "onUnbind. Intent: " + intent);
        return super.onUnbind(intent);
    }

    private BluetoothInCallService(CallInfo callInfo) {
        Log.i(TAG, "BluetoothInCallService is created");
        mCallInfo = Objects.requireNonNullElse(callInfo, new CallInfo());
        sInstance = this;
        mExecutor = Executors.newSingleThreadExecutor();
    }

    public BluetoothInCallService() {
        this(null);
    }

    @VisibleForTesting
    BluetoothInCallService(
            Context context,
            CallInfo callInfo,
            BluetoothHeadsetProxy headset,
            BluetoothLeCallControlProxy leCallControl) {
        this(callInfo);
        mBluetoothHeadset = headset;
        mBluetoothLeCallControl = leCallControl;
        attachBaseContext(context);
    }

    public static BluetoothInCallService getInstance() {
        return sInstance;
    }

    class InCallHandler extends Handler {
        InCallHandler(Looper looper) {
            super(looper);
        }
        @Override
        public void handleMessage(Message msg) {
            Log.d(TAG, "handleMessage(): msg.what: " + msg.what);
            int numRingingCalls       = mCallInfo.getNumRingingCalls();
            int numHeldCalls          = mCallInfo.getNumHeldCalls();
            BluetoothCall activeCall  = mCallInfo.getActiveCall();
            int numActiveCalls        = mCallInfo.isNullCall(activeCall) ? 0 : 1;
            BluetoothCall dailingCall = mCallInfo.getOutgoingCall();
            int numOutgoingCalls      = mCallInfo.isNullCall(dailingCall) ? 0 : 1;
            int updateheldCalls       = 0;
            if (numHeldCalls == 0)
               updateheldCalls = 0;
            else
               updateheldCalls = 1;

            mDsDaEventsHadlingInProgress = true;
            switch (msg.what) {
             case OUTGOING_INCOMING:
                 Log.d(TAG, "OUTGOING_INCOMING event");
                 if (numOutgoingCalls != mDsDaOutgoingCalls) {
                   //Outgoing calls Changed
                   BluetoothCall ringingCall = mCallInfo.getRingingOrSimulatedRingingCall();
                   getDSDARingingAddress(ringingCall);
                   if ((numOutgoingCalls == 0) && (mDsDaOutgoingCalls == 1)) {
                     if (numRingingCalls > 0) {
                       //Outgoing became active and incoming call is present
                       //Send the active call update and then send waiting call update
                       if (mBluetoothHeadset != null) {
                         mBluetoothHeadset.phoneStateChanged(
                            numActiveCalls,
                            updateheldCalls,
                            CALL_STATE_IDLE,
                            mDsDaRingingAddress,
                            mDsDaRingingAddressType,
                            mDsDaRingingName);
                            mDsDaOutgoingCalls--;
                            mDsdaActiveCalls++;
                            handlerThreadSleep(DELAY_DSDA_CALL_INDICATORS);
                         mBluetoothHeadset.phoneStateChanged(
                            numActiveCalls,
                            updateheldCalls,
                            CALL_STATE_INCOMING,
                            mDsDaRingingAddress,
                            mDsDaRingingAddressType,
                            mDsDaRingingName);
                       }
                       mLastBtHeadsetState = CALL_STATE_INCOMING;
                    }
                   }
                 } else if (mDsdaIncomingCalls != numRingingCalls) {
                   //Incoming calls changed
                   //incoming call became active. Outgoing call should be disconnected
                   //if Outgoing disconnected event has not yet received, fake the params
                   BluetoothCall ringingCall = getBluetoothCallById(mFirstIncomingCallId);
                   if (mBluetoothHeadset != null) {
                     getDSDARingingAddress(null);
                     mBluetoothHeadset.phoneStateChanged(
                        0,
                        updateheldCalls,
                        CALL_STATE_IDLE,
                        mDsDaRingingAddress,
                        mDsDaRingingAddressType,
                        mDsDaRingingName);
                     //sending the incoming setup
                     getDSDARingingAddress(ringingCall);
                     handlerThreadSleep(DELAY_DSDA_CALL_INDICATORS);
                     mBluetoothHeadset.phoneStateChanged(
                        0,
                        updateheldCalls,
                        CALL_STATE_INCOMING,
                        mDsDaRingingAddress,
                        mDsDaRingingAddressType,
                        mDsDaRingingName);
                      //sending active update
                      handlerThreadSleep(DELAY_DSDA_CALL_INDICATORS);
                      getDSDARingingAddress(null);
                      mBluetoothHeadset.phoneStateChanged(
                         numActiveCalls,
                         updateheldCalls,
                         CALL_STATE_IDLE,
                         mDsDaRingingAddress,
                         mDsDaRingingAddressType,
                         mDsDaRingingAddress);
                      mDsdaIncomingCalls--;
                      mLastBtHeadsetState = CALL_STATE_IDLE;
                   }
                 }
             break;
             case MULTI_INCOMING:
                 Log.d(TAG, "MULTI_INCOMING event");
                 if ((numRingingCalls == 1) && (mDsdaIncomingCalls == 2)) {
                   Log.d(TAG, "multiple ringing calls, 1 ringing moved to active");
                   if ((numActiveCalls == 1) && (mDsdaActiveCalls == 0)) {
                     if (mFirstIncomingCallId == activeCall.getId()) {
                       BluetoothCall ringingCall = getBluetoothCallById(mSecondIncomingCallId);
                       //1st call moved to active
                       //2nd call need to be updated as waiting call
                       if (mBluetoothHeadset != null) {
                         getDSDARingingAddress(null);
                         mBluetoothHeadset.phoneStateChanged(
                            numActiveCalls,
                            updateheldCalls,
                            CALL_STATE_IDLE,
                            mDsDaRingingAddress,
                            mDsDaRingingAddressType,
                            mDsDaRingingName);
                         handlerThreadSleep(DELAY_DSDA_CALL_INDICATORS);
                         mFirstIncomingCallId = mSecondIncomingCallId;
                         mSecondIncomingCallId = -1;
                         mDsdaIncomingCalls--;
                         mDsDaTwoIncomingCallsFlag = 0;
                         //waiting call of 2nd incoming call
                         getDSDARingingAddress(ringingCall);
                         mBluetoothHeadset.phoneStateChanged(
                            numActiveCalls,
                            updateheldCalls,
                            CALL_STATE_INCOMING,
                            mDsDaRingingAddress,
                            mDsDaRingingAddressType,
                            mDsDaRingingName);
                         mLastBtHeadsetState = CALL_STATE_INCOMING;
                       }
                     } else if (mSecondIncomingCallId == activeCall.getId()) {
                       Log.d(TAG, "2nd incoming call became active");
                       BluetoothCall ringingCall = getBluetoothCallById(mSecondIncomingCallId);
                       mDsDaTwoIncomingCallsFlag = 0;
                       if (mBluetoothHeadset != null) {
                         Log.d(TAG, "1st setup end");
                         getDSDARingingAddress(null);
                         mBluetoothHeadset.phoneStateChanged(
                            0, //No Active calls
                            updateheldCalls,
                            CALL_STATE_IDLE,
                            mDsDaRingingAddress,
                            mDsDaRingingAddressType,
                            mDsDaRingingName);
                         handlerThreadSleep(DELAY_DSDA_CALL_INDICATORS);
                         //incoming call of 2nd incoming call
                         Log.d(TAG, "2nd setup");
                         getDSDARingingAddress(ringingCall);
                         mBluetoothHeadset.phoneStateChanged(
                            0, //No active calls
                            updateheldCalls,
                            CALL_STATE_INCOMING,
                            mDsDaRingingAddress,
                            mDsDaRingingAddressType,
                            mDsDaRingingName);
                         handlerThreadSleep(DELAY_DSDA_CALL_INDICATORS);
                         Log.d(TAG, "2nd active");
                         mDsdaActiveCalls = 1;
                         getDSDARingingAddress(null);
                         mBluetoothHeadset.phoneStateChanged(
                            numActiveCalls,
                            updateheldCalls,
                            CALL_STATE_IDLE,
                            mDsDaRingingAddress,
                            mDsDaRingingAddressType,
                            mDsDaRingingName);
                         Log.d(TAG, "waiting 1st");
                         ringingCall = getBluetoothCallById(mFirstIncomingCallId);
                         getDSDARingingAddress(ringingCall);
                         handlerThreadSleep(DELAY_DSDA_CALL_INDICATORS);
                         mBluetoothHeadset.phoneStateChanged(
                            numActiveCalls,
                            updateheldCalls,
                            CALL_STATE_INCOMING,
                            mDsDaRingingAddress,
                            mDsDaRingingAddressType,
                            mDsDaRingingName);
                          mLastBtHeadsetState = CALL_STATE_INCOMING;
                            mDsdaIncomingCalls--;
                            mSecondIncomingCallId = -1;
                       }
                     }
                   } else if ((mNumActiveCalls ==0)  && (mDsdaActiveCalls == 0)) {
                     //one of the 2 ringing calls would have been disconnected
                     BluetoothCall ringingCall = mCallInfo.getRingingOrSimulatedRingingCall();
                     if (ringingCall.getId() == mSecondIncomingCallId) {
                       if (mBluetoothHeadset != null) {
                         getDSDARingingAddress(null);
                         mBluetoothHeadset.phoneStateChanged(
                            0,
                            updateheldCalls,
                            CALL_STATE_IDLE,
                            mDsDaRingingAddress,
                            mDsDaRingingAddressType,
                            mDsDaRingingName);
                         handlerThreadSleep(DELAY_DSDA_CALL_INDICATORS);
                         //incoming call of 2nd incoming call
                         getDSDARingingAddress(ringingCall);
                         mBluetoothHeadset.phoneStateChanged(
                            0,
                            updateheldCalls,
                            CALL_STATE_INCOMING,
                            mDsDaRingingAddress,
                            mDsDaRingingAddressType,
                            mDsDaRingingName);
                         mLastBtHeadsetState = CALL_STATE_INCOMING;
                       }
                     } else if (ringingCall.getId() == mFirstIncomingCallId) {
                       //2nd incoming call state is not updated.
                       //No need to update the disconnection state
                     }
                   }
                 }
             break;
             case MULTI_HELD:
                 Log.d(TAG, "MULTI_HELD event");
                 if (numHeldCalls > mDsDaHeldCalls) {
                   if (numHeldCalls >= 2) {
                     //when multi held calls come,
                     //we have to fake the indicators in such a way as if,
                     //they are conferencely held.
                     int temp_callState = CALL_STATE_IDLE;
                     if (numRingingCalls > 0) {
                       temp_callState = CALL_STATE_INCOMING;
                       BluetoothCall ringingCall = mCallInfo.getRingingOrSimulatedRingingCall();
                       getDSDARingingAddress(ringingCall);
                     }
                     if (numActiveCalls == 0) {
                       mBluetoothHeadset.phoneStateChanged(
                          1,
                          0,
                          temp_callState,
                          mDsDaRingingAddress,
                          mDsDaRingingAddressType,
                          mDsDaRingingName);
                       handlerThreadSleep(DELAY_DSDA_CALL_INDICATORS);
                       mBluetoothHeadset.phoneStateChanged(
                           0,
                           1,
                           temp_callState,
                           mDsDaRingingAddress,
                           mDsDaRingingAddressType,
                           mDsDaRingingName);
                           mDsDaHeldCalls++;
                           mDsdaActiveCalls = numActiveCalls;
                     } else {
                       mBluetoothHeadset.phoneStateChanged(
                          1,
                          0,
                          temp_callState,
                          mDsDaRingingAddress,
                          mDsDaRingingAddressType,
                          mDsDaRingingName);
                       handlerThreadSleep(DELAY_DSDA_CALL_INDICATORS);
                       mBluetoothHeadset.phoneStateChanged(
                          0,
                          1,
                          temp_callState,
                          mDsDaRingingAddress,
                          mDsDaRingingAddressType,
                          mDsDaRingingName);
                       handlerThreadSleep(DELAY_DSDA_CALL_INDICATORS);
                       mBluetoothHeadset.phoneStateChanged(
                          1,
                          1,
                          temp_callState,
                          mDsDaRingingAddress,
                          mDsDaRingingAddressType,
                          mDsDaRingingName);
                          mDsDaHeldCalls++;
                          mDsdaActiveCalls = numActiveCalls;
                     }
                     mLastBtHeadsetState = temp_callState;
                     if (mDelayOutgoingUpdate == 1) {
                        mBluetoothHeadset.phoneStateChanged(
                          0,
                          1,
                          CALL_STATE_DIALING,
                          mDsDaRingingAddress,
                          mDsDaRingingAddressType,
                          mDsDaRingingName);
                        mBluetoothHeadset.phoneStateChanged(
                          0,
                          1,
                          CALL_STATE_ALERTING,
                          mDsDaRingingAddress,
                          mDsDaRingingAddressType,
                          mDsDaRingingName);
                          mDsDaOutgoingCalls++;
                        mLastBtHeadsetState =  CALL_STATE_ALERTING;
                        mDelayOutgoingUpdate = 0;
                     }
                   }
                 }
             break;
             case OUTGOING_INCOMING_DISCONNECTION:
                 Log.d(TAG, "OUTGOING_INCOMING_DISCONNECTION event");
                 if (numOutgoingCalls == 1) {
                   //No need to update here.
                   //since outgoing call is updated.
                   mDsdaIncomingCalls--;
                   if (mDsDaTwoIncomingCallsFlag == 1) {
                     mFirstIncomingCallId = mSecondIncomingCallId;
                     mSecondIncomingCallId = -1;
                     mDsDaTwoIncomingCallsFlag = 0;
                   } else {
                     mFirstIncomingCallId = -1;
                   }
                 }
             break;
             case MULTI_RINGING_DISCONNECTION:
                 Log.d(TAG, "MULTI_RINGING_DISCONNECTION event");
                 getDSDARingingAddress(null);
                 if (mBluetoothHeadset != null) {
                   mBluetoothHeadset.phoneStateChanged(
                      numActiveCalls,
                      updateheldCalls,
                      CALL_STATE_IDLE,
                      mDsDaRingingAddress,
                      mDsDaRingingAddressType,
                      mDsDaRingingName);
                   getDSDARingingAddress(getBluetoothCallById(mSecondIncomingCallId));
                   mFirstIncomingCallId = mSecondIncomingCallId;
                   mSecondIncomingCallId = -1;
                   mDsDaTwoIncomingCallsFlag = 0;
                   mDsdaIncomingCalls--;
                   handlerThreadSleep(DELAY_DSDA_CALL_INDICATORS);
                   mBluetoothHeadset.phoneStateChanged(
                      numActiveCalls,
                      updateheldCalls,
                      CALL_STATE_INCOMING,
                      mDsDaRingingAddress,
                      mDsDaRingingAddressType,
                      mDsDaRingingName);
                   mLastBtHeadsetState = CALL_STATE_INCOMING;
                 }
             break;
             case OUTGOING_DISCONNECTION:
                Log.d(TAG, "OUTGOING_DISCONNECTION event");
                 if (numRingingCalls > 0) {
                   getDSDARingingAddress(getBluetoothCallById(null));
                   mDsDaOutgoingCalls--;
                   mBluetoothHeadset.phoneStateChanged(
                      numActiveCalls,
                      updateheldCalls,
                      CALL_STATE_IDLE,
                      mDsDaRingingAddress,
                      mDsDaRingingAddressType,
                      mDsDaRingingName);
                   handlerThreadSleep(DELAY_DSDA_CALL_INDICATORS);
                   getDSDARingingAddress(getBluetoothCallById(mFirstIncomingCallId));
                   mBluetoothHeadset.phoneStateChanged(
                      numActiveCalls,
                      updateheldCalls,
                      CALL_STATE_INCOMING,
                      mDsDaRingingAddress,
                      mDsDaRingingAddressType,
                      mDsDaRingingName);
                   mLastBtHeadsetState = CALL_STATE_INCOMING;
                 }
             break;
             case DSDS_EVENT:
                Log.d(TAG, "DSDS_EVENT event");
                updateHeadsetWithCallState(false);
             break;
             default:
              break;
           }
           mDsDaEventsHadlingInProgress = false;
        }
    };

    private void handlerThreadSleep(long millisecs) {
      try {
        Log.d(TAG, "wait for" + millisecs + "msecs");
        Thread.sleep(millisecs);
        } catch (InterruptedException e) {
          Log.e(TAG, "DsDa Thread was interrupted", e);
        }
    }

    @RequiresPermission(MODIFY_PHONE_STATE)
    protected void enforceModifyPermission() {
        enforceCallingOrSelfPermission(android.Manifest.permission.MODIFY_PHONE_STATE, null);
    }

    @RequiresPermission(MODIFY_PHONE_STATE)
    public boolean answerCall() {
        synchronized (LOCK) {
            enforceModifyPermission();
            Log.i(TAG, "BT - answering call");
            BluetoothCall call = mCallInfo.getRingingOrSimulatedRingingCall();
            if (mEnableDsdaMode) {
              BluetoothCall mTempCall = null;
              if (mDsDaTwoIncomingCallsFlag == 1) {
                mTempCall = getBluetoothCallById(mFirstIncomingCallId);
                if (mCallInfo.isNullCall(mTempCall)) {
                   call = mTempCall;
                }
              }
            }
            if (mCallInfo.isNullCall(call)) {
                return false;
            }
            call.answer(VideoProfile.STATE_AUDIO_ONLY);
            return true;
        }
    }

    @RequiresPermission(MODIFY_PHONE_STATE)
    public boolean hangupCall() {
        synchronized (LOCK) {
            enforceModifyPermission();
            Log.i(TAG, "BT - hanging up call");
            BluetoothCall call = mCallInfo.getForegroundCall();
            BluetoothCall mTempCall = null;
            if (mCallInfo.isNullCall(call)) {
                return false;
            }
            // release the parent if there is a conference call
            BluetoothCall conferenceCall = getBluetoothCallById(call.getParentId());
            if (!mCallInfo.isNullCall(conferenceCall)
                    && conferenceCall.getState() == Call.STATE_ACTIVE) {
                Log.i(TAG, "BT - hanging up conference call");
                call = conferenceCall;
            }
            if (call.getState() == Call.STATE_RINGING) {
              if (mEnableDsdaMode) {
                if (mDsDaTwoIncomingCallsFlag == 1) {
                 mTempCall = getBluetoothCallById(mFirstIncomingCallId);
                 if (mCallInfo.isNullCall(mTempCall)) {
                    call = mTempCall;
                 }
                }
              }
                call.reject(false, "");
            } else {
                call.disconnect();
            }
            return true;
        }
    }

    @RequiresPermission(MODIFY_PHONE_STATE)
    public boolean sendDtmf(int dtmf) {
        synchronized (LOCK) {
            enforceModifyPermission();
            Log.i(TAG, "BT - sendDtmf " + dtmf);
            BluetoothCall call = mCallInfo.getForegroundCall();
            if (mCallInfo.isNullCall(call)) {
                return false;
            }
            // TODO: Consider making this a queue instead of starting/stopping
            // in quick succession.
            call.playDtmfTone((char) dtmf);
            call.stopDtmfTone();
            return true;
        }
    }

    @RequiresPermission(MODIFY_PHONE_STATE)
    public String getNetworkOperator() {
        synchronized (LOCK) {
            enforceModifyPermission();
            Log.i(TAG, "getNetworkOperator");
            PhoneAccount account = mCallInfo.getBestPhoneAccount();
            if (account != null && account.getLabel() != null) {
                return account.getLabel().toString();
            }
            // Finally, just get the network name from telephony.
            return mTelephonyManager.getNetworkOperatorName();
        }
    }

    /**
     * Gets the brearer technology.
     *
     * @return bearer technology as defined in Bluetooth Assigned Numbers
     */
    @RequiresPermission(MODIFY_PHONE_STATE)
    public int getBearerTechnology() {
        synchronized (LOCK) {
            enforceModifyPermission();
            Log.i(TAG, "getBearerTechnology");
            // Get the network name from telephony.
            int dataNetworkType = mTelephonyManager.getDataNetworkType();
            switch (dataNetworkType) {
                case TelephonyManager.NETWORK_TYPE_UNKNOWN:
                case TelephonyManager.NETWORK_TYPE_GSM:
                    return BluetoothLeCallControlProxy.BEARER_TECHNOLOGY_GSM;

                case TelephonyManager.NETWORK_TYPE_GPRS:
                    return BluetoothLeCallControlProxy.BEARER_TECHNOLOGY_2G;

                case TelephonyManager.NETWORK_TYPE_EDGE:
                case TelephonyManager.NETWORK_TYPE_EVDO_0:
                case TelephonyManager.NETWORK_TYPE_EVDO_A:
                case TelephonyManager.NETWORK_TYPE_HSDPA:
                case TelephonyManager.NETWORK_TYPE_HSUPA:
                case TelephonyManager.NETWORK_TYPE_HSPA:
                case TelephonyManager.NETWORK_TYPE_IDEN:
                case TelephonyManager.NETWORK_TYPE_EVDO_B:
                    return BluetoothLeCallControlProxy.BEARER_TECHNOLOGY_3G;

                case TelephonyManager.NETWORK_TYPE_UMTS:
                case TelephonyManager.NETWORK_TYPE_TD_SCDMA:
                    return BluetoothLeCallControlProxy.BEARER_TECHNOLOGY_WCDMA;

                case TelephonyManager.NETWORK_TYPE_LTE:
                    return BluetoothLeCallControlProxy.BEARER_TECHNOLOGY_LTE;

                case TelephonyManager.NETWORK_TYPE_EHRPD:
                case TelephonyManager.NETWORK_TYPE_CDMA:
                case TelephonyManager.NETWORK_TYPE_1xRTT:
                    return BluetoothLeCallControlProxy.BEARER_TECHNOLOGY_CDMA;

                case TelephonyManager.NETWORK_TYPE_HSPAP:
                    return BluetoothLeCallControlProxy.BEARER_TECHNOLOGY_4G;

                case TelephonyManager.NETWORK_TYPE_IWLAN:
                    return BluetoothLeCallControlProxy.BEARER_TECHNOLOGY_WIFI;

                case TelephonyManager.NETWORK_TYPE_NR:
                    return BluetoothLeCallControlProxy.BEARER_TECHNOLOGY_5G;
            }

            return BluetoothLeCallControlProxy.BEARER_TECHNOLOGY_GSM;
        }
    }

    @RequiresPermission(MODIFY_PHONE_STATE)
    public String getSubscriberNumber() {
        synchronized (LOCK) {
            enforceModifyPermission();
            Log.i(TAG, "getSubscriberNumber");
            String address = null;
            PhoneAccount account = mCallInfo.getBestPhoneAccount();
            if (account != null) {
                Uri addressUri = account.getAddress();
                if (addressUri != null) {
                    address = addressUri.getSchemeSpecificPart();
                }
            }
            if (TextUtils.isEmpty(address)) {
                address = mTelephonyManager.getLine1Number();
                if (address == null) address = "";
            }
            return address;
        }
    }

    @RequiresPermission(allOf = {BLUETOOTH_CONNECT, MODIFY_PHONE_STATE})
    public boolean listCurrentCalls() {
        synchronized (LOCK) {
            if (!mOnCreateCalled) {
                Log.w(TAG, "listcurrentCalls() is called before onCreate()");
                return false;
            }
            enforceModifyPermission();
            // only log if it is after we recently updated the headset state or else it can
            // clog the android log since this can be queried every second.
            boolean logQuery = mHeadsetUpdatedRecently;
            mHeadsetUpdatedRecently = false;

            if (logQuery) {
                Log.i(TAG, "listcurrentCalls");
            }

            sendListOfCalls(logQuery);
            return true;
        }
    }

    @RequiresPermission(allOf = {BLUETOOTH_CONNECT, MODIFY_PHONE_STATE})
    public boolean queryPhoneState() {
        synchronized (LOCK) {
            enforceModifyPermission();
            Log.i(TAG, "queryPhoneState");
            if (!mEnableDsdaMode) {
              updateHeadsetWithCallState(true);
            } else {
              updateHeadsetWithDSDACallState(true, DSDS_EVENT);
            }
            return true;
        }
    }

    /** Check for HD codec for voice call */
    public boolean isHighDefCallInProgress() {
        boolean isHighDef = false;
        /* TODO: Add as an API in TelephonyManager aosp/2679237 */
        int phoneTypeIms = 5;
        int phoneTypeCdmaLte = 6;
        BluetoothCall ringingCall = mCallInfo.getRingingOrSimulatedRingingCall();
        BluetoothCall dialingCall = mCallInfo.getOutgoingCall();
        BluetoothCall activeCall = mCallInfo.getActiveCall();

        /* If it's an incoming call we will have codec info in dialing state */
        if (ringingCall != null) {
            isHighDef = ringingCall.isHighDefAudio();
        } else if (dialingCall != null) {
            /* CS dialing call has codec info in dialing state */
            Bundle extras = dialingCall.getDetails().getExtras();
            if (extras != null) {
                int phoneType = extras.getInt(TelecomManager.EXTRA_CALL_TECHNOLOGY_TYPE);
                if (phoneType == TelephonyManager.PHONE_TYPE_GSM
                        || phoneType == TelephonyManager.PHONE_TYPE_CDMA) {
                    isHighDef = dialingCall.isHighDefAudio();
                    /* For IMS calls codec info is not present in dialing state */
                } else if (phoneType == phoneTypeIms || phoneType == phoneTypeCdmaLte) {
                    isHighDef = true;
                }
            }
        } else if (activeCall != null) {
            isHighDef = activeCall.isHighDefAudio();
        }
        Log.i(TAG, "isHighDefCallInProgress: Call is High Def " + isHighDef);
        return isHighDef;
    }

    @RequiresPermission(MODIFY_PHONE_STATE)
    public boolean processChld(int chld) {
        synchronized (LOCK) {
            enforceModifyPermission();
            final long token = Binder.clearCallingIdentity();
            try {
                Log.i(TAG, "processChld " + chld);
                return _processChld(chld);
            } finally {
                Binder.restoreCallingIdentity(token);
            }
        }
    }

    @RequiresPermission(allOf = {BLUETOOTH_CONNECT, MODIFY_PHONE_STATE})
    public void onCallAdded(BluetoothCall call) {
        if (call.isExternalCall()) {
            return;
        }
        if (!mBluetoothCallHashMap.containsKey(call.getId())) {
            Log.d(TAG, "onCallAdded");
            CallStateCallback callback = new CallStateCallback(call.getState());
            mCallbacks.put(call.getId(), callback);
            call.registerCallback(callback);

            mBluetoothCallHashMap.put(call.getId(), call);
            if (!call.isConference()) {
                mMaxNumberOfCalls = Integer.max(mMaxNumberOfCalls, mBluetoothCallHashMap.size());
            }
            if (!mEnableDsdaMode) {
               updateHeadsetWithCallState(false /* force */);
            } else {
              processOnCallAdded(call);
            }

            BluetoothLeCall tbsCall = createTbsCall(call);
            if (mBluetoothLeCallControl != null && tbsCall != null) {
                mBluetoothLeCallControl.onCallAdded(tbsCall);
            }
        }
    }

    public void sendBluetoothCallQualityReport(
            long timestamp,
            int rssi,
            int snr,
            int retransmissionCount,
            int packetsNotReceiveCount,
            int negativeAcknowledgementCount) {
        BluetoothCall call = mCallInfo.getForegroundCall();
        if (mCallInfo.isNullCall(call)) {
            Log.w(TAG, "No foreground call while trying to send BQR");
            return;
        }
        Bundle b = new Bundle();
        b.putParcelable(
                BluetoothCallQualityReport.EXTRA_BLUETOOTH_CALL_QUALITY_REPORT,
                new BluetoothCallQualityReport.Builder()
                        .setSentTimestampMillis(timestamp)
                        .setChoppyVoice(true)
                        .setRssiDbm(rssi)
                        .setSnrDb(snr)
                        .setRetransmittedPacketsCount(retransmissionCount)
                        .setPacketsNotReceivedCount(packetsNotReceiveCount)
                        .setNegativeAcknowledgementCount(negativeAcknowledgementCount)
                        .build());
        call.sendCallEvent(BluetoothCallQualityReport.EVENT_BLUETOOTH_CALL_QUALITY_REPORT, b);
    }

    @Override
    @RequiresPermission(allOf = {BLUETOOTH_CONNECT, MODIFY_PHONE_STATE})
    public void onCallAdded(Call call) {
        super.onCallAdded(call);
        onCallAdded(new BluetoothCall(call));
    }

    /**
     * Called when a {@code BluetoothCall} has been removed from this in-call session.
     *
     * @param call the {@code BluetoothCall} to remove
     * @param forceRemoveCallback if true, this will always unregister this {@code InCallService} as
     *     a callback for the given {@code BluetoothCall}, when false, this will not remove the
     *     callback when the {@code BluetoothCall} is external so that the call can be added back if
     *     no longer external.
     */
    @RequiresPermission(allOf = {BLUETOOTH_CONNECT, MODIFY_PHONE_STATE})
    public void onCallRemoved(BluetoothCall call, boolean forceRemoveCallback) {
        Log.d(TAG, "onCallRemoved");
        CallStateCallback callback = getCallback(call);
        if (callback != null && (forceRemoveCallback || !call.isExternalCall())) {
            call.unregisterCallback(callback);
        }

        if (mBluetoothCallHashMap.containsKey(call.getId())) {
            mBluetoothCallHashMap.remove(call.getId());

            DisconnectCause cause = call.getDisconnectCause();
            if (cause != null && cause.getCode() == DisconnectCause.OTHER) {
                Log.d(TAG, "add inference call with reason: " + cause.getReason());
                mBluetoothCallQueue.add(call.getId());
                mBluetoothConferenceCallInference.put(call.getId(), call);
                // queue size limited to 2 because merge operation only happens on 2 calls
                // we are only interested in last 2 calls merged
                if (mBluetoothCallQueue.size() > 2) {
                    Integer callId = mBluetoothCallQueue.peek();
                    mBluetoothCallQueue.remove();
                    mBluetoothConferenceCallInference.remove(callId);
                }
            }
            // As there is at most 1 conference call, so clear inference when parent call ends
            if (call.isConference()) {
                Log.d(TAG, "conference call ends, clear inference");
                mBluetoothConferenceCallInference.clear();
                mBluetoothCallQueue.clear();
            }
        }

        if (!mEnableDsdaMode) {
          updateHeadsetWithCallState(false /* force */);
        } else {
          processOnCallRemoved(call);
        }

        if (mBluetoothLeCallControl != null) {
            mBluetoothLeCallControl.onCallRemoved(
                    call.getTbsCallId(), getTbsTerminationReason(call));
        }
    }

    @Override
    @RequiresPermission(allOf = {BLUETOOTH_CONNECT, MODIFY_PHONE_STATE})
    public void onCallRemoved(Call call) {
        super.onCallRemoved(call);
        BluetoothCall bluetoothCall = getBluetoothCallById(System.identityHashCode(call));
        if (bluetoothCall == null) {
            Log.w(TAG, "onCallRemoved, BluetoothCall is removed before registered");
            return;
        }
        onCallRemoved(bluetoothCall, true /* forceRemoveCallback */);
    }

    @Override
    public void onCallAudioStateChanged(CallAudioState audioState) {
        super.onCallAudioStateChanged(audioState);
        Log.d(TAG, "onCallAudioStateChanged, audioState == " + audioState);
    }

    @Override
    public void onCreate() {
        Log.d(TAG, "onCreate");
        super.onCreate();
        mAdapter = requireNonNull(getSystemService(BluetoothManager.class)).getAdapter();
        mTelephonyManager = requireNonNull(getSystemService(TelephonyManager.class));
        mTelecomManager = requireNonNull(getSystemService(TelecomManager.class));
        mAdapter.getProfileProxy(this, mProfileListener, BluetoothProfile.HEADSET);
        mAdapter.getProfileProxy(this, mProfileListener, BluetoothProfile.LE_CALL_CONTROL);
        mBluetoothAdapterReceiver = new BluetoothAdapterReceiver();
        IntentFilter intentFilter = new IntentFilter(BluetoothAdapter.ACTION_STATE_CHANGED);
        intentFilter.setPriority(IntentFilter.SYSTEM_HIGH_PRIORITY);
        registerReceiver(mBluetoothAdapterReceiver, intentFilter);

        if (mVoiceCapabilityChangeReceiver == null) {
            Log.d(TAG, "onCreate(): mVoiceCapabilityChangeReceiver ");
            mVoiceCapabilityChangeReceiver = new BluetoothAdapterReceiver();
            IntentFilter intentfilter = new IntentFilter(
                TelecomManager.ACTION_TTY_PREFERRED_MODE_CHANGED);
            intentFilter.addAction(ACTION_MSIM_VOICE_CAPABILITY_CHANGED);
            registerReceiver(mVoiceCapabilityChangeReceiver, intentfilter,
                android.Manifest.permission.MODIFY_PHONE_STATE, null, Context.RECEIVER_EXPORTED);
        }
        mOnCreateCalled = true;
        mEnableDsdaMode = SystemProperties.getBoolean(ENABLE_DSDA_SUPPORT, true);
        if (mEnableDsdaMode)  {
          Log.d(TAG, "MEnableDsdaMode is: " + mEnableDsdaMode);
          if (mHandler == null) {
            Log.w(TAG, "start InCall Service thread");
            mHandlerThread = new HandlerThread("InCallHandler");
            mHandlerThread.start();
            mHandler = new InCallHandler(mHandlerThread.getLooper());
          }
          Log.w(TAG, "InCall service exit");
        }
        mTelephonyManager = getSystemService(TelephonyManager.class);
        mTelecomManager = getSystemService(TelecomManager.class);
    }

    @Override
    public void onDestroy() {
        Log.d(TAG, "onDestroy");
        clear();
        mOnCreateCalled = false;
        if (mHandler != null) {
           // Shut down the thread
           Log.d(TAG, "cleanup IncallHandler");
           mHandler.removeCallbacksAndMessages(null);
           Looper looper = mHandler.getLooper();
           if (looper != null) {
              looper.quit();
           }
              mHandler = null;
        }
        if (mHandlerThread != null) {
           mHandlerThread.quit();
           mHandlerThread = null;
        }
        super.onDestroy();
    }

    @Override
    @VisibleForTesting
    public void attachBaseContext(Context base) {
        super.attachBaseContext(base);
    }

    @VisibleForTesting
    void clear() {
        Log.d(TAG, "clear");
        if (mBluetoothAdapterReceiver != null) {
            unregisterReceiver(mBluetoothAdapterReceiver);
            mBluetoothAdapterReceiver = null;
        }
        if (mVoiceCapabilityChangeReceiver != null) {
           Log.d(TAG, "clear");
           unregisterReceiver(mVoiceCapabilityChangeReceiver);
           mVoiceCapabilityChangeReceiver = null;
        }
        if (mBluetoothHeadset != null) {
            mBluetoothHeadset.closeBluetoothHeadsetProxy(mAdapter);
            mBluetoothHeadset = null;
        }
        if (mBluetoothLeCallControl != null) {
            mBluetoothLeCallControl.unregisterBearer();
            mBluetoothLeCallControl.closeBluetoothLeCallControlProxy(mAdapter);
            mBluetoothLeCallControl = null;
        }
        sInstance = null;
        mCallbacks.clear();
        mBluetoothCallHashMap.clear();
        mBluetoothConferenceCallInference.clear();
        mBluetoothCallQueue.clear();
        mMaxNumberOfCalls = 0;
        mDsdaActiveCalls = 0;
        mDsDaCallState = CALL_STATE_IDLE;
        mDsdaIncomingCalls = 0;
        mDsDaHeldCalls = 0;
        mDsDaOutgoingCalls = 0;
        mdsDaSelectPhoneAccountFlag = -1;
        mDsdaTotalcalls = 0;
        mDsDaRingingAddress = null;
        mDsDaRingingAddressType = DEFAULT_RINGING_ADDRESS_TYPE;
        mDsDaRingingName = null;
        mDsDaTwoIncomingCallsFlag = 0;
    }

    private static boolean isConferenceWithNoChildren(BluetoothCall call) {
        return call.isConference()
                && (call.can(Connection.CAPABILITY_CONFERENCE_HAS_NO_CHILDREN)
                        || call.getChildrenIds().isEmpty());
    }

    @RequiresPermission(allOf = {BLUETOOTH_CONNECT, MODIFY_PHONE_STATE})
    private void sendListOfCalls(boolean shouldLog) {
        Collection<BluetoothCall> calls = mCallInfo.getBluetoothCalls();

        // either do conference call CLCC index inference or normal conference call
        BluetoothCall conferenceCallChildrenNotReady = null;
        for (BluetoothCall call : calls) {
            // find the conference call parent among calls
            if (call.isConference() && !mBluetoothConferenceCallInference.isEmpty()) {
                Log.d(
                        TAG,
                        "conference call inferred size: "
                                + mBluetoothConferenceCallInference.size()
                                + " current size: "
                                + mBluetoothCallHashMap.size());
                // Do conference call inference until at least 2 children arrive
                // If carrier sends children info, then inference will end when info arrives.
                // If carrier doesn't send children info, then inference won't impact actual value.
                if (call.getChildrenIds().size() >= 2) {
                    mBluetoothConferenceCallInference.clear();
                    break;
                }
                conferenceCallChildrenNotReady = call;
            }
        }
        if (conferenceCallChildrenNotReady != null) {
            SortedMap<Integer, Object[]> clccResponseMap = new TreeMap<>();
            for (BluetoothCall inferredCall : mBluetoothConferenceCallInference.values()) {
                if (inferredCall.isCallNull() || inferredCall.getHandle() == null) {
                    Log.w(TAG, "inferredCall does not have handle");
                    continue;
                }
                // save the index so later on when real children arrive, index is the same
                int index = inferredCall.mClccIndex;
                if (index == -1) {
                    Log.w(TAG, "inferred index is not valid");
                    continue;
                }

                // associate existing bluetoothCall with inferredCall based on call handle
                for (BluetoothCall bluetoothCall : mBluetoothCallHashMap.values()) {
                    if (bluetoothCall.getHandle() == null) {
                        Log.w(TAG, "call id: " + bluetoothCall.getId() + " handle is null");
                        continue;
                    }
                    boolean isSame =
                            PhoneNumberUtils.areSamePhoneNumber(
                                    bluetoothCall.getHandle().toString(),
                                    inferredCall.getHandle().toString(),
                                    mTelephonyManager.getNetworkCountryIso());
                    if (isSame) {
                        Log.d(
                                TAG,
                                "found conference call children that has same call handle, "
                                        + "call id: "
                                        + bluetoothCall.getId());
                        bluetoothCall.mClccIndex = inferredCall.mClccIndex;
                        break;
                    }
                }

                int direction = inferredCall.isIncoming() ? 1 : 0;
                int state = CALL_STATE_ACTIVE;
                boolean isPartOfConference = true;
                final Uri addressUri;
                if (inferredCall.getGatewayInfo() != null) {
                    addressUri = inferredCall.getGatewayInfo().getOriginalAddress();
                } else {
                    addressUri = inferredCall.getHandle();
                }
                String address = addressUri == null ? null : addressUri.getSchemeSpecificPart();
                if (address != null) {
                    address = PhoneNumberUtils.stripSeparators(address);
                }
                int addressType = address == null ? -1 : PhoneNumberUtils.toaFromString(address);
                clccResponseMap.put(
                        index,
                        new Object[] {
                            index, direction, state, 0, isPartOfConference, address, addressType
                        });
            }
            // sort CLCC response based on index
            for (Object[] response : clccResponseMap.values()) {
                if (response.length < 7) {
                    Log.e(TAG, "clccResponseMap entry too short");
                    continue;
                }
                Log.i(
                        TAG,
                        Utils.formatSimple(
                                "sending inferred clcc for BluetoothCall: index %d, direction"
                                        + " %d, state %d, isPartOfConference %b, addressType %d",
                                (int) response[0],
                                (int) response[1],
                                (int) response[2],
                                (boolean) response[4],
                                (int) response[6]));
                mBluetoothHeadset.clccResponse(
                        (int) response[0],
                        (int) response[1],
                        (int) response[2],
                        (int) response[3],
                        (boolean) response[4],
                        (String) response[5],
                        (int) response[6]);
            }
            sendClccEndMarker();
            return;
        }

        for (BluetoothCall call : calls) {
            // We don't send the parent conference BluetoothCall to the bluetooth device.
            // We do, however want to send conferences that have no children to the bluetooth
            // device (e.g. IMS Conference).
            boolean isConferenceWithNoChildren = isConferenceWithNoChildren(call);
            Log.i(
                    TAG,
                    "sendListOfCalls isConferenceWithNoChildren "
                            + isConferenceWithNoChildren
                            + ", call.getChildrenIds() size "
                            + call.getChildrenIds().size());
            if (!call.isConference() || isConferenceWithNoChildren) {
                sendClccForCall(call, shouldLog);
            }
        }
        sendClccEndMarker();
    }

    @RequiresPermission(allOf = {BLUETOOTH_CONNECT, MODIFY_PHONE_STATE})
    private void sendClccEndMarker() {
        // End marker is recognized with an index value of 0. All other parameters are ignored.
        if (mBluetoothHeadset != null) {
            mBluetoothHeadset.clccResponse(0 /* index */, 0, 0, 0, false, null, 0);
        }
    }

    /** Sends a single clcc (C* List Current Calls) event for the specified call. */
    @RequiresPermission(allOf = {BLUETOOTH_CONNECT, MODIFY_PHONE_STATE})
    private void sendClccForCall(BluetoothCall call, boolean shouldLog) {
        boolean isForeground = mCallInfo.getForegroundCall() == call;
        int state = getBtCallState(call, isForeground);
        boolean isPartOfConference = false;
        boolean isConferenceWithNoChildren = isConferenceWithNoChildren(call);

        if (state == CALL_STATE_IDLE) {
            return;
        }

        BluetoothCall conferenceCall = getBluetoothCallById(call.getParentId());
        if (!mCallInfo.isNullCall(conferenceCall)) {
            isPartOfConference = true;

            if (conferenceCall.hasProperty(Call.Details.PROPERTY_GENERIC_CONFERENCE)) {
                // Run some alternative states for CDMA Conference-level merge/swap support.
                // Basically, if BluetoothCall supports swapping or merging at the conference-level,
                // then we need to expose the calls as having distinct states
                // (ACTIVE vs CAPABILITY_HOLD) or
                // the functionality won't show up on the bluetooth device.

                // Before doing any special logic, ensure that we are dealing with an
                // ACTIVE BluetoothCall and that the conference itself has a notion of
                // the current "active" child call.
                BluetoothCall activeChild =
                        getBluetoothCallById(
                                conferenceCall.getGenericConferenceActiveChildCallId());
                if (state == CALL_STATE_ACTIVE && !mCallInfo.isNullCall(activeChild)) {
                    // Reevaluate state if we can MERGE or if we can SWAP without previously having
                    // MERGED.
                    boolean shouldReevaluateState =
                            conferenceCall.can(Connection.CAPABILITY_MERGE_CONFERENCE)
                                    || (conferenceCall.can(Connection.CAPABILITY_SWAP_CONFERENCE)
                                            && !conferenceCall.wasConferencePreviouslyMerged());

                    if (shouldReevaluateState) {
                        isPartOfConference = false;
                        if (call == activeChild) {
                            state = CALL_STATE_ACTIVE;
                        } else {
                            // At this point we know there is an "active" child and we know that it
                            // is not this call, so set it to HELD instead.
                            state = CALL_STATE_HELD;
                        }
                    }
                }
            }
            if (conferenceCall.getState() == Call.STATE_HOLDING
                    && conferenceCall.can(Connection.CAPABILITY_MANAGE_CONFERENCE)) {
                // If the parent IMS CEP conference BluetoothCall is on hold, we should mark
                // this BluetoothCall as being on hold regardless of what the other
                // children are doing.
                state = CALL_STATE_HELD;
            }
        } else if (isConferenceWithNoChildren) {
            // Handle the special case of an IMS conference BluetoothCall without conference
            // event package support.
            // The BluetoothCall will be marked as a conference, but the conference will not have
            // child calls where conference event packages are not used by the carrier.
            isPartOfConference = true;
        }

        int index = getIndexForCall(call);
        int direction = call.isIncoming() ? 1 : 0;
        final Uri addressUri;
        if (call.getGatewayInfo() != null) {
            addressUri = call.getGatewayInfo().getOriginalAddress();
        } else {
            addressUri = call.getHandle();
        }

        String address = addressUri == null ? null : addressUri.getSchemeSpecificPart();
        if (address != null) {
            address = PhoneNumberUtils.stripSeparators(address);
        }

        // Don't send host call information when IMS calls are conferenced
        String subsNum = getSubscriberNumber();
        if (subsNum != null && address != null) {
           if (subsNum.equals(address)) {
              Log.w(TAG, "return without sending host call in CLCC");
              return;
           }
        }

        int addressType = address == null ? -1 : PhoneNumberUtils.toaFromString(address);

        if (shouldLog) {
            Log.i(
                    TAG,
                    "sending clcc for BluetoothCall "
                            + index
                            + ", "
                            + direction
                            + ", "
                            + state
                            + ", "
                            + isPartOfConference
                            + ", "
                            + addressType);
        }
        if (mEnableDsdaMode) {
          int heldcalls = mCallInfo.getNumHeldCalls();
          if (isPartOfConference == false) {
            if (state == CALL_STATE_HELD) {
              if ((heldcalls > 1) && (mCallSwapPending != 1)) {
                isPartOfConference = true;
              }
            }
          }
        }
        if (mBluetoothHeadset == null) {
            Log.w(
                    TAG,
                    "mBluetoothHeasdset is null when sending clcc for BluetoothCall "
                            + index
                            + ", "
                            + direction
                            + ", "
                            + state
                            + ", "
                            + isPartOfConference
                            + ", "
                            + addressType);
        } else {
            mBluetoothHeadset.clccResponse(
                    index, direction, state, 0, isPartOfConference, address, addressType);
        }
    }

    int getNextAvailableClccIndex(int index) {
        // find the next available smallest index
        SortedSet<Integer> availableIndex = new TreeSet<>();
        for (int i = index; i <= mMaxNumberOfCalls + 1; i++) {
            availableIndex.add(i);
        }
        for (BluetoothCall bluetoothCall : mBluetoothCallHashMap.values()) {
            int callCLCCIndex = bluetoothCall.mClccIndex;
            if (availableIndex.contains(callCLCCIndex)) {
                availableIndex.remove(callCLCCIndex);
            }
        }
        Log.d(TAG, "availableIndex first: " + availableIndex.first());
        return availableIndex.first();
    }

    /**
     * Returns the caches index for the specified call. If no such index exists, then an index is
     * given (the smallest number starting from 1 that isn't already taken).
     */
    private int getIndexForCall(BluetoothCall call) {
        if (mCallInfo.isNullCall(call)) {
            Log.w(TAG, "empty or null call");
            return -1;
        }
        if (call.mClccIndex >= 1) {
            return call.mClccIndex;
        }

        int index = 1; // Indexes for bluetooth clcc are 1-based.
        if (call.isConference()) {
            index = mMaxNumberOfCalls + 1; // The conference call should have a higher index
            Log.i(TAG, "getIndexForCall for conference call starting from " + mMaxNumberOfCalls);
        }

        // NOTE: Indexes are removed in {@link #onCallRemoved}.
        call.mClccIndex = getNextAvailableClccIndex(index);
        Log.d(TAG, "call " + call.getId() + " CLCC index is " + call.mClccIndex);
        return call.mClccIndex;
    }

    @RequiresPermission(allOf = {BLUETOOTH_CONNECT, MODIFY_PHONE_STATE})
    private boolean _processChld(int chld) {
        BluetoothCall activeCall = mCallInfo.getActiveCall();
        BluetoothCall ringingCall = mCallInfo.getRingingOrSimulatedRingingCall();
        if (mEnableDsdaMode) {
          int num_ringingCalls = mCallInfo.getNumRingingCalls();
          if (num_ringingCalls >1) {
            Log.i(TAG, "more than 1 ringing call is present");
            ringingCall = getBluetoothCallById(mFirstIncomingCallId);
          }
        }
        if (ringingCall == null) {
            Log.i(TAG, "ringingCall null at processChld");
        } else {
            Log.i(TAG, "ringingCall hashcode: " + ringingCall.hashCode());
        }

        BluetoothCall heldCall = mCallInfo.getHeldCall();

        Log.i(
                TAG,
                "Active: "
                        + activeCall
                        + " Ringing: "
                        + ringingCall
                        + " Held: "
                        + heldCall
                        + " chld: "
                        + chld);

        if (chld == CHLD_TYPE_RELEASEHELD) {
            Log.i(TAG, "chld is CHLD_TYPE_RELEASEHELD");
            if (!mCallInfo.isNullCall(ringingCall)) {
                Log.i(TAG, "reject ringing call " + ringingCall.hashCode());
                ringingCall.reject(false, null);
                return true;
            } else if (!mCallInfo.isNullCall(heldCall)) {
                heldCall.disconnect();
                return true;
            }
        } else if (chld == CHLD_TYPE_RELEASEACTIVE_ACCEPTHELD) {
            if (mCallInfo.isNullCall(activeCall)
                    && mCallInfo.isNullCall(ringingCall)
                    && mCallInfo.isNullCall(heldCall)) {
                return false;
            }
            if (!mCallInfo.isNullCall(activeCall)) {
                BluetoothCall conferenceCall = getBluetoothCallById(activeCall.getParentId());
                if (!mCallInfo.isNullCall(conferenceCall)
                        && conferenceCall.getState() == Call.STATE_ACTIVE) {
                    Log.i(TAG, "CHLD: disconnect conference call");
                    conferenceCall.disconnect();
                } else {
                    activeCall.disconnect();
                }
            }
            if (!mCallInfo.isNullCall(ringingCall)) {
                ringingCall.answer(ringingCall.getVideoState());
            } else if (!mCallInfo.isNullCall(heldCall)) {
                heldCall.unhold();
            }
            return true;
        } else if (chld == CHLD_TYPE_HOLDACTIVE_ACCEPTHELD) {
            if (!mCallInfo.isNullCall(activeCall)
                    && activeCall.can(Connection.CAPABILITY_SWAP_CONFERENCE)) {
                activeCall.swapConference();
                Log.i(TAG, "CDMA calls in conference swapped, updating headset");
                updateHeadsetWithCallState(true /* force */);
                return true;
            } else if (!mCallInfo.isNullCall(ringingCall)) {
                ringingCall.answer(VideoProfile.STATE_AUDIO_ONLY);
                return true;
            } else if (!mCallInfo.isNullCall(heldCall)) {
                // CallsManager will hold any active calls when unhold() is called on a
                // currently-held call.
                heldCall.unhold();
                return true;
            } else if (!mCallInfo.isNullCall(activeCall)
                    && activeCall.can(Connection.CAPABILITY_HOLD)) {
                activeCall.hold();
                return true;
            } else if (!mCallInfo.isNullCall(activeCall)) {
                BluetoothCall conferenceCall = getBluetoothCallById(activeCall.getParentId());
                if (!mCallInfo.isNullCall(conferenceCall)
                    && (conferenceCall.can(Connection.CAPABILITY_HOLD) ||
                        conferenceCall.can(Connection.CAPABILITY_SUPPORT_HOLD))) {
                    Log.i(TAG, "Hold conference call");
                    conferenceCall.hold();
                    return true;
                }
            }
        } else if (chld == CHLD_TYPE_ADDHELDTOCONF) {
            if (!mCallInfo.isNullCall(activeCall)) {
                if (activeCall.can(Connection.CAPABILITY_MERGE_CONFERENCE)) {
                    activeCall.mergeConference();
                    return true;
                } else {
                    List<BluetoothCall> conferenceable =
                            getBluetoothCallsByIds(activeCall.getConferenceableCalls());
                    if (!conferenceable.isEmpty()) {
                        activeCall.conference(conferenceable.get(0));
                        return true;
                    }
                }
            }
        }
        return false;
    }

    /**
     * Sends an update of the current BluetoothCall state to the current Headset.
     *
     * @param force {@code true} if the headset state should be sent regardless if no changes to the
     *     state have occurred, {@code false} if the state should only be sent if the state has
     *     changed.
     */
    @RequiresPermission(allOf = {BLUETOOTH_CONNECT, MODIFY_PHONE_STATE})
    private void updateHeadsetWithCallState(boolean force) {
        BluetoothCall activeCall = mCallInfo.getActiveCall();
        BluetoothCall ringingCall = mCallInfo.getRingingOrSimulatedRingingCall();
        BluetoothCall heldCall = mCallInfo.getHeldCall();

        int bluetoothCallState = getBluetoothCallStateForUpdate();

        String ringingAddress = null;
        int ringingAddressType = DEFAULT_RINGING_ADDRESS_TYPE;
        String ringingName = null;
        if (!mCallInfo.isNullCall(ringingCall)
                && ringingCall.getHandle() != null) {
            ringingAddress = ringingCall.getHandle().getSchemeSpecificPart();
            if (ringingAddress != null) {
                ringingAddressType = PhoneNumberUtils.toaFromString(ringingAddress);
            }
            ringingName = ringingCall.getCallerDisplayName();
            if (TextUtils.isEmpty(ringingName)) {
                ringingName = ringingCall.getContactDisplayName();
            }
        }
        if (ringingAddress == null) {
            ringingAddress = "";
        }

        int numActiveCalls = mCallInfo.isNullCall(activeCall) ? 0 : 1;
        int numHeldCalls = mCallInfo.getNumHeldCalls();
        if (mTelephonyManager != null) {
            if (currentMode == DSDA || currentMode == PSEUDO_DSDA
                || dsdsTransition) {
                Log.i(TAG, "Concurrent Calls Possible: DSDA ");
                if (numHeldCalls > 1) {
                    mDsDaHeldCalls = numHeldCalls;
                    numHeldCalls = 1;
                }
            }
        }
        int numChildrenOfActiveCall =
                mCallInfo.isNullCall(activeCall) ? 0 : activeCall.getChildrenIds().size();

        // Intermediate state for GSM calls which are in the process of being swapped.
        // TODO: Should we be hardcoding this value to 2 or should we check if all top level calls
        //       are held?
        boolean callsPendingSwitch = (numHeldCalls == 2);

        // For conference calls which support swapping the active BluetoothCall within the
        // conference (namely CDMA calls) we need to expose that as a held BluetoothCall
        // in order for the BT device to show "swap" and "merge" functionality.
        boolean ignoreHeldCallChange = false;
        if (!mCallInfo.isNullCall(activeCall)
                && activeCall.isConference()
                && !activeCall.can(Connection.CAPABILITY_CONFERENCE_HAS_NO_CHILDREN)) {
            if (activeCall.can(Connection.CAPABILITY_SWAP_CONFERENCE)) {
                // Indicate that BT device should show SWAP command by indicating that there is a
                // BluetoothCall on hold, but only if the conference wasn't previously merged.
                numHeldCalls = activeCall.wasConferencePreviouslyMerged() ? 0 : 1;
            } else if (activeCall.can(Connection.CAPABILITY_MERGE_CONFERENCE)) {
                numHeldCalls = 1; // Merge is available, so expose via numHeldCalls.
            }

            for (Integer id : activeCall.getChildrenIds()) {
                // Held BluetoothCall has changed due to it being combined into a CDMA conference.
                // Keep track of this and ignore any future update since it doesn't really count
                // as a BluetoothCall change.
                if (mOldHeldCall != null && Objects.equals(mOldHeldCall.getId(), id)) {
                    ignoreHeldCallChange = true;
                    break;
                }
            }
        }

        if (mBluetoothHeadset != null
                && (force
                        || (!callsPendingSwitch
                                && (numActiveCalls != mNumActiveCalls
                                        || numChildrenOfActiveCall != mNumChildrenOfActiveCall
                                        || numHeldCalls != mNumHeldCalls
                                        || bluetoothCallState != mBluetoothCallState
                                        || !TextUtils.equals(ringingAddress, mRingingAddress)
                                        || ringingAddressType != mRingingAddressType
                                        || (heldCall != mOldHeldCall && !ignoreHeldCallChange))))) {

            // If the BluetoothCall is transitioning into the alerting state, send DIALING first.
            // Some devices expect to see a DIALING state prior to seeing an ALERTING state
            // so we need to send it first.
            boolean sendDialingFirst =
                    mBluetoothCallState != bluetoothCallState
                            && bluetoothCallState == CALL_STATE_ALERTING;

            mOldHeldCall = heldCall;
            mNumActiveCalls = numActiveCalls;
            mNumChildrenOfActiveCall = numChildrenOfActiveCall;
            mNumHeldCalls = numHeldCalls;
            mBluetoothCallState = bluetoothCallState;
            mRingingAddress = ringingAddress;
            mRingingAddressType = ringingAddressType;

            if (sendDialingFirst) {
                // Log in full to make logs easier to debug.
                Log.i(
                        TAG,
                        "updateHeadsetWithCallState "
                                + "numActive "
                                + mNumActiveCalls
                                + ", "
                                + "numHeld "
                                + mNumHeldCalls
                                + ", "
                                + "callState "
                                + CALL_STATE_DIALING
                                + ", "
                                + "ringing type "
                                + mRingingAddressType);
                mBluetoothHeadset.phoneStateChanged(
                        mNumActiveCalls,
                        mNumHeldCalls,
                        CALL_STATE_DIALING,
                        mRingingAddress,
                        mRingingAddressType,
                        ringingName);
            }

            Log.i(
                    TAG,
                    "updateHeadsetWithCallState "
                            + "numActive "
                            + mNumActiveCalls
                            + ", "
                            + "numHeld "
                            + mNumHeldCalls
                            + ", "
                            + "callState "
                            + mBluetoothCallState
                            + ", "
                            + "ringing type "
                            + mRingingAddressType);

            mBluetoothHeadset.phoneStateChanged(
                    mNumActiveCalls,
                    mNumHeldCalls,
                    mBluetoothCallState,
                    mRingingAddress,
                    mRingingAddressType,
                    ringingName);

            mHeadsetUpdatedRecently = true;
            mLastBtHeadsetState = bluetoothCallState;
            mDsdaActiveCalls = mNumActiveCalls;
            mDsDaHeldCalls = mNumHeldCalls;
            Log.d(TAG, "LastBt Headset State is : "+ mLastBtHeadsetState);
        }
    }

    private int getBluetoothCallStateForUpdate() {
        BluetoothCall ringingCall = mCallInfo.getRingingOrSimulatedRingingCall();
        BluetoothCall dialingCall = mCallInfo.getOutgoingCall();
        boolean hasOnlyDisconnectedCalls = mCallInfo.hasOnlyDisconnectedCalls();

        //
        // !! WARNING !!
        // You will note that CALL_STATE_WAITING, CALL_STATE_HELD, and CALL_STATE_ACTIVE are not
        // used in this version of the BluetoothCall state mappings.  This is on purpose.
        // phone_state_change() in btif_hf.c is not written to handle these states. Only with the
        // listCalls*() method are WAITING and ACTIVE used.
        // Using the unsupported states here caused problems with inconsistent state in some
        // bluetooth devices (like not getting out of ringing state after answering a call).
        //
        int bluetoothCallState = CALL_STATE_IDLE;
        if (!mCallInfo.isNullCall(ringingCall)) {
            bluetoothCallState = CALL_STATE_INCOMING;
        } else if (!mCallInfo.isNullCall(dialingCall)) {
            bluetoothCallState = CALL_STATE_ALERTING;
        } else if (hasOnlyDisconnectedCalls || mIsDisconnectedTonePlaying) {
            // Keep the DISCONNECTED state until the disconnect tone's playback is done
            bluetoothCallState = CALL_STATE_DISCONNECTED;
        }
        return bluetoothCallState;
    }

    private int getBtCallState(BluetoothCall call, boolean isForeground) {
        switch (call.getState()) {
            case Call.STATE_NEW:
            case Call.STATE_DISCONNECTED:
            case Call.STATE_AUDIO_PROCESSING:
                return CALL_STATE_IDLE;

            case Call.STATE_ACTIVE:
                return CALL_STATE_ACTIVE;

            case Call.STATE_CONNECTING:
            case Call.STATE_SELECT_PHONE_ACCOUNT:
            case Call.STATE_DIALING:
            case Call.STATE_PULLING_CALL:
                // Yes, this is correctly returning ALERTING.
                // "Dialing" for BT means that we have sent information to the service provider
                // to place the BluetoothCall but there is no confirmation that the BluetoothCall
                // is going through. When there finally is confirmation, the ringback is
                // played which is referred to as an "alert" tone, thus, ALERTING.
                // TODO: We should consider using the ALERTING terms in Telecom because that
                // seems to be more industry-standard.
                return CALL_STATE_ALERTING;

            case Call.STATE_HOLDING:
                return CALL_STATE_HELD;

            case Call.STATE_RINGING:
            case Call.STATE_SIMULATED_RINGING:
                if (isForeground) {
                    return CALL_STATE_INCOMING;
                } else {
                    return CALL_STATE_WAITING;
                }
        }
        return CALL_STATE_IDLE;
    }

    private void processOnCallAdded(BluetoothCall call) {

      int numRingingCalls      = mCallInfo.getNumRingingCalls();
      BluetoothCall activeCall = mCallInfo.getActiveCall();

      Log.d(TAG, "processOnCallAdded Events");
      if ((call.getState()  == Call.STATE_CONNECTING) ||
          (call.getState()  == Call.STATE_DIALING)) {
         if (activeCall != null && mDsdaActiveCalls == 1) {
           mDelayOutgoingUpdate = 1;
           mDsDaOutgoingCalls++;
           return;
         }
         mDsDaOutgoingCalls++;
         updateHeadsetWithDSDACallState(true, DSDS_EVENT);

      } else if ((call.getState() == Call.STATE_RINGING) ||
         (call.getState() == Call.STATE_SIMULATED_RINGING)) {
        Log.d(TAG, "incoming call received");
        if ((mDsdaIncomingCalls == 0) && (numRingingCalls == 1)) {

          mFirstIncomingCallId = call.getId();
          mDsdaIncomingCalls++;
          if (mDsDaOutgoingCalls == 0) {
            updateHeadsetWithDSDACallState(true, DSDS_EVENT);
            return;
          } else {
            Log.d(TAG, "incoming call received while outgoing is present");
            return;
          }

        } else if ((mDsdaIncomingCalls == 1) && (numRingingCalls == 2)) {
            mDsDaTwoIncomingCallsFlag = 1;
            mDsdaIncomingCalls++;
            mSecondIncomingCallId = call.getId();
            return;
        }
      } else if ((call.getState() == Call.STATE_ACTIVE)) {
        if (mDsdaActiveCalls == 0) {
           updateHeadsetWithDSDACallState(true, DSDS_EVENT);
           mDsdaActiveCalls = 1;
           return;
        } else if (mDsdaActiveCalls == 1) {
           if (call.getId().equals(activeCall.getId())) {
             return;
           } else {
             //conference call would have been initiated
             conferenceCallInitiated = 1;
             processConferenceCall();
             return;
           }
        } if (conferenceCallInitiated == 1) {
         //directing all the next call added events to the ProcessConferenceCall
         processConferenceCall();
         return;
        }
       }else if ((call.getState() == Call.STATE_HOLDING)) {
        if ((mDsDaHeldCalls == 0) || (mDsDaHeldCalls == 1)) {
           Log.d(TAG, "Call held came when no calls are present");
           updateHeadsetWithDSDACallState(true, DSDS_EVENT);
           mDsDaHeldCalls++;
           return;
        } else if (mDsDaHeldCalls > 1) {
           //multiple dsda held calls are present before headset is connected
           //conference fake need be updated in this case
           Log.d(TAG, "multiple held calls during headset connection"
                       + "need to fake in this case");
           updateHeadsetWithDSDACallState(true, MULTI_HELD);
           return;
        }
      } else if ((call.getState() == Call.STATE_SELECT_PHONE_ACCOUNT)) {
        //When BLDN is triggered and sim needs to be selected,
        //SELECT_PHONE_ACCOUNT will be triggered. We dont send any
        //update over BT until its state turned to connecting or dialing
        mdsDaSelectPhoneAccountFlag = 1;
        mSelectPhoneAccountId = call.getId();
        return;
      }
    }

    private void processOnCallRemoved(BluetoothCall call) {

       BluetoothCall dailingCall  = mCallInfo.getOutgoingCall();
       int numOutgoingCalls       = mCallInfo.isNullCall(dailingCall) ? 0 : 1;
       BluetoothCall activeCall   = mCallInfo.getActiveCall();
       int numActiveCalls         = mCallInfo.isNullCall(activeCall) ? 0 : 1;
       int numHeldCalls           = mCallInfo.getNumHeldCalls();
       int numRingingCalls        = mCallInfo.getNumRingingCalls();

       Log.d(TAG, "processOnCallRemoved Events");

       if (numOutgoingCalls != mDsDaOutgoingCalls) {
         Log.d (TAG, "outgoing call ended before answered");
         if ((mNumHeldCalls <= 1) && (numRingingCalls == 0)) {
           mDsDaOutgoingCalls--;
           updateHeadsetWithDSDACallState(true, DSDS_EVENT);
         } else {
            updateHeadsetWithDSDACallState(true, OUTGOING_DISCONNECTION);
         }
       } else if (mDsdaIncomingCalls != numRingingCalls) {
         if ((mSecondIncomingCallId != -1) &&
             (mSecondIncomingCallId == call.getId())) {
           Log.d(TAG, "Non Updated Incoming call is ended");
           mDsdaIncomingCalls--;
           mSecondIncomingCallId = -1;
           mDsDaTwoIncomingCallsFlag = 0;
         } else if ((mFirstIncomingCallId != -1) &&
            (mFirstIncomingCallId == call.getId())) {
           Log.d(TAG, "Updated incoming call is ended");
           if ((mDsDaTwoIncomingCallsFlag == 0) &&
              (numHeldCalls <= 1) && (numOutgoingCalls == 0)) {
               mDsdaIncomingCalls--;
               updateHeadsetWithDSDACallState(true, DSDS_EVENT);
               return;
           } else {
             if (numOutgoingCalls == 1) {
               updateHeadsetWithDSDACallState(true, OUTGOING_INCOMING_DISCONNECTION);
             } else {
                if (mDsDaTwoIncomingCallsFlag == 1) {
                  updateHeadsetWithDSDACallState(true, MULTI_RINGING_DISCONNECTION);
                }
             }
           }
         }
       } else if ((mDsdaActiveCalls > 0) || (mDsDaHeldCalls > 0)) {
         Log.d(TAG, "active or held call might have been removed");
         if (mDsDaHeldCalls > numHeldCalls) {
           Log.d(TAG, "mismatch in held calls mDsDaHeldCalls:" +
           mDsDaHeldCalls + "numHeldCalls:" + numHeldCalls);
           if (numHeldCalls == 0) {
             //only one held call earlier.
             //so, need to update this as this is normal scenario
             Log.d(TAG, "only one held call present earlier, updating");
             mDsDaHeldCalls = 0;
             updateHeadsetWithDSDACallState(true, DSDS_EVENT);
           }
           else {
             // no need to update this state..but, need to update clcc.
             mDsDaHeldCalls--;
           }
         }
         if ((mDsdaActiveCalls == 1) && (numActiveCalls == 0)) {
           //this means, active call is ended
           Log.d(TAG, "active call is removed");
           mDsdaActiveCalls = 0;
           updateHeadsetWithDSDACallState(true, DSDS_EVENT);
         }
       } else if ((mdsDaSelectPhoneAccountFlag == 1) &&
           (mSelectPhoneAccountId == call.getId())) {
          //this call state will not be updated if call removed
          //from the select Phone account state before dialing
          Log.d(TAG, "Call removed from SelectPhoneAccount State");
          mdsDaSelectPhoneAccountFlag = 0;
          mSelectPhoneAccountId = -1;
       } else {
         updateHeadsetWithDSDACallState(true, DSDS_EVENT);
       }
     }

    private void processOnStateChanged(BluetoothCall call) {

       int bluetoothLastState    = mLastBtHeadsetState;
       int numRingingCalls       = mCallInfo.getNumRingingCalls();
       int numHeldCalls          = mCallInfo.getNumHeldCalls();
       BluetoothCall activeCall  = mCallInfo.getActiveCall();
       int numActiveCalls        = mCallInfo.isNullCall(activeCall) ? 0 : 1;
       BluetoothCall dailingCall = mCallInfo.getOutgoingCall();
       int numOutgoingCalls      = mCallInfo.isNullCall(dailingCall) ? 0 : 1;
       int btCallState           = getBtCallState(call, false);
       Log.d(TAG, "ProcessOnStateChanged events");

       switch (bluetoothLastState) {
          case CALL_STATE_ALERTING:
          case CALL_STATE_INCOMING:
            if ((btCallState == CALL_STATE_ALERTING) ||
                (btCallState == CALL_STATE_INCOMING) ||
                (btCallState == CALL_STATE_WAITING)) {
               //already updated incoming call no need to update
            } else if (btCallState == CALL_STATE_ACTIVE) {
              //either incoming call/alerting call moved to active

              if (mDsDaOutgoingCalls > numOutgoingCalls) {
                 //outgoing call is made active
                 if (mDsdaIncomingCalls == 0) {
                    Log.d(TAG, "outgoing call became active. DSDS");
                    mDsDaOutgoingCalls--;
                    mDsdaActiveCalls = 1;
                    updateHeadsetWithDSDACallState(true, DSDS_EVENT);
                 } else {
                    Log.d(TAG, "outgoing call became active.when incoming call is present");
                    updateHeadsetWithDSDACallState(true, OUTGOING_INCOMING);
                }
              }
              else if (mDsdaIncomingCalls > numRingingCalls) {
                if ((numRingingCalls == 0) && (mDsdaIncomingCalls == 1)) {
                   if (numOutgoingCalls == 1) {
                    updateHeadsetWithDSDACallState(true, OUTGOING_INCOMING);
                   } else {
                     Log.d(TAG, "ringing call moved to active. DSDS");
                     mDsdaIncomingCalls--;
                     mDsdaActiveCalls = 1;
                     updateHeadsetWithDSDACallState(true, DSDS_EVENT); 
                   }
                }
                else if((numRingingCalls == 1) && (mDsdaIncomingCalls == 2)) {
                   Log.d(TAG, "multiple ringing calls, 1 ringing moved to active");
                   updateHeadsetWithDSDACallState(true, MULTI_INCOMING);
                }
              }
              else if (mDsDaHeldCalls > numHeldCalls) {
                 if ((mDsDaHeldCalls == 1) && (numHeldCalls == 0)) {
                   Log.d(TAG, "only 1 held call present, moving it to active");
                   mDsDaHeldCalls = 0;
                   mDsdaActiveCalls = 1;
                   updateHeadsetWithDSDACallState(true, DSDS_EVENT);
                 }
                 else if ((mDsDaHeldCalls > 1) && (numHeldCalls > 0)) {
                    Log.d(TAG, "held call made active");
                    //one of the held call made active
                    //CP: need to be checked
                    mDsdaActiveCalls = 1;
                    updateHeadsetWithDSDACallState(true, MULTI_HELD);
                 }
              }
            }
            else if (btCallState == CALL_STATE_HELD) {
              if ((numActiveCalls == 0) && (mDsdaActiveCalls == 1)) {
                Log.d(TAG, "active call is made to held");
                if (numHeldCalls > mDsDaHeldCalls) {
                  if (numHeldCalls >= 2) {
                     updateHeadsetWithDSDACallState(true, MULTI_HELD);
                  }
                  else {
                      mDsDaHeldCalls++;
                      mDsdaActiveCalls = 0;
                      updateHeadsetWithDSDACallState(true, DSDS_EVENT);
                      Log.d(TAG, "1st held call from active");
                  }
                }
              }
           }
         break;
         case CALL_STATE_IDLE:
            //so it can have active or held or no calls.cannot have incoming/alerting call
            Log.d(TAG, "previous bt state is idle:" + bluetoothLastState);

            if (btCallState == CALL_STATE_HELD) { //received call event state
              Log.d(TAG, "recevied call event as held event");
              if (mDsDaHeldCalls < numHeldCalls) {
                Log.d(TAG, "new held call is received from active");
                if ((mDsDaHeldCalls > 0) && (numHeldCalls>1)) {
                  Log.d(TAG, "Multiple held event came");
                  if ((mDsDaHeldCalls == 1) && (numHeldCalls == 2)) {
                    if (mTelephonyManager != null) {
                      if (!(currentMode == DSDA || currentMode == PSEUDO_DSDA
                        || dsdsTransition)) {
                        Log.i(TAG, "Concurrent Calls Not Possible: Not DSDA ");
                        Log.i(TAG, "Call swapping is in progress ");
                        mCallSwapPending = 1;
                        updateHeadsetWithCallState(false);
                        return;
                      }
                    }
                  }
                  updateHeadsetWithDSDACallState(true, MULTI_HELD);
                }
                else if ((mDsDaHeldCalls == 0) && (numHeldCalls ==1)) {
                  Log.d(TAG, "when only 1 active call and moved to held call");
                  mDsdaActiveCalls = 0;
                  mDsDaHeldCalls++;
                  mDelayOutgoingUpdate = 0;
                  updateHeadsetWithDSDACallState(true, DSDS_EVENT);
                }
              }
            }
            else if (btCallState == CALL_STATE_IDLE) {
               //this means, received call state event can be in ringing state or disconnected
               //will be handled in call removed
               //this might be one of the held call would have been ended
               //check the behaviour of remote update and change accoordingly.
               //this need not be handled here.. would have been handled in oncalladded event or oncallremoved event
               if ((call.getState() == Call.STATE_NEW) ||
                   (call.getState() == Call.STATE_AUDIO_PROCESSING) ||
                   (call.getState() == Call.STATE_SIMULATED_RINGING)) {
                 Log.d(TAG, "ignoring these call state events");
               }
               else if ((call.getState() == Call.STATE_DISCONNECTED) ||
                        (call.getState() == Call.STATE_DISCONNECTING)) {
                 Log.d(TAG, "this event can come for either held or active call");
                 if ((numActiveCalls == 0) && (mDsdaActiveCalls == 1)) {
                   Log.d(TAG, "active call ended event is received. lets remove from oncallremoved");
                   //updateHeadsetWithDSDACallState(true, DSDS_EVENT);
                   //mDsdaActiveCalls = 0;
                 }
                 else if (numHeldCalls < mDsDaHeldCalls) {
                   if ((numHeldCalls > 0) && (mDsDaHeldCalls > 1)) {
                     Log.d(TAG, "multiple held calls..one of the held is ended");
                     //no update here
                   }
                   else if ((numHeldCalls == 0) && (mDsDaHeldCalls == 1)) {
                     Log.d(TAG, "only 1 held call present and is ended");
                     updateHeadsetWithDSDACallState(true, DSDS_EVENT);
                   }
                 }
               }
               else if (call.getState() == Call.STATE_RINGING) {
                   //this should not come because call added should come 1st. so
                   //ignore this command
                   Log.d(TAG, "this ringing should not come will handle only after oncall added");
               }
           }
           else if (btCallState == CALL_STATE_ACTIVE) {
               if (mCallSwapPending == 1) {
                  updateHeadsetWithDSDACallState(true /* force */, DSDS_EVENT);
                  mCallSwapPending = 0;
                  return;
               }
               if (numHeldCalls < mDsDaHeldCalls) {
                   //for this to work, active should have been none earlier
                   if ((numActiveCalls == 1) && (mDsdaActiveCalls == 0)) {
                       if ((mDsDaHeldCalls == 1) && (numHeldCalls == 0)) {
                           Log.d(TAG, "only held call moved to active");
                           mDsdaActiveCalls = 1;
                           mDsDaHeldCalls--;
                           updateHeadsetWithDSDACallState(true /*force */, DSDS_EVENT);
                       }
                       else {
                           //As per the stack implementation, Active call
                           //can come either from held state, incoming or
                           //from outgoing. so, for multiple held to one active
                           //we will send as if held is made as active and
                           //then update the held call info
                           Log.d(TAG, "multiple held, one moved to active");
                           updateHeadsetWithDSDACallState(true, MULTI_HELD);
                       }
                   }
                   else {
                        Log.d(TAG, "conference call event came");
                        updateHeadsetWithDSDACallState(true /*force */, DSDS_EVENT);
                   }
               } else {
                   Log.d(TAG, "silent ringing call moved to active");
                   mDsdaIncomingCalls--;
                   mFirstIncomingCallId = -1;
                   updateHeadsetWithDSDACallState(true /* force */, DSDS_EVENT);
               }
           }
         break;
         }
      }

     private void processConferenceCall() {
         Log.d(TAG, "process conference call");
         if (conferenceCallInitiated == 1) {
          //Probably no need to update headset in this case
          //confirmation can be done during testing
          Log.d(TAG, "not updating conference call events");
         }
     }

     private void updateHeadsetWithDSDACallState(boolean force, int event) {
      if ((event == DSDS_EVENT) && (!mDsDaEventsHadlingInProgress)) {
          updateHeadsetWithCallState(force);
      } else {
        Log.e(TAG, "handleDSDA events in separate thread.");
        Message msg = mHandler.obtainMessage();
        msg.what = event;
        mHandler.sendMessage(msg);
      }
     }

     private void getDSDARingingAddress(BluetoothCall ringingCall) {

       if (mCallInfo.isNullCall(ringingCall)) {
          Log.i(TAG, "NULL ringing call address");
          mDsDaRingingAddress = null;
          mDsDaRingingAddressType = DEFAULT_RINGING_ADDRESS_TYPE;
          mDsDaRingingName = null;
          return;
       } else {
         if (!mCallInfo.isNullCall(ringingCall) && ringingCall.getHandle() != null) {
            mDsDaRingingAddress = ringingCall.getHandle().getSchemeSpecificPart();
            if (mDsDaRingingAddress != null) {
               mDsDaRingingAddressType = PhoneNumberUtils.toaFromString(mDsDaRingingAddress);
            }
            mDsDaRingingName = ringingCall.getCallerDisplayName();
            if (TextUtils.isEmpty(mDsDaRingingName)) {
               mDsDaRingingName = ringingCall.getContactDisplayName();
            }
          }
          if (mDsDaRingingAddress == null) {
             mDsDaRingingAddress = "";
          }
          return;
      }
     }

    @VisibleForTesting
    public CallStateCallback getCallback(BluetoothCall call) {
        return mCallbacks.get(call.getId());
    }

    @VisibleForTesting
    public BluetoothCall getBluetoothCallById(Integer id) {
        if (mBluetoothCallHashMap.containsKey(id)) {
            return mBluetoothCallHashMap.get(id);
        }
        return null;
    }

    @VisibleForTesting
    public List<BluetoothCall> getBluetoothCallsByIds(List<Integer> ids) {
        List<BluetoothCall> calls = new ArrayList<>();
        for (Integer id : ids) {
            BluetoothCall call = getBluetoothCallById(id);
            if (!mCallInfo.isNullCall(call)) {
                calls.add(call);
            }
        }
        return calls;
    }

    // extract call information functions out into this part, so we can mock it in testing
    @VisibleForTesting
    public class CallInfo {

        public BluetoothCall getForegroundCall() {
            LinkedHashSet<Integer> states = new LinkedHashSet<Integer>();
            BluetoothCall foregroundCall;

            states.add(Call.STATE_CONNECTING);
            foregroundCall = getCallByStates(states);
            if (!mCallInfo.isNullCall(foregroundCall)) {
                return foregroundCall;
            }

            states.clear();
            states.add(Call.STATE_ACTIVE);
            states.add(Call.STATE_DIALING);
            states.add(Call.STATE_PULLING_CALL);
            foregroundCall = getCallByStates(states);
            if (!mCallInfo.isNullCall(foregroundCall)) {
                return foregroundCall;
            }

            states.clear();
            states.add(Call.STATE_RINGING);
            foregroundCall = getCallByStates(states);
            if (!mCallInfo.isNullCall(foregroundCall)) {
                return foregroundCall;
            }

            return null;
        }

        public BluetoothCall getCallByStates(Set<Integer> states) {
            List<BluetoothCall> calls = getBluetoothCalls();
            for (BluetoothCall call : calls) {
                if (states.contains(call.getState())) {
                    return call;
                }
            }
            return null;
        }

        public BluetoothCall getCallByState(int state) {
            List<BluetoothCall> calls = getBluetoothCalls();
            for (BluetoothCall call : calls) {
                if (state == call.getState() && call.getParentId() == null) {
                    return call;
                }
            }
            return null;
        }

        public int getNumHeldCalls() {
            int number = 0;
            List<BluetoothCall> calls = getBluetoothCalls();
            for (BluetoothCall call : calls) {
                if (call.getState() == Call.STATE_HOLDING) {
                    number++;
                }
            }
            return number;
        }

        public int getNumRingingCalls() {
            int number = 0;
            List<BluetoothCall> calls = getBluetoothCalls();
            for (BluetoothCall call : calls) {
              if (call.getState() == Call.STATE_RINGING) {
                  number++;
              }
            }
            return number;
        }

        public int getNumActiveCalls() {
            int number = 0;
            List<BluetoothCall> calls = getBluetoothCalls();
            for (BluetoothCall call : calls) {
              if (call.getState() == Call.STATE_ACTIVE) {
                  number++;
              }
            }
            return number;
        }



        public boolean hasOnlyDisconnectedCalls() {
            List<BluetoothCall> calls = getBluetoothCalls();
            if (calls.size() == 0) {
                return false;
            }
            for (BluetoothCall call : calls) {
                if (call.getState() != Call.STATE_DISCONNECTED
                        && call.getState() != Call.STATE_DISCONNECTING) {
                    return false;
                }
            }
            return true;
        }

        public List<BluetoothCall> getBluetoothCalls() {
            return getBluetoothCallsByIds(BluetoothCall.getIds(getCalls()));
        }

        public BluetoothCall getOutgoingCall() {
            LinkedHashSet<Integer> states = new LinkedHashSet<Integer>();
            states.add(Call.STATE_CONNECTING);
            states.add(Call.STATE_DIALING);
            states.add(Call.STATE_PULLING_CALL);
            return getCallByStates(states);
        }

        public BluetoothCall getRingingOrSimulatedRingingCall() {
            LinkedHashSet<Integer> states = new LinkedHashSet<Integer>();
            states.add(Call.STATE_RINGING);
            states.add(Call.STATE_SIMULATED_RINGING);
            return getCallByStates(states);
        }

        public BluetoothCall getActiveCall() {
            return getCallByState(Call.STATE_ACTIVE);
        }

        public BluetoothCall getHeldCall() {
            return getCallByState(Call.STATE_HOLDING);
        }

        /**
         * Returns the best phone account to use for the given state of all calls. First, tries to
         * return the phone account for the foreground call, second the default phone account for
         * PhoneAccount.SCHEME_TEL.
         */
        public PhoneAccount getBestPhoneAccount() {
            BluetoothCall call = getForegroundCall();

            PhoneAccount account = null;
            if (!mCallInfo.isNullCall(call)) {
                PhoneAccountHandle handle = call.getAccountHandle();
                if (handle != null) {
                    // First try to get the network name of the foreground call.
                    account = mTelecomManager.getPhoneAccount(handle);
                }
            }

            if (account == null) {
                // Second, Try to get the label for the default Phone Account.
                List<PhoneAccountHandle> handles =
                        mTelecomManager.getPhoneAccountsSupportingScheme(PhoneAccount.SCHEME_TEL);
                while (handles.iterator().hasNext()) {
                    account = mTelecomManager.getPhoneAccount(handles.iterator().next());
                    if (account != null) {
                        return account;
                    }
                }
            }
            return null;
        }

        public boolean isNullCall(BluetoothCall call) {
            return call == null || call.isCallNull();
        }

        public BluetoothCall getCallByCallId(UUID callId) {
            List<BluetoothCall> calls = getBluetoothCalls();
            for (BluetoothCall call : calls) {
                Log.i(TAG, "getCallByCallId lookingFor=" + callId + " has=" + call.getTbsCallId());
                if (callId.equals(call.getTbsCallId())) {
                    return call;
                }
            }
            return null;
        }
    }

    private Integer getTbsCallState(BluetoothCall call) {
        switch (call.getState()) {
            case Call.STATE_ACTIVE:
                return BluetoothLeCall.STATE_ACTIVE;

            case Call.STATE_CONNECTING:
            case Call.STATE_SELECT_PHONE_ACCOUNT:
                return BluetoothLeCall.STATE_DIALING;

            case Call.STATE_DIALING:
            case Call.STATE_PULLING_CALL:
                return BluetoothLeCall.STATE_ALERTING;

            case Call.STATE_HOLDING:
                return BluetoothLeCall.STATE_LOCALLY_HELD;

            case Call.STATE_RINGING:
            case Call.STATE_SIMULATED_RINGING:
                return BluetoothLeCall.STATE_INCOMING;
        }
        return null;
    }

    @VisibleForTesting
    int getTbsTerminationReason(BluetoothCall call) {
        DisconnectCause cause = call.getDisconnectCause();
        if (cause == null) {
            Log.w(TAG, " termination cause is null");
            return BluetoothLeCallControl.TERMINATION_REASON_FAIL;
        }

        switch (cause.getCode()) {
            case DisconnectCause.BUSY:
                return BluetoothLeCallControl.TERMINATION_REASON_LINE_BUSY;
            case DisconnectCause.REMOTE:
            case DisconnectCause.REJECTED:
                return BluetoothLeCallControl.TERMINATION_REASON_REMOTE_HANGUP;
            case DisconnectCause.LOCAL:
                if (mIsTerminatedByClient) {
                    mIsTerminatedByClient = false;
                    return BluetoothLeCallControl.TERMINATION_REASON_CLIENT_HANGUP;
                }
                return BluetoothLeCallControl.TERMINATION_REASON_SERVER_HANGUP;
            case DisconnectCause.ERROR:
                return BluetoothLeCallControl.TERMINATION_REASON_NETWORK_CONGESTION;
            case DisconnectCause.CONNECTION_MANAGER_NOT_SUPPORTED:
                return BluetoothLeCallControl.TERMINATION_REASON_INVALID_URI;
            default:
                return BluetoothLeCallControl.TERMINATION_REASON_FAIL;
        }
    }

    private BluetoothLeCall createTbsCall(BluetoothCall call) {
        Integer state = getTbsCallState(call);
        boolean isConferenceWithNoChildren = isConferenceWithNoChildren(call);

        if (state == null) {
            return null;
        }

        BluetoothCall conferenceCall = getBluetoothCallById(call.getParentId());
        if (!mCallInfo.isNullCall(conferenceCall)) {
            // Run some alternative states for Conference-level merge/swap support.
            // Basically, if BluetoothCall supports swapping or merging at the
            // conference-level,
            // then we need to expose the calls as having distinct states
            // (ACTIVE vs CAPABILITY_HOLD) or
            // the functionality won't show up on the bluetooth device.

            // Before doing any special logic, ensure that we are dealing with an
            // ACTIVE BluetoothCall and that the conference itself has a notion of
            // the current "active" child call.
            BluetoothCall activeChild =
                    getBluetoothCallById(conferenceCall.getGenericConferenceActiveChildCallId());
            if (state == BluetoothLeCall.STATE_ACTIVE && !mCallInfo.isNullCall(activeChild)) {
                // Reevaluate state if we can MERGE or if we can SWAP without previously having
                // MERGED.
                boolean shouldReevaluateState =
                        conferenceCall.can(Connection.CAPABILITY_MERGE_CONFERENCE)
                                || (conferenceCall.can(Connection.CAPABILITY_SWAP_CONFERENCE)
                                        && !conferenceCall.wasConferencePreviouslyMerged());

                if (shouldReevaluateState) {
                    if (call == activeChild) {
                        state = BluetoothLeCall.STATE_ACTIVE;
                    } else {
                        // At this point we know there is an "active" child and we know that it is
                        // not this call, so set it to HELD instead.
                        state = BluetoothLeCall.STATE_LOCALLY_HELD;
                    }
                }
            }
            if (conferenceCall.getState() == Call.STATE_HOLDING
                    && conferenceCall.can(Connection.CAPABILITY_MANAGE_CONFERENCE)) {
                // If the parent IMS CEP conference BluetoothCall is on hold, we should mark
                // this BluetoothCall as being on hold regardless of what the other
                // children are doing.
                state = BluetoothLeCall.STATE_LOCALLY_HELD;
            }
        } else if (isConferenceWithNoChildren) {
            // Handle the special case of an IMS conference BluetoothCall without conference
            // event package support.
            // The BluetoothCall will be marked as a conference, but the conference will not
            // have
            // child calls where conference event packages are not used by the carrier.
        }

        final Uri addressUri;
        if (call.getGatewayInfo() != null) {
            addressUri = call.getGatewayInfo().getOriginalAddress();
        } else {
            addressUri = call.getHandle();
        }

        String uri = addressUri == null ? null : addressUri.toString();
        int callFlags = call.isIncoming() ? 0 : BluetoothLeCall.FLAG_OUTGOING_CALL;

        String friendlyName = call.getCallerDisplayName();
        if (TextUtils.isEmpty(friendlyName)) {
            friendlyName = call.getContactDisplayName();
        }

        return new BluetoothLeCall(call.getTbsCallId(), uri, friendlyName, state, callFlags);
    }

    private void sendTbsCurrentCallsList() {
        List<BluetoothLeCall> tbsCalls = new ArrayList<>();

        for (BluetoothCall call : mBluetoothCallHashMap.values()) {
            BluetoothLeCall tbsCall = createTbsCall(call);
            if (tbsCall != null) {
                tbsCalls.add(tbsCall);
            }
        }

        mBluetoothLeCallControl.currentCallsList(tbsCalls);
    }

    @VisibleForTesting
    final BluetoothLeCallControl.Callback mBluetoothLeCallControlCallback =
            new BluetoothLeCallControl.Callback() {

                @Override
                @RequiresPermission(MODIFY_PHONE_STATE)
                public void onAcceptCall(int requestId, UUID callId) {
                    synchronized (LOCK) {
                        enforceModifyPermission();
                        Log.i(TAG, "TBS - accept call=" + callId);
                        int result = BluetoothLeCallControl.RESULT_SUCCESS;
                        BluetoothCall call = mCallInfo.getCallByCallId(callId);
                        if (mCallInfo.isNullCall(call)) {
                            result = BluetoothLeCallControl.RESULT_ERROR_UNKNOWN_CALL_ID;
                        } else {
                            call.answer(VideoProfile.STATE_AUDIO_ONLY);
                        }
                        mBluetoothLeCallControl.requestResult(requestId, result);
                    }
                }

                @Override
                @RequiresPermission(MODIFY_PHONE_STATE)
                public void onTerminateCall(int requestId, UUID callId) {
                    synchronized (LOCK) {
                        enforceModifyPermission();
                        Log.i(TAG, "TBS - terminate call=" + callId);
                        int result = BluetoothLeCallControl.RESULT_SUCCESS;
                        BluetoothCall call = mCallInfo.getCallByCallId(callId);
                        if (mCallInfo.isNullCall(call)) {
                            result = BluetoothLeCallControl.RESULT_ERROR_UNKNOWN_CALL_ID;
                        } else {
                            mIsTerminatedByClient = true;
                            call.disconnect();
                        }
                        mBluetoothLeCallControl.requestResult(requestId, result);
                    }
                }

                @Override
                @RequiresPermission(MODIFY_PHONE_STATE)
                public void onHoldCall(int requestId, UUID callId) {
                    synchronized (LOCK) {
                        enforceModifyPermission();
                        Log.i(TAG, "TBS - hold call=" + callId);
                        int result = BluetoothLeCallControl.RESULT_SUCCESS;
                        BluetoothCall call = mCallInfo.getCallByCallId(callId);
                        if (mCallInfo.isNullCall(call)) {
                            result = BluetoothLeCallControl.RESULT_ERROR_UNKNOWN_CALL_ID;
                        } else {
                            call.hold();
                        }
                        mBluetoothLeCallControl.requestResult(requestId, result);
                    }
                }

                @Override
                @RequiresPermission(MODIFY_PHONE_STATE)
                public void onUnholdCall(int requestId, UUID callId) {
                    synchronized (LOCK) {
                        enforceModifyPermission();
                        Log.i(TAG, "TBS - unhold call=" + callId);
                        int result = BluetoothLeCallControl.RESULT_SUCCESS;
                        BluetoothCall call = mCallInfo.getCallByCallId(callId);
                        if (mCallInfo.isNullCall(call)) {
                            result = BluetoothLeCallControl.RESULT_ERROR_UNKNOWN_CALL_ID;
                        } else {
                            call.unhold();
                        }
                        mBluetoothLeCallControl.requestResult(requestId, result);
                    }
                }

                @Override
                public void onPlaceCall(int requestId, UUID callId, String uri) {
                    mBluetoothLeCallControl.requestResult(
                            requestId, BluetoothLeCallControl.RESULT_ERROR_APPLICATION);
                }

                @Override
                public void onJoinCalls(int requestId, @NonNull List<UUID> callIds) {
                    synchronized (LOCK) {
                        Log.i(TAG, "TBS - onJoinCalls");
                        int result = BluetoothLeCallControl.RESULT_SUCCESS;
                        List<UUID> alreadyJoinedCalls = new ArrayList<>();
                        BluetoothCall baseCallInstance = null;

                        if (callIds.size() < 2) {
                            Log.e(
                                    TAG,
                                    "TBS - onJoinCalls, join call number is invalid: "
                                            + callIds.size());
                            result = BluetoothLeCallControl.RESULT_ERROR_UNKNOWN_CALL_ID;
                            mBluetoothLeCallControl.requestResult(requestId, result);
                            return;
                        }

                        for (UUID callToJoinUuid : callIds) {
                            BluetoothCall callToJoinInstance =
                                    mCallInfo.getCallByCallId(callToJoinUuid);

                            /* Skip invalid and already add device */
                            if ((callToJoinInstance == null)
                                    || (alreadyJoinedCalls.contains(callToJoinUuid))) {
                                continue;
                            }

                            /* Lets make first valid call the base call */
                            if (baseCallInstance == null) {
                                baseCallInstance = callToJoinInstance;
                                alreadyJoinedCalls.add(callToJoinUuid);
                                continue;
                            }

                            baseCallInstance.conference(callToJoinInstance);
                            alreadyJoinedCalls.add(callToJoinUuid);
                        }

                        if ((baseCallInstance == null) || (alreadyJoinedCalls.size() < 2)) {
                            result = BluetoothLeCallControl.RESULT_ERROR_UNKNOWN_CALL_ID;
                        }

                        mBluetoothLeCallControl.requestResult(requestId, result);
                    }
                }
            };
}<|MERGE_RESOLUTION|>--- conflicted
+++ resolved
@@ -224,11 +224,7 @@
                 @Override
                 @RequiresPermission(allOf = {BLUETOOTH_CONNECT, MODIFY_PHONE_STATE})
                 public void onServiceConnected(int profile, BluetoothProfile proxy) {
-<<<<<<< HEAD
-                    Log.d(TAG, "onServiceConnected: profile: " + profile);
-=======
                     Log.d(TAG, "onServiceConnected for profile: " + profile);
->>>>>>> e48c1773
                     synchronized (LOCK) {
                         if (profile == BluetoothProfile.HEADSET) {
                             mBluetoothHeadset = new BluetoothHeadsetProxy((BluetoothHeadset) proxy);
