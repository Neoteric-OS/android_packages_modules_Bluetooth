--- conflicted
+++ resolved
@@ -135,7 +135,6 @@
     private boolean mHeadsetUpdatedRecently = false;
     private boolean mIsDisconnectedTonePlaying = false;
 
-<<<<<<< HEAD
     //count variables for held and active calls for dsda
     public int mDsdaTotalcalls = 0;
     public int mDsdaActiveCalls = 0;
@@ -151,7 +150,6 @@
     //flag for newCall Not updated
     private int mDsDaTwoIncomingCallsFlag = 0;
     private int mdsDaSelectPhoneAccountFlag = 0;
-    private int mDsDaHighDefCallFlag = 0;
     private int mCallSwapPending = 0;
     private int conferenceCallInitiated = 0;
     public int mFirstIncomingCallId = -1;
@@ -161,9 +159,6 @@
 
     @VisibleForTesting
     boolean mIsTerminatedByClient = false;
-=======
-    @VisibleForTesting boolean mIsTerminatedByClient = false;
->>>>>>> 9396273f
 
     private static final Object LOCK = new Object();
 
@@ -429,7 +424,6 @@
         @Override
         public void handleMessage(Message msg) {
             Log.d(TAG, "handleMessage(): msg.what: " + msg.what);
-            int bluetoothLastState    = mLastBtHeadsetState;
             int numRingingCalls       = mCallInfo.getNumRingingCalls();
             int numHeldCalls          = mCallInfo.getNumHeldCalls();
             BluetoothCall activeCall  = mCallInfo.getActiveCall();
@@ -1241,7 +1235,6 @@
         mDsDaCallState = CALL_STATE_IDLE;
         mDsdaIncomingCalls = 0;
         mDsDaHeldCalls = 0;
-        mDsDaHighDefCallFlag = -1;
         mDsDaOutgoingCalls = 0;
         mdsDaSelectPhoneAccountFlag = -1;
         mDsdaTotalcalls = 0;
@@ -1877,7 +1870,6 @@
 
       int numRingingCalls      = mCallInfo.getNumRingingCalls();
       BluetoothCall activeCall = mCallInfo.getActiveCall();
-      int numHeldCalls         = mCallInfo.getNumHeldCalls();
 
       Log.d(TAG, "processOnCallAdded Events");
       if ((call.getState()  == Call.STATE_CONNECTING) ||
@@ -2206,7 +2198,6 @@
       }
 
      private void processConferenceCall() {
-         int numHeldCalls = mCallInfo.getNumHeldCalls();
          Log.d(TAG, "process conference call");
          if (conferenceCallInitiated == 1) {
           //Probably no need to update headset in this case
