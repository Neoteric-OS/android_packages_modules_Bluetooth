/*
 * Copyright (C) 2020 The Android Open Source Project
 *
 * Licensed under the Apache License, Version 2.0 (the "License");
 * you may not use this file except in compliance with the License.
 * You may obtain a copy of the License at
 *
 *      http://www.apache.org/licenses/LICENSE-2.0
 *
 * Unless required by applicable law or agreed to in writing, software
 * distributed under the License is distributed on an "AS IS" BASIS,
 * WITHOUT WARRANTIES OR CONDITIONS OF ANY KIND, either express or implied.
 * See the License for the specific language governing permissions and
 * limitations under the License.

 * ​​​​​Changes from Qualcomm Innovation Center are provided under the following license:
 * Copyright (c) 2023 Qualcomm Innovation Center, Inc. All rights reserved.
 *  SPDX-License-Identifier: BSD-3-Clause-Clear
 */

package com.android.bluetooth.telephony;

import static android.Manifest.permission.BLUETOOTH_CONNECT;
import static android.Manifest.permission.MODIFY_PHONE_STATE;

import static java.util.Objects.requireNonNull;

import android.annotation.NonNull;
import android.annotation.RequiresPermission;
import android.bluetooth.BluetoothAdapter;
import android.bluetooth.BluetoothHeadset;
import android.bluetooth.BluetoothLeCall;
import android.bluetooth.BluetoothLeCallControl;
import android.bluetooth.BluetoothManager;
import android.bluetooth.BluetoothProfile;
import android.content.BroadcastReceiver;
import android.content.Context;
import android.content.Intent;
import android.content.IntentFilter;
import android.net.Uri;
import android.os.Binder;
import android.os.Bundle;
import android.os.IBinder;
import android.telecom.BluetoothCallQualityReport;
import android.telecom.Call;
import android.telecom.CallAudioState;
import android.telecom.Connection;
import android.telecom.DisconnectCause;
import android.telecom.InCallService;
import android.telecom.PhoneAccount;
import android.telecom.PhoneAccountHandle;
import android.telecom.TelecomManager;
import android.telecom.VideoProfile;
import android.telephony.PhoneNumberUtils;
import android.telephony.TelephonyManager;
import android.text.TextUtils;
import android.os.SystemProperties;
import android.util.Log;

import android.os.Handler;
import android.os.Message;
import android.os.Bundle;
import android.os.HandlerThread;
import android.os.Looper;


import androidx.annotation.VisibleForTesting;

import com.android.bluetooth.Utils;
import com.android.bluetooth.hfp.BluetoothHeadsetProxy;
import com.android.bluetooth.tbs.BluetoothLeCallControlProxy;

import java.util.ArrayDeque;
import java.util.ArrayList;
import java.util.Collection;
import java.util.HashMap;
import java.util.LinkedHashSet;
import java.util.List;
import java.util.Objects;
import java.util.Queue;
import java.util.Set;
import java.util.SortedMap;
import java.util.SortedSet;
import java.util.TreeMap;
import java.util.TreeSet;
import java.util.UUID;
import java.util.concurrent.ExecutorService;
import java.util.concurrent.Executors;

/**
 * Used to receive updates about calls from the Telecom component. This service is bound to Telecom
 * while there exist calls which potentially require UI. This includes ringing (incoming), dialing
 * (outgoing), and active calls. When the last BluetoothCall is disconnected, Telecom will unbind to
 * the service triggering InCallActivity (via CallList) to finish soon after.
 */
public class BluetoothInCallService extends InCallService {

    private static final String TAG = "BluetoothInCallService";
    // match up with bthf_call_state_t of bt_hf.h
    private static final int CALL_STATE_ACTIVE = 0;
    private static final int CALL_STATE_HELD = 1;
    private static final int CALL_STATE_DIALING = 2;
    private static final int CALL_STATE_ALERTING = 3;
    private static final int CALL_STATE_INCOMING = 4;
    private static final int CALL_STATE_WAITING = 5;
    private static final int CALL_STATE_IDLE = 6;
    private static final int CALL_STATE_DISCONNECTED = 7;

    private InCallHandler mHandler = null;
    private HandlerThread mHandlerThread;

    private static final int OUTGOING_INCOMING = 0;
    private static final int MULTI_INCOMING = 1;
    private static final int MULTI_HELD = 2;
    private static final int OUTGOING_INCOMING_DISCONNECTION = 3;
    private static final int MULTI_RINGING_DISCONNECTION = 4;
    private static final int OUTGOING_DISCONNECTION = 5;
    private static final int DSDS_EVENT = 6;

    public int mLastBtHeadsetState = CALL_STATE_IDLE;

    // match up with bthf_call_state_t of bt_hf.h
    // Terminate all held or set UDUB("busy") to a waiting call
    private static final int CHLD_TYPE_RELEASEHELD = 0;
    // Terminate all active calls and accepts a waiting/held call
    private static final int CHLD_TYPE_RELEASEACTIVE_ACCEPTHELD = 1;
    // Hold all active calls and accepts a waiting/held call
    private static final int CHLD_TYPE_HOLDACTIVE_ACCEPTHELD = 2;
    // Add all held calls to a conference
    private static final int CHLD_TYPE_ADDHELDTOCONF = 3;

    // Indicates that no BluetoothCall is ringing
    private static final int DEFAULT_RINGING_ADDRESS_TYPE = 128;

    private int mNumActiveCalls = 0;
    private int mNumHeldCalls = 0;
    private int mNumChildrenOfActiveCall = 0;
    private int mBluetoothCallState = CALL_STATE_IDLE;
    private String mRingingAddress = "";
    private int mRingingAddressType = DEFAULT_RINGING_ADDRESS_TYPE;
    private BluetoothCall mOldHeldCall = null;
    private boolean mHeadsetUpdatedRecently = false;
    private boolean mIsDisconnectedTonePlaying = false;

    //count variables for held and active calls for dsda
    public int mDsdaTotalcalls = 0;
    public int mDsdaActiveCalls = 0;
    public int mDsdaIncomingCalls = 0;
    public int mDsDaHeldCalls = 0;
    public int mDsDaOutgoingCalls = 0;
    public int mDsDaCallState = CALL_STATE_IDLE;
    public String mDsDaRingingAddress = null;
    public int mDsDaRingingAddressType = DEFAULT_RINGING_ADDRESS_TYPE;
    public String mDsDaRingingName = null;
    private static final int DELAY_DSDA_CALL_INDICATORS = 60;

    //flag for newCall Not updated
    private int mDsDaTwoIncomingCallsFlag = 0;
    private int mdsDaSelectPhoneAccountFlag = 0;
    private int mCallSwapPending = 0;
    private int mDelayOutgoingUpdate = 0;
    private int conferenceCallInitiated = 0;
    public int mFirstIncomingCallId = -1;
    public int mSecondIncomingCallId = -1;
    public int mSelectPhoneAccountId = -1;
    public int mDialingCallId = -1;

    public static int UNKNOWN = 0;
    public static int DSDS = 1;
    public static int PSEUDO_DSDA = 2;
    public static int DSDA = 3;
    public int currentMode = DSDS;
    public boolean dsdsTransition = false;

    @VisibleForTesting
    boolean mIsTerminatedByClient = false;

    private static final Object LOCK = new Object();

    @VisibleForTesting BluetoothHeadsetProxy mBluetoothHeadset;

    @VisibleForTesting BluetoothLeCallControlProxy mBluetoothLeCallControl;
    private ExecutorService mExecutor;

    private TelephonyManager mTelephonyManager;
    private TelecomManager mTelecomManager;

    @VisibleForTesting
    public final HashMap<Integer, CallStateCallback> mCallbacks = new HashMap<>();

    @VisibleForTesting
    public final HashMap<Integer, BluetoothCall> mBluetoothCallHashMap = new HashMap<>();

    private final HashMap<Integer, BluetoothCall> mBluetoothConferenceCallInference =
            new HashMap<>();

    // A queue record the removal order of bluetooth calls
    private final Queue<Integer> mBluetoothCallQueue = new ArrayDeque<>();

    private static BluetoothInCallService sInstance = null;

    private final CallInfo mCallInfo;

    protected boolean mOnCreateCalled = false;

    private int mMaxNumberOfCalls = 0;

    private boolean mEnableDsdaMode = false;

    private boolean mDsDaEventsHadlingInProgress = false;

    private static final String ENABLE_DSDA_SUPPORT =
          "persist.bluetooth.init.dsda.support";

    private final String EXTRAS_MSIM_VOICE_CAPABILITY = "MsimVoiceCapability";

    private static final String ACTION_MSIM_VOICE_CAPABILITY_CHANGED =
        "org.codeaurora.intent.action.MSIM_VOICE_CAPABILITY_CHANGED";

    private BluetoothAdapter mAdapter = null;

    private final BluetoothProfile.ServiceListener mProfileListener =
            new BluetoothProfile.ServiceListener() {
                @Override
                @RequiresPermission(allOf = {BLUETOOTH_CONNECT, MODIFY_PHONE_STATE})
                public void onServiceConnected(int profile, BluetoothProfile proxy) {
                    Log.d(TAG, "onServiceConnected for profile: " + profile);
                    synchronized (LOCK) {
                        if (profile == BluetoothProfile.HEADSET) {
                            mBluetoothHeadset = new BluetoothHeadsetProxy((BluetoothHeadset) proxy);
                            if (!mEnableDsdaMode) {
                              updateHeadsetWithCallState(true /* force */);
                            } else {
                              updateHeadsetWithDSDACallState(true, DSDS_EVENT);
                            }
                        } else {
                            mBluetoothLeCallControl =
                                    new BluetoothLeCallControlProxy((BluetoothLeCallControl) proxy);

                            boolean isBearerRegistered =
                                    mBluetoothLeCallControl.registerBearer(
                                            TAG,
                                            List.of("tel"),
                                            BluetoothLeCallControl.CAPABILITY_HOLD_CALL,
                                            getNetworkOperator(),
                                            getBearerTechnology(),
                                            mExecutor,
                                            mBluetoothLeCallControlCallback);
                            Log.d(TAG, "isBearerRegistered: " + isBearerRegistered);
                            sendTbsCurrentCallsList();
                        }
                    }
                    Log.d(TAG, "Calls updated for profile: " + profile);
                }

                @Override
                public void onServiceDisconnected(int profile) {
                    Log.d(TAG, "onServiceDisconnected: profile: " + profile);
                    synchronized (LOCK) {
                        if (profile == BluetoothProfile.HEADSET) {
                            mBluetoothHeadset = null;
                        } else {
                            mBluetoothLeCallControl = null;
                        }
                    }
                }
            };

    public class BluetoothAdapterReceiver extends BroadcastReceiver {
        @Override
        public void onReceive(Context context, Intent intent) {
            synchronized (LOCK) {
                int state =
                        intent.getIntExtra(BluetoothAdapter.EXTRA_STATE, BluetoothAdapter.ERROR);
                Log.d(TAG, "Bluetooth Adapter state: " + state);
                if (state == BluetoothAdapter.STATE_ON) {
                    queryPhoneState();
                } else if (state == BluetoothAdapter.STATE_TURNING_OFF) {
                    clear();
                }
               String action = intent.getAction();
                if (action.equals(ACTION_MSIM_VOICE_CAPABILITY_CHANGED)) {
                    Log.d(TAG, "ACTION_MSIM_VOICE_CAPABILITY_CHANGED intent received");
                    currentMode = intent.getIntExtra(EXTRAS_MSIM_VOICE_CAPABILITY, DSDS);
                    if (mTelephonyManager != null) {
                        if (currentMode == DSDS) {
                            Log.w(TAG, "In DSDS mode");
                            for (int i=0; i < mTelephonyManager.getActiveModemCount(); i++){
                                int subId = mTelephonyManager.getSubscriptionId();
                                TelephonyManager tm = mTelephonyManager.createForSubscriptionId(subId);
                                if (tm.getCallStateForSubscription() == CALL_STATE_IDLE) {
                                    dsdsTransition = true;
                                }
                            }
                            if(dsdsTransition) {
                                Log.w(TAG, "In DSDS transition mode");
                            }
                            else {
                                Log.w(TAG, "Not in DSDS transition mode");
                            }
                        }
                        else if (currentMode == PSEUDO_DSDA || currentMode == DSDA) {
                            Log.w(TAG, "In DSDA mode");
                        }
                    }//null check
                    else {
                        Log.e(TAG, "mTelephonyManager is null when "
                                    +"ACTION_MSIM_VOICE_CAPABILITY_CHANGED intent received");
                    }
                }
            }
        }
    }

    /** Receives events for global state changes of the bluetooth adapter. */
    // TODO: The code is moved from Telecom stack. Since we're running in the BT process itself,
    // we may be able to simplify this in a future patch.
    @VisibleForTesting
    public BluetoothAdapterReceiver mBluetoothAdapterReceiver;
    public BluetoothAdapterReceiver mVoiceCapabilityChangeReceiver = null;

    @VisibleForTesting
    public class CallStateCallback extends Call.Callback {
        public int mLastState;

        public CallStateCallback(int initialState) {
            mLastState = initialState;
        }

        public int getLastState() {
            return mLastState;
        }

        @RequiresPermission(allOf = {BLUETOOTH_CONNECT, MODIFY_PHONE_STATE})
        void onStateChanged(BluetoothCall call, int state) {
            if (mCallInfo.isNullCall(call)) {
                return;
            }
            if (call.isExternalCall()) {
                return;
            }
            if (state == Call.STATE_DISCONNECTING) {
                mLastState = state;
                return;
            }

            Integer tbsCallState = getTbsCallState(call);
            if (mBluetoothLeCallControl != null && tbsCallState != null) {
                mBluetoothLeCallControl.onCallStateChanged(call.getTbsCallId(), tbsCallState);
            }

            // If a BluetoothCall is being put on hold because of a new connecting call, ignore the
            // CONNECTING since the BT state update needs to send out the numHeld = 1 + dialing
            // state atomically.
            // When the BluetoothCall later transitions to DIALING/DISCONNECTED we will then
            // send out the aggregated update.
            if (getLastState() == Call.STATE_ACTIVE && state == Call.STATE_HOLDING) {
                for (BluetoothCall otherCall : mCallInfo.getBluetoothCalls()) {
                    if (otherCall.getState() == Call.STATE_CONNECTING) {
                        mLastState = state;
                        return;
                    }
                }
            }

            // To have an active BluetoothCall and another dialing at the same time is an invalid BT
            // state. We can assume that the active BluetoothCall will be automatically held
            // which will send another update at which point we will be in the right state.
            BluetoothCall activeCall = mCallInfo.getActiveCall();
            if (!mCallInfo.isNullCall(activeCall)
                    && getLastState() == Call.STATE_CONNECTING
                    && (state == Call.STATE_DIALING || state == Call.STATE_PULLING_CALL)) {
                mLastState = state;
                return;
            }
            mLastState = state;
            if (!mEnableDsdaMode) {
               updateHeadsetWithCallState(false /* force */);
            } else {
              processOnStateChanged(call);
            }
        }

        @Override
        @RequiresPermission(allOf = {BLUETOOTH_CONNECT, MODIFY_PHONE_STATE})
        public void onStateChanged(Call call, int state) {
            super.onStateChanged(call, state);
            onStateChanged(getBluetoothCallById(System.identityHashCode(call)), state);
        }

        @RequiresPermission(allOf = {BLUETOOTH_CONNECT, MODIFY_PHONE_STATE})
        void onDetailsChanged(BluetoothCall call, Call.Details details) {
            if (mCallInfo.isNullCall(call)) {
                return;
            }
            if (call.isExternalCall()) {
                onCallRemoved(call, false /* forceRemoveCallback */);
            } else {
                onCallAdded(call);
            }
        }

        @Override
        @RequiresPermission(allOf = {BLUETOOTH_CONNECT, MODIFY_PHONE_STATE})
        public void onDetailsChanged(Call call, Call.Details details) {
            super.onDetailsChanged(call, details);
            onDetailsChanged(getBluetoothCallById(System.identityHashCode(call)), details);
        }

        @RequiresPermission(allOf = {BLUETOOTH_CONNECT, MODIFY_PHONE_STATE})
        void onParentChanged(BluetoothCall call) {
            if (mCallInfo.isNullCall(call) || call.isExternalCall()) {
                Log.w(TAG, "null call or external call");
                return;
            }
            if (call.getParentId() != null) {
                // If this BluetoothCall is newly conferenced, ignore the callback.
                // We only care about the one sent for the parent conference call.
                Log.d(
                        TAG,
                        "Ignoring onIsConferenceChanged from child BluetoothCall with new parent");
                return;
            }
            updateHeadsetWithCallState(false /* force */);
        }

        @Override
        @RequiresPermission(allOf = {BLUETOOTH_CONNECT, MODIFY_PHONE_STATE})
        public void onParentChanged(Call call, Call parent) {
            super.onParentChanged(call, parent);
            onParentChanged(getBluetoothCallById(System.identityHashCode(call)));
        }

        @RequiresPermission(allOf = {BLUETOOTH_CONNECT, MODIFY_PHONE_STATE})
        void onChildrenChanged(BluetoothCall call, List<BluetoothCall> children) {
            if (mCallInfo.isNullCall(call) || call.isExternalCall()) {
                Log.w(TAG, "null call or external call");
                return;
            }
            if (call.getChildrenIds().size() == 1) {
                // If this is a parent BluetoothCall with only one child,
                // ignore the callback as well since the minimum number of child calls to
                // start a conference BluetoothCall is 2. We expect this to be called again
                // when the parent BluetoothCall has another child BluetoothCall added.
                Log.d(TAG, "Ignoring onIsConferenceChanged from parent with only one child call");
                return;
            }
            updateHeadsetWithCallState(false /* force */);
        }

        @Override
        @RequiresPermission(allOf = {BLUETOOTH_CONNECT, MODIFY_PHONE_STATE})
        public void onChildrenChanged(Call call, List<Call> children) {
            super.onChildrenChanged(call, children);
            onChildrenChanged(
                    getBluetoothCallById(System.identityHashCode(call)),
                    getBluetoothCallsByIds(BluetoothCall.getIds(children)));
        }
    }

    @Override
    public IBinder onBind(Intent intent) {
        Log.i(TAG, "onBind. Intent: " + intent);
        return super.onBind(intent);
    }

    @Override
    public boolean onUnbind(Intent intent) {
        Log.i(TAG, "onUnbind. Intent: " + intent);
        return super.onUnbind(intent);
    }

    private BluetoothInCallService(CallInfo callInfo) {
        Log.i(TAG, "BluetoothInCallService is created");
        mCallInfo = Objects.requireNonNullElse(callInfo, new CallInfo());
        sInstance = this;
        mExecutor = Executors.newSingleThreadExecutor();
    }

    public BluetoothInCallService() {
        this(null);
    }

    @VisibleForTesting
    BluetoothInCallService(
            Context context,
            CallInfo callInfo,
            BluetoothHeadsetProxy headset,
            BluetoothLeCallControlProxy leCallControl) {
        this(callInfo);
        mBluetoothHeadset = headset;
        mBluetoothLeCallControl = leCallControl;
        attachBaseContext(context);
    }

    public static BluetoothInCallService getInstance() {
        return sInstance;
    }

    class InCallHandler extends Handler {
        InCallHandler(Looper looper) {
            super(looper);
        }
        @Override
        public void handleMessage(Message msg) {
            Log.d(TAG, "handleMessage(): msg.what: " + msg.what);
            int numRingingCalls       = mCallInfo.getNumRingingCalls();
            int numHeldCalls          = mCallInfo.getNumHeldCalls();
            BluetoothCall activeCall  = mCallInfo.getActiveCall();
            int numActiveCalls        = mCallInfo.isNullCall(activeCall) ? 0 : 1;
            BluetoothCall dailingCall = mCallInfo.getOutgoingCall();
            int numOutgoingCalls      = mCallInfo.isNullCall(dailingCall) ? 0 : 1;
            int updateheldCalls       = 0;
            if (numHeldCalls == 0)
               updateheldCalls = 0;
            else
               updateheldCalls = 1;

            mDsDaEventsHadlingInProgress = true;
            switch (msg.what) {
             case OUTGOING_INCOMING:
                 Log.d(TAG, "OUTGOING_INCOMING event");
                 if (numOutgoingCalls != mDsDaOutgoingCalls) {
                   //Outgoing calls Changed
                   BluetoothCall ringingCall = mCallInfo.getRingingOrSimulatedRingingCall();
                   getDSDARingingAddress(ringingCall);
                   if ((numOutgoingCalls == 0) && (mDsDaOutgoingCalls == 1)) {
                     if (numRingingCalls > 0) {
                       //Outgoing became active and incoming call is present
                       //Send the active call update and then send waiting call update
                       if (mBluetoothHeadset != null) {
                         mBluetoothHeadset.phoneStateChanged(
                            numActiveCalls,
                            updateheldCalls,
                            CALL_STATE_IDLE,
                            mDsDaRingingAddress,
                            mDsDaRingingAddressType,
                            mDsDaRingingName);
                            mDsDaOutgoingCalls--;
                            mDsdaActiveCalls++;
                            handlerThreadSleep(DELAY_DSDA_CALL_INDICATORS);
                         mBluetoothHeadset.phoneStateChanged(
                            numActiveCalls,
                            updateheldCalls,
                            CALL_STATE_INCOMING,
                            mDsDaRingingAddress,
                            mDsDaRingingAddressType,
                            mDsDaRingingName);
                       }
                       mLastBtHeadsetState = CALL_STATE_INCOMING;
                    }
                   }
                 } else if (mDsdaIncomingCalls != numRingingCalls) {
                   //Incoming calls changed
                   //incoming call became active. Outgoing call should be disconnected
                   //if Outgoing disconnected event has not yet received, fake the params
                   BluetoothCall ringingCall = getBluetoothCallById(mFirstIncomingCallId);
                   if (mBluetoothHeadset != null) {
                     getDSDARingingAddress(null);
                     mBluetoothHeadset.phoneStateChanged(
                        0,
                        updateheldCalls,
                        CALL_STATE_IDLE,
                        mDsDaRingingAddress,
                        mDsDaRingingAddressType,
                        mDsDaRingingName);
                     //sending the incoming setup
                     getDSDARingingAddress(ringingCall);
                     handlerThreadSleep(DELAY_DSDA_CALL_INDICATORS);
                     mBluetoothHeadset.phoneStateChanged(
                        0,
                        updateheldCalls,
                        CALL_STATE_INCOMING,
                        mDsDaRingingAddress,
                        mDsDaRingingAddressType,
                        mDsDaRingingName);
                      //sending active update
                      handlerThreadSleep(DELAY_DSDA_CALL_INDICATORS);
                      getDSDARingingAddress(null);
                      mBluetoothHeadset.phoneStateChanged(
                         numActiveCalls,
                         updateheldCalls,
                         CALL_STATE_IDLE,
                         mDsDaRingingAddress,
                         mDsDaRingingAddressType,
                         mDsDaRingingAddress);
                      mDsdaIncomingCalls--;
                      mLastBtHeadsetState = CALL_STATE_IDLE;
                   }
                 }
             break;
             case MULTI_INCOMING:
                 Log.d(TAG, "MULTI_INCOMING event");
                 if ((numRingingCalls == 1) && (mDsdaIncomingCalls == 2)) {
                   Log.d(TAG, "multiple ringing calls, 1 ringing moved to active");
                   if ((numActiveCalls == 1) && (mDsdaActiveCalls == 0)) {
                     if (mFirstIncomingCallId == activeCall.getId()) {
                       BluetoothCall ringingCall = getBluetoothCallById(mSecondIncomingCallId);
                       //1st call moved to active
                       //2nd call need to be updated as waiting call
                       if (mBluetoothHeadset != null) {
                         getDSDARingingAddress(null);
                         mBluetoothHeadset.phoneStateChanged(
                            numActiveCalls,
                            updateheldCalls,
                            CALL_STATE_IDLE,
                            mDsDaRingingAddress,
                            mDsDaRingingAddressType,
                            mDsDaRingingName);
                         handlerThreadSleep(DELAY_DSDA_CALL_INDICATORS);
                         mFirstIncomingCallId = mSecondIncomingCallId;
                         mSecondIncomingCallId = -1;
                         mDsdaIncomingCalls--;
                         mDsDaTwoIncomingCallsFlag = 0;
                         //waiting call of 2nd incoming call
                         getDSDARingingAddress(ringingCall);
                         mBluetoothHeadset.phoneStateChanged(
                            numActiveCalls,
                            updateheldCalls,
                            CALL_STATE_INCOMING,
                            mDsDaRingingAddress,
                            mDsDaRingingAddressType,
                            mDsDaRingingName);
                         mLastBtHeadsetState = CALL_STATE_INCOMING;
                       }
                     } else if (mSecondIncomingCallId == activeCall.getId()) {
                       Log.d(TAG, "2nd incoming call became active");
                       BluetoothCall ringingCall = getBluetoothCallById(mSecondIncomingCallId);
                       mDsDaTwoIncomingCallsFlag = 0;
                       if (mBluetoothHeadset != null) {
                         Log.d(TAG, "1st setup end");
                         getDSDARingingAddress(null);
                         mBluetoothHeadset.phoneStateChanged(
                            0, //No Active calls
                            updateheldCalls,
                            CALL_STATE_IDLE,
                            mDsDaRingingAddress,
                            mDsDaRingingAddressType,
                            mDsDaRingingName);
                         handlerThreadSleep(DELAY_DSDA_CALL_INDICATORS);
                         //incoming call of 2nd incoming call
                         Log.d(TAG, "2nd setup");
                         getDSDARingingAddress(ringingCall);
                         mBluetoothHeadset.phoneStateChanged(
                            0, //No active calls
                            updateheldCalls,
                            CALL_STATE_INCOMING,
                            mDsDaRingingAddress,
                            mDsDaRingingAddressType,
                            mDsDaRingingName);
                         handlerThreadSleep(DELAY_DSDA_CALL_INDICATORS);
                         Log.d(TAG, "2nd active");
                         mDsdaActiveCalls = 1;
                         getDSDARingingAddress(null);
                         mBluetoothHeadset.phoneStateChanged(
                            numActiveCalls,
                            updateheldCalls,
                            CALL_STATE_IDLE,
                            mDsDaRingingAddress,
                            mDsDaRingingAddressType,
                            mDsDaRingingName);
                         Log.d(TAG, "waiting 1st");
                         ringingCall = getBluetoothCallById(mFirstIncomingCallId);
                         getDSDARingingAddress(ringingCall);
                         handlerThreadSleep(DELAY_DSDA_CALL_INDICATORS);
                         mBluetoothHeadset.phoneStateChanged(
                            numActiveCalls,
                            updateheldCalls,
                            CALL_STATE_INCOMING,
                            mDsDaRingingAddress,
                            mDsDaRingingAddressType,
                            mDsDaRingingName);
                          mLastBtHeadsetState = CALL_STATE_INCOMING;
                            mDsdaIncomingCalls--;
                            mSecondIncomingCallId = -1;
                       }
                     }
                   } else if ((mNumActiveCalls ==0)  && (mDsdaActiveCalls == 0)) {
                     //one of the 2 ringing calls would have been disconnected
                     BluetoothCall ringingCall = mCallInfo.getRingingOrSimulatedRingingCall();
                     if (ringingCall.getId() == mSecondIncomingCallId) {
                       if (mBluetoothHeadset != null) {
                         getDSDARingingAddress(null);
                         mBluetoothHeadset.phoneStateChanged(
                            0,
                            updateheldCalls,
                            CALL_STATE_IDLE,
                            mDsDaRingingAddress,
                            mDsDaRingingAddressType,
                            mDsDaRingingName);
                         handlerThreadSleep(DELAY_DSDA_CALL_INDICATORS);
                         //incoming call of 2nd incoming call
                         getDSDARingingAddress(ringingCall);
                         mBluetoothHeadset.phoneStateChanged(
                            0,
                            updateheldCalls,
                            CALL_STATE_INCOMING,
                            mDsDaRingingAddress,
                            mDsDaRingingAddressType,
                            mDsDaRingingName);
                         mLastBtHeadsetState = CALL_STATE_INCOMING;
                       }
                     } else if (ringingCall.getId() == mFirstIncomingCallId) {
                       //2nd incoming call state is not updated.
                       //No need to update the disconnection state
                     }
                   }
                 }
             break;
             case MULTI_HELD:
                 Log.d(TAG, "MULTI_HELD event");
                 if (numHeldCalls > mDsDaHeldCalls) {
                   if (numHeldCalls >= 2) {
                     //when multi held calls come,
                     //we have to fake the indicators in such a way as if,
                     //they are conferencely held.
                     int temp_callState = CALL_STATE_IDLE;
                     if (numRingingCalls > 0) {
                       temp_callState = CALL_STATE_INCOMING;
                       BluetoothCall ringingCall = mCallInfo.getRingingOrSimulatedRingingCall();
                       getDSDARingingAddress(ringingCall);
                     }
                     if (numActiveCalls == 0) {
                       mBluetoothHeadset.phoneStateChanged(
                          1,
                          0,
                          temp_callState,
                          mDsDaRingingAddress,
                          mDsDaRingingAddressType,
                          mDsDaRingingName);
                       handlerThreadSleep(DELAY_DSDA_CALL_INDICATORS);
                       mBluetoothHeadset.phoneStateChanged(
                           0,
                           1,
                           temp_callState,
                           mDsDaRingingAddress,
                           mDsDaRingingAddressType,
                           mDsDaRingingName);
                           mDsDaHeldCalls++;
                           mDsdaActiveCalls = numActiveCalls;
                     } else {
                       mBluetoothHeadset.phoneStateChanged(
                          1,
                          0,
                          temp_callState,
                          mDsDaRingingAddress,
                          mDsDaRingingAddressType,
                          mDsDaRingingName);
                       handlerThreadSleep(DELAY_DSDA_CALL_INDICATORS);
                       mBluetoothHeadset.phoneStateChanged(
                          0,
                          1,
                          temp_callState,
                          mDsDaRingingAddress,
                          mDsDaRingingAddressType,
                          mDsDaRingingName);
                       handlerThreadSleep(DELAY_DSDA_CALL_INDICATORS);
                       mBluetoothHeadset.phoneStateChanged(
                          1,
                          1,
                          temp_callState,
                          mDsDaRingingAddress,
                          mDsDaRingingAddressType,
                          mDsDaRingingName);
                          mDsDaHeldCalls++;
                          mDsdaActiveCalls = numActiveCalls;
                     }
                     mLastBtHeadsetState = temp_callState;
                     if (mDelayOutgoingUpdate == 1) {
                        mBluetoothHeadset.phoneStateChanged(
                          0,
                          1,
                          CALL_STATE_DIALING,
                          mDsDaRingingAddress,
                          mDsDaRingingAddressType,
                          mDsDaRingingName);
                        mBluetoothHeadset.phoneStateChanged(
                          0,
                          1,
                          CALL_STATE_ALERTING,
                          mDsDaRingingAddress,
                          mDsDaRingingAddressType,
                          mDsDaRingingName);
                          mDsDaOutgoingCalls++;
                        mLastBtHeadsetState =  CALL_STATE_ALERTING;
                        mDelayOutgoingUpdate = 0;
                     }
                   }
                 }
             break;
             case OUTGOING_INCOMING_DISCONNECTION:
                 Log.d(TAG, "OUTGOING_INCOMING_DISCONNECTION event");
                 if (numOutgoingCalls == 1) {
                   //No need to update here.
                   //since outgoing call is updated.
                   mDsdaIncomingCalls--;
                   if (mDsDaTwoIncomingCallsFlag == 1) {
                     mFirstIncomingCallId = mSecondIncomingCallId;
                     mSecondIncomingCallId = -1;
                     mDsDaTwoIncomingCallsFlag = 0;
                   } else {
                     mFirstIncomingCallId = -1;
                   }
                 }
             break;
             case MULTI_RINGING_DISCONNECTION:
                 Log.d(TAG, "MULTI_RINGING_DISCONNECTION event");
                 getDSDARingingAddress(null);
                 if (mBluetoothHeadset != null) {
                   mBluetoothHeadset.phoneStateChanged(
                      numActiveCalls,
                      updateheldCalls,
                      CALL_STATE_IDLE,
                      mDsDaRingingAddress,
                      mDsDaRingingAddressType,
                      mDsDaRingingName);
                   getDSDARingingAddress(getBluetoothCallById(mSecondIncomingCallId));
                   mFirstIncomingCallId = mSecondIncomingCallId;
                   mSecondIncomingCallId = -1;
                   mDsDaTwoIncomingCallsFlag = 0;
                   mDsdaIncomingCalls--;
                   handlerThreadSleep(DELAY_DSDA_CALL_INDICATORS);
                   mBluetoothHeadset.phoneStateChanged(
                      numActiveCalls,
                      updateheldCalls,
                      CALL_STATE_INCOMING,
                      mDsDaRingingAddress,
                      mDsDaRingingAddressType,
                      mDsDaRingingName);
                   mLastBtHeadsetState = CALL_STATE_INCOMING;
                 }
             break;
             case OUTGOING_DISCONNECTION:
                Log.d(TAG, "OUTGOING_DISCONNECTION event");
                 if (numRingingCalls > 0) {
                   getDSDARingingAddress(getBluetoothCallById(null));
                   mDsDaOutgoingCalls--;
                   mBluetoothHeadset.phoneStateChanged(
                      numActiveCalls,
                      updateheldCalls,
                      CALL_STATE_IDLE,
                      mDsDaRingingAddress,
                      mDsDaRingingAddressType,
                      mDsDaRingingName);
                   handlerThreadSleep(DELAY_DSDA_CALL_INDICATORS);
                   getDSDARingingAddress(getBluetoothCallById(mFirstIncomingCallId));
                   mBluetoothHeadset.phoneStateChanged(
                      numActiveCalls,
                      updateheldCalls,
                      CALL_STATE_INCOMING,
                      mDsDaRingingAddress,
                      mDsDaRingingAddressType,
                      mDsDaRingingName);
                   mLastBtHeadsetState = CALL_STATE_INCOMING;
                 }
             break;
             case DSDS_EVENT:
                Log.d(TAG, "DSDS_EVENT event");
                updateHeadsetWithCallState(false);
             break;
             default:
              break;
           }
           mDsDaEventsHadlingInProgress = false;
        }
    };

    private void handlerThreadSleep(long millisecs) {
      try {
        Log.d(TAG, "wait for" + millisecs + "msecs");
        Thread.sleep(millisecs);
        } catch (InterruptedException e) {
          Log.e(TAG, "DsDa Thread was interrupted", e);
        }
    }

    @RequiresPermission(MODIFY_PHONE_STATE)
    protected void enforceModifyPermission() {
        enforceCallingOrSelfPermission(android.Manifest.permission.MODIFY_PHONE_STATE, null);
    }

    @RequiresPermission(MODIFY_PHONE_STATE)
    public boolean answerCall() {
        synchronized (LOCK) {
            enforceModifyPermission();
            Log.i(TAG, "BT - answering call");
            BluetoothCall call = mCallInfo.getRingingOrSimulatedRingingCall();
            if (mEnableDsdaMode) {
              BluetoothCall mTempCall = null;
              if (mDsDaTwoIncomingCallsFlag == 1) {
                mTempCall = getBluetoothCallById(mFirstIncomingCallId);
                if (mCallInfo.isNullCall(mTempCall)) {
                   call = mTempCall;
                }
              }
            }
            if (mCallInfo.isNullCall(call)) {
                return false;
            }
            call.answer(VideoProfile.STATE_AUDIO_ONLY);
            return true;
        }
    }

    @RequiresPermission(MODIFY_PHONE_STATE)
    public boolean hangupCall() {
        synchronized (LOCK) {
            enforceModifyPermission();
            Log.i(TAG, "BT - hanging up call");
            BluetoothCall call = mCallInfo.getForegroundCall();
            BluetoothCall mTempCall = null;
            if (mCallInfo.isNullCall(call)) {
                return false;
            }
            // release the parent if there is a conference call
            BluetoothCall conferenceCall = getBluetoothCallById(call.getParentId());
            if (!mCallInfo.isNullCall(conferenceCall)
                    && conferenceCall.getState() == Call.STATE_ACTIVE) {
                Log.i(TAG, "BT - hanging up conference call");
                call = conferenceCall;
            }
            if (call.getState() == Call.STATE_RINGING) {
              if (mEnableDsdaMode) {
                if (mDsDaTwoIncomingCallsFlag == 1) {
                 mTempCall = getBluetoothCallById(mFirstIncomingCallId);
                 if (mCallInfo.isNullCall(mTempCall)) {
                    call = mTempCall;
                 }
                }
              }
                call.reject(false, "");
            } else {
                call.disconnect();
            }
            return true;
        }
    }

    @RequiresPermission(MODIFY_PHONE_STATE)
    public boolean sendDtmf(int dtmf) {
        synchronized (LOCK) {
            enforceModifyPermission();
            Log.i(TAG, "BT - sendDtmf " + dtmf);
            BluetoothCall call = mCallInfo.getForegroundCall();
            if (mCallInfo.isNullCall(call)) {
                return false;
            }
            // TODO: Consider making this a queue instead of starting/stopping
            // in quick succession.
            call.playDtmfTone((char) dtmf);
            call.stopDtmfTone();
            return true;
        }
    }

    @RequiresPermission(MODIFY_PHONE_STATE)
    public String getNetworkOperator() {
        synchronized (LOCK) {
            enforceModifyPermission();
            Log.i(TAG, "getNetworkOperator");
            PhoneAccount account = mCallInfo.getBestPhoneAccount();
            if (account != null && account.getLabel() != null) {
                return account.getLabel().toString();
            }
            // Finally, just get the network name from telephony.
            return mTelephonyManager.getNetworkOperatorName();
        }
    }

    /**
     * Gets the brearer technology.
     *
     * @return bearer technology as defined in Bluetooth Assigned Numbers
     */
    @RequiresPermission(MODIFY_PHONE_STATE)
    public int getBearerTechnology() {
        synchronized (LOCK) {
            enforceModifyPermission();
            Log.i(TAG, "getBearerTechnology");
            // Get the network name from telephony.
            int dataNetworkType = mTelephonyManager.getDataNetworkType();
            switch (dataNetworkType) {
                case TelephonyManager.NETWORK_TYPE_UNKNOWN:
                case TelephonyManager.NETWORK_TYPE_GSM:
                    return BluetoothLeCallControlProxy.BEARER_TECHNOLOGY_GSM;

                case TelephonyManager.NETWORK_TYPE_GPRS:
                    return BluetoothLeCallControlProxy.BEARER_TECHNOLOGY_2G;

                case TelephonyManager.NETWORK_TYPE_EDGE:
                case TelephonyManager.NETWORK_TYPE_EVDO_0:
                case TelephonyManager.NETWORK_TYPE_EVDO_A:
                case TelephonyManager.NETWORK_TYPE_HSDPA:
                case TelephonyManager.NETWORK_TYPE_HSUPA:
                case TelephonyManager.NETWORK_TYPE_HSPA:
                case TelephonyManager.NETWORK_TYPE_IDEN:
                case TelephonyManager.NETWORK_TYPE_EVDO_B:
                    return BluetoothLeCallControlProxy.BEARER_TECHNOLOGY_3G;

                case TelephonyManager.NETWORK_TYPE_UMTS:
                case TelephonyManager.NETWORK_TYPE_TD_SCDMA:
                    return BluetoothLeCallControlProxy.BEARER_TECHNOLOGY_WCDMA;

                case TelephonyManager.NETWORK_TYPE_LTE:
                    return BluetoothLeCallControlProxy.BEARER_TECHNOLOGY_LTE;

                case TelephonyManager.NETWORK_TYPE_EHRPD:
                case TelephonyManager.NETWORK_TYPE_CDMA:
                case TelephonyManager.NETWORK_TYPE_1xRTT:
                    return BluetoothLeCallControlProxy.BEARER_TECHNOLOGY_CDMA;

                case TelephonyManager.NETWORK_TYPE_HSPAP:
                    return BluetoothLeCallControlProxy.BEARER_TECHNOLOGY_4G;

                case TelephonyManager.NETWORK_TYPE_IWLAN:
                    return BluetoothLeCallControlProxy.BEARER_TECHNOLOGY_WIFI;

                case TelephonyManager.NETWORK_TYPE_NR:
                    return BluetoothLeCallControlProxy.BEARER_TECHNOLOGY_5G;
            }

            return BluetoothLeCallControlProxy.BEARER_TECHNOLOGY_GSM;
        }
    }

    @RequiresPermission(MODIFY_PHONE_STATE)
    public String getSubscriberNumber() {
        synchronized (LOCK) {
            enforceModifyPermission();
            Log.i(TAG, "getSubscriberNumber");
            String address = null;
            PhoneAccount account = mCallInfo.getBestPhoneAccount();
            if (account != null) {
                Uri addressUri = account.getAddress();
                if (addressUri != null) {
                    address = addressUri.getSchemeSpecificPart();
                }
            }
            if (TextUtils.isEmpty(address)) {
                address = mTelephonyManager.getLine1Number();
                if (address == null) address = "";
            }
            return address;
        }
    }

    @RequiresPermission(allOf = {BLUETOOTH_CONNECT, MODIFY_PHONE_STATE})
    public boolean listCurrentCalls() {
        synchronized (LOCK) {
            if (!mOnCreateCalled) {
                Log.w(TAG, "listcurrentCalls() is called before onCreate()");
                return false;
            }
            enforceModifyPermission();
            // only log if it is after we recently updated the headset state or else it can
            // clog the android log since this can be queried every second.
            boolean logQuery = mHeadsetUpdatedRecently;
            mHeadsetUpdatedRecently = false;

            if (logQuery) {
                Log.i(TAG, "listcurrentCalls");
            }

            sendListOfCalls(logQuery);
            return true;
        }
    }

    @RequiresPermission(allOf = {BLUETOOTH_CONNECT, MODIFY_PHONE_STATE})
    public boolean queryPhoneState() {
        synchronized (LOCK) {
            enforceModifyPermission();
            Log.i(TAG, "queryPhoneState");
            if (!mEnableDsdaMode) {
              updateHeadsetWithCallState(true);
            } else {
              updateHeadsetWithDSDACallState(true, DSDS_EVENT);
            }
            return true;
        }
    }

    /** Check for HD codec for voice call */
    public boolean isHighDefCallInProgress() {
        boolean isHighDef = false;
        /* TODO: Add as an API in TelephonyManager aosp/2679237 */
        int phoneTypeIms = 5;
        int phoneTypeCdmaLte = 6;
        BluetoothCall ringingCall = mCallInfo.getRingingOrSimulatedRingingCall();
        BluetoothCall dialingCall = mCallInfo.getOutgoingCall();
        BluetoothCall activeCall = mCallInfo.getActiveCall();

        /* If it's an incoming call we will have codec info in dialing state */
        if (ringingCall != null) {
            isHighDef = ringingCall.isHighDefAudio();
        } else if (dialingCall != null) {
            /* CS dialing call has codec info in dialing state */
            Bundle extras = dialingCall.getDetails().getExtras();
            if (extras != null) {
                int phoneType = extras.getInt(TelecomManager.EXTRA_CALL_TECHNOLOGY_TYPE);
                if (phoneType == TelephonyManager.PHONE_TYPE_GSM
                        || phoneType == TelephonyManager.PHONE_TYPE_CDMA) {
                    isHighDef = dialingCall.isHighDefAudio();
                    /* For IMS calls codec info is not present in dialing state */
                } else if (phoneType == phoneTypeIms || phoneType == phoneTypeCdmaLte) {
                    isHighDef = true;
                }
            }
        } else if (activeCall != null) {
            isHighDef = activeCall.isHighDefAudio();
        }
        Log.i(TAG, "isHighDefCallInProgress: Call is High Def " + isHighDef);
        return isHighDef;
    }

    @RequiresPermission(MODIFY_PHONE_STATE)
    public boolean processChld(int chld) {
        synchronized (LOCK) {
            enforceModifyPermission();
            final long token = Binder.clearCallingIdentity();
            try {
                Log.i(TAG, "processChld " + chld);
                return _processChld(chld);
            } finally {
                Binder.restoreCallingIdentity(token);
            }
        }
    }

    @RequiresPermission(allOf = {BLUETOOTH_CONNECT, MODIFY_PHONE_STATE})
    public void onCallAdded(BluetoothCall call) {
        if (call.isExternalCall()) {
            Log.d(TAG, "onCallAdded: external call");
            return;
        }
        if (!mBluetoothCallHashMap.containsKey(call.getId())) {
            Log.i(TAG, "onCallAdded");
            CallStateCallback callback = new CallStateCallback(call.getState());
            mCallbacks.put(call.getId(), callback);
            call.registerCallback(callback);

            mBluetoothCallHashMap.put(call.getId(), call);
            if (!call.isConference()) {
                mMaxNumberOfCalls = Integer.max(mMaxNumberOfCalls, mBluetoothCallHashMap.size());
            }
            if (!mEnableDsdaMode) {
               updateHeadsetWithCallState(false /* force */);
            } else {
              processOnCallAdded(call);
            }

            BluetoothLeCall tbsCall = createTbsCall(call);
            if (mBluetoothLeCallControl != null && tbsCall != null) {
                mBluetoothLeCallControl.onCallAdded(tbsCall);
            }
        } else {
            Log.i(TAG, "onCallAdded: call already exists");
        }
    }

    public void sendBluetoothCallQualityReport(
            long timestamp,
            int rssi,
            int snr,
            int retransmissionCount,
            int packetsNotReceiveCount,
            int negativeAcknowledgementCount) {
        BluetoothCall call = mCallInfo.getForegroundCall();
        if (mCallInfo.isNullCall(call)) {
            Log.w(TAG, "No foreground call while trying to send BQR");
            return;
        }
        Bundle b = new Bundle();
        b.putParcelable(
                BluetoothCallQualityReport.EXTRA_BLUETOOTH_CALL_QUALITY_REPORT,
                new BluetoothCallQualityReport.Builder()
                        .setSentTimestampMillis(timestamp)
                        .setChoppyVoice(true)
                        .setRssiDbm(rssi)
                        .setSnrDb(snr)
                        .setRetransmittedPacketsCount(retransmissionCount)
                        .setPacketsNotReceivedCount(packetsNotReceiveCount)
                        .setNegativeAcknowledgementCount(negativeAcknowledgementCount)
                        .build());
        call.sendCallEvent(BluetoothCallQualityReport.EVENT_BLUETOOTH_CALL_QUALITY_REPORT, b);
    }

    @Override
    @RequiresPermission(allOf = {BLUETOOTH_CONNECT, MODIFY_PHONE_STATE})
    public void onCallAdded(Call call) {
        super.onCallAdded(call);
        onCallAdded(new BluetoothCall(call));
    }

    /**
     * Called when a {@code BluetoothCall} has been removed from this in-call session.
     *
     * @param call the {@code BluetoothCall} to remove
     * @param forceRemoveCallback if true, this will always unregister this {@code InCallService} as
     *     a callback for the given {@code BluetoothCall}, when false, this will not remove the
     *     callback when the {@code BluetoothCall} is external so that the call can be added back if
     *     no longer external.
     */
    @RequiresPermission(allOf = {BLUETOOTH_CONNECT, MODIFY_PHONE_STATE})
    public void onCallRemoved(BluetoothCall call, boolean forceRemoveCallback) {
        Log.i(TAG, "onCallRemoved, forceRemoveCallback=" + forceRemoveCallback);
        CallStateCallback callback = getCallback(call);
        if (callback != null && (forceRemoveCallback || !call.isExternalCall())) {
            call.unregisterCallback(callback);
        }

        if (mBluetoothCallHashMap.containsKey(call.getId())) {
            mBluetoothCallHashMap.remove(call.getId());

            DisconnectCause cause = call.getDisconnectCause();
            if (cause != null && cause.getCode() == DisconnectCause.OTHER) {
                Log.d(TAG, "add inference call with reason: " + cause.getReason());
                mBluetoothCallQueue.add(call.getId());
                mBluetoothConferenceCallInference.put(call.getId(), call);
                // queue size limited to 2 because merge operation only happens on 2 calls
                // we are only interested in last 2 calls merged
                if (mBluetoothCallQueue.size() > 2) {
                    Integer callId = mBluetoothCallQueue.peek();
                    mBluetoothCallQueue.remove();
                    mBluetoothConferenceCallInference.remove(callId);
                }
            }
            // As there is at most 1 conference call, so clear inference when parent call ends
            if (call.isConference()) {
                Log.d(TAG, "conference call ends, clear inference");
                mBluetoothConferenceCallInference.clear();
                mBluetoothCallQueue.clear();
            }
        }

        if (!mEnableDsdaMode) {
          updateHeadsetWithCallState(false /* force */);
        } else {
          processOnCallRemoved(call);
        }

        if (mBluetoothLeCallControl != null) {
            mBluetoothLeCallControl.onCallRemoved(
                    call.getTbsCallId(), getTbsTerminationReason(call));
        }
    }

    @Override
    @RequiresPermission(allOf = {BLUETOOTH_CONNECT, MODIFY_PHONE_STATE})
    public void onCallRemoved(Call call) {
        super.onCallRemoved(call);
        BluetoothCall bluetoothCall = getBluetoothCallById(System.identityHashCode(call));
        if (bluetoothCall == null) {
            Log.w(TAG, "onCallRemoved, BluetoothCall is removed before registered");
            return;
        }
        onCallRemoved(bluetoothCall, true /* forceRemoveCallback */);
    }

    @Override
    public void onCallAudioStateChanged(CallAudioState audioState) {
        super.onCallAudioStateChanged(audioState);
        Log.d(TAG, "onCallAudioStateChanged, audioState == " + audioState);
    }

    @Override
    public void onCreate() {
        Log.d(TAG, "onCreate");
        super.onCreate();
        mAdapter = requireNonNull(getSystemService(BluetoothManager.class)).getAdapter();
        mTelephonyManager = requireNonNull(getSystemService(TelephonyManager.class));
        mTelecomManager = requireNonNull(getSystemService(TelecomManager.class));
        mAdapter.getProfileProxy(this, mProfileListener, BluetoothProfile.HEADSET);
        mAdapter.getProfileProxy(this, mProfileListener, BluetoothProfile.LE_CALL_CONTROL);
        mBluetoothAdapterReceiver = new BluetoothAdapterReceiver();
        IntentFilter intentFilter = new IntentFilter(BluetoothAdapter.ACTION_STATE_CHANGED);
        intentFilter.setPriority(IntentFilter.SYSTEM_HIGH_PRIORITY);
        registerReceiver(mBluetoothAdapterReceiver, intentFilter);

        if (mVoiceCapabilityChangeReceiver == null) {
            Log.d(TAG, "onCreate(): mVoiceCapabilityChangeReceiver ");
            mVoiceCapabilityChangeReceiver = new BluetoothAdapterReceiver();
            IntentFilter intentfilter = new IntentFilter(
                TelecomManager.ACTION_TTY_PREFERRED_MODE_CHANGED);
            intentFilter.addAction(ACTION_MSIM_VOICE_CAPABILITY_CHANGED);
            registerReceiver(mVoiceCapabilityChangeReceiver, intentfilter,
                android.Manifest.permission.MODIFY_PHONE_STATE, null, Context.RECEIVER_EXPORTED);
        }
        mOnCreateCalled = true;
        mEnableDsdaMode = SystemProperties.getBoolean(ENABLE_DSDA_SUPPORT, true);
        if (mEnableDsdaMode)  {
          Log.d(TAG, "MEnableDsdaMode is: " + mEnableDsdaMode);
          if (mHandler == null) {
            Log.w(TAG, "start InCall Service thread");
            mHandlerThread = new HandlerThread("InCallHandler");
            mHandlerThread.start();
            mHandler = new InCallHandler(mHandlerThread.getLooper());
          }
          Log.w(TAG, "InCall service exit");
        }
        mTelephonyManager = getSystemService(TelephonyManager.class);
        mTelecomManager = getSystemService(TelecomManager.class);
    }

    @Override
    public void onDestroy() {
        Log.d(TAG, "onDestroy");
        clear();
        mOnCreateCalled = false;
        if (mHandler != null) {
           // Shut down the thread
           Log.d(TAG, "cleanup IncallHandler");
           mHandler.removeCallbacksAndMessages(null);
           Looper looper = mHandler.getLooper();
           if (looper != null) {
              looper.quit();
           }
              mHandler = null;
        }
        if (mHandlerThread != null) {
           mHandlerThread.quit();
           mHandlerThread = null;
        }
        super.onDestroy();
    }

    @Override
    @VisibleForTesting
    public void attachBaseContext(Context base) {
        super.attachBaseContext(base);
    }

    @VisibleForTesting
    void clear() {
        Log.d(TAG, "clear");
        if (mBluetoothAdapterReceiver != null) {
            unregisterReceiver(mBluetoothAdapterReceiver);
            mBluetoothAdapterReceiver = null;
        }
        if (mVoiceCapabilityChangeReceiver != null) {
           Log.d(TAG, "clear");
           unregisterReceiver(mVoiceCapabilityChangeReceiver);
           mVoiceCapabilityChangeReceiver = null;
        }
        if (mBluetoothHeadset != null) {
            mBluetoothHeadset.closeBluetoothHeadsetProxy(mAdapter);
            mBluetoothHeadset = null;
        }
        if (mBluetoothLeCallControl != null) {
            mBluetoothLeCallControl.unregisterBearer();
            mBluetoothLeCallControl.closeBluetoothLeCallControlProxy(mAdapter);
            mBluetoothLeCallControl = null;
        }
        sInstance = null;
        mCallbacks.clear();
        mBluetoothCallHashMap.clear();
        mBluetoothConferenceCallInference.clear();
        mBluetoothCallQueue.clear();
        mMaxNumberOfCalls = 0;
        mDsdaActiveCalls = 0;
        mDsDaCallState = CALL_STATE_IDLE;
        mDsdaIncomingCalls = 0;
        mDsDaHeldCalls = 0;
        mDsDaOutgoingCalls = 0;
        mdsDaSelectPhoneAccountFlag = -1;
        mDsdaTotalcalls = 0;
        mDsDaRingingAddress = null;
        mDsDaRingingAddressType = DEFAULT_RINGING_ADDRESS_TYPE;
        mDsDaRingingName = null;
        mDsDaTwoIncomingCallsFlag = 0;
    }

    private static boolean isConferenceWithNoChildren(BluetoothCall call) {
        return call.isConference()
                && (call.can(Connection.CAPABILITY_CONFERENCE_HAS_NO_CHILDREN)
                        || call.getChildrenIds().isEmpty());
    }

    @RequiresPermission(allOf = {BLUETOOTH_CONNECT, MODIFY_PHONE_STATE})
    private void sendListOfCalls(boolean shouldLog) {
        Collection<BluetoothCall> calls = mCallInfo.getBluetoothCalls();

        // either do conference call CLCC index inference or normal conference call
        BluetoothCall conferenceCallChildrenNotReady = null;
        for (BluetoothCall call : calls) {
            // find the conference call parent among calls
            if (call.isConference() && !mBluetoothConferenceCallInference.isEmpty()) {
                Log.d(
                        TAG,
                        "conference call inferred size: "
                                + mBluetoothConferenceCallInference.size()
                                + " current size: "
                                + mBluetoothCallHashMap.size());
                // Do conference call inference until at least 2 children arrive
                // If carrier sends children info, then inference will end when info arrives.
                // If carrier doesn't send children info, then inference won't impact actual value.
                if (call.getChildrenIds().size() >= 2) {
                    mBluetoothConferenceCallInference.clear();
                    break;
                }
                conferenceCallChildrenNotReady = call;
            }
        }
        if (conferenceCallChildrenNotReady != null) {
            SortedMap<Integer, Object[]> clccResponseMap = new TreeMap<>();
            for (BluetoothCall inferredCall : mBluetoothConferenceCallInference.values()) {
                if (inferredCall.isCallNull() || inferredCall.getHandle() == null) {
                    Log.w(TAG, "inferredCall does not have handle");
                    continue;
                }
                // save the index so later on when real children arrive, index is the same
                int index = inferredCall.mClccIndex;
                if (index == -1) {
                    Log.w(TAG, "inferred index is not valid");
                    continue;
                }

                // associate existing bluetoothCall with inferredCall based on call handle
                for (BluetoothCall bluetoothCall : mBluetoothCallHashMap.values()) {
                    if (bluetoothCall.getHandle() == null) {
                        Log.w(TAG, "call id: " + bluetoothCall.getId() + " handle is null");
                        continue;
                    }
                    boolean isSame =
                            PhoneNumberUtils.areSamePhoneNumber(
                                    bluetoothCall.getHandle().toString(),
                                    inferredCall.getHandle().toString(),
                                    mTelephonyManager.getNetworkCountryIso());
                    if (isSame) {
                        Log.d(
                                TAG,
                                "found conference call children that has same call handle, "
                                        + "call id: "
                                        + bluetoothCall.getId());
                        bluetoothCall.mClccIndex = inferredCall.mClccIndex;
                        break;
                    }
                }

                int direction = inferredCall.isIncoming() ? 1 : 0;
                int state = CALL_STATE_ACTIVE;
                boolean isPartOfConference = true;
                final Uri addressUri;
                if (inferredCall.getGatewayInfo() != null) {
                    addressUri = inferredCall.getGatewayInfo().getOriginalAddress();
                } else {
                    addressUri = inferredCall.getHandle();
                }
                String address = addressUri == null ? null : addressUri.getSchemeSpecificPart();
                if (address != null) {
                    address = PhoneNumberUtils.stripSeparators(address);
                }
                int addressType = address == null ? -1 : PhoneNumberUtils.toaFromString(address);
                clccResponseMap.put(
                        index,
                        new Object[] {
                            index, direction, state, 0, isPartOfConference, address, addressType
                        });
            }
            // sort CLCC response based on index
            for (Object[] response : clccResponseMap.values()) {
                if (response.length < 7) {
                    Log.e(TAG, "clccResponseMap entry too short");
                    continue;
                }
                Log.i(
                        TAG,
                        Utils.formatSimple(
                                "sending inferred clcc for BluetoothCall: index %d, direction"
                                        + " %d, state %d, isPartOfConference %b, addressType %d",
                                (int) response[0],
                                (int) response[1],
                                (int) response[2],
                                (boolean) response[4],
                                (int) response[6]));
                mBluetoothHeadset.clccResponse(
                        (int) response[0],
                        (int) response[1],
                        (int) response[2],
                        (int) response[3],
                        (boolean) response[4],
                        (String) response[5],
                        (int) response[6]);
            }
            sendClccEndMarker();
            return;
        }

        for (BluetoothCall call : calls) {
            // We don't send the parent conference BluetoothCall to the bluetooth device.
            // We do, however want to send conferences that have no children to the bluetooth
            // device (e.g. IMS Conference).
            boolean isConferenceWithNoChildren = isConferenceWithNoChildren(call);
            Log.i(
                    TAG,
                    "sendListOfCalls isConferenceWithNoChildren "
                            + isConferenceWithNoChildren
                            + ", call.getChildrenIds() size "
                            + call.getChildrenIds().size());
            if (!call.isConference() || isConferenceWithNoChildren) {
                sendClccForCall(call, shouldLog);
            }
        }
        sendClccEndMarker();
    }

    @RequiresPermission(allOf = {BLUETOOTH_CONNECT, MODIFY_PHONE_STATE})
    private void sendClccEndMarker() {
        // End marker is recognized with an index value of 0. All other parameters are ignored.
        if (mBluetoothHeadset != null) {
            mBluetoothHeadset.clccResponse(0 /* index */, 0, 0, 0, false, null, 0);
        }
    }

    /** Sends a single clcc (C* List Current Calls) event for the specified call. */
    @RequiresPermission(allOf = {BLUETOOTH_CONNECT, MODIFY_PHONE_STATE})
    private void sendClccForCall(BluetoothCall call, boolean shouldLog) {
        boolean isForeground = call.equals(mCallInfo.getForegroundCall());
        int state = getBtCallState(call, isForeground);
        boolean isPartOfConference = false;
        boolean isConferenceWithNoChildren = isConferenceWithNoChildren(call);

        if (state == CALL_STATE_IDLE) {
            return;
        }

        BluetoothCall conferenceCall = getBluetoothCallById(call.getParentId());
        if (!mCallInfo.isNullCall(conferenceCall)) {
            isPartOfConference = true;

            if (conferenceCall.hasProperty(Call.Details.PROPERTY_GENERIC_CONFERENCE)) {
                // Run some alternative states for CDMA Conference-level merge/swap support.
                // Basically, if BluetoothCall supports swapping or merging at the conference-level,
                // then we need to expose the calls as having distinct states
                // (ACTIVE vs CAPABILITY_HOLD) or
                // the functionality won't show up on the bluetooth device.

                // Before doing any special logic, ensure that we are dealing with an
                // ACTIVE BluetoothCall and that the conference itself has a notion of
                // the current "active" child call.
                BluetoothCall activeChild =
                        getBluetoothCallById(
                                conferenceCall.getGenericConferenceActiveChildCallId());
                if (state == CALL_STATE_ACTIVE && !mCallInfo.isNullCall(activeChild)) {
                    // Reevaluate state if we can MERGE or if we can SWAP without previously having
                    // MERGED.
                    boolean shouldReevaluateState =
                            conferenceCall.can(Connection.CAPABILITY_MERGE_CONFERENCE)
                                    || (conferenceCall.can(Connection.CAPABILITY_SWAP_CONFERENCE)
                                            && !conferenceCall.wasConferencePreviouslyMerged());

                    if (shouldReevaluateState) {
                        isPartOfConference = false;
                        if (call.equals(activeChild)) {
                            state = CALL_STATE_ACTIVE;
                        } else {
                            // At this point we know there is an "active" child and we know that it
                            // is not this call, so set it to HELD instead.
                            state = CALL_STATE_HELD;
                        }
                    }
                }
            }
            if (conferenceCall.getState() == Call.STATE_HOLDING
                    && conferenceCall.can(Connection.CAPABILITY_MANAGE_CONFERENCE)) {
                // If the parent IMS CEP conference BluetoothCall is on hold, we should mark
                // this BluetoothCall as being on hold regardless of what the other
                // children are doing.
                state = CALL_STATE_HELD;
            }
        } else if (isConferenceWithNoChildren) {
            // Handle the special case of an IMS conference BluetoothCall without conference
            // event package support.
            // The BluetoothCall will be marked as a conference, but the conference will not have
            // child calls where conference event packages are not used by the carrier.
            isPartOfConference = true;
        }

        int index = getIndexForCall(call);
        int direction = call.isIncoming() ? 1 : 0;
        final Uri addressUri;
        if (call.getGatewayInfo() != null) {
            addressUri = call.getGatewayInfo().getOriginalAddress();
        } else {
            addressUri = call.getHandle();
        }

        String address = addressUri == null ? null : addressUri.getSchemeSpecificPart();
        if (address != null) {
            address = PhoneNumberUtils.stripSeparators(address);
        }

        // Don't send host call information when IMS calls are conferenced
        String subsNum = getSubscriberNumber();
        if (subsNum != null && address != null) {
           if (subsNum.equals(address)) {
              Log.w(TAG, "return without sending host call in CLCC");
              return;
           }
        }

        int addressType = address == null ? -1 : PhoneNumberUtils.toaFromString(address);

        if (shouldLog) {
            Log.i(
                    TAG,
                    "sending clcc for BluetoothCall "
                            + index
                            + ", "
                            + direction
                            + ", "
                            + state
                            + ", "
                            + isPartOfConference
                            + ", "
                            + addressType);
        }
        if (mEnableDsdaMode) {
          int heldcalls = mCallInfo.getNumHeldCalls();
          if (isPartOfConference == false) {
            if (state == CALL_STATE_HELD) {
              if ((heldcalls > 1) && (mCallSwapPending != 1)) {
                isPartOfConference = true;
              }
            }
          }
        }
        if (mBluetoothHeadset == null) {
            Log.w(
                    TAG,
                    "mBluetoothHeasdset is null when sending clcc for BluetoothCall "
                            + index
                            + ", "
                            + direction
                            + ", "
                            + state
                            + ", "
                            + isPartOfConference
                            + ", "
                            + addressType);
        } else {
            mBluetoothHeadset.clccResponse(
                    index, direction, state, 0, isPartOfConference, address, addressType);
        }
    }

    int getNextAvailableClccIndex(int index) {
        // find the next available smallest index
        SortedSet<Integer> availableIndex = new TreeSet<>();
        for (int i = index; i <= mMaxNumberOfCalls + 1; i++) {
            availableIndex.add(i);
        }
        for (BluetoothCall bluetoothCall : mBluetoothCallHashMap.values()) {
            int callCLCCIndex = bluetoothCall.mClccIndex;
            if (availableIndex.contains(callCLCCIndex)) {
                availableIndex.remove(callCLCCIndex);
            }
        }
        Log.d(TAG, "availableIndex first: " + availableIndex.first());
        return availableIndex.first();
    }

    /**
     * Returns the caches index for the specified call. If no such index exists, then an index is
     * given (the smallest number starting from 1 that isn't already taken).
     */
    private int getIndexForCall(BluetoothCall call) {
        if (mCallInfo.isNullCall(call)) {
            Log.w(TAG, "empty or null call");
            return -1;
        }
        if (call.mClccIndex >= 1) {
            return call.mClccIndex;
        }

        int index = 1; // Indexes for bluetooth clcc are 1-based.
        if (call.isConference()) {
            index = mMaxNumberOfCalls + 1; // The conference call should have a higher index
            Log.i(TAG, "getIndexForCall for conference call starting from " + mMaxNumberOfCalls);
        }

        // NOTE: Indexes are removed in {@link #onCallRemoved}.
        call.mClccIndex = getNextAvailableClccIndex(index);
        Log.d(TAG, "call " + call.getId() + " CLCC index is " + call.mClccIndex);
        return call.mClccIndex;
    }

    @RequiresPermission(allOf = {BLUETOOTH_CONNECT, MODIFY_PHONE_STATE})
    private boolean _processChld(int chld) {
        BluetoothCall activeCall = mCallInfo.getActiveCall();
        BluetoothCall ringingCall = mCallInfo.getRingingOrSimulatedRingingCall();
        if (mEnableDsdaMode) {
          int num_ringingCalls = mCallInfo.getNumRingingCalls();
          if (num_ringingCalls >1) {
            Log.i(TAG, "more than 1 ringing call is present");
            ringingCall = getBluetoothCallById(mFirstIncomingCallId);
          }
        }
        if (ringingCall == null) {
            Log.i(TAG, "ringingCall null at processChld");
        } else {
            Log.i(TAG, "ringingCall hashcode: " + ringingCall.hashCode());
        }

        BluetoothCall heldCall = mCallInfo.getHeldCall();

        Log.i(
                TAG,
                "Active: "
                        + activeCall
                        + " Ringing: "
                        + ringingCall
                        + " Held: "
                        + heldCall
                        + " chld: "
                        + chld);

        if (chld == CHLD_TYPE_RELEASEHELD) {
            Log.i(TAG, "chld is CHLD_TYPE_RELEASEHELD");
            if (!mCallInfo.isNullCall(ringingCall)) {
                Log.i(TAG, "reject ringing call " + ringingCall.hashCode());
                ringingCall.reject(false, null);
                return true;
            } else if (!mCallInfo.isNullCall(heldCall)) {
                heldCall.disconnect();
                return true;
            }
        } else if (chld == CHLD_TYPE_RELEASEACTIVE_ACCEPTHELD) {
            if (mCallInfo.isNullCall(activeCall)
                    && mCallInfo.isNullCall(ringingCall)
                    && mCallInfo.isNullCall(heldCall)) {
                return false;
            }
            if (!mCallInfo.isNullCall(activeCall)) {
                BluetoothCall conferenceCall = getBluetoothCallById(activeCall.getParentId());
                if (!mCallInfo.isNullCall(conferenceCall)
                        && conferenceCall.getState() == Call.STATE_ACTIVE) {
                    Log.i(TAG, "CHLD: disconnect conference call");
                    conferenceCall.disconnect();
                } else {
                    activeCall.disconnect();
                }
            }
            if (!mCallInfo.isNullCall(ringingCall)) {
                ringingCall.answer(ringingCall.getVideoState());
            } else if (!mCallInfo.isNullCall(heldCall)) {
                heldCall.unhold();
            }
            return true;
        } else if (chld == CHLD_TYPE_HOLDACTIVE_ACCEPTHELD) {
            if (!mCallInfo.isNullCall(activeCall)
                    && activeCall.can(Connection.CAPABILITY_SWAP_CONFERENCE)) {
                activeCall.swapConference();
                Log.i(TAG, "CDMA calls in conference swapped, updating headset");
                updateHeadsetWithCallState(true /* force */);
                return true;
            } else if (!mCallInfo.isNullCall(ringingCall)) {
                ringingCall.answer(VideoProfile.STATE_AUDIO_ONLY);
                return true;
            } else if (!mCallInfo.isNullCall(heldCall)) {
                // CallsManager will hold any active calls when unhold() is called on a
                // currently-held call.
                heldCall.unhold();
                return true;
            } else if (!mCallInfo.isNullCall(activeCall)
                    && activeCall.can(Connection.CAPABILITY_HOLD)) {
                activeCall.hold();
                return true;
            } else if (!mCallInfo.isNullCall(activeCall)) {
                BluetoothCall conferenceCall = getBluetoothCallById(activeCall.getParentId());
                if (!mCallInfo.isNullCall(conferenceCall)
                    && (conferenceCall.can(Connection.CAPABILITY_HOLD) ||
                        conferenceCall.can(Connection.CAPABILITY_SUPPORT_HOLD))) {
                    Log.i(TAG, "Hold conference call");
                    conferenceCall.hold();
                    return true;
                }
            }
        } else if (chld == CHLD_TYPE_ADDHELDTOCONF) {
            if (!mCallInfo.isNullCall(activeCall)) {
                if (activeCall.can(Connection.CAPABILITY_MERGE_CONFERENCE)) {
                    activeCall.mergeConference();
                    return true;
                } else {
                    List<BluetoothCall> conferenceable =
                            getBluetoothCallsByIds(activeCall.getConferenceableCalls());
                    if (!conferenceable.isEmpty()) {
                        activeCall.conference(conferenceable.get(0));
                        return true;
                    }
                }
            }
        }
        return false;
    }

    /**
     * Sends an update of the current BluetoothCall state to the current Headset.
     *
     * @param force {@code true} if the headset state should be sent regardless if no changes to the
     *     state have occurred, {@code false} if the state should only be sent if the state has
     *     changed.
     */
    @RequiresPermission(allOf = {BLUETOOTH_CONNECT, MODIFY_PHONE_STATE})
    private void updateHeadsetWithCallState(boolean force) {
        BluetoothCall activeCall = mCallInfo.getActiveCall();
        BluetoothCall ringingCall = mCallInfo.getRingingOrSimulatedRingingCall();
        BluetoothCall heldCall = mCallInfo.getHeldCall();

        int bluetoothCallState = getBluetoothCallStateForUpdate();

        String ringingAddress = null;
        int ringingAddressType = DEFAULT_RINGING_ADDRESS_TYPE;
        String ringingName = null;
        if (!mCallInfo.isNullCall(ringingCall)
                && ringingCall.getHandle() != null) {
            ringingAddress = ringingCall.getHandle().getSchemeSpecificPart();
            if (ringingAddress != null) {
                ringingAddressType = PhoneNumberUtils.toaFromString(ringingAddress);
            }
            ringingName = ringingCall.getCallerDisplayName();
            if (TextUtils.isEmpty(ringingName)) {
                ringingName = ringingCall.getContactDisplayName();
            }
        }
        if (ringingAddress == null) {
            ringingAddress = "";
        }

        int numActiveCalls = mCallInfo.isNullCall(activeCall) ? 0 : 1;
        int numHeldCalls = mCallInfo.getNumHeldCalls();
        if (mTelephonyManager != null) {
            if (currentMode == DSDA || currentMode == PSEUDO_DSDA
                || dsdsTransition) {
                Log.i(TAG, "Concurrent Calls Possible: DSDA ");
                if (numHeldCalls > 1) {
                    mDsDaHeldCalls = numHeldCalls;
                    numHeldCalls = 1;
                }
            }
        }
        int numChildrenOfActiveCall =
                mCallInfo.isNullCall(activeCall) ? 0 : activeCall.getChildrenIds().size();

        // Intermediate state for GSM calls which are in the process of being swapped.
        // TODO: Should we be hardcoding this value to 2 or should we check if all top level calls
        //       are held?
        boolean callsPendingSwitch = (numHeldCalls == 2);

        // For conference calls which support swapping the active BluetoothCall within the
        // conference (namely CDMA calls) we need to expose that as a held BluetoothCall
        // in order for the BT device to show "swap" and "merge" functionality.
        boolean ignoreHeldCallChange = false;
        if (!mCallInfo.isNullCall(activeCall)
                && activeCall.isConference()
                && !activeCall.can(Connection.CAPABILITY_CONFERENCE_HAS_NO_CHILDREN)) {
            if (activeCall.can(Connection.CAPABILITY_SWAP_CONFERENCE)) {
                // Indicate that BT device should show SWAP command by indicating that there is a
                // BluetoothCall on hold, but only if the conference wasn't previously merged.
                numHeldCalls = activeCall.wasConferencePreviouslyMerged() ? 0 : 1;
            } else if (activeCall.can(Connection.CAPABILITY_MERGE_CONFERENCE)) {
                numHeldCalls = 1; // Merge is available, so expose via numHeldCalls.
            }

            for (Integer id : activeCall.getChildrenIds()) {
                // Held BluetoothCall has changed due to it being combined into a CDMA conference.
                // Keep track of this and ignore any future update since it doesn't really count
                // as a BluetoothCall change.
                if (mOldHeldCall != null && Objects.equals(mOldHeldCall.getId(), id)) {
                    ignoreHeldCallChange = true;
                    break;
                }
            }
        }

        if (mBluetoothHeadset != null
                && (force
                        || (!callsPendingSwitch
                                && (numActiveCalls != mNumActiveCalls
                                        || numChildrenOfActiveCall != mNumChildrenOfActiveCall
                                        || numHeldCalls != mNumHeldCalls
                                        || bluetoothCallState != mBluetoothCallState
                                        || !TextUtils.equals(ringingAddress, mRingingAddress)
                                        || ringingAddressType != mRingingAddressType
                                        || (!Objects.equals(heldCall, mOldHeldCall)
                                                && !ignoreHeldCallChange))))) {

            // If the BluetoothCall is transitioning into the alerting state, send DIALING first.
            // Some devices expect to see a DIALING state prior to seeing an ALERTING state
            // so we need to send it first.
            boolean sendDialingFirst =
                    mBluetoothCallState != bluetoothCallState
                            && bluetoothCallState == CALL_STATE_ALERTING;

            mOldHeldCall = heldCall;
            mNumActiveCalls = numActiveCalls;
            mNumChildrenOfActiveCall = numChildrenOfActiveCall;
            mNumHeldCalls = numHeldCalls;
            mBluetoothCallState = bluetoothCallState;
            mRingingAddress = ringingAddress;
            mRingingAddressType = ringingAddressType;

            if (sendDialingFirst) {
                // Log in full to make logs easier to debug.
                Log.i(
                        TAG,
                        "updateHeadsetWithCallState "
                                + "numActive "
                                + mNumActiveCalls
                                + ", "
                                + "numHeld "
                                + mNumHeldCalls
                                + ", "
                                + "callState "
                                + CALL_STATE_DIALING
                                + ", "
                                + "ringing type "
                                + mRingingAddressType);
                mBluetoothHeadset.phoneStateChanged(
                        mNumActiveCalls,
                        mNumHeldCalls,
                        CALL_STATE_DIALING,
                        mRingingAddress,
                        mRingingAddressType,
                        ringingName);
            }

            Log.i(
                    TAG,
                    "updateHeadsetWithCallState "
                            + "numActive "
                            + mNumActiveCalls
                            + ", "
                            + "numHeld "
                            + mNumHeldCalls
                            + ", "
                            + "callState "
                            + mBluetoothCallState
                            + ", "
                            + "ringing type "
                            + mRingingAddressType);

            mBluetoothHeadset.phoneStateChanged(
                    mNumActiveCalls,
                    mNumHeldCalls,
                    mBluetoothCallState,
                    mRingingAddress,
                    mRingingAddressType,
                    ringingName);

            mHeadsetUpdatedRecently = true;
<<<<<<< HEAD
            mLastBtHeadsetState = bluetoothCallState;
            mDsdaActiveCalls = mNumActiveCalls;
            mDsDaHeldCalls = mNumHeldCalls;
            Log.d(TAG, "LastBt Headset State is : "+ mLastBtHeadsetState);
=======
        } else {
            Log.i(TAG, "updateHeadsetWithCallState skipped");
>>>>>>> 0a6a00fb
        }
    }

    private int getBluetoothCallStateForUpdate() {
        BluetoothCall ringingCall = mCallInfo.getRingingOrSimulatedRingingCall();
        BluetoothCall dialingCall = mCallInfo.getOutgoingCall();
        boolean hasOnlyDisconnectedCalls = mCallInfo.hasOnlyDisconnectedCalls();

        //
        // !! WARNING !!
        // You will note that CALL_STATE_WAITING, CALL_STATE_HELD, and CALL_STATE_ACTIVE are not
        // used in this version of the BluetoothCall state mappings.  This is on purpose.
        // phone_state_change() in btif_hf.c is not written to handle these states. Only with the
        // listCalls*() method are WAITING and ACTIVE used.
        // Using the unsupported states here caused problems with inconsistent state in some
        // bluetooth devices (like not getting out of ringing state after answering a call).
        //
        int bluetoothCallState = CALL_STATE_IDLE;
        if (!mCallInfo.isNullCall(ringingCall)) {
            bluetoothCallState = CALL_STATE_INCOMING;
        } else if (!mCallInfo.isNullCall(dialingCall)) {
            bluetoothCallState = CALL_STATE_ALERTING;
        } else if (hasOnlyDisconnectedCalls || mIsDisconnectedTonePlaying) {
            // Keep the DISCONNECTED state until the disconnect tone's playback is done
            bluetoothCallState = CALL_STATE_DISCONNECTED;
        }
        return bluetoothCallState;
    }

    private int getBtCallState(BluetoothCall call, boolean isForeground) {
        switch (call.getState()) {
            case Call.STATE_NEW:
            case Call.STATE_DISCONNECTED:
            case Call.STATE_AUDIO_PROCESSING:
                return CALL_STATE_IDLE;

            case Call.STATE_ACTIVE:
                return CALL_STATE_ACTIVE;

            case Call.STATE_CONNECTING:
            case Call.STATE_SELECT_PHONE_ACCOUNT:
            case Call.STATE_DIALING:
            case Call.STATE_PULLING_CALL:
                // Yes, this is correctly returning ALERTING.
                // "Dialing" for BT means that we have sent information to the service provider
                // to place the BluetoothCall but there is no confirmation that the BluetoothCall
                // is going through. When there finally is confirmation, the ringback is
                // played which is referred to as an "alert" tone, thus, ALERTING.
                // TODO: We should consider using the ALERTING terms in Telecom because that
                // seems to be more industry-standard.
                return CALL_STATE_ALERTING;

            case Call.STATE_HOLDING:
                return CALL_STATE_HELD;

            case Call.STATE_RINGING:
            case Call.STATE_SIMULATED_RINGING:
                if (isForeground) {
                    return CALL_STATE_INCOMING;
                } else {
                    return CALL_STATE_WAITING;
                }
        }
        return CALL_STATE_IDLE;
    }

    private void processOnCallAdded(BluetoothCall call) {

      int numRingingCalls      = mCallInfo.getNumRingingCalls();
      BluetoothCall activeCall = mCallInfo.getActiveCall();

      Log.d(TAG, "processOnCallAdded Events");
      if ((call.getState()  == Call.STATE_CONNECTING) ||
          (call.getState()  == Call.STATE_DIALING)) {
         if (activeCall != null && mDsdaActiveCalls == 1) {
           mDelayOutgoingUpdate = 1;
           mDsDaOutgoingCalls++;
           return;
         }
         mDsDaOutgoingCalls++;
         updateHeadsetWithDSDACallState(true, DSDS_EVENT);

      } else if ((call.getState() == Call.STATE_RINGING) ||
         (call.getState() == Call.STATE_SIMULATED_RINGING)) {
        Log.d(TAG, "incoming call received");
        if ((mDsdaIncomingCalls == 0) && (numRingingCalls == 1)) {

          mFirstIncomingCallId = call.getId();
          mDsdaIncomingCalls++;
          if (mDsDaOutgoingCalls == 0) {
            updateHeadsetWithDSDACallState(true, DSDS_EVENT);
            return;
          } else {
            Log.d(TAG, "incoming call received while outgoing is present");
            return;
          }

        } else if ((mDsdaIncomingCalls == 1) && (numRingingCalls == 2)) {
            mDsDaTwoIncomingCallsFlag = 1;
            mDsdaIncomingCalls++;
            mSecondIncomingCallId = call.getId();
            return;
        }
      } else if ((call.getState() == Call.STATE_ACTIVE)) {
        if (mDsdaActiveCalls == 0) {
           updateHeadsetWithDSDACallState(true, DSDS_EVENT);
           mDsdaActiveCalls = 1;
           return;
        } else if (mDsdaActiveCalls == 1) {
           if (call.getId().equals(activeCall.getId())) {
             return;
           } else {
             //conference call would have been initiated
             conferenceCallInitiated = 1;
             processConferenceCall();
             return;
           }
        } if (conferenceCallInitiated == 1) {
         //directing all the next call added events to the ProcessConferenceCall
         processConferenceCall();
         return;
        }
       }else if ((call.getState() == Call.STATE_HOLDING)) {
        if ((mDsDaHeldCalls == 0) || (mDsDaHeldCalls == 1)) {
           Log.d(TAG, "Call held came when no calls are present");
           updateHeadsetWithDSDACallState(true, DSDS_EVENT);
           mDsDaHeldCalls++;
           return;
        } else if (mDsDaHeldCalls > 1) {
           //multiple dsda held calls are present before headset is connected
           //conference fake need be updated in this case
           Log.d(TAG, "multiple held calls during headset connection"
                       + "need to fake in this case");
           updateHeadsetWithDSDACallState(true, MULTI_HELD);
           return;
        }
      } else if ((call.getState() == Call.STATE_SELECT_PHONE_ACCOUNT)) {
        //When BLDN is triggered and sim needs to be selected,
        //SELECT_PHONE_ACCOUNT will be triggered. We dont send any
        //update over BT until its state turned to connecting or dialing
        mdsDaSelectPhoneAccountFlag = 1;
        mSelectPhoneAccountId = call.getId();
        return;
      }
    }

    private void processOnCallRemoved(BluetoothCall call) {

       BluetoothCall dailingCall  = mCallInfo.getOutgoingCall();
       int numOutgoingCalls       = mCallInfo.isNullCall(dailingCall) ? 0 : 1;
       BluetoothCall activeCall   = mCallInfo.getActiveCall();
       int numActiveCalls         = mCallInfo.isNullCall(activeCall) ? 0 : 1;
       int numHeldCalls           = mCallInfo.getNumHeldCalls();
       int numRingingCalls        = mCallInfo.getNumRingingCalls();

       Log.d(TAG, "processOnCallRemoved Events");

       if (numOutgoingCalls != mDsDaOutgoingCalls) {
         Log.d (TAG, "outgoing call ended before answered");
         if ((mNumHeldCalls <= 1) && (numRingingCalls == 0)) {
           mDsDaOutgoingCalls--;
           updateHeadsetWithDSDACallState(true, DSDS_EVENT);
         } else {
            updateHeadsetWithDSDACallState(true, OUTGOING_DISCONNECTION);
         }
       } else if (mDsdaIncomingCalls != numRingingCalls) {
         if ((mSecondIncomingCallId != -1) &&
             (mSecondIncomingCallId == call.getId())) {
           Log.d(TAG, "Non Updated Incoming call is ended");
           mDsdaIncomingCalls--;
           mSecondIncomingCallId = -1;
           mDsDaTwoIncomingCallsFlag = 0;
         } else if ((mFirstIncomingCallId != -1) &&
            (mFirstIncomingCallId == call.getId())) {
           Log.d(TAG, "Updated incoming call is ended");
           if ((mDsDaTwoIncomingCallsFlag == 0) &&
              (numHeldCalls <= 1) && (numOutgoingCalls == 0)) {
               mDsdaIncomingCalls--;
               updateHeadsetWithDSDACallState(true, DSDS_EVENT);
               return;
           } else {
             if (numOutgoingCalls == 1) {
               updateHeadsetWithDSDACallState(true, OUTGOING_INCOMING_DISCONNECTION);
             } else {
                if (mDsDaTwoIncomingCallsFlag == 1) {
                  updateHeadsetWithDSDACallState(true, MULTI_RINGING_DISCONNECTION);
                }
             }
           }
         }
       } else if ((mDsdaActiveCalls > 0) || (mDsDaHeldCalls > 0)) {
         Log.d(TAG, "active or held call might have been removed");
         if (mDsDaHeldCalls > numHeldCalls) {
           Log.d(TAG, "mismatch in held calls mDsDaHeldCalls:" +
           mDsDaHeldCalls + "numHeldCalls:" + numHeldCalls);
           if (numHeldCalls == 0) {
             //only one held call earlier.
             //so, need to update this as this is normal scenario
             Log.d(TAG, "only one held call present earlier, updating");
             mDsDaHeldCalls = 0;
             updateHeadsetWithDSDACallState(true, DSDS_EVENT);
           }
           else {
             // no need to update this state..but, need to update clcc.
             mDsDaHeldCalls--;
           }
         }
         if ((mDsdaActiveCalls == 1) && (numActiveCalls == 0)) {
           //this means, active call is ended
           Log.d(TAG, "active call is removed");
           mDsdaActiveCalls = 0;
           updateHeadsetWithDSDACallState(true, DSDS_EVENT);
         }
       } else if ((mdsDaSelectPhoneAccountFlag == 1) &&
           (mSelectPhoneAccountId == call.getId())) {
          //this call state will not be updated if call removed
          //from the select Phone account state before dialing
          Log.d(TAG, "Call removed from SelectPhoneAccount State");
          mdsDaSelectPhoneAccountFlag = 0;
          mSelectPhoneAccountId = -1;
       } else {
         updateHeadsetWithDSDACallState(true, DSDS_EVENT);
       }
     }

    private void processOnStateChanged(BluetoothCall call) {

       int bluetoothLastState    = mLastBtHeadsetState;
       int numRingingCalls       = mCallInfo.getNumRingingCalls();
       int numHeldCalls          = mCallInfo.getNumHeldCalls();
       BluetoothCall activeCall  = mCallInfo.getActiveCall();
       int numActiveCalls        = mCallInfo.isNullCall(activeCall) ? 0 : 1;
       BluetoothCall dailingCall = mCallInfo.getOutgoingCall();
       int numOutgoingCalls      = mCallInfo.isNullCall(dailingCall) ? 0 : 1;
       int btCallState           = getBtCallState(call, false);
       Log.d(TAG, "ProcessOnStateChanged events");

       switch (bluetoothLastState) {
          case CALL_STATE_ALERTING:
          case CALL_STATE_INCOMING:
            if ((btCallState == CALL_STATE_ALERTING) ||
                (btCallState == CALL_STATE_INCOMING) ||
                (btCallState == CALL_STATE_WAITING)) {
               //already updated incoming call no need to update
            } else if (btCallState == CALL_STATE_ACTIVE) {
              //either incoming call/alerting call moved to active

              if (mDsDaOutgoingCalls > numOutgoingCalls) {
                 //outgoing call is made active
                 if (mDsdaIncomingCalls == 0) {
                    Log.d(TAG, "outgoing call became active. DSDS");
                    mDsDaOutgoingCalls--;
                    mDsdaActiveCalls = 1;
                    updateHeadsetWithDSDACallState(true, DSDS_EVENT);
                 } else {
                    Log.d(TAG, "outgoing call became active.when incoming call is present");
                    updateHeadsetWithDSDACallState(true, OUTGOING_INCOMING);
                }
              }
              else if (mDsdaIncomingCalls > numRingingCalls) {
                if ((numRingingCalls == 0) && (mDsdaIncomingCalls == 1)) {
                   if (numOutgoingCalls == 1) {
                    updateHeadsetWithDSDACallState(true, OUTGOING_INCOMING);
                   } else {
                     Log.d(TAG, "ringing call moved to active. DSDS");
                     mDsdaIncomingCalls--;
                     mDsdaActiveCalls = 1;
                     updateHeadsetWithDSDACallState(true, DSDS_EVENT); 
                   }
                }
                else if((numRingingCalls == 1) && (mDsdaIncomingCalls == 2)) {
                   Log.d(TAG, "multiple ringing calls, 1 ringing moved to active");
                   updateHeadsetWithDSDACallState(true, MULTI_INCOMING);
                }
              }
              else if (mDsDaHeldCalls > numHeldCalls) {
                 if ((mDsDaHeldCalls == 1) && (numHeldCalls == 0)) {
                   Log.d(TAG, "only 1 held call present, moving it to active");
                   mDsDaHeldCalls = 0;
                   mDsdaActiveCalls = 1;
                   updateHeadsetWithDSDACallState(true, DSDS_EVENT);
                 }
                 else if ((mDsDaHeldCalls > 1) && (numHeldCalls > 0)) {
                    Log.d(TAG, "held call made active");
                    //one of the held call made active
                    //CP: need to be checked
                    mDsdaActiveCalls = 1;
                    updateHeadsetWithDSDACallState(true, MULTI_HELD);
                 }
              }
            }
            else if (btCallState == CALL_STATE_HELD) {
              if ((numActiveCalls == 0) && (mDsdaActiveCalls == 1)) {
                Log.d(TAG, "active call is made to held");
                if (numHeldCalls > mDsDaHeldCalls) {
                  if (numHeldCalls >= 2) {
                     updateHeadsetWithDSDACallState(true, MULTI_HELD);
                  }
                  else {
                      mDsDaHeldCalls++;
                      mDsdaActiveCalls = 0;
                      updateHeadsetWithDSDACallState(true, DSDS_EVENT);
                      Log.d(TAG, "1st held call from active");
                  }
                }
              }
           }
         break;
         case CALL_STATE_IDLE:
            //so it can have active or held or no calls.cannot have incoming/alerting call
            Log.d(TAG, "previous bt state is idle:" + bluetoothLastState);

            if (btCallState == CALL_STATE_HELD) { //received call event state
              Log.d(TAG, "recevied call event as held event");
              if (mDsDaHeldCalls < numHeldCalls) {
                Log.d(TAG, "new held call is received from active");
                if ((mDsDaHeldCalls > 0) && (numHeldCalls>1)) {
                  Log.d(TAG, "Multiple held event came");
                  if ((mDsDaHeldCalls == 1) && (numHeldCalls == 2)) {
                    if (mTelephonyManager != null) {
                      if (!(currentMode == DSDA || currentMode == PSEUDO_DSDA
                        || dsdsTransition)) {
                        Log.i(TAG, "Concurrent Calls Not Possible: Not DSDA ");
                        Log.i(TAG, "Call swapping is in progress ");
                        mCallSwapPending = 1;
                        updateHeadsetWithCallState(false);
                        return;
                      }
                    }
                  }
                  updateHeadsetWithDSDACallState(true, MULTI_HELD);
                }
                else if ((mDsDaHeldCalls == 0) && (numHeldCalls ==1)) {
                  Log.d(TAG, "when only 1 active call and moved to held call");
                  mDsdaActiveCalls = 0;
                  mDsDaHeldCalls++;
                  mDelayOutgoingUpdate = 0;
                  updateHeadsetWithDSDACallState(true, DSDS_EVENT);
                }
              }
            }
            else if (btCallState == CALL_STATE_IDLE) {
               //this means, received call state event can be in ringing state or disconnected
               //will be handled in call removed
               //this might be one of the held call would have been ended
               //check the behaviour of remote update and change accoordingly.
               //this need not be handled here.. would have been handled in oncalladded event or oncallremoved event
               if ((call.getState() == Call.STATE_NEW) ||
                   (call.getState() == Call.STATE_AUDIO_PROCESSING) ||
                   (call.getState() == Call.STATE_SIMULATED_RINGING)) {
                 Log.d(TAG, "ignoring these call state events");
               }
               else if ((call.getState() == Call.STATE_DISCONNECTED) ||
                        (call.getState() == Call.STATE_DISCONNECTING)) {
                 Log.d(TAG, "this event can come for either held or active call");
                 if ((numActiveCalls == 0) && (mDsdaActiveCalls == 1)) {
                   Log.d(TAG, "active call ended event is received. lets remove from oncallremoved");
                   //updateHeadsetWithDSDACallState(true, DSDS_EVENT);
                   //mDsdaActiveCalls = 0;
                 }
                 else if (numHeldCalls < mDsDaHeldCalls) {
                   if ((numHeldCalls > 0) && (mDsDaHeldCalls > 1)) {
                     Log.d(TAG, "multiple held calls..one of the held is ended");
                     //no update here
                   }
                   else if ((numHeldCalls == 0) && (mDsDaHeldCalls == 1)) {
                     Log.d(TAG, "only 1 held call present and is ended");
                     updateHeadsetWithDSDACallState(true, DSDS_EVENT);
                   }
                 }
               }
               else if (call.getState() == Call.STATE_RINGING) {
                   //this should not come because call added should come 1st. so
                   //ignore this command
                   Log.d(TAG, "this ringing should not come will handle only after oncall added");
               }
           }
           else if (btCallState == CALL_STATE_ACTIVE) {
               if (mCallSwapPending == 1) {
                  updateHeadsetWithDSDACallState(true /* force */, DSDS_EVENT);
                  mCallSwapPending = 0;
                  return;
               }
               if (numHeldCalls < mDsDaHeldCalls) {
                   //for this to work, active should have been none earlier
                   if ((numActiveCalls == 1) && (mDsdaActiveCalls == 0)) {
                       if ((mDsDaHeldCalls == 1) && (numHeldCalls == 0)) {
                           Log.d(TAG, "only held call moved to active");
                           mDsdaActiveCalls = 1;
                           mDsDaHeldCalls--;
                           updateHeadsetWithDSDACallState(true /*force */, DSDS_EVENT);
                       }
                       else {
                           //As per the stack implementation, Active call
                           //can come either from held state, incoming or
                           //from outgoing. so, for multiple held to one active
                           //we will send as if held is made as active and
                           //then update the held call info
                           Log.d(TAG, "multiple held, one moved to active");
                           updateHeadsetWithDSDACallState(true, MULTI_HELD);
                       }
                   }
                   else {
                        Log.d(TAG, "conference call event came");
                        updateHeadsetWithDSDACallState(true /*force */, DSDS_EVENT);
                   }
               } else {
                   Log.d(TAG, "silent ringing call moved to active");
                   mDsdaIncomingCalls--;
                   mFirstIncomingCallId = -1;
                   updateHeadsetWithDSDACallState(true /* force */, DSDS_EVENT);
               }
           }
         break;
         }
      }

     private void processConferenceCall() {
         Log.d(TAG, "process conference call");
         if (conferenceCallInitiated == 1) {
          //Probably no need to update headset in this case
          //confirmation can be done during testing
          Log.d(TAG, "not updating conference call events");
         }
     }

     private void updateHeadsetWithDSDACallState(boolean force, int event) {
      if ((event == DSDS_EVENT) && (!mDsDaEventsHadlingInProgress)) {
          updateHeadsetWithCallState(force);
      } else {
        Log.e(TAG, "handleDSDA events in separate thread.");
        Message msg = mHandler.obtainMessage();
        msg.what = event;
        mHandler.sendMessage(msg);
      }
     }

     private void getDSDARingingAddress(BluetoothCall ringingCall) {

       if (mCallInfo.isNullCall(ringingCall)) {
          Log.i(TAG, "NULL ringing call address");
          mDsDaRingingAddress = null;
          mDsDaRingingAddressType = DEFAULT_RINGING_ADDRESS_TYPE;
          mDsDaRingingName = null;
          return;
       } else {
         if (!mCallInfo.isNullCall(ringingCall) && ringingCall.getHandle() != null) {
            mDsDaRingingAddress = ringingCall.getHandle().getSchemeSpecificPart();
            if (mDsDaRingingAddress != null) {
               mDsDaRingingAddressType = PhoneNumberUtils.toaFromString(mDsDaRingingAddress);
            }
            mDsDaRingingName = ringingCall.getCallerDisplayName();
            if (TextUtils.isEmpty(mDsDaRingingName)) {
               mDsDaRingingName = ringingCall.getContactDisplayName();
            }
          }
          if (mDsDaRingingAddress == null) {
             mDsDaRingingAddress = "";
          }
          return;
      }
     }

    @VisibleForTesting
    public CallStateCallback getCallback(BluetoothCall call) {
        return mCallbacks.get(call.getId());
    }

    @VisibleForTesting
    public BluetoothCall getBluetoothCallById(Integer id) {
        if (mBluetoothCallHashMap.containsKey(id)) {
            return mBluetoothCallHashMap.get(id);
        }
        return null;
    }

    @VisibleForTesting
    public List<BluetoothCall> getBluetoothCallsByIds(List<Integer> ids) {
        List<BluetoothCall> calls = new ArrayList<>();
        for (Integer id : ids) {
            BluetoothCall call = getBluetoothCallById(id);
            if (!mCallInfo.isNullCall(call)) {
                calls.add(call);
            }
        }
        return calls;
    }

    // extract call information functions out into this part, so we can mock it in testing
    @VisibleForTesting
    public class CallInfo {

        public BluetoothCall getForegroundCall() {
            LinkedHashSet<Integer> states = new LinkedHashSet<Integer>();
            BluetoothCall foregroundCall;

            states.add(Call.STATE_CONNECTING);
            foregroundCall = getCallByStates(states);
            if (!mCallInfo.isNullCall(foregroundCall)) {
                return foregroundCall;
            }

            states.clear();
            states.add(Call.STATE_ACTIVE);
            states.add(Call.STATE_DIALING);
            states.add(Call.STATE_PULLING_CALL);
            foregroundCall = getCallByStates(states);
            if (!mCallInfo.isNullCall(foregroundCall)) {
                return foregroundCall;
            }

            states.clear();
            states.add(Call.STATE_RINGING);
            foregroundCall = getCallByStates(states);
            if (!mCallInfo.isNullCall(foregroundCall)) {
                return foregroundCall;
            }

            return null;
        }

        public BluetoothCall getCallByStates(Set<Integer> states) {
            List<BluetoothCall> calls = getBluetoothCalls();
            for (BluetoothCall call : calls) {
                if (states.contains(call.getState())) {
                    return call;
                }
            }
            return null;
        }

        public BluetoothCall getCallByState(int state) {
            List<BluetoothCall> calls = getBluetoothCalls();
            for (BluetoothCall call : calls) {
                if (state == call.getState() && call.getParentId() == null) {
                    return call;
                }
            }
            return null;
        }

        public int getNumHeldCalls() {
            int number = 0;
            List<BluetoothCall> calls = getBluetoothCalls();
            for (BluetoothCall call : calls) {
                if (call.getState() == Call.STATE_HOLDING) {
                    number++;
                }
            }
            return number;
        }

        public int getNumRingingCalls() {
            int number = 0;
            List<BluetoothCall> calls = getBluetoothCalls();
            for (BluetoothCall call : calls) {
              if (call.getState() == Call.STATE_RINGING) {
                  number++;
              }
            }
            return number;
        }

        public int getNumActiveCalls() {
            int number = 0;
            List<BluetoothCall> calls = getBluetoothCalls();
            for (BluetoothCall call : calls) {
              if (call.getState() == Call.STATE_ACTIVE) {
                  number++;
              }
            }
            return number;
        }



        public boolean hasOnlyDisconnectedCalls() {
            List<BluetoothCall> calls = getBluetoothCalls();
            if (calls.size() == 0) {
                return false;
            }
            for (BluetoothCall call : calls) {
                if (call.getState() != Call.STATE_DISCONNECTED
                        && call.getState() != Call.STATE_DISCONNECTING) {
                    return false;
                }
            }
            return true;
        }

        public List<BluetoothCall> getBluetoothCalls() {
            return getBluetoothCallsByIds(BluetoothCall.getIds(getCalls()));
        }

        public BluetoothCall getOutgoingCall() {
            LinkedHashSet<Integer> states = new LinkedHashSet<Integer>();
            states.add(Call.STATE_CONNECTING);
            states.add(Call.STATE_DIALING);
            states.add(Call.STATE_PULLING_CALL);
            return getCallByStates(states);
        }

        public BluetoothCall getRingingOrSimulatedRingingCall() {
            LinkedHashSet<Integer> states = new LinkedHashSet<Integer>();
            states.add(Call.STATE_RINGING);
            states.add(Call.STATE_SIMULATED_RINGING);
            return getCallByStates(states);
        }

        public BluetoothCall getActiveCall() {
            return getCallByState(Call.STATE_ACTIVE);
        }

        public BluetoothCall getHeldCall() {
            return getCallByState(Call.STATE_HOLDING);
        }

        /**
         * Returns the best phone account to use for the given state of all calls. First, tries to
         * return the phone account for the foreground call, second the default phone account for
         * PhoneAccount.SCHEME_TEL.
         */
        public PhoneAccount getBestPhoneAccount() {
            BluetoothCall call = getForegroundCall();

            PhoneAccount account = null;
            if (!mCallInfo.isNullCall(call)) {
                PhoneAccountHandle handle = call.getAccountHandle();
                if (handle != null) {
                    // First try to get the network name of the foreground call.
                    account = mTelecomManager.getPhoneAccount(handle);
                }
            }

            if (account == null) {
                // Second, Try to get the label for the default Phone Account.
                List<PhoneAccountHandle> handles =
                        mTelecomManager.getPhoneAccountsSupportingScheme(PhoneAccount.SCHEME_TEL);
                while (handles.iterator().hasNext()) {
                    account = mTelecomManager.getPhoneAccount(handles.iterator().next());
                    if (account != null) {
                        return account;
                    }
                }
            }
            return null;
        }

        public boolean isNullCall(BluetoothCall call) {
            return call == null || call.isCallNull();
        }

        public BluetoothCall getCallByCallId(UUID callId) {
            List<BluetoothCall> calls = getBluetoothCalls();
            for (BluetoothCall call : calls) {
                Log.i(TAG, "getCallByCallId lookingFor=" + callId + " has=" + call.getTbsCallId());
                if (callId.equals(call.getTbsCallId())) {
                    return call;
                }
            }
            return null;
        }
    }

    private Integer getTbsCallState(BluetoothCall call) {
        switch (call.getState()) {
            case Call.STATE_ACTIVE:
                return BluetoothLeCall.STATE_ACTIVE;

            case Call.STATE_CONNECTING:
            case Call.STATE_SELECT_PHONE_ACCOUNT:
                return BluetoothLeCall.STATE_DIALING;

            case Call.STATE_DIALING:
            case Call.STATE_PULLING_CALL:
                return BluetoothLeCall.STATE_ALERTING;

            case Call.STATE_HOLDING:
                return BluetoothLeCall.STATE_LOCALLY_HELD;

            case Call.STATE_RINGING:
            case Call.STATE_SIMULATED_RINGING:
                return BluetoothLeCall.STATE_INCOMING;
        }
        return null;
    }

    @VisibleForTesting
    int getTbsTerminationReason(BluetoothCall call) {
        DisconnectCause cause = call.getDisconnectCause();
        if (cause == null) {
            Log.w(TAG, " termination cause is null");
            return BluetoothLeCallControl.TERMINATION_REASON_FAIL;
        }

        switch (cause.getCode()) {
            case DisconnectCause.BUSY:
                return BluetoothLeCallControl.TERMINATION_REASON_LINE_BUSY;
            case DisconnectCause.REMOTE:
            case DisconnectCause.REJECTED:
                return BluetoothLeCallControl.TERMINATION_REASON_REMOTE_HANGUP;
            case DisconnectCause.LOCAL:
                if (mIsTerminatedByClient) {
                    mIsTerminatedByClient = false;
                    return BluetoothLeCallControl.TERMINATION_REASON_CLIENT_HANGUP;
                }
                return BluetoothLeCallControl.TERMINATION_REASON_SERVER_HANGUP;
            case DisconnectCause.ERROR:
                return BluetoothLeCallControl.TERMINATION_REASON_NETWORK_CONGESTION;
            case DisconnectCause.CONNECTION_MANAGER_NOT_SUPPORTED:
                return BluetoothLeCallControl.TERMINATION_REASON_INVALID_URI;
            default:
                return BluetoothLeCallControl.TERMINATION_REASON_FAIL;
        }
    }

    private BluetoothLeCall createTbsCall(BluetoothCall call) {
        Integer state = getTbsCallState(call);
        boolean isConferenceWithNoChildren = isConferenceWithNoChildren(call);

        if (state == null) {
            return null;
        }

        BluetoothCall conferenceCall = getBluetoothCallById(call.getParentId());
        if (!mCallInfo.isNullCall(conferenceCall)) {
            // Run some alternative states for Conference-level merge/swap support.
            // Basically, if BluetoothCall supports swapping or merging at the
            // conference-level,
            // then we need to expose the calls as having distinct states
            // (ACTIVE vs CAPABILITY_HOLD) or
            // the functionality won't show up on the bluetooth device.

            // Before doing any special logic, ensure that we are dealing with an
            // ACTIVE BluetoothCall and that the conference itself has a notion of
            // the current "active" child call.
            BluetoothCall activeChild =
                    getBluetoothCallById(conferenceCall.getGenericConferenceActiveChildCallId());
            if (state == BluetoothLeCall.STATE_ACTIVE && !mCallInfo.isNullCall(activeChild)) {
                // Reevaluate state if we can MERGE or if we can SWAP without previously having
                // MERGED.
                boolean shouldReevaluateState =
                        conferenceCall.can(Connection.CAPABILITY_MERGE_CONFERENCE)
                                || (conferenceCall.can(Connection.CAPABILITY_SWAP_CONFERENCE)
                                        && !conferenceCall.wasConferencePreviouslyMerged());

                if (shouldReevaluateState) {
                    if (call.equals(activeChild)) {
                        state = BluetoothLeCall.STATE_ACTIVE;
                    } else {
                        // At this point we know there is an "active" child and we know that it is
                        // not this call, so set it to HELD instead.
                        state = BluetoothLeCall.STATE_LOCALLY_HELD;
                    }
                }
            }
            if (conferenceCall.getState() == Call.STATE_HOLDING
                    && conferenceCall.can(Connection.CAPABILITY_MANAGE_CONFERENCE)) {
                // If the parent IMS CEP conference BluetoothCall is on hold, we should mark
                // this BluetoothCall as being on hold regardless of what the other
                // children are doing.
                state = BluetoothLeCall.STATE_LOCALLY_HELD;
            }
        } else if (isConferenceWithNoChildren) {
            // Handle the special case of an IMS conference BluetoothCall without conference
            // event package support.
            // The BluetoothCall will be marked as a conference, but the conference will not
            // have
            // child calls where conference event packages are not used by the carrier.
        }

        final Uri addressUri;
        if (call.getGatewayInfo() != null) {
            addressUri = call.getGatewayInfo().getOriginalAddress();
        } else {
            addressUri = call.getHandle();
        }

        String uri = addressUri == null ? null : addressUri.toString();
        int callFlags = call.isIncoming() ? 0 : BluetoothLeCall.FLAG_OUTGOING_CALL;

        String friendlyName = call.getCallerDisplayName();
        if (TextUtils.isEmpty(friendlyName)) {
            friendlyName = call.getContactDisplayName();
        }

        return new BluetoothLeCall(call.getTbsCallId(), uri, friendlyName, state, callFlags);
    }

    private void sendTbsCurrentCallsList() {
        List<BluetoothLeCall> tbsCalls = new ArrayList<>();

        for (BluetoothCall call : mBluetoothCallHashMap.values()) {
            BluetoothLeCall tbsCall = createTbsCall(call);
            if (tbsCall != null) {
                tbsCalls.add(tbsCall);
            }
        }

        mBluetoothLeCallControl.currentCallsList(tbsCalls);
    }

    @VisibleForTesting
    final BluetoothLeCallControl.Callback mBluetoothLeCallControlCallback =
            new BluetoothLeCallControl.Callback() {

                @Override
                @RequiresPermission(MODIFY_PHONE_STATE)
                public void onAcceptCall(int requestId, UUID callId) {
                    synchronized (LOCK) {
                        enforceModifyPermission();
                        Log.i(TAG, "TBS - accept call=" + callId);
                        int result = BluetoothLeCallControl.RESULT_SUCCESS;
                        BluetoothCall call = mCallInfo.getCallByCallId(callId);
                        if (mCallInfo.isNullCall(call)) {
                            result = BluetoothLeCallControl.RESULT_ERROR_UNKNOWN_CALL_ID;
                        } else {
                            call.answer(VideoProfile.STATE_AUDIO_ONLY);
                        }
                        mBluetoothLeCallControl.requestResult(requestId, result);
                    }
                }

                @Override
                @RequiresPermission(MODIFY_PHONE_STATE)
                public void onTerminateCall(int requestId, UUID callId) {
                    synchronized (LOCK) {
                        enforceModifyPermission();
                        Log.i(TAG, "TBS - terminate call=" + callId);
                        int result = BluetoothLeCallControl.RESULT_SUCCESS;
                        BluetoothCall call = mCallInfo.getCallByCallId(callId);
                        if (mCallInfo.isNullCall(call)) {
                            result = BluetoothLeCallControl.RESULT_ERROR_UNKNOWN_CALL_ID;
                        } else {
                            mIsTerminatedByClient = true;
                            call.disconnect();
                        }
                        mBluetoothLeCallControl.requestResult(requestId, result);
                    }
                }

                @Override
                @RequiresPermission(MODIFY_PHONE_STATE)
                public void onHoldCall(int requestId, UUID callId) {
                    synchronized (LOCK) {
                        enforceModifyPermission();
                        Log.i(TAG, "TBS - hold call=" + callId);
                        int result = BluetoothLeCallControl.RESULT_SUCCESS;
                        BluetoothCall call = mCallInfo.getCallByCallId(callId);
                        if (mCallInfo.isNullCall(call)) {
                            result = BluetoothLeCallControl.RESULT_ERROR_UNKNOWN_CALL_ID;
                        } else {
                            call.hold();
                        }
                        mBluetoothLeCallControl.requestResult(requestId, result);
                    }
                }

                @Override
                @RequiresPermission(MODIFY_PHONE_STATE)
                public void onUnholdCall(int requestId, UUID callId) {
                    synchronized (LOCK) {
                        enforceModifyPermission();
                        Log.i(TAG, "TBS - unhold call=" + callId);
                        int result = BluetoothLeCallControl.RESULT_SUCCESS;
                        BluetoothCall call = mCallInfo.getCallByCallId(callId);
                        if (mCallInfo.isNullCall(call)) {
                            result = BluetoothLeCallControl.RESULT_ERROR_UNKNOWN_CALL_ID;
                        } else {
                            call.unhold();
                        }
                        mBluetoothLeCallControl.requestResult(requestId, result);
                    }
                }

                @Override
                public void onPlaceCall(int requestId, UUID callId, String uri) {
                    mBluetoothLeCallControl.requestResult(
                            requestId, BluetoothLeCallControl.RESULT_ERROR_APPLICATION);
                }

                @Override
                public void onJoinCalls(int requestId, @NonNull List<UUID> callIds) {
                    synchronized (LOCK) {
                        Log.i(TAG, "TBS - onJoinCalls");
                        int result = BluetoothLeCallControl.RESULT_SUCCESS;
                        List<UUID> alreadyJoinedCalls = new ArrayList<>();
                        BluetoothCall baseCallInstance = null;

                        if (callIds.size() < 2) {
                            Log.e(
                                    TAG,
                                    "TBS - onJoinCalls, join call number is invalid: "
                                            + callIds.size());
                            result = BluetoothLeCallControl.RESULT_ERROR_UNKNOWN_CALL_ID;
                            mBluetoothLeCallControl.requestResult(requestId, result);
                            return;
                        }

                        for (UUID callToJoinUuid : callIds) {
                            BluetoothCall callToJoinInstance =
                                    mCallInfo.getCallByCallId(callToJoinUuid);

                            /* Skip invalid and already add device */
                            if ((callToJoinInstance == null)
                                    || (alreadyJoinedCalls.contains(callToJoinUuid))) {
                                continue;
                            }

                            /* Lets make first valid call the base call */
                            if (baseCallInstance == null) {
                                baseCallInstance = callToJoinInstance;
                                alreadyJoinedCalls.add(callToJoinUuid);
                                continue;
                            }

                            baseCallInstance.conference(callToJoinInstance);
                            alreadyJoinedCalls.add(callToJoinUuid);
                        }

                        if ((baseCallInstance == null) || (alreadyJoinedCalls.size() < 2)) {
                            result = BluetoothLeCallControl.RESULT_ERROR_UNKNOWN_CALL_ID;
                        }

                        mBluetoothLeCallControl.requestResult(requestId, result);
                    }
                }
            };
}<|MERGE_RESOLUTION|>--- conflicted
+++ resolved
@@ -1949,15 +1949,12 @@
                     ringingName);
 
             mHeadsetUpdatedRecently = true;
-<<<<<<< HEAD
             mLastBtHeadsetState = bluetoothCallState;
             mDsdaActiveCalls = mNumActiveCalls;
             mDsDaHeldCalls = mNumHeldCalls;
             Log.d(TAG, "LastBt Headset State is : "+ mLastBtHeadsetState);
-=======
         } else {
             Log.i(TAG, "updateHeadsetWithCallState skipped");
->>>>>>> 0a6a00fb
         }
     }
 
