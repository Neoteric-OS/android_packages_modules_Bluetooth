--- conflicted
+++ resolved
@@ -513,7 +513,6 @@
         return sInstance;
     }
 
-<<<<<<< HEAD
     class InCallHandler extends Handler {
         InCallHandler(Looper looper) {
             super(looper);
@@ -891,14 +890,6 @@
         }
     }
 
-    @RequiresPermission(MODIFY_PHONE_STATE)
-    protected void enforceModifyPermission() {
-        enforceCallingOrSelfPermission(android.Manifest.permission.MODIFY_PHONE_STATE, null);
-    }
-
-    @RequiresPermission(MODIFY_PHONE_STATE)
-=======
->>>>>>> e2ed4eb4
     public boolean answerCall() {
         synchronized (LOCK) {
             Log.i(TAG, "BT - answering call");
