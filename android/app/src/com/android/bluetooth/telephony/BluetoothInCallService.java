--- conflicted
+++ resolved
@@ -25,11 +25,7 @@
 import static java.util.Objects.requireNonNullElseGet;
 
 import android.annotation.NonNull;
-<<<<<<< HEAD
-import android.annotation.RequiresPermission;
 import android.annotation.SuppressLint;
-=======
->>>>>>> d1503283
 import android.bluetooth.BluetoothAdapter;
 import android.bluetooth.BluetoothLeCall;
 import android.bluetooth.BluetoothLeCallControl;
@@ -182,15 +178,10 @@
 
     private static final Object LOCK = new Object();
 
-<<<<<<< HEAD
     private final ServiceFactory mFactory = new ServiceFactory();
 
     private LeAudioService mLeAudioService;
 
-    @VisibleForTesting BluetoothHeadsetProxy mBluetoothHeadset;
-
-=======
->>>>>>> d1503283
     @VisibleForTesting BluetoothLeCallControlProxy mBluetoothLeCallControl;
     private ExecutorService mExecutor;
 
@@ -239,17 +230,6 @@
                 public void onServiceConnected(int profile, BluetoothProfile proxy) {
                     Log.d(TAG, "onServiceConnected for profile: " + profile);
                     synchronized (LOCK) {
-<<<<<<< HEAD
-                        if (profile == BluetoothProfile.HEADSET) {
-                            mBluetoothHeadset = new BluetoothHeadsetProxy((BluetoothHeadset) proxy);
-                            if (!mEnableDsdaMode) {
-                              updateHeadsetWithCallState(true /* force */);
-                            } else {
-                              updateHeadsetWithDSDACallState(true, DSDS_EVENT);
-                            }
-                        } else {
-=======
->>>>>>> d1503283
                             mBluetoothLeCallControl =
                                     new BluetoothLeCallControlProxy((BluetoothLeCallControl) proxy);
 
@@ -390,15 +370,11 @@
                 return;
             }
             mLastState = state;
-<<<<<<< HEAD
             if (!mEnableDsdaMode) {
-               updateHeadsetWithCallState(false /* force */);
+               updateHeadsetWithCallState(HeadsetService.getHeadsetService(), false /* force */);
             } else {
               processOnStateChanged(call);
             }
-=======
-            updateHeadsetWithCallState(HeadsetService.getHeadsetService(), false /* force */);
->>>>>>> d1503283
         }
 
         @Override
@@ -549,25 +525,31 @@
                      if (numRingingCalls > 0) {
                        //Outgoing became active and incoming call is present
                        //Send the active call update and then send waiting call update
-                       if (mBluetoothHeadset != null) {
-                         mBluetoothHeadset.phoneStateChanged(
-                            numActiveCalls,
-                            updateheldCalls,
-                            CALL_STATE_IDLE,
-                            mDsDaRingingAddress,
-                            mDsDaRingingAddressType,
-                            mDsDaRingingName);
-                            mDsDaOutgoingCalls--;
-                            mDsdaActiveCalls++;
-                            handlerThreadSleep(DELAY_DSDA_CALL_INDICATORS);
-                         mBluetoothHeadset.phoneStateChanged(
-                            numActiveCalls,
-                            updateheldCalls,
-                            CALL_STATE_INCOMING,
-                            mDsDaRingingAddress,
-                            mDsDaRingingAddressType,
-                            mDsDaRingingName);
-                       }
+                       phoneStateChanged(HeadsetService.getHeadsetService(), CALL_STATE_IDLE, mDsDaRingingName);
+                       mDsDaOutgoingCalls--;
+                       mDsdaActiveCalls++;
+                       handlerThreadSleep(DELAY_DSDA_CALL_INDICATORS);
+                       phoneStateChanged(HeadsetService.getHeadsetService(), CALL_STATE_INCOMING, mDsDaRingingName);
+                    //    if (mBluetoothHeadset != null) {
+                    //      phoneStateChanged()
+                    //      mBluetoothHeadset.phoneStateChanged(
+                    //         numActiveCalls,
+                    //         updateheldCalls,
+                    //         CALL_STATE_IDLE,
+                    //         mDsDaRingingAddress,
+                    //         mDsDaRingingAddressType,
+                    //         mDsDaRingingName);
+                    //         mDsDaOutgoingCalls--;
+                    //         mDsdaActiveCalls++;
+                    //         handlerThreadSleep(DELAY_DSDA_CALL_INDICATORS);
+                    //      mBluetoothHeadset.phoneStateChanged(
+                    //         numActiveCalls,
+                    //         updateheldCalls,
+                    //         CALL_STATE_INCOMING,
+                    //         mDsDaRingingAddress,
+                    //         mDsDaRingingAddressType,
+                    //         mDsDaRingingName);
+                    //    }
                        mLastBtHeadsetState = CALL_STATE_INCOMING;
                     }
                    }
@@ -576,38 +558,38 @@
                    //incoming call became active. Outgoing call should be disconnected
                    //if Outgoing disconnected event has not yet received, fake the params
                    BluetoothCall ringingCall = getBluetoothCallById(mFirstIncomingCallId);
-                   if (mBluetoothHeadset != null) {
-                     getDSDARingingAddress(null);
-                     mBluetoothHeadset.phoneStateChanged(
-                        0,
-                        updateheldCalls,
-                        CALL_STATE_IDLE,
-                        mDsDaRingingAddress,
-                        mDsDaRingingAddressType,
-                        mDsDaRingingName);
-                     //sending the incoming setup
-                     getDSDARingingAddress(ringingCall);
-                     handlerThreadSleep(DELAY_DSDA_CALL_INDICATORS);
-                     mBluetoothHeadset.phoneStateChanged(
-                        0,
-                        updateheldCalls,
-                        CALL_STATE_INCOMING,
-                        mDsDaRingingAddress,
-                        mDsDaRingingAddressType,
-                        mDsDaRingingName);
-                      //sending active update
-                      handlerThreadSleep(DELAY_DSDA_CALL_INDICATORS);
-                      getDSDARingingAddress(null);
-                      mBluetoothHeadset.phoneStateChanged(
-                         numActiveCalls,
-                         updateheldCalls,
-                         CALL_STATE_IDLE,
-                         mDsDaRingingAddress,
-                         mDsDaRingingAddressType,
-                         mDsDaRingingAddress);
-                      mDsdaIncomingCalls--;
-                      mLastBtHeadsetState = CALL_STATE_IDLE;
-                   }
+                //    if (mBluetoothHeadset != null) {
+                //      getDSDARingingAddress(null);
+                //      mBluetoothHeadset.phoneStateChanged(
+                //         0,
+                //         updateheldCalls,
+                //         CALL_STATE_IDLE,
+                //         mDsDaRingingAddress,
+                //         mDsDaRingingAddressType,
+                //         mDsDaRingingName);
+                //      //sending the incoming setup
+                //      getDSDARingingAddress(ringingCall);
+                //      handlerThreadSleep(DELAY_DSDA_CALL_INDICATORS);
+                //      mBluetoothHeadset.phoneStateChanged(
+                //         0,
+                //         updateheldCalls,
+                //         CALL_STATE_INCOMING,
+                //         mDsDaRingingAddress,
+                //         mDsDaRingingAddressType,
+                //         mDsDaRingingName);
+                //       //sending active update
+                //       handlerThreadSleep(DELAY_DSDA_CALL_INDICATORS);
+                //       getDSDARingingAddress(null);
+                //       mBluetoothHeadset.phoneStateChanged(
+                //          numActiveCalls,
+                //          updateheldCalls,
+                //          CALL_STATE_IDLE,
+                //          mDsDaRingingAddress,
+                //          mDsDaRingingAddressType,
+                //          mDsDaRingingAddress);
+                //       mDsdaIncomingCalls--;
+                //       mLastBtHeadsetState = CALL_STATE_IDLE;
+                //    }
                  }
              break;
              case MULTI_INCOMING:
@@ -619,108 +601,108 @@
                        BluetoothCall ringingCall = getBluetoothCallById(mSecondIncomingCallId);
                        //1st call moved to active
                        //2nd call need to be updated as waiting call
-                       if (mBluetoothHeadset != null) {
-                         getDSDARingingAddress(null);
-                         mBluetoothHeadset.phoneStateChanged(
-                            numActiveCalls,
-                            updateheldCalls,
-                            CALL_STATE_IDLE,
-                            mDsDaRingingAddress,
-                            mDsDaRingingAddressType,
-                            mDsDaRingingName);
-                         handlerThreadSleep(DELAY_DSDA_CALL_INDICATORS);
-                         mFirstIncomingCallId = mSecondIncomingCallId;
-                         mSecondIncomingCallId = -1;
-                         mDsdaIncomingCalls--;
-                         mDsDaTwoIncomingCallsFlag = 0;
-                         //waiting call of 2nd incoming call
-                         getDSDARingingAddress(ringingCall);
-                         mBluetoothHeadset.phoneStateChanged(
-                            numActiveCalls,
-                            updateheldCalls,
-                            CALL_STATE_INCOMING,
-                            mDsDaRingingAddress,
-                            mDsDaRingingAddressType,
-                            mDsDaRingingName);
-                         mLastBtHeadsetState = CALL_STATE_INCOMING;
-                       }
+                    //    if (mBluetoothHeadset != null) {
+                    //      getDSDARingingAddress(null);
+                    //      mBluetoothHeadset.phoneStateChanged(
+                    //         numActiveCalls,
+                    //         updateheldCalls,
+                    //         CALL_STATE_IDLE,
+                    //         mDsDaRingingAddress,
+                    //         mDsDaRingingAddressType,
+                    //         mDsDaRingingName);
+                    //      handlerThreadSleep(DELAY_DSDA_CALL_INDICATORS);
+                    //      mFirstIncomingCallId = mSecondIncomingCallId;
+                    //      mSecondIncomingCallId = -1;
+                    //      mDsdaIncomingCalls--;
+                    //      mDsDaTwoIncomingCallsFlag = 0;
+                    //      //waiting call of 2nd incoming call
+                    //      getDSDARingingAddress(ringingCall);
+                    //      mBluetoothHeadset.phoneStateChanged(
+                    //         numActiveCalls,
+                    //         updateheldCalls,
+                    //         CALL_STATE_INCOMING,
+                    //         mDsDaRingingAddress,
+                    //         mDsDaRingingAddressType,
+                    //         mDsDaRingingName);
+                    //      mLastBtHeadsetState = CALL_STATE_INCOMING;
+                    //    }
                      } else if (mSecondIncomingCallId == activeCall.getId()) {
                        Log.d(TAG, "2nd incoming call became active");
                        BluetoothCall ringingCall = getBluetoothCallById(mSecondIncomingCallId);
                        mDsDaTwoIncomingCallsFlag = 0;
-                       if (mBluetoothHeadset != null) {
-                         Log.d(TAG, "1st setup end");
-                         getDSDARingingAddress(null);
-                         mBluetoothHeadset.phoneStateChanged(
-                            0, //No Active calls
-                            updateheldCalls,
-                            CALL_STATE_IDLE,
-                            mDsDaRingingAddress,
-                            mDsDaRingingAddressType,
-                            mDsDaRingingName);
-                         handlerThreadSleep(DELAY_DSDA_CALL_INDICATORS);
-                         //incoming call of 2nd incoming call
-                         Log.d(TAG, "2nd setup");
-                         getDSDARingingAddress(ringingCall);
-                         mBluetoothHeadset.phoneStateChanged(
-                            0, //No active calls
-                            updateheldCalls,
-                            CALL_STATE_INCOMING,
-                            mDsDaRingingAddress,
-                            mDsDaRingingAddressType,
-                            mDsDaRingingName);
-                         handlerThreadSleep(DELAY_DSDA_CALL_INDICATORS);
-                         Log.d(TAG, "2nd active");
-                         mDsdaActiveCalls = 1;
-                         getDSDARingingAddress(null);
-                         mBluetoothHeadset.phoneStateChanged(
-                            numActiveCalls,
-                            updateheldCalls,
-                            CALL_STATE_IDLE,
-                            mDsDaRingingAddress,
-                            mDsDaRingingAddressType,
-                            mDsDaRingingName);
-                         Log.d(TAG, "waiting 1st");
-                         ringingCall = getBluetoothCallById(mFirstIncomingCallId);
-                         getDSDARingingAddress(ringingCall);
-                         handlerThreadSleep(DELAY_DSDA_CALL_INDICATORS);
-                         mBluetoothHeadset.phoneStateChanged(
-                            numActiveCalls,
-                            updateheldCalls,
-                            CALL_STATE_INCOMING,
-                            mDsDaRingingAddress,
-                            mDsDaRingingAddressType,
-                            mDsDaRingingName);
-                          mLastBtHeadsetState = CALL_STATE_INCOMING;
-                            mDsdaIncomingCalls--;
-                            mSecondIncomingCallId = -1;
-                       }
+                    //    if (mBluetoothHeadset != null) {
+                    //      Log.d(TAG, "1st setup end");
+                    //      getDSDARingingAddress(null);
+                    //      mBluetoothHeadset.phoneStateChanged(
+                    //         0, //No Active calls
+                    //         updateheldCalls,
+                    //         CALL_STATE_IDLE,
+                    //         mDsDaRingingAddress,
+                    //         mDsDaRingingAddressType,
+                    //         mDsDaRingingName);
+                    //      handlerThreadSleep(DELAY_DSDA_CALL_INDICATORS);
+                    //      //incoming call of 2nd incoming call
+                    //      Log.d(TAG, "2nd setup");
+                    //      getDSDARingingAddress(ringingCall);
+                    //      mBluetoothHeadset.phoneStateChanged(
+                    //         0, //No active calls
+                    //         updateheldCalls,
+                    //         CALL_STATE_INCOMING,
+                    //         mDsDaRingingAddress,
+                    //         mDsDaRingingAddressType,
+                    //         mDsDaRingingName);
+                    //      handlerThreadSleep(DELAY_DSDA_CALL_INDICATORS);
+                    //      Log.d(TAG, "2nd active");
+                    //      mDsdaActiveCalls = 1;
+                    //      getDSDARingingAddress(null);
+                    //      mBluetoothHeadset.phoneStateChanged(
+                    //         numActiveCalls,
+                    //         updateheldCalls,
+                    //         CALL_STATE_IDLE,
+                    //         mDsDaRingingAddress,
+                    //         mDsDaRingingAddressType,
+                    //         mDsDaRingingName);
+                    //      Log.d(TAG, "waiting 1st");
+                    //      ringingCall = getBluetoothCallById(mFirstIncomingCallId);
+                    //      getDSDARingingAddress(ringingCall);
+                    //      handlerThreadSleep(DELAY_DSDA_CALL_INDICATORS);
+                    //      mBluetoothHeadset.phoneStateChanged(
+                    //         numActiveCalls,
+                    //         updateheldCalls,
+                    //         CALL_STATE_INCOMING,
+                    //         mDsDaRingingAddress,
+                    //         mDsDaRingingAddressType,
+                    //         mDsDaRingingName);
+                    //       mLastBtHeadsetState = CALL_STATE_INCOMING;
+                    //         mDsdaIncomingCalls--;
+                    //         mSecondIncomingCallId = -1;
+                    //    }
                      }
                    } else if ((mNumActiveCalls ==0)  && (mDsdaActiveCalls == 0)) {
                      //one of the 2 ringing calls would have been disconnected
                      BluetoothCall ringingCall = mCallInfo.getRingingOrSimulatedRingingCall();
                      if (ringingCall.getId() == mSecondIncomingCallId) {
-                       if (mBluetoothHeadset != null) {
-                         getDSDARingingAddress(null);
-                         mBluetoothHeadset.phoneStateChanged(
-                            0,
-                            updateheldCalls,
-                            CALL_STATE_IDLE,
-                            mDsDaRingingAddress,
-                            mDsDaRingingAddressType,
-                            mDsDaRingingName);
-                         handlerThreadSleep(DELAY_DSDA_CALL_INDICATORS);
-                         //incoming call of 2nd incoming call
-                         getDSDARingingAddress(ringingCall);
-                         mBluetoothHeadset.phoneStateChanged(
-                            0,
-                            updateheldCalls,
-                            CALL_STATE_INCOMING,
-                            mDsDaRingingAddress,
-                            mDsDaRingingAddressType,
-                            mDsDaRingingName);
-                         mLastBtHeadsetState = CALL_STATE_INCOMING;
-                       }
+                    //    if (mBluetoothHeadset != null) {
+                    //      getDSDARingingAddress(null);
+                    //      mBluetoothHeadset.phoneStateChanged(
+                    //         0,
+                    //         updateheldCalls,
+                    //         CALL_STATE_IDLE,
+                    //         mDsDaRingingAddress,
+                    //         mDsDaRingingAddressType,
+                    //         mDsDaRingingName);
+                    //      handlerThreadSleep(DELAY_DSDA_CALL_INDICATORS);
+                    //      //incoming call of 2nd incoming call
+                    //      getDSDARingingAddress(ringingCall);
+                    //      mBluetoothHeadset.phoneStateChanged(
+                    //         0,
+                    //         updateheldCalls,
+                    //         CALL_STATE_INCOMING,
+                    //         mDsDaRingingAddress,
+                    //         mDsDaRingingAddressType,
+                    //         mDsDaRingingName);
+                    //      mLastBtHeadsetState = CALL_STATE_INCOMING;
+                    //    }
                      } else if (ringingCall.getId() == mFirstIncomingCallId) {
                        //2nd incoming call state is not updated.
                        //No need to update the disconnection state
@@ -742,66 +724,66 @@
                        getDSDARingingAddress(ringingCall);
                      }
                      if (numActiveCalls == 0) {
-                       mBluetoothHeadset.phoneStateChanged(
-                          1,
-                          0,
-                          temp_callState,
-                          mDsDaRingingAddress,
-                          mDsDaRingingAddressType,
-                          mDsDaRingingName);
+                    //    mBluetoothHeadset.phoneStateChanged(
+                    //       1,
+                    //       0,
+                    //       temp_callState,
+                    //       mDsDaRingingAddress,
+                    //       mDsDaRingingAddressType,
+                    //       mDsDaRingingName);
                        handlerThreadSleep(DELAY_DSDA_CALL_INDICATORS);
-                       mBluetoothHeadset.phoneStateChanged(
-                           0,
-                           1,
-                           temp_callState,
-                           mDsDaRingingAddress,
-                           mDsDaRingingAddressType,
-                           mDsDaRingingName);
+                    //    mBluetoothHeadset.phoneStateChanged(
+                    //        0,
+                    //        1,
+                    //        temp_callState,
+                    //        mDsDaRingingAddress,
+                    //        mDsDaRingingAddressType,
+                    //        mDsDaRingingName);
                            mDsDaHeldCalls++;
                            mDsdaActiveCalls = numActiveCalls;
                      } else {
-                       mBluetoothHeadset.phoneStateChanged(
-                          1,
-                          0,
-                          temp_callState,
-                          mDsDaRingingAddress,
-                          mDsDaRingingAddressType,
-                          mDsDaRingingName);
+                    //    mBluetoothHeadset.phoneStateChanged(
+                    //       1,
+                    //       0,
+                    //       temp_callState,
+                    //       mDsDaRingingAddress,
+                    //       mDsDaRingingAddressType,
+                    //       mDsDaRingingName);
                        handlerThreadSleep(DELAY_DSDA_CALL_INDICATORS);
-                       mBluetoothHeadset.phoneStateChanged(
-                          0,
-                          1,
-                          temp_callState,
-                          mDsDaRingingAddress,
-                          mDsDaRingingAddressType,
-                          mDsDaRingingName);
+                    //    mBluetoothHeadset.phoneStateChanged(
+                    //       0,
+                    //       1,
+                    //       temp_callState,
+                    //       mDsDaRingingAddress,
+                    //       mDsDaRingingAddressType,
+                    //       mDsDaRingingName);
                        handlerThreadSleep(DELAY_DSDA_CALL_INDICATORS);
-                       mBluetoothHeadset.phoneStateChanged(
-                          1,
-                          1,
-                          temp_callState,
-                          mDsDaRingingAddress,
-                          mDsDaRingingAddressType,
-                          mDsDaRingingName);
+                    //    mBluetoothHeadset.phoneStateChanged(
+                    //       1,
+                    //       1,
+                    //       temp_callState,
+                    //       mDsDaRingingAddress,
+                    //       mDsDaRingingAddressType,
+                    //       mDsDaRingingName);
                           mDsDaHeldCalls++;
                           mDsdaActiveCalls = numActiveCalls;
                      }
                      mLastBtHeadsetState = temp_callState;
                      if (mDelayOutgoingUpdate == 1) {
-                        mBluetoothHeadset.phoneStateChanged(
-                          0,
-                          1,
-                          CALL_STATE_DIALING,
-                          mDsDaRingingAddress,
-                          mDsDaRingingAddressType,
-                          mDsDaRingingName);
-                        mBluetoothHeadset.phoneStateChanged(
-                          0,
-                          1,
-                          CALL_STATE_ALERTING,
-                          mDsDaRingingAddress,
-                          mDsDaRingingAddressType,
-                          mDsDaRingingName);
+                        // mBluetoothHeadset.phoneStateChanged(
+                        //   0,
+                        //   1,
+                        //   CALL_STATE_DIALING,
+                        //   mDsDaRingingAddress,
+                        //   mDsDaRingingAddressType,
+                        //   mDsDaRingingName);
+                        // mBluetoothHeadset.phoneStateChanged(
+                        //   0,
+                        //   1,
+                        //   CALL_STATE_ALERTING,
+                        //   mDsDaRingingAddress,
+                        //   mDsDaRingingAddressType,
+                        //   mDsDaRingingName);
                           mDsDaOutgoingCalls++;
                         mLastBtHeadsetState =  CALL_STATE_ALERTING;
                         mDelayOutgoingUpdate = 0;
@@ -827,57 +809,57 @@
              case MULTI_RINGING_DISCONNECTION:
                  Log.d(TAG, "MULTI_RINGING_DISCONNECTION event");
                  getDSDARingingAddress(null);
-                 if (mBluetoothHeadset != null) {
-                   mBluetoothHeadset.phoneStateChanged(
-                      numActiveCalls,
-                      updateheldCalls,
-                      CALL_STATE_IDLE,
-                      mDsDaRingingAddress,
-                      mDsDaRingingAddressType,
-                      mDsDaRingingName);
-                   getDSDARingingAddress(getBluetoothCallById(mSecondIncomingCallId));
-                   mFirstIncomingCallId = mSecondIncomingCallId;
-                   mSecondIncomingCallId = -1;
-                   mDsDaTwoIncomingCallsFlag = 0;
-                   mDsdaIncomingCalls--;
-                   handlerThreadSleep(DELAY_DSDA_CALL_INDICATORS);
-                   mBluetoothHeadset.phoneStateChanged(
-                      numActiveCalls,
-                      updateheldCalls,
-                      CALL_STATE_INCOMING,
-                      mDsDaRingingAddress,
-                      mDsDaRingingAddressType,
-                      mDsDaRingingName);
-                   mLastBtHeadsetState = CALL_STATE_INCOMING;
-                 }
+                //  if (mBluetoothHeadset != null) {
+                //    mBluetoothHeadset.phoneStateChanged(
+                //       numActiveCalls,
+                //       updateheldCalls,
+                //       CALL_STATE_IDLE,
+                //       mDsDaRingingAddress,
+                //       mDsDaRingingAddressType,
+                //       mDsDaRingingName);
+                //    getDSDARingingAddress(getBluetoothCallById(mSecondIncomingCallId));
+                //    mFirstIncomingCallId = mSecondIncomingCallId;
+                //    mSecondIncomingCallId = -1;
+                //    mDsDaTwoIncomingCallsFlag = 0;
+                //    mDsdaIncomingCalls--;
+                //    handlerThreadSleep(DELAY_DSDA_CALL_INDICATORS);
+                //    mBluetoothHeadset.phoneStateChanged(
+                //       numActiveCalls,
+                //       updateheldCalls,
+                //       CALL_STATE_INCOMING,
+                //       mDsDaRingingAddress,
+                //       mDsDaRingingAddressType,
+                //       mDsDaRingingName);
+                //    mLastBtHeadsetState = CALL_STATE_INCOMING;
+                //  }
              break;
              case OUTGOING_DISCONNECTION:
                 Log.d(TAG, "OUTGOING_DISCONNECTION event");
                  if (numRingingCalls > 0) {
                    getDSDARingingAddress(getBluetoothCallById(null));
                    mDsDaOutgoingCalls--;
-                   mBluetoothHeadset.phoneStateChanged(
-                      numActiveCalls,
-                      updateheldCalls,
-                      CALL_STATE_IDLE,
-                      mDsDaRingingAddress,
-                      mDsDaRingingAddressType,
-                      mDsDaRingingName);
+                //    mBluetoothHeadset.phoneStateChanged(
+                //       numActiveCalls,
+                //       updateheldCalls,
+                //       CALL_STATE_IDLE,
+                //       mDsDaRingingAddress,
+                //       mDsDaRingingAddressType,
+                //       mDsDaRingingName);
                    handlerThreadSleep(DELAY_DSDA_CALL_INDICATORS);
                    getDSDARingingAddress(getBluetoothCallById(mFirstIncomingCallId));
-                   mBluetoothHeadset.phoneStateChanged(
-                      numActiveCalls,
-                      updateheldCalls,
-                      CALL_STATE_INCOMING,
-                      mDsDaRingingAddress,
-                      mDsDaRingingAddressType,
-                      mDsDaRingingName);
+                //    mBluetoothHeadset.phoneStateChanged(
+                //       numActiveCalls,
+                //       updateheldCalls,
+                //       CALL_STATE_INCOMING,
+                //       mDsDaRingingAddress,
+                //       mDsDaRingingAddressType,
+                //       mDsDaRingingName);
                    mLastBtHeadsetState = CALL_STATE_INCOMING;
                  }
              break;
              case DSDS_EVENT:
                 Log.d(TAG, "DSDS_EVENT event");
-                updateHeadsetWithCallState(false);
+                updateHeadsetWithCallState(HeadsetService.getHeadsetService(), false);
              break;
              default:
               break;
@@ -1080,15 +1062,11 @@
     public boolean queryPhoneState(HeadsetService headsetService) {
         synchronized (LOCK) {
             Log.i(TAG, "queryPhoneState");
-<<<<<<< HEAD
             if (!mEnableDsdaMode) {
-              updateHeadsetWithCallState(true);
+              updateHeadsetWithCallState(headsetService, true);
             } else {
               updateHeadsetWithDSDACallState(true, DSDS_EVENT);
             }
-=======
-            updateHeadsetWithCallState(headsetService, true);
->>>>>>> d1503283
             return true;
         }
     }
@@ -1155,16 +1133,12 @@
                     mMaxNumberOfCalls =
                             Integer.max(mMaxNumberOfCalls, mBluetoothCallHashMap.size());
                 }
-<<<<<<< HEAD
 
                 if (!mEnableDsdaMode) {
-                   updateHeadsetWithCallState(false /* force */);
+                   updateHeadsetWithCallState(headsetService, false /* force */);
                 } else {
                   processOnCallAdded(call);
                 }
-=======
-                updateHeadsetWithCallState(headsetService, false /* force */);
->>>>>>> d1503283
 
                 BluetoothLeCall tbsCall = createTbsCall(call);
                 if (mBluetoothLeCallControl != null && tbsCall != null) {
@@ -1277,7 +1251,7 @@
             }
 
             if (!mEnableDsdaMode) {
-              updateHeadsetWithCallState(false /* force */);
+              updateHeadsetWithCallState(headsetService, false /* force */);
             } else {
               processOnCallRemoved(call);
             }
@@ -1391,18 +1365,11 @@
             unregisterReceiver(mBluetoothAdapterReceiver);
             mBluetoothAdapterReceiver = null;
         }
-<<<<<<< HEAD
         if (mVoiceCapabilityChangeReceiver != null) {
            Log.d(TAG, "clear");
            unregisterReceiver(mVoiceCapabilityChangeReceiver);
            mVoiceCapabilityChangeReceiver = null;
         }
-        if (mBluetoothHeadset != null) {
-            mBluetoothHeadset.closeBluetoothHeadsetProxy(mAdapter);
-            mBluetoothHeadset = null;
-        }
-=======
->>>>>>> d1503283
         if (mBluetoothLeCallControl != null) {
             mBluetoothLeCallControl.unregisterBearer();
             mBluetoothLeCallControl.closeBluetoothLeCallControlProxy(mAdapter);
@@ -1950,39 +1917,11 @@
                         || ringingAddressType != mRingingAddressType
                         || (!Objects.equals(heldCall, mOldHeldCall) && !ignoreHeldCallChange);
 
-<<<<<<< HEAD
-            Log.i(
-                    TAG,
-                    "updateHeadsetWithCallState "
-                            + "numActive "
-                            + mNumActiveCalls
-                            + ", "
-                            + "numHeld "
-                            + mNumHeldCalls
-                            + ", "
-                            + "callState "
-                            + mBluetoothCallState
-                            + ", "
-                            + "ringing type "
-                            + mRingingAddressType);
-
-            mBluetoothHeadset.phoneStateChanged(
-                    mNumActiveCalls,
-                    mNumHeldCalls,
-                    mBluetoothCallState,
-                    mRingingAddress,
-                    mRingingAddressType,
-                    ringingName);
-
-            mHeadsetUpdatedRecently = true;
-            mLastBtHeadsetState = bluetoothCallState;
-            mDsdaActiveCalls = mNumActiveCalls;
-            mDsDaHeldCalls = mNumHeldCalls;
-            Log.d(TAG, "LastBt Headset State is : "+ mLastBtHeadsetState);
-        } else {
-=======
+        mLastBtHeadsetState = bluetoothCallState;
+        mDsdaActiveCalls = mNumActiveCalls;
+        mDsDaHeldCalls = mNumHeldCalls;
+        Log.d(TAG, "LastBt Headset State is : "+ mLastBtHeadsetState);
         if (!(force || (!callsPendingSwitch && callsDetailsChanged))) {
->>>>>>> d1503283
             Log.i(TAG, "updateHeadsetWithCallState skipped");
             return;
         }
@@ -2351,7 +2290,7 @@
                         Log.i(TAG, "Concurrent Calls Not Possible: Not DSDA ");
                         Log.i(TAG, "Call swapping is in progress ");
                         mCallSwapPending = 1;
-                        updateHeadsetWithCallState(false);
+                        updateHeadsetWithCallState(HeadsetService.getHeadsetService(), false);
                         return;
                       }
                     }
@@ -2455,7 +2394,7 @@
      @SuppressLint("AndroidFrameworkRequiresPermission")
      private void updateHeadsetWithDSDACallState(boolean force, int event) {
       if ((event == DSDS_EVENT) && (!mDsDaEventsHadlingInProgress)) {
-          updateHeadsetWithCallState(force);
+          updateHeadsetWithCallState(HeadsetService.getHeadsetService(), force);
       } else {
         Log.e(TAG, "handleDSDA events in separate thread.");
         Message msg = mHandler.obtainMessage();
