--- conflicted
+++ resolved
@@ -571,12 +571,7 @@
                         + ": "
                         + getConnectionStateName(prevState)
                         + "->"
-<<<<<<< HEAD
-                        + profileStateToString(newState));
-=======
                         + getConnectionStateName(newState));
-        mService.handleConnectionStateChanged(mDevice, prevState, newState);
->>>>>>> a02abca2
 
         Intent intent =
                 new Intent(BluetoothCsipSetCoordinator.ACTION_CSIS_CONNECTION_STATE_CHANGED);
