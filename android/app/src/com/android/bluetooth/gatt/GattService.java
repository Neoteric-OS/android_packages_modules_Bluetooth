--- conflicted
+++ resolved
@@ -210,16 +210,7 @@
      */
     private final HashMap<String, Integer> mPermits = new HashMap<>();
 
-<<<<<<< HEAD
-    private AdapterService mAdapterService;
-    AdvertiseManager mAdvertiseManager;
-    DistanceMeasurementManager mDistanceMeasurementManager;
-    private Handler mTestModeHandler;
-    private ActivityManager mActivityManager;
-    private PackageManager mPackageManager;
     private HandlerThread mScanManagerThread;
-=======
->>>>>>> 39678fb3
     private final Object mTestModeLock = new Object();
 
     private final AdapterService mAdapterService;
