--- conflicted
+++ resolved
@@ -210,7 +210,6 @@
      */
     private final HashMap<String, Integer> mPermits = new HashMap<>();
 
-    private HandlerThread mScanManagerThread;
     private final Object mTestModeLock = new Object();
 
     private final AdapterService mAdapterService;
@@ -240,17 +239,11 @@
         mAdvertiseManager = new AdvertiseManager(this);
 
         if (!Flags.scanManagerRefactor()) {
-<<<<<<< HEAD
-            mScanManagerThread = new HandlerThread("BluetoothScanManager");
-            mScanManagerThread.start();
-            mTransitionalScanHelper.start(mScanManagerThread.getLooper());
-=======
             mScanThread = new HandlerThread("BluetoothScanManager");
             mScanThread.start();
             mTransitionalScanHelper.start(mScanThread.getLooper());
         } else {
             mScanThread = null;
->>>>>>> adc2d2c0
         }
         mDistanceMeasurementManager =
                 GattObjectsFactory.getInstance().createDistanceMeasurementManager(mAdapterService);
@@ -283,11 +276,6 @@
             setGattService(null);
         } else {
             mTransitionalScanHelper.stop();
-        }
-
-        if (mScanManagerThread != null) {
-            mScanManagerThread.quitSafely();
-            mScanManagerThread = null;
         }
 
         mAdvertiseManager.clear();
