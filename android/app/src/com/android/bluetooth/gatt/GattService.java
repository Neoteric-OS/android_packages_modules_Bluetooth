/*
 * Copyright (C) 2017 The Android Open Source Project
 *
 * Licensed under the Apache License, Version 2.0 (the "License");
 * you may not use this file except in compliance with the License.
 * You may obtain a copy of the License at
 *
 *      http://www.apache.org/licenses/LICENSE-2.0
 *
 * Unless required by applicable law or agreed to in writing, software
 * distributed under the License is distributed on an "AS IS" BASIS,
 * WITHOUT WARRANTIES OR CONDITIONS OF ANY KIND, either express or implied.
 * See the License for the specific language governing permissions and
 * limitations under the License.
 *
 * Changes from Qualcomm Innovation Center are provided under the following license:
 *
 * Copyright (c) 2022 Qualcomm Innovation Center, Inc. All rights reserved.
 *
 * Redistribution and use in source and binary forms, with or without
 * modification, are permitted (subject to the limitations in the
 * disclaimer below) provided that the following conditions are met:
 *
 * Redistributions of source code must retain the above copyright
 * notice, this list of conditions and the following disclaimer.
 *
 * Redistributions in binary form must reproduce the above
 * copyright notice, this list of conditions and the following
 * disclaimer in the documentation and/or other materials provided
 * with the distribution.
 *
 * Neither the name of Qualcomm Innovation Center, Inc. nor the names of its
 * contributors may be used to endorse or promote products derived
 * from this software without specific prior written permission.
 *
 * NO EXPRESS OR IMPLIED LICENSES TO ANY PARTY'S PATENT RIGHTS ARE
 * GRANTED BY THIS LICENSE. THIS SOFTWARE IS PROVIDED BY THE COPYRIGHT
 * HOLDERS AND CONTRIBUTORS "AS IS" AND ANY EXPRESS OR IMPLIED
 * WARRANTIES, INCLUDING, BUT NOT LIMITED TO, THE IMPLIED WARRANTIES OF
 * MERCHANTABILITY AND FITNESS FOR A PARTICULAR PURPOSE ARE DISCLAIMED.
 * IN NO EVENT SHALL THE COPYRIGHT HOLDER OR CONTRIBUTORS BE LIABLE FOR
 * ANY DIRECT, INDIRECT, INCIDENTAL, SPECIAL, EXEMPLARY, OR CONSEQUENTIAL
 * DAMAGES (INCLUDING, BUT NOT LIMITED TO, PROCUREMENT OF SUBSTITUTE
 * GOODS OR SERVICES; LOSS OF USE, DATA, OR PROFITS; OR BUSINESS
 * INTERRUPTION) HOWEVER CAUSED AND ON ANY THEORY OF LIABILITY, WHETHER
 * IN CONTRACT, STRICT LIABILITY, OR TORT (INCLUDING NEGLIGENCE OR
 * OTHERWISE) ARISING IN ANY WAY OUT OF THE USE OF THIS SOFTWARE, EVEN
 * IF ADVISED OF THE POSSIBILITY OF SUCH DAMAGE
 *
 */

package com.android.bluetooth.gatt;

import static android.Manifest.permission.BLUETOOTH_CONNECT;
import static android.Manifest.permission.BLUETOOTH_PRIVILEGED;
import static android.app.ActivityManager.RunningAppProcessInfo.IMPORTANCE_FOREGROUND_SERVICE;
import static android.bluetooth.BluetoothProfile.STATE_CONNECTED;
import static android.bluetooth.BluetoothProfile.STATE_DISCONNECTED;
import static android.bluetooth.BluetoothUtils.toAnonymizedAddress;

import static com.android.bluetooth.Utils.callbackToApp;
import static com.android.bluetooth.Utils.checkCallerTargetSdk;
import static com.android.bluetooth.Utils.checkConnectPermissionForDataDelivery;
import static com.android.bluetooth.util.AttributionSourceUtil.getLastAttributionTag;

import static java.util.Objects.requireNonNull;

import android.annotation.Nullable;
import android.annotation.RequiresPermission;
import android.annotation.SuppressLint;
import android.app.ActivityManager;
import android.bluetooth.BluetoothAdapter;
import android.bluetooth.BluetoothDevice;
import android.bluetooth.BluetoothGatt;
import android.bluetooth.BluetoothGattCharacteristic;
import android.bluetooth.BluetoothGattDescriptor;
import android.bluetooth.BluetoothGattService;
import android.bluetooth.BluetoothProfile;
import android.bluetooth.BluetoothProtoEnums;
import android.bluetooth.BluetoothStatusCodes;
import android.bluetooth.IBluetoothGattCallback;
import android.bluetooth.IBluetoothGattServerCallback;
import android.companion.CompanionDeviceManager;
import android.content.AttributionSource;
import android.content.pm.PackageManager;
import android.content.pm.PackageManager.NameNotFoundException;
import android.content.pm.PackageManager.PackageInfoFlags;
import android.content.res.Resources;
import android.os.Binder;
import android.os.Build;
import android.os.HandlerThread;
import android.os.IBinder;
import android.os.ParcelUuid;
import android.provider.Settings;
import android.sysprop.BluetoothProperties;
import android.util.Log;

import com.android.bluetooth.BluetoothStatsLog;
import com.android.bluetooth.R;
import com.android.bluetooth.Utils;
import com.android.bluetooth.btservice.AbstractionLayer;
import com.android.bluetooth.btservice.AdapterService;
import com.android.bluetooth.btservice.CompanionManager;
import com.android.bluetooth.btservice.MetricsLogger;
import com.android.bluetooth.btservice.ProfileService;
import com.android.bluetooth.flags.Flags;
import com.android.bluetooth.hid.HidHostService;
import com.android.bluetooth.le_scan.ScanController;
import com.android.internal.annotations.VisibleForTesting;

import com.google.protobuf.ByteString;

import java.util.ArrayList;
import java.util.Arrays;
import java.util.Collections;
import java.util.HashMap;
import java.util.HashSet;
import java.util.List;
import java.util.Map;
import java.util.Set;
import java.util.UUID;
import java.util.stream.Collectors;
import java.util.stream.Stream;

/** Provides Bluetooth Gatt profile, as a service in the Bluetooth application. */
public class GattService extends ProfileService {
    private static final String TAG =
            GattServiceConfig.TAG_PREFIX + GattService.class.getSimpleName();

    private static final UUID HID_SERVICE_UUID =
            UUID.fromString("00001812-0000-1000-8000-00805F9B34FB");

    private static final UUID[] HID_UUIDS = {
        UUID.fromString("00002A4A-0000-1000-8000-00805F9B34FB"),
        UUID.fromString("00002A4B-0000-1000-8000-00805F9B34FB"),
        UUID.fromString("00002A4C-0000-1000-8000-00805F9B34FB"),
        UUID.fromString("00002A4D-0000-1000-8000-00805F9B34FB")
    };

    private static final UUID ANDROID_TV_REMOTE_SERVICE_UUID =
            UUID.fromString("AB5E0001-5A21-4F05-BC7D-AF01F617B664");

    private static final UUID FIDO_SERVICE_UUID =
            UUID.fromString("0000FFFD-0000-1000-8000-00805F9B34FB"); // U2F

    private static final UUID[] LE_AUDIO_SERVICE_UUIDS = {
        UUID.fromString("00001844-0000-1000-8000-00805F9B34FB"), // VCS
        UUID.fromString("00001845-0000-1000-8000-00805F9B34FB"), // VOCS
        UUID.fromString("00001843-0000-1000-8000-00805F9B34FB"), // AICS
        UUID.fromString("00001850-0000-1000-8000-00805F9B34FB"), // PACS
        UUID.fromString("0000184E-0000-1000-8000-00805F9B34FB"), // ASCS
        UUID.fromString("0000184F-0000-1000-8000-00805F9B34FB"), // BASS
        UUID.fromString("00001854-0000-1000-8000-00805F9B34FB"), // HAP
        UUID.fromString("00001846-0000-1000-8000-00805F9B34FB"), // CSIS
    };

    private static final Integer GATT_MTU_MAX = 517;
    private static final Map<String, Integer> EARLY_MTU_EXCHANGE_PACKAGES =
            Map.of("com.teslamotors", GATT_MTU_MAX);

    private static final Map<String, String> GATT_CLIENTS_NOTIFY_TO_ADAPTER_PACKAGES =
            Map.of(
                    "com.google.android.gms",
                    "com.google.android.gms.findmydevice",
                    "com.google.android.apps.adm",
                    "");

    @VisibleForTesting static final int GATT_CLIENT_LIMIT_PER_APP = 32;

    @Nullable public final ScanController mScanController;

    /** This is only used when Flags.onlyStartScanDuringBleOn() is true. */
    private static GattService sGattService;

    /** List of our registered clients. */
    @VisibleForTesting ContextMap<IBluetoothGattCallback> mClientMap = new ContextMap<>();

    /** List of our registered server apps. */
    @VisibleForTesting ContextMap<IBluetoothGattServerCallback> mServerMap = new ContextMap<>();

    /** Server handle map. */
    private final HandleMap mHandleMap = new HandleMap();

    /**
     * Set of restricted (which require a BLUETOOTH_PRIVILEGED permission) handles per connectionId.
     */
    @VisibleForTesting final Map<Integer, Set<Integer>> mRestrictedHandles = new HashMap<>();

    /**
     * HashMap used to synchronize writeCharacteristic calls mapping remote device address to
     * available permit (connectId or -1).
     */
    private final HashMap<String, Integer> mPermits = new HashMap<>();

    private final BluetoothAdapter mAdapter;
    private final AdapterService mAdapterService;
    private final AdvertiseManager mAdvertiseManager;
    private final GattNativeInterface mNativeInterface;
    private final CompanionDeviceManager mCompanionDeviceManager;
    private final DistanceMeasurementManager mDistanceMeasurementManager;
    private final ActivityManager mActivityManager;
    private final PackageManager mPackageManager;
    private final HandlerThread mHandlerThread;

    public GattService(AdapterService adapterService) {
        super(requireNonNull(adapterService));
        mAdapter = BluetoothAdapter.getDefaultAdapter();
        mAdapterService = adapterService;
        mActivityManager = requireNonNull(getSystemService(ActivityManager.class));
        mPackageManager = requireNonNull(mAdapterService.getPackageManager());
        mCompanionDeviceManager = requireNonNull(getSystemService(CompanionDeviceManager.class));

        Settings.Global.putInt(
                getContentResolver(), "bluetooth_sanitized_exposure_notification_supported", 1);

        mNativeInterface = GattObjectsFactory.getInstance().getNativeInterface();
        mNativeInterface.init(this);

        // Create a thread to handle LE operations
        mHandlerThread = new HandlerThread("Bluetooth LE");
        mHandlerThread.start();

        mAdvertiseManager = new AdvertiseManager(mAdapterService, mHandlerThread.getLooper());

        if (!Flags.onlyStartScanDuringBleOn()) {
            mScanController = new ScanController(adapterService);
        } else {
            mScanController = null;
        }
        mDistanceMeasurementManager =
                GattObjectsFactory.getInstance()
                        .createDistanceMeasurementManager(
                                mAdapterService, mHandlerThread.getLooper());

        if (Flags.onlyStartScanDuringBleOn()) {
            setGattService(this);
        }
    }

    public static boolean isEnabled() {
        return BluetoothProperties.isProfileGattEnabled().orElse(true);
    }

    /** Reliable write queue */
    @VisibleForTesting Set<String> mReliableQueue = new HashSet<>();

    @Override
    protected IProfileServiceBinder initBinder() {
        return new GattServiceBinder(this);
    }

    @Override
    public void cleanup() {
        Log.i(TAG, "Cleanup Gatt Service");

        if (Flags.onlyStartScanDuringBleOn() && sGattService == null) {
            Log.w(TAG, "cleanup() called before initialization");
            return;
        }
        if (Flags.onlyStartScanDuringBleOn()) {
            setGattService(null);
        }
        if (mScanController != null) {
            mScanController.cleanup();
        }
        mClientMap.clear();
        mRestrictedHandles.clear();
        mServerMap.clear();
        mHandleMap.clear();
        mReliableQueue.clear();
        mNativeInterface.cleanup();
        mAdvertiseManager.cleanup();
        mDistanceMeasurementManager.cleanup();
        mHandlerThread.quit();
    }

    /** This is only used when Flags.onlyStartScanDuringBleOn() is true. */
    public static synchronized GattService getGattService() {
        if (sGattService == null) {
            Log.w(TAG, "getGattService(): service is null");
            return null;
        }
        if (!sGattService.isAvailable()) {
            Log.w(TAG, "getGattService(): service is not available");
            return null;
        }
        return sGattService;
    }

    private static synchronized void setGattService(GattService instance) {
        Log.d(TAG, "setGattService(): set to: " + instance);
        sGattService = instance;
    }

    @Nullable
    public ScanController getScanController() {
        return mScanController;
    }

    CompanionDeviceManager getCompanionDeviceManager() {
        return mCompanionDeviceManager;
    }

    @Override
    protected void setTestModeEnabled(boolean enableTestMode) {
        if (mScanController != null) {
            mScanController.setTestModeEnabled(enableTestMode);
        }
    }

    // Suppressed because we are conditionally enforcing
    @SuppressLint("AndroidFrameworkRequiresPermission")
    private void permissionCheck(UUID characteristicUuid) {
        if (!isHidCharUuid(characteristicUuid)) {
            return;
        }
        this.enforceCallingOrSelfPermission(BLUETOOTH_PRIVILEGED, null);
    }

    // Suppressed because we are conditionally enforcing
    @SuppressLint("AndroidFrameworkRequiresPermission")
    private void permissionCheck(int connId, int handle) {
        if (!isHandleRestricted(connId, handle)) {
            return;
        }
        this.enforceCallingOrSelfPermission(BLUETOOTH_PRIVILEGED, null);
    }

    private boolean isHandleRestricted(int connId, int handle) {
        Set<Integer> restrictedHandles = mRestrictedHandles.get(connId);
        return restrictedHandles != null && restrictedHandles.contains(handle);
    }

    class ServerDeathRecipient implements IBinder.DeathRecipient {
        int mAppIf;
        private final String mPackageName;

        ServerDeathRecipient(int appIf, String packageName) {
            mAppIf = appIf;
            mPackageName = packageName;
        }

        @Override
        public void binderDied() {
            Log.d(
                    TAG,
                    "Binder is dead - unregistering server (" + mPackageName + " " + mAppIf + ")!");
            unregisterServer(mAppIf, getAttributionSource());
        }
    }

    class ClientDeathRecipient implements IBinder.DeathRecipient {
        int mAppIf;
        private final String mPackageName;

        ClientDeathRecipient(int appIf, String packageName) {
            mAppIf = appIf;
            mPackageName = packageName;
        }

        @Override
        public void binderDied() {
            Log.d(
                    TAG,
                    "Binder is dead - unregistering client (" + mPackageName + " " + mAppIf + ")!");
            unregisterClient(
                    mAppIf, getAttributionSource(), ContextMap.RemoveReason.REASON_BINDER_DIED);
        }
    }

<<<<<<< HEAD
    /** Handlers for incoming service calls */
    @VisibleForTesting
    static class BluetoothGattBinder extends IBluetoothGatt.Stub implements IProfileServiceBinder {
        private GattService mService;

        BluetoothGattBinder(GattService svc) {
            mService = svc;
        }

        @Override
        public void cleanup() {
            mService = null;
        }

        private GattService getService() {
            // Cache mService because it can change while getService is called
            GattService service = mService;

            if (service == null || !service.isAvailable()) {
                Log.e(TAG, "getService() - Service requested, but not available!");
                return null;
            }

            return service;
        }

        @Override
        public void startService() {
            GattService service = mService;
            if (service == null) {
                Log.e(TAG, "startService: Service is null");
                return;
            }
            if (!Utils.checkConnectPermissionForDataDelivery(
                    service, null, "GattService startService")) {
                return;
            }
        }

        @Override
        public void stopService() {
            GattService service = mService;
            if (service == null) {
                Log.e(TAG, "stopService: Service is null");
                return;
            }
            if (!Utils.checkConnectPermissionForDataDelivery(
                    service, null, "GattService stopService")) {
                return;
            }
            service.cleanup();
        }

        public List<BluetoothDevice> getDevicesMatchingConnectionStates(
                int[] states, AttributionSource source) {
            GattService service = getService();
            if (service == null) {
                return Collections.emptyList();
            }
            return service.getDevicesMatchingConnectionStates(states, source);
        }

        @Override
        public void registerClient(
                ParcelUuid uuid,
                IBluetoothGattCallback callback,
                boolean eattSupport,
                AttributionSource source) {
            GattService service = getService();
            if (service == null) {
                return;
            }
            service.registerClient(uuid.getUuid(), callback, eattSupport, source);
        }

        @Override
        public void unregisterClient(int clientIf, AttributionSource source) {
            GattService service = getService();
            if (service == null) {
                return;
            }
            service.unregisterClient(
                    clientIf, source, ContextMap.RemoveReason.REASON_UNREGISTER_CLIENT);
        }

        @Override
        public void clientConnect(
                int clientIf,
                String address,
                int addressType,
                boolean isDirect,
                int transport,
                boolean opportunistic,
                int phy,
                AttributionSource source) {
            GattService service = getService();
            if (service == null) {
                return;
            }
            service.clientConnect(
                    clientIf,
                    address,
                    addressType,
                    isDirect,
                    transport,
                    opportunistic,
                    phy,
                    source);
        }

        @Override
        public void clientDisconnect(int clientIf, String address, AttributionSource source) {
            GattService service = getService();
            if (service == null) {
                return;
            }
            service.clientDisconnect(clientIf, address, source);
        }

        @Override
        public void clientSetPreferredPhy(
                int clientIf,
                String address,
                int txPhy,
                int rxPhy,
                int phyOptions,
                AttributionSource source) {
            GattService service = getService();
            if (service == null) {
                return;
            }
            service.clientSetPreferredPhy(clientIf, address, txPhy, rxPhy, phyOptions, source);
        }

        @Override
        public void clientReadPhy(int clientIf, String address, AttributionSource source) {
            GattService service = getService();
            if (service == null) {
                return;
            }
            service.clientReadPhy(clientIf, address, source);
        }

        @Override
        public void refreshDevice(int clientIf, String address, AttributionSource source) {
            GattService service = getService();
            if (service == null) {
                return;
            }
            service.refreshDevice(clientIf, address, source);
        }

        @Override
        public void discoverServices(int clientIf, String address, AttributionSource source) {
            GattService service = getService();
            if (service == null) {
                return;
            }
            service.discoverServices(clientIf, address, source);
        }

        @Override
        public void discoverServiceByUuid(
                int clientIf, String address, ParcelUuid uuid, AttributionSource source) {
            GattService service = getService();
            if (service == null) {
                return;
            }
            service.discoverServiceByUuid(clientIf, address, uuid.getUuid(), source);
        }

        @Override
        public void readCharacteristic(
                int clientIf, String address, int handle, int authReq, AttributionSource source) {
            GattService service = getService();
            if (service == null) {
                return;
            }
            service.readCharacteristic(clientIf, address, handle, authReq, source);
        }

        @Override
        public void readUsingCharacteristicUuid(
                int clientIf,
                String address,
                ParcelUuid uuid,
                int startHandle,
                int endHandle,
                int authReq,
                AttributionSource source) {
            GattService service = getService();
            if (service == null) {
                return;
            }
            service.readUsingCharacteristicUuid(
                    clientIf, address, uuid.getUuid(), startHandle, endHandle, authReq, source);
        }

        @Override
        public int writeCharacteristic(
                int clientIf,
                String address,
                int handle,
                int writeType,
                int authReq,
                byte[] value,
                AttributionSource source) {
            GattService service = getService();
            if (service == null) {
                return BluetoothStatusCodes.ERROR_PROFILE_SERVICE_NOT_BOUND;
            }
            return service.writeCharacteristic(
                    clientIf, address, handle, writeType, authReq, value, source);
        }

        @Override
        public void readDescriptor(
                int clientIf, String address, int handle, int authReq, AttributionSource source) {
            GattService service = getService();
            if (service == null) {
                return;
            }
            service.readDescriptor(clientIf, address, handle, authReq, source);
        }

        @Override
        public int writeDescriptor(
                int clientIf,
                String address,
                int handle,
                int authReq,
                byte[] value,
                AttributionSource source) {
            GattService service = getService();
            if (service == null) {
                return BluetoothStatusCodes.ERROR_PROFILE_SERVICE_NOT_BOUND;
            }
            return service.writeDescriptor(clientIf, address, handle, authReq, value, source);
        }

        @Override
        public void beginReliableWrite(int clientIf, String address, AttributionSource source) {
            GattService service = getService();
            if (service == null) {
                return;
            }
            service.beginReliableWrite(clientIf, address, source);
        }

        @Override
        public void endReliableWrite(
                int clientIf, String address, boolean execute, AttributionSource source) {
            GattService service = getService();
            if (service == null) {
                return;
            }
            service.endReliableWrite(clientIf, address, execute, source);
        }

        @Override
        public void registerForNotification(
                int clientIf,
                String address,
                int handle,
                boolean enable,
                AttributionSource source) {
            GattService service = getService();
            if (service == null) {
                return;
            }
            service.registerForNotification(clientIf, address, handle, enable, source);
        }

        @Override
        public void readRemoteRssi(int clientIf, String address, AttributionSource source) {
            GattService service = getService();
            if (service == null) {
                return;
            }
            service.readRemoteRssi(clientIf, address, source);
        }

        @Override
        public void configureMTU(int clientIf, String address, int mtu, AttributionSource source) {
            GattService service = getService();
            if (service == null) {
                return;
            }
            service.configureMTU(clientIf, address, mtu, source);
        }

        @Override
        public void connectionParameterUpdate(
                int clientIf, String address, int connectionPriority, AttributionSource source) {
            GattService service = getService();
            if (service == null) {
                return;
            }
            service.connectionParameterUpdate(clientIf, address, connectionPriority, source);
        }

        @Override
        public void leConnectionUpdate(
                int clientIf,
                String address,
                int minConnectionInterval,
                int maxConnectionInterval,
                int peripheralLatency,
                int supervisionTimeout,
                int minConnectionEventLen,
                int maxConnectionEventLen,
                AttributionSource source) {
            GattService service = getService();
            if (service == null) {
                return;
            }
            service.leConnectionUpdate(
                    clientIf,
                    address,
                    minConnectionInterval,
                    maxConnectionInterval,
                    peripheralLatency,
                    supervisionTimeout,
                    minConnectionEventLen,
                    maxConnectionEventLen,
                    source);
        }

        @Override
        public int subrateModeRequest(
                int clientIf, BluetoothDevice device, int subrateMode, AttributionSource source) {
            GattService service = getService();
            if (service == null) {
                return BluetoothStatusCodes.ERROR_BLUETOOTH_NOT_ENABLED;
            }
            if (!callerIsSystemOrActiveOrManagedUser(service, TAG, "subrateModeRequest")) {
                return BluetoothStatusCodes.ERROR_BLUETOOTH_NOT_ALLOWED;
            }

            if (!Utils.checkConnectPermissionForDataDelivery(
                    service, source, "GattService subrateModeRequest")) {
                return BluetoothStatusCodes.ERROR_MISSING_BLUETOOTH_CONNECT_PERMISSION;
            }

            Utils.enforceCdmAssociationIfNotBluetoothPrivileged(
                    service, service.mCompanionDeviceManager, source, device);

            if (subrateMode < BluetoothGatt.SUBRATE_REQUEST_MODE_BALANCED
                    || subrateMode > BluetoothGatt.SUBRATE_REQUEST_MODE_LOW_POWER) {
                throw new IllegalArgumentException("Subrate Mode not within valid range");
            }

            requireNonNull(device);
            String address = device.getAddress();
            if (!BluetoothAdapter.checkBluetoothAddress(address)) {
                throw new IllegalArgumentException("Invalid device address: " + address);
            }

            return service.subrateModeRequest(clientIf, device, subrateMode);
        }

        @Override
        public void registerServer(
                ParcelUuid uuid,
                IBluetoothGattServerCallback callback,
                boolean eattSupport,
                AttributionSource source) {
            GattService service = getService();
            if (service == null) {
                return;
            }
            service.registerServer(uuid.getUuid(), callback, eattSupport, source);
        }

        @Override
        public void unregisterServer(int serverIf, AttributionSource source) {
            GattService service = getService();
            if (service == null) {
                return;
            }
            service.unregisterServer(serverIf, source);
        }

        @Override
        public void serverConnect(
                int serverIf,
                String address,
                int addressType,
                boolean isDirect,
                int transport,
                AttributionSource source) {
            GattService service = getService();
            if (service == null) {
                return;
            }
            service.serverConnect(serverIf, address, addressType, isDirect, transport, source);
        }

        @Override
        public void serverDisconnect(int serverIf, String address, AttributionSource source) {
            GattService service = getService();
            if (service == null) {
                return;
            }
            service.serverDisconnect(serverIf, address, source);
        }

        @Override
        public void serverSetPreferredPhy(
                int serverIf,
                String address,
                int txPhy,
                int rxPhy,
                int phyOptions,
                AttributionSource source) {
            GattService service = getService();
            if (service == null) {
                return;
            }
            service.serverSetPreferredPhy(serverIf, address, txPhy, rxPhy, phyOptions, source);
        }

        @Override
        public void serverReadPhy(int clientIf, String address, AttributionSource source) {
            GattService service = getService();
            if (service == null) {
                return;
            }
            service.serverReadPhy(clientIf, address, source);
        }

        @Override
        public void addService(int serverIf, BluetoothGattService svc, AttributionSource source) {
            GattService service = getService();
            if (service == null) {
                return;
            }
            service.addService(serverIf, svc, source);
        }

        @Override
        public void removeService(int serverIf, int handle, AttributionSource source) {
            GattService service = getService();
            if (service == null) {
                return;
            }
            service.removeService(serverIf, handle, source);
        }

        @Override
        public void clearServices(int serverIf, AttributionSource source) {
            GattService service = getService();
            if (service == null) {
                return;
            }
            service.clearServices(serverIf, source);
        }

        @Override
        public void sendResponse(
                int serverIf,
                String address,
                int requestId,
                int status,
                int offset,
                byte[] value,
                AttributionSource source) {
            GattService service = getService();
            if (service == null) {
                return;
            }
            service.sendResponse(serverIf, address, requestId, status, offset, value, source);
        }

        @Override
        public int sendNotification(
                int serverIf,
                String address,
                int handle,
                boolean confirm,
                byte[] value,
                AttributionSource source) {
            GattService service = getService();
            if (service == null) {
                return BluetoothStatusCodes.ERROR_PROFILE_SERVICE_NOT_BOUND;
            }
            return service.sendNotification(serverIf, address, handle, confirm, value, source);
        }

        @Override
        public void disconnectAll(AttributionSource source) {
            GattService service = getService();
            if (service == null) {
                return;
            }
            service.disconnectAll(source);
        }

        @Override
        public void unregAll(AttributionSource attributionSource) {
            GattService service = getService();
            if (service == null) {
                return;
            }
            service.unregAll(attributionSource);
        }
    }

=======
>>>>>>> f3d3aaea
    /**************************************************************************
     * Callback functions - CLIENT
     *************************************************************************/

    void onClientRegistered(int status, int clientIf, long uuidLsb, long uuidMsb) {
        UUID uuid = new UUID(uuidMsb, uuidLsb);
        Log.d(TAG, "onClientRegistered() - UUID=" + uuid + ", clientIf=" + clientIf);
        ContextMap<IBluetoothGattCallback>.App app = mClientMap.getByUuid(uuid);
        if (app == null) {
            return;
        }
        if (status != 0) {
            mClientMap.remove(uuid, ContextMap.RemoveReason.REASON_REGISTER_FAILED);
        } else {
            app.id = clientIf;
            app.linkToDeath(new ClientDeathRecipient(clientIf, app.name));
        }
        callbackToApp(() -> app.callback.onClientRegistered(status, clientIf));
    }

    void onConnected(int clientIf, int connId, int status, String address) {
        Log.d(
                TAG,
                "onConnected() - clientIf="
                        + clientIf
                        + ", connId="
                        + connId
                        + ", address="
                        + toAnonymizedAddress(address)
                        + ", status="
                        + status);
        int connectionState = BluetoothProtoEnums.CONNECTION_STATE_DISCONNECTED;
        if (status != 0) {
            mAdapterService.notifyGattClientConnectFailed(clientIf, getDevice(address));
        } else {
            mClientMap.addConnection(clientIf, connId, address);

            // Allow one writeCharacteristic operation at a time for each connected remote device.
            synchronized (mPermits) {
                Log.d(
                        TAG,
                        "onConnected() - adding permit for address="
                                + toAnonymizedAddress(address));
                mPermits.putIfAbsent(address, -1);
            }
            connectionState = BluetoothProtoEnums.CONNECTION_STATE_CONNECTED;
        }

        ContextMap<IBluetoothGattCallback>.App app = mClientMap.getById(clientIf);
        statsLogGattConnectionStateChange(
                BluetoothProfile.GATT, address, clientIf, connectionState, status);
        if (app == null) {
            return;
        }
        boolean connected = status == BluetoothGatt.GATT_SUCCESS;
        callbackToApp(
                () -> app.callback.onClientConnectionState(status, clientIf, connected, address));
        MetricsLogger.getInstance()
                .logBluetoothEvent(
                        getDevice(address),
                        BluetoothStatsLog
                                .BLUETOOTH_CROSS_LAYER_EVENT_REPORTED__EVENT_TYPE__GATT_CONNECT_JAVA,
                        connectionStatusToState(status),
                        app.appUid);
    }

    void onDisconnected(int clientIf, int connId, int status, String address) {
        Log.d(
                TAG,
                "onDisconnected() - clientIf="
                        + clientIf
                        + ", connId="
                        + connId
                        + ", address="
                        + toAnonymizedAddress(address));
        BluetoothDevice device = getDevice(address);
        mClientMap.removeConnection(clientIf, connId);
        mAdapterService.notifyGattClientDisconnect(clientIf, device);
        ContextMap<IBluetoothGattCallback>.App app = mClientMap.getById(clientIf);

        mRestrictedHandles.remove(connId);

        // Remove AtomicBoolean representing permit if no other connections rely on this remote
        // device.
        if (!mClientMap.getConnectedDevices().contains(address)) {
            synchronized (mPermits) {
                Log.d(
                        TAG,
                        "onDisconnected() - removing permit for address="
                                + toAnonymizedAddress(address));
                mPermits.remove(address);
            }
        } else {
            synchronized (mPermits) {
                if (mPermits.get(address) == connId) {
                    Log.d(
                            TAG,
                            "onDisconnected() - set permit -1 for address="
                                    + toAnonymizedAddress(address));
                    mPermits.put(address, -1);
                }
            }
        }

        statsLogGattConnectionStateChange(
                BluetoothProfile.GATT,
                address,
                clientIf,
                BluetoothProtoEnums.CONNECTION_STATE_DISCONNECTED,
                status);
        if (app == null) {
            return;
        }
        final int disconnectStatus;
        if (status == 0x16 // HCI_ERR_CONN_CAUSE_LOCAL_HOST
                && mAdapterService.getDatabase().getKeyMissingCount(device) > 0) {
            // Native stack disconnects the link on detecting the bond loss. Native GATT would
            // return HCI_ERR_CONN_CAUSE_LOCAL_HOST in such case, but the apps should see
            // HCI_ERR_AUTH_FAILURE.
            Log.d(TAG, "onDisconnected() - disconnected due to bond loss for device=" + device);
            disconnectStatus = 0x05 /* HCI_ERR_AUTH_FAILURE */;
        } else {
            disconnectStatus = status;
        }
        callbackToApp(
                () ->
                        app.callback.onClientConnectionState(
                                disconnectStatus, clientIf, false, address));
        MetricsLogger.getInstance()
                .logBluetoothEvent(
                        device,
                        BluetoothStatsLog
                                .BLUETOOTH_CROSS_LAYER_EVENT_REPORTED__EVENT_TYPE__GATT_DISCONNECT_JAVA,
                        BluetoothStatsLog.BLUETOOTH_CROSS_LAYER_EVENT_REPORTED__STATE__SUCCESS,
                        app.appUid);
    }

    void onClientPhyUpdate(int connId, int txPhy, int rxPhy, int status) {
        Log.d(TAG, "onClientPhyUpdate() - connId=" + connId + ", status=" + status);

        String address = mClientMap.addressByConnId(connId);
        if (address == null) {
            return;
        }

        ContextMap<IBluetoothGattCallback>.App app = mClientMap.getByConnId(connId);
        if (app == null) {
            return;
        }

        callbackToApp(() -> app.callback.onPhyUpdate(address, txPhy, rxPhy, status));
    }

    void onClientPhyRead(int clientIf, String address, int txPhy, int rxPhy, int status) {
        Log.d(
                TAG,
                "onClientPhyRead() - address="
                        + toAnonymizedAddress(address)
                        + ", status="
                        + status
                        + ", clientIf="
                        + clientIf);

        Integer connId = mClientMap.connIdByAddress(clientIf, address);
        if (connId == null) {
            Log.d(TAG, "onClientPhyRead() - no connection to " + toAnonymizedAddress(address));
            return;
        }

        ContextMap<IBluetoothGattCallback>.App app = mClientMap.getByConnId(connId);
        if (app == null) {
            return;
        }

        callbackToApp(() -> app.callback.onPhyRead(address, txPhy, rxPhy, status));
    }

    void onClientConnUpdate(int connId, int interval, int latency, int timeout, int status) {
        Log.d(TAG, "onClientConnUpdate() - connId=" + connId + ", status=" + status);

        String address = mClientMap.addressByConnId(connId);
        if (address == null) {
            return;
        }

        ContextMap<IBluetoothGattCallback>.App app = mClientMap.getByConnId(connId);
        if (app == null) {
            return;
        }

        callbackToApp(
                () ->
                        app.callback.onConnectionUpdated(
                                address, interval, latency, timeout, status));
    }

    void onServiceChanged(int connId) {
        Log.d(TAG, "onServiceChanged - connId=" + connId);

        String address = mClientMap.addressByConnId(connId);
        if (address == null) {
            return;
        }

        ContextMap<IBluetoothGattCallback>.App app = mClientMap.getByConnId(connId);
        if (app == null) {
            return;
        }

        callbackToApp(() -> app.callback.onServiceChanged(address));
    }

    void onClientSubrateChange(
            int connId, int subrateFactor, int latency, int contNum, int timeout, int status) {
        Log.d(TAG, "onClientSubrateChange() - connId=" + connId + ", status=" + status);

        String address = mClientMap.addressByConnId(connId);
        if (address == null) {
            return;
        }

        ContextMap<IBluetoothGattCallback>.App app = mClientMap.getByConnId(connId);
        if (app == null) {
            return;
        }

        callbackToApp(
                () ->
                        app.callback.onSubrateChange(
                                address, subrateFactor, latency, contNum, timeout, status));
    }

    void onServerPhyUpdate(int connId, int txPhy, int rxPhy, int status) {
        Log.d(TAG, "onServerPhyUpdate() - connId=" + connId + ", status=" + status);

        String address = mServerMap.addressByConnId(connId);
        if (address == null) {
            return;
        }

        ContextMap<IBluetoothGattServerCallback>.App app = mServerMap.getByConnId(connId);
        if (app == null) {
            return;
        }

        callbackToApp(() -> app.callback.onPhyUpdate(address, txPhy, rxPhy, status));
    }

    void onServerPhyRead(int serverIf, String address, int txPhy, int rxPhy, int status) {
        Log.d(
                TAG,
                "onServerPhyRead() - address="
                        + toAnonymizedAddress(address)
                        + ", status="
                        + status);

        Integer connId = mServerMap.connIdByAddress(serverIf, address);
        if (connId == null) {
            Log.d(TAG, "onServerPhyRead() - no connection to " + toAnonymizedAddress(address));
            return;
        }

        ContextMap<IBluetoothGattServerCallback>.App app = mServerMap.getByConnId(connId);
        if (app == null) {
            return;
        }

        callbackToApp(() -> app.callback.onPhyRead(address, txPhy, rxPhy, status));
    }

    void onServerConnUpdate(int connId, int interval, int latency, int timeout, int status) {
        Log.d(TAG, "onServerConnUpdate() - connId=" + connId + ", status=" + status);

        String address = mServerMap.addressByConnId(connId);
        if (address == null) {
            return;
        }

        ContextMap<IBluetoothGattServerCallback>.App app = mServerMap.getByConnId(connId);
        if (app == null) {
            return;
        }

        callbackToApp(
                () ->
                        app.callback.onConnectionUpdated(
                                address, interval, latency, timeout, status));
    }

    void onServerSubrateChange(
            int connId, int subrateFactor, int latency, int contNum, int timeout, int status) {
        Log.d(TAG, "onServerSubrateChange() - connId=" + connId + ", status=" + status);

        String address = mServerMap.addressByConnId(connId);
        if (address == null) {
            return;
        }

        ContextMap<IBluetoothGattServerCallback>.App app = mServerMap.getByConnId(connId);
        if (app == null) {
            return;
        }

        callbackToApp(
                () ->
                        app.callback.onSubrateChange(
                                address, subrateFactor, latency, contNum, timeout, status));
    }

    GattDbElement getSampleGattDbElement() {
        return new GattDbElement();
    }

    void onGetGattDb(int connId, List<GattDbElement> db) {
        String address = mClientMap.addressByConnId(connId);

        Log.d(TAG, "onGetGattDb() - address=" + toAnonymizedAddress(address));

        ContextMap<IBluetoothGattCallback>.App app = mClientMap.getByConnId(connId);
        if (app == null || app.callback == null) {
            Log.e(TAG, "app or callback is null");
            return;
        }

        List<BluetoothGattService> dbOut = new ArrayList<>();
        Set<Integer> restrictedIds = new HashSet<>();

        BluetoothGattService currSrvc = null;
        BluetoothGattCharacteristic currChar = null;
        boolean isRestrictedSrvc = false;
        boolean isHidSrvc = false;
        boolean isRestrictedChar = false;

        for (GattDbElement el : db) {
            switch (el.type) {
                case GattDbElement.TYPE_PRIMARY_SERVICE:
                case GattDbElement.TYPE_SECONDARY_SERVICE:
                    Log.d(TAG, "got service with UUID=" + el.uuid + " id: " + el.id);

                    currSrvc = new BluetoothGattService(el.uuid, el.id, el.type);
                    dbOut.add(currSrvc);
                    isRestrictedSrvc = isRestrictedSrvcUuid(el.uuid);
                    isHidSrvc = isHidSrvcUuid(el.uuid);
                    if (isRestrictedSrvc) {
                        restrictedIds.add(el.id);
                    }
                    break;

                case GattDbElement.TYPE_CHARACTERISTIC:
                    Log.d(TAG, "got characteristic with UUID=" + el.uuid + " id: " + el.id);

                    currChar = new BluetoothGattCharacteristic(el.uuid, el.id, el.properties, 0);
                    currSrvc.addCharacteristic(currChar);
                    isRestrictedChar = isRestrictedSrvc || (isHidSrvc && isHidCharUuid(el.uuid));
                    if (isRestrictedChar) {
                        restrictedIds.add(el.id);
                    }
                    break;

                case GattDbElement.TYPE_DESCRIPTOR:
                    Log.d(TAG, "got descriptor with UUID=" + el.uuid + " id: " + el.id);

                    currChar.addDescriptor(new BluetoothGattDescriptor(el.uuid, el.id, 0));
                    if (isRestrictedChar) {
                        restrictedIds.add(el.id);
                    }
                    break;

                case GattDbElement.TYPE_INCLUDED_SERVICE:
                    Log.d(
                            TAG,
                            "got included service with UUID="
                                    + el.uuid
                                    + " id: "
                                    + el.id
                                    + " startHandle: "
                                    + el.startHandle);

                    currSrvc.addIncludedService(
                            new BluetoothGattService(el.uuid, el.startHandle, el.type));
                    break;

                default:
                    Log.e(
                            TAG,
                            "got unknown element with type="
                                    + el.type
                                    + " and UUID="
                                    + el.uuid
                                    + " id: "
                                    + el.id);
            }
        }

        if (!restrictedIds.isEmpty()) {
            mRestrictedHandles.put(connId, restrictedIds);
        }
        // Search is complete when there was error, or nothing more to process
        callbackToApp(() -> app.callback.onSearchComplete(address, dbOut, 0 /* status */));
    }

    void onRegisterForNotifications(int connId, int status, int registered, int handle) {
        String address = mClientMap.addressByConnId(connId);

        Log.d(
                TAG,
                "onRegisterForNotifications() - address="
                        + toAnonymizedAddress(address)
                        + ", status="
                        + status
                        + ", registered="
                        + registered
                        + ", handle="
                        + handle);
    }

    void onNotify(int connId, String address, int handle, boolean isNotify, byte[] data) {

        Log.v(
                TAG,
                "onNotify() - address="
                        + toAnonymizedAddress(address)
                        + ", handle="
                        + handle
                        + ", length="
                        + data.length);

        ContextMap<IBluetoothGattCallback>.App app = mClientMap.getByConnId(connId);
        if (app == null) {
            return;
        }
        try {
            permissionCheck(connId, handle);
        } catch (SecurityException ex) {
            // Only throws on apps with target SDK T+ as this old API did not throw prior to T
            if (checkCallerTargetSdk(this, app.name, Build.VERSION_CODES.TIRAMISU)) {
                throw ex;
            }
            Log.w(TAG, "onNotify() - permission check failed!");
            return;
        }
        callbackToApp(() -> app.callback.onNotify(address, handle, data));
    }

    void onReadCharacteristic(int connId, int status, int handle, byte[] data) {
        String address = mClientMap.addressByConnId(connId);

        Log.v(
                TAG,
                "onReadCharacteristic() - address="
                        + toAnonymizedAddress(address)
                        + ", status="
                        + status
                        + ", length="
                        + data.length);

        ContextMap<IBluetoothGattCallback>.App app = mClientMap.getByConnId(connId);
        if (app == null) {
            return;
        }
        callbackToApp(() -> app.callback.onCharacteristicRead(address, status, handle, data));
    }

    void onWriteCharacteristic(int connId, int status, int handle, byte[] data) {
        String address = mClientMap.addressByConnId(connId);
        synchronized (mPermits) {
            Log.d(
                    TAG,
                    "onWriteCharacteristic() - increasing permit for address="
                            + toAnonymizedAddress(address));
            mPermits.put(address, -1);
        }

        Log.v(
                TAG,
                "onWriteCharacteristic() - address="
                        + toAnonymizedAddress(address)
                        + ", status="
                        + status
                        + ", length="
                        + data.length);

        ContextMap<IBluetoothGattCallback>.App app = mClientMap.getByConnId(connId);
        if (app == null) {
            return;
        }

        if (!app.isCongested) {
            callbackToApp(() -> app.callback.onCharacteristicWrite(address, status, handle, data));
        } else {
            int queuedStatus = status;
            if (queuedStatus == BluetoothGatt.GATT_CONNECTION_CONGESTED) {
                queuedStatus = BluetoothGatt.GATT_SUCCESS;
            }
            final ByteString value = ByteString.copyFrom(data);
            CallbackInfo callbackInfo = new CallbackInfo(address, queuedStatus, handle, value);
            app.queueCallback(callbackInfo);
        }
    }

    void onExecuteCompleted(int connId, int status) {
        String address = mClientMap.addressByConnId(connId);
        Log.v(
                TAG,
                "onExecuteCompleted() - address="
                        + toAnonymizedAddress(address)
                        + ", status="
                        + status);

        ContextMap<IBluetoothGattCallback>.App app = mClientMap.getByConnId(connId);
        if (app == null) {
            return;
        }
        callbackToApp(() -> app.callback.onExecuteWrite(address, status));
    }

    void onReadDescriptor(int connId, int status, int handle, byte[] data) {
        String address = mClientMap.addressByConnId(connId);

        Log.v(
                TAG,
                "onReadDescriptor() - address="
                        + toAnonymizedAddress(address)
                        + ", status="
                        + status
                        + ", length="
                        + data.length);

        ContextMap<IBluetoothGattCallback>.App app = mClientMap.getByConnId(connId);
        if (app == null) {
            return;
        }
        callbackToApp(() -> app.callback.onDescriptorRead(address, status, handle, data));
    }

    void onWriteDescriptor(int connId, int status, int handle, byte[] data) {
        String address = mClientMap.addressByConnId(connId);

        Log.v(
                TAG,
                "onWriteDescriptor() - address="
                        + toAnonymizedAddress(address)
                        + ", status="
                        + status
                        + ", length="
                        + data.length);

        ContextMap<IBluetoothGattCallback>.App app = mClientMap.getByConnId(connId);
        if (app == null) {
            return;
        }
        callbackToApp(() -> app.callback.onDescriptorWrite(address, status, handle, data));
    }

    void onReadRemoteRssi(int clientIf, String address, int rssi, int status) {
        Log.d(
                TAG,
                "onReadRemoteRssi() - clientIf="
                        + clientIf
                        + " address="
                        + toAnonymizedAddress(address)
                        + ", rssi="
                        + rssi
                        + ", status="
                        + status);

        ContextMap<IBluetoothGattCallback>.App app = mClientMap.getById(clientIf);
        if (app == null) {
            return;
        }
        callbackToApp(() -> app.callback.onReadRemoteRssi(address, rssi, status));
    }

    void onConfigureMTU(int connId, int status, int mtu) {
        String address = mClientMap.addressByConnId(connId);

        Log.d(
                TAG,
                "onConfigureMTU() address="
                        + toAnonymizedAddress(address)
                        + ", status="
                        + status
                        + ", mtu="
                        + mtu);

        ContextMap<IBluetoothGattCallback>.App app = mClientMap.getByConnId(connId);
        if (app == null) {
            return;
        }
        callbackToApp(() -> app.callback.onConfigureMTU(address, mtu, status));
    }

    void onClientCongestion(int connId, boolean congested) {
        Log.v(TAG, "onClientCongestion() - connId=" + connId + ", congested=" + congested);

        ContextMap<IBluetoothGattCallback>.App app = mClientMap.getByConnId(connId);

        if (app == null) {
            return;
        }
        app.isCongested = congested;
        while (!app.isCongested) {
            CallbackInfo callbackInfo = app.popQueuedCallback();
            if (callbackInfo == null) {
                return;
            }
            callbackToApp(
                    () ->
                            app.callback.onCharacteristicWrite(
                                    callbackInfo.address(),
                                    callbackInfo.status(),
                                    callbackInfo.handle(),
                                    callbackInfo.valueByteArray()));
        }
    }

    /**************************************************************************
     * GATT Service functions - Shared CLIENT/SERVER
     *************************************************************************/

    @RequiresPermission(BLUETOOTH_CONNECT)
    List<BluetoothDevice> getDevicesMatchingConnectionStates(
            int[] states, AttributionSource source) {
        if (!checkConnectPermissionForDataDelivery(
                this, source, TAG, "getDevicesMatchingConnectionStates")) {
            return Collections.emptyList();
        }

        Map<BluetoothDevice, Integer> deviceStates = new HashMap<>();

        // Add paired LE devices
        BluetoothDevice[] bondedDevices = mAdapterService.getBondedDevices();
        for (BluetoothDevice device : bondedDevices) {
            if (getDeviceType(device) != AbstractionLayer.BT_DEVICE_TYPE_BREDR) {
                deviceStates.put(device, STATE_DISCONNECTED);
            }
        }

        // Add connected deviceStates
        Set<String> connectedDevices = new HashSet<>();
        connectedDevices.addAll(mClientMap.getConnectedDevices());
        connectedDevices.addAll(mServerMap.getConnectedDevices());

        for (String address : connectedDevices) {
            BluetoothDevice device = BluetoothAdapter.getDefaultAdapter().getRemoteDevice(address);
            if (device != null) {
                deviceStates.put(device, STATE_CONNECTED);
            }
        }

        // Create matching device sub-set
        return deviceStates.entrySet().stream()
                .filter(e -> Arrays.stream(states).anyMatch(s -> s == e.getValue()))
                .map(Map.Entry::getKey)
                .collect(Collectors.toList());
    }

    @RequiresPermission(BLUETOOTH_CONNECT)
    void disconnectAll(AttributionSource source) {
        Log.d(TAG, "disconnectAll()");
        Map<Integer, String> connMap = mClientMap.getConnectedMap();
        for (Map.Entry<Integer, String> entry : connMap.entrySet()) {
            Log.d(TAG, "disconnecting addr:" + entry.getValue());
            clientDisconnect(entry.getKey(), entry.getValue(), source);
        }
    }

    @RequiresPermission(BLUETOOTH_CONNECT)
    public void unregAll(AttributionSource source) {
        for (Integer appId : mClientMap.getAllAppsIds()) {
            Log.d(TAG, "unreg:" + appId);
            unregisterClient(appId, source, ContextMap.RemoveReason.REASON_UNREGISTER_ALL);
        }
        for (Integer appId : mServerMap.getAllAppsIds()) {
            Log.d(TAG, "unreg:" + appId);
            unregisterServer(appId, source);
        }
    }

    /**************************************************************************
     * GATT Service functions - CLIENT
     *************************************************************************/

    @RequiresPermission(BLUETOOTH_CONNECT)
    void registerClient(
            UUID uuid,
            IBluetoothGattCallback callback,
            boolean eatt_support,
            AttributionSource source) {
        if (!checkConnectPermissionForDataDelivery(this, source, TAG, "registerClient")) {
            return;
        }
        if (mClientMap.countByAppUid(Binder.getCallingUid()) >= GATT_CLIENT_LIMIT_PER_APP) {
            Log.w(TAG, "registerClient() - failed due to too many clients");
            callbackToApp(() -> callback.onClientRegistered(BluetoothGatt.GATT_FAILURE, 0));
            return;
        }

        String name = source.getPackageName();
        String tag = getLastAttributionTag(source);
        String myPackage = AttributionSource.myAttributionSource().getPackageName();
        if (myPackage.equals(name) && tag != null) {
            /* For clients created by Bluetooth stack, use just tag as name */
            name = tag;
        } else if (tag != null) {
            name = name + "[" + tag + "]";
        }

        Log.d(TAG, "registerClient() - UUID=" + uuid + " name=" + name);
        mClientMap.add(uuid, callback, this, source);

        mNativeInterface.gattClientRegisterApp(
                uuid.getLeastSignificantBits(), uuid.getMostSignificantBits(), name, eatt_support);
    }

    @RequiresPermission(BLUETOOTH_CONNECT)
    void unregisterClient(int clientIf, AttributionSource source, ContextMap.RemoveReason reason) {
        if (!checkConnectPermissionForDataDelivery(this, source, TAG, "unregisterClient")) {
            return;
        }

        Log.d(TAG, "unregisterClient() - clientIf=" + clientIf);
        for (ContextMap.Connection conn : mClientMap.getConnectionByApp(clientIf)) {
            MetricsLogger.getInstance()
                    .logBluetoothEvent(
                            getDevice(conn.address),
                            BluetoothStatsLog
                                    .BLUETOOTH_CROSS_LAYER_EVENT_REPORTED__EVENT_TYPE__GATT_DISCONNECT_JAVA,
                            BluetoothStatsLog.BLUETOOTH_CROSS_LAYER_EVENT_REPORTED__STATE__END,
                            source.getUid());
        }
        mClientMap.remove(clientIf, reason);
        mNativeInterface.gattClientUnregisterApp(clientIf);
    }

    @RequiresPermission(BLUETOOTH_CONNECT)
    void clientConnect(
            int clientIf,
            String address,
            int addressType,
            boolean isDirect,
            int transport,
            boolean opportunistic,
            int phy,
            AttributionSource source) {
        if (!checkConnectPermissionForDataDelivery(this, source, TAG, "clientConnect")) {
            return;
        }

        Log.d(
                TAG,
                "clientConnect() - address="
                        + toAnonymizedAddress(address)
                        + ", addressType="
                        + addressType
                        + ", isDirect="
                        + isDirect
                        + ", opportunistic="
                        + opportunistic
                        + ", phy="
                        + phy);
        statsLogAppPackage(address, source.getUid(), clientIf);

        logClientForegroundInfo(source.getUid(), isDirect);

        statsLogGattConnectionStateChange(
                BluetoothProfile.GATT,
                address,
                clientIf,
                BluetoothProtoEnums.CONNECTION_STATE_CONNECTING,
                -1);

        MetricsLogger.getInstance()
                .logBluetoothEvent(
                        getDevice(address),
                        BluetoothStatsLog
                                .BLUETOOTH_CROSS_LAYER_EVENT_REPORTED__EVENT_TYPE__GATT_CONNECT_JAVA,
                        isDirect
                                ? BluetoothStatsLog
                                        .BLUETOOTH_CROSS_LAYER_EVENT_REPORTED__STATE__DIRECT_CONNECT
                                : BluetoothStatsLog
                                        .BLUETOOTH_CROSS_LAYER_EVENT_REPORTED__STATE__INDIRECT_CONNECT,
                        source.getUid());

        int preferredMtu = 0;

        String packageName = source.getPackageName();
        if (packageName != null) {
            mAdapterService.addAssociatedPackage(getDevice(address), packageName);

            // Some apps expect MTU to be exchanged immediately on connections
            for (Map.Entry<String, Integer> entry : EARLY_MTU_EXCHANGE_PACKAGES.entrySet()) {
                if (packageName.contains(entry.getKey())) {
                    preferredMtu = entry.getValue();
                    Log.i(
                            TAG,
                            "Early MTU exchange preference ("
                                    + preferredMtu
                                    + ") requested for "
                                    + packageName);
                    break;
                }
            }
        }

        if (transport != BluetoothDevice.TRANSPORT_BREDR && isDirect && !opportunistic) {
            String attributionTag = getLastAttributionTag(source);
            if (packageName != null) {
                for (Map.Entry<String, String> entry :
                        GATT_CLIENTS_NOTIFY_TO_ADAPTER_PACKAGES.entrySet()) {
                    if (packageName.contains(entry.getKey())
                            && ((attributionTag != null
                                            && attributionTag.contains(entry.getValue()))
                                    || entry.getValue().isEmpty())) {
                        mAdapterService.notifyDirectLeGattClientConnect(
                                clientIf, getDevice(address));
                        break;
                    }
                }
            }
        }

        mNativeInterface.gattClientConnect(
                clientIf,
                address,
                addressType,
                isDirect,
                transport,
                opportunistic,
                phy,
                preferredMtu);
    }

    @RequiresPermission(BLUETOOTH_CONNECT)
    void clientDisconnect(int clientIf, String address, AttributionSource source) {
        if (!checkConnectPermissionForDataDelivery(this, source, TAG, "clientDisconnect")) {
            return;
        }

        Integer connId = mClientMap.connIdByAddress(clientIf, address);
        Log.d(
                TAG,
                "clientDisconnect() - address="
                        + toAnonymizedAddress(address)
                        + ", connId="
                        + connId);
        statsLogGattConnectionStateChange(
                BluetoothProfile.GATT,
                address,
                clientIf,
                BluetoothProtoEnums.CONNECTION_STATE_DISCONNECTING,
                -1);
        MetricsLogger.getInstance()
                .logBluetoothEvent(
                        getDevice(address),
                        BluetoothStatsLog
                                .BLUETOOTH_CROSS_LAYER_EVENT_REPORTED__EVENT_TYPE__GATT_DISCONNECT_JAVA,
                        BluetoothStatsLog.BLUETOOTH_CROSS_LAYER_EVENT_REPORTED__STATE__START,
                        source.getUid());

        mAdapterService.notifyGattClientDisconnect(clientIf, getDevice(address));

        mNativeInterface.gattClientDisconnect(clientIf, address, connId != null ? connId : 0);
    }

    @RequiresPermission(BLUETOOTH_CONNECT)
    void clientSetPreferredPhy(
            int clientIf,
            String address,
            int txPhy,
            int rxPhy,
            int phyOptions,
            AttributionSource source) {
        if (!checkConnectPermissionForDataDelivery(this, source, TAG, "clientSetPreferredPhy")) {
            return;
        }

        Integer connId = mClientMap.connIdByAddress(clientIf, address);
        if (connId == null) {
            Log.d(
                    TAG,
                    "clientSetPreferredPhy() - no connection to " + toAnonymizedAddress(address));
            return;
        }

        Log.d(
                TAG,
                "clientSetPreferredPhy() - address="
                        + toAnonymizedAddress(address)
                        + ", connId="
                        + connId);
        mNativeInterface.gattClientSetPreferredPhy(clientIf, address, txPhy, rxPhy, phyOptions);
    }

    @RequiresPermission(BLUETOOTH_CONNECT)
    void clientReadPhy(int clientIf, String address, AttributionSource source) {
        if (!checkConnectPermissionForDataDelivery(this, source, TAG, "clientReadPhy")) {
            return;
        }

        Integer connId = mClientMap.connIdByAddress(clientIf, address);
        if (connId == null) {
            Log.d(TAG, "clientReadPhy() - no connection to " + toAnonymizedAddress(address));
            return;
        }

        Log.d(
                TAG,
                "clientReadPhy() - address=" + toAnonymizedAddress(address) + ", connId=" + connId);
        mNativeInterface.gattClientReadPhy(clientIf, address);
    }

    @RequiresPermission(BLUETOOTH_CONNECT)
    synchronized List<ParcelUuid> getRegisteredServiceUuids(AttributionSource source) {
        if (!checkConnectPermissionForDataDelivery(
                this, source, TAG, "getRegisteredServiceUuids")) {
            return Collections.emptyList();
        }
        return mHandleMap.getEntries().stream()
                .map(entry -> new ParcelUuid(entry.mUuid))
                .collect(Collectors.toList());
    }

    @RequiresPermission(BLUETOOTH_CONNECT)
    List<String> getConnectedDevices(AttributionSource source) {
        if (!checkConnectPermissionForDataDelivery(this, source, TAG, "getConnectedDevices")) {
            return Collections.emptyList();
        }

        return Stream.concat(
                        mClientMap.getConnectedDevices().stream(),
                        mServerMap.getConnectedDevices().stream())
                .distinct()
                .collect(Collectors.toList());
    }

    @RequiresPermission(BLUETOOTH_CONNECT)
    void refreshDevice(int clientIf, String address, AttributionSource source) {
        if (!checkConnectPermissionForDataDelivery(this, source, TAG, "refreshDevice")) {
            return;
        }

        Log.d(TAG, "refreshDevice() - address=" + toAnonymizedAddress(address));
        mNativeInterface.gattClientRefresh(clientIf, address);
    }

    @RequiresPermission(BLUETOOTH_CONNECT)
    void discoverServices(int clientIf, String address, AttributionSource source) {
        if (!checkConnectPermissionForDataDelivery(this, source, TAG, "discoverServices")) {
            return;
        }

        Integer connId = mClientMap.connIdByAddress(clientIf, address);
        Log.d(
                TAG,
                "discoverServices() - address="
                        + toAnonymizedAddress(address)
                        + ", connId="
                        + connId);

        if (connId != null) {
            mNativeInterface.gattClientSearchService(connId, true, 0, 0);
        } else {
            Log.e(
                    TAG,
                    "discoverServices() - No connection for "
                            + toAnonymizedAddress(address)
                            + "...");
        }
    }

    @RequiresPermission(BLUETOOTH_CONNECT)
    void discoverServiceByUuid(int clientIf, String address, UUID uuid, AttributionSource source) {
        if (!checkConnectPermissionForDataDelivery(this, source, TAG, "discoverServiceByUuid")) {
            return;
        }

        Integer connId = mClientMap.connIdByAddress(clientIf, address);
        if (connId != null) {
            mNativeInterface.gattClientDiscoverServiceByUuid(
                    connId, uuid.getLeastSignificantBits(), uuid.getMostSignificantBits());
        } else {
            Log.e(
                    TAG,
                    "discoverServiceByUuid() - No connection for "
                            + toAnonymizedAddress(address)
                            + "...");
        }
    }

    @RequiresPermission(BLUETOOTH_CONNECT)
    void readCharacteristic(
            int clientIf, String address, int handle, int authReq, AttributionSource source) {
        if (!checkConnectPermissionForDataDelivery(this, source, TAG, "readCharacteristic")) {
            return;
        }

        Log.v(TAG, "readCharacteristic() - address=" + toAnonymizedAddress(address));

        Integer connId = mClientMap.connIdByAddress(clientIf, address);
        if (connId == null) {
            Log.e(
                    TAG,
                    "readCharacteristic() - No connection for "
                            + toAnonymizedAddress(address)
                            + "...");
            return;
        }

        try {
            permissionCheck(connId, handle);
        } catch (SecurityException ex) {
            String callingPackage = source.getPackageName();
            // Only throws on apps with target SDK T+ as this old API did not throw prior to T
            if (checkCallerTargetSdk(this, callingPackage, Build.VERSION_CODES.TIRAMISU)) {
                throw ex;
            }
            Log.w(TAG, "readCharacteristic() - permission check failed!");
            return;
        }

        mNativeInterface.gattClientReadCharacteristic(connId, handle, authReq);
    }

    @RequiresPermission(BLUETOOTH_CONNECT)
    void readUsingCharacteristicUuid(
            int clientIf,
            String address,
            UUID uuid,
            int startHandle,
            int endHandle,
            int authReq,
            AttributionSource source) {
        if (!checkConnectPermissionForDataDelivery(
                this, source, TAG, "readUsingCharacteristicUuid")) {
            return;
        }

        Log.v(TAG, "readUsingCharacteristicUuid() - address=" + toAnonymizedAddress(address));

        Integer connId = mClientMap.connIdByAddress(clientIf, address);
        if (connId == null) {
            Log.e(
                    TAG,
                    "readUsingCharacteristicUuid() - No connection for "
                            + toAnonymizedAddress(address)
                            + "...");
            return;
        }

        try {
            permissionCheck(uuid);
        } catch (SecurityException ex) {
            String callingPackage = source.getPackageName();
            // Only throws on apps with target SDK T+ as this old API did not throw prior to T
            if (checkCallerTargetSdk(this, callingPackage, Build.VERSION_CODES.TIRAMISU)) {
                throw ex;
            }
            Log.w(TAG, "readUsingCharacteristicUuid() - permission check failed!");
            return;
        }

        mNativeInterface.gattClientReadUsingCharacteristicUuid(
                connId,
                uuid.getLeastSignificantBits(),
                uuid.getMostSignificantBits(),
                startHandle,
                endHandle,
                authReq);
    }

    @RequiresPermission(BLUETOOTH_CONNECT)
    int writeCharacteristic(
            int clientIf,
            String address,
            int handle,
            int writeType,
            int authReq,
            byte[] value,
            AttributionSource source) {
        if (!checkConnectPermissionForDataDelivery(this, source, TAG, "writeCharacteristic")) {
            return BluetoothStatusCodes.ERROR_MISSING_BLUETOOTH_CONNECT_PERMISSION;
        }

        Log.v(TAG, "writeCharacteristic() - address=" + toAnonymizedAddress(address));

        if (mReliableQueue.contains(address)) {
            writeType = 3; // Prepared write
        }

        Integer connId = mClientMap.connIdByAddress(clientIf, address);
        if (connId == null) {
            Log.e(
                    TAG,
                    "writeCharacteristic() - No connection for "
                            + toAnonymizedAddress(address)
                            + "...");
            return BluetoothStatusCodes.ERROR_DEVICE_NOT_CONNECTED;
        }
        permissionCheck(connId, handle);

        Log.d(TAG, "writeCharacteristic() - trying to acquire permit.");
        // Lock the thread until onCharacteristicWrite callback comes back.
        synchronized (mPermits) {
            Integer permit = mPermits.get(address);
            if (permit == null) {
                Log.d(TAG, "writeCharacteristic() -  atomicBoolean uninitialized!");
                return BluetoothStatusCodes.ERROR_DEVICE_NOT_CONNECTED;
            }

            boolean success = (permit == -1);
            if (!success) {
                Log.d(TAG, "writeCharacteristic() - no permit available.");
                return BluetoothStatusCodes.ERROR_GATT_WRITE_REQUEST_BUSY;
            }
            mPermits.put(address, connId);
        }

        mNativeInterface.gattClientWriteCharacteristic(connId, handle, writeType, authReq, value);
        return BluetoothStatusCodes.SUCCESS;
    }

    @RequiresPermission(BLUETOOTH_CONNECT)
    void readDescriptor(
            int clientIf, String address, int handle, int authReq, AttributionSource source) {
        if (!checkConnectPermissionForDataDelivery(this, source, TAG, "readDescriptor")) {
            return;
        }

        Log.v(TAG, "readDescriptor() - address=" + toAnonymizedAddress(address));

        Integer connId = mClientMap.connIdByAddress(clientIf, address);
        if (connId == null) {
            Log.e(
                    TAG,
                    "readDescriptor() - No connection for " + toAnonymizedAddress(address) + "...");
            return;
        }

        try {
            permissionCheck(connId, handle);
        } catch (SecurityException ex) {
            String callingPackage = source.getPackageName();
            // Only throws on apps with target SDK T+ as this old API did not throw prior to T
            if (checkCallerTargetSdk(this, callingPackage, Build.VERSION_CODES.TIRAMISU)) {
                throw ex;
            }
            Log.w(TAG, "readDescriptor() - permission check failed!");
            return;
        }

        mNativeInterface.gattClientReadDescriptor(connId, handle, authReq);
    }

    @RequiresPermission(BLUETOOTH_CONNECT)
    int writeDescriptor(
            int clientIf,
            String address,
            int handle,
            int authReq,
            byte[] value,
            AttributionSource source) {
        if (!checkConnectPermissionForDataDelivery(this, source, TAG, "writeDescriptor")) {
            return BluetoothStatusCodes.ERROR_MISSING_BLUETOOTH_CONNECT_PERMISSION;
        }
        Log.v(TAG, "writeDescriptor() - address=" + toAnonymizedAddress(address));

        Integer connId = mClientMap.connIdByAddress(clientIf, address);
        if (connId == null) {
            Log.e(
                    TAG,
                    "writeDescriptor() - No connection for "
                            + toAnonymizedAddress(address)
                            + "...");
            return BluetoothStatusCodes.ERROR_DEVICE_NOT_CONNECTED;
        }
        permissionCheck(connId, handle);

        mNativeInterface.gattClientWriteDescriptor(connId, handle, authReq, value);
        return BluetoothStatusCodes.SUCCESS;
    }

    @RequiresPermission(BLUETOOTH_CONNECT)
    void beginReliableWrite(int clientIf, String address, AttributionSource source) {
        if (!checkConnectPermissionForDataDelivery(this, source, TAG, "beginReliableWrite")) {
            return;
        }

        Log.d(TAG, "beginReliableWrite() - address=" + toAnonymizedAddress(address));
        mReliableQueue.add(address);
    }

    @RequiresPermission(BLUETOOTH_CONNECT)
    void endReliableWrite(int clientIf, String address, boolean execute, AttributionSource source) {
        if (!checkConnectPermissionForDataDelivery(this, source, TAG, "endReliableWrite")) {
            return;
        }

        Log.d(
                TAG,
                "endReliableWrite() - address="
                        + toAnonymizedAddress(address)
                        + " execute: "
                        + execute);
        mReliableQueue.remove(address);

        Integer connId = mClientMap.connIdByAddress(clientIf, address);
        if (connId != null) {
            mNativeInterface.gattClientExecuteWrite(connId, execute);
        }
    }

    @RequiresPermission(BLUETOOTH_CONNECT)
    void registerForNotification(
            int clientIf, String address, int handle, boolean enable, AttributionSource source) {
        if (!checkConnectPermissionForDataDelivery(this, source, TAG, "registerForNotification")) {
            return;
        }

        Log.d(
                TAG,
                "registerForNotification() - address="
                        + toAnonymizedAddress(address)
                        + " enable: "
                        + enable);

        Integer connId = mClientMap.connIdByAddress(clientIf, address);
        if (connId == null) {
            Log.e(
                    TAG,
                    "registerForNotification() - No connection for "
                            + toAnonymizedAddress(address)
                            + "...");
            return;
        }

        try {
            permissionCheck(connId, handle);
        } catch (SecurityException ex) {
            String callingPackage = source.getPackageName();
            // Only throws on apps with target SDK T+ as this old API did not throw prior to T
            if (checkCallerTargetSdk(this, callingPackage, Build.VERSION_CODES.TIRAMISU)) {
                throw ex;
            }
            Log.w(TAG, "registerForNotification() - permission check failed!");
            return;
        }

        int state = BluetoothAdapter.STATE_OFF;
        if (mAdapterService != null) {
            state = mAdapterService.getState();
        }

        if (state == BluetoothAdapter.STATE_ON || state == BluetoothAdapter.STATE_BLE_ON) {
            mNativeInterface.gattClientRegisterForNotifications(clientIf, address, handle, enable);
        } else {
            Log.w(TAG, "registerForNotification() -  Disallowed in BT state: " + state);
        }
    }

    @RequiresPermission(BLUETOOTH_CONNECT)
    void readRemoteRssi(int clientIf, String address, AttributionSource source) {
        if (!checkConnectPermissionForDataDelivery(this, source, TAG, "readRemoteRssi")) {
            return;
        }

        Log.d(TAG, "readRemoteRssi() - address=" + toAnonymizedAddress(address));
        mNativeInterface.gattClientReadRemoteRssi(clientIf, address);
    }

    @RequiresPermission(BLUETOOTH_CONNECT)
    void configureMTU(int clientIf, String address, int mtu, AttributionSource source) {
        if (!checkConnectPermissionForDataDelivery(this, source, TAG, "configureMTU")) {
            return;
        }

        Log.d(TAG, "configureMTU() - address=" + toAnonymizedAddress(address) + " mtu=" + mtu);
        Integer connId = mClientMap.connIdByAddress(clientIf, address);
        if (connId != null) {
            mNativeInterface.gattClientConfigureMTU(connId, mtu);
        } else {
            Log.e(
                    TAG,
                    "configureMTU() - No connection for " + toAnonymizedAddress(address) + "...");
        }
    }

    @RequiresPermission(BLUETOOTH_CONNECT)
    void connectionParameterUpdate(
            int clientIf, String address, int connectionPriority, AttributionSource source) {
        if (!checkConnectPermissionForDataDelivery(
                this, source, TAG, "connectionParameterUpdate")) {
            return;
        }

        CompanionManager manager = mAdapterService.getCompanionManager();

        int minInterval =
                manager.getGattConnParameters(
                        address, CompanionManager.GATT_CONN_INTERVAL_MIN, connectionPriority);
        int maxInterval =
                manager.getGattConnParameters(
                        address, CompanionManager.GATT_CONN_INTERVAL_MAX, connectionPriority);
        // Peripheral latency
        int latency =
                manager.getGattConnParameters(
                        address, CompanionManager.GATT_CONN_LATENCY, connectionPriority);

        int timeout = 500; // 5s. Link supervision timeout is measured in N * 10ms

        Log.d(
                TAG,
                "connectionParameterUpdate() - address="
                        + toAnonymizedAddress(address)
                        + " params="
                        + connectionPriority
                        + " interval="
                        + minInterval
                        + "/"
                        + maxInterval
                        + " timeout="
                        + timeout);

        mNativeInterface.gattConnectionParameterUpdate(
                clientIf, address, minInterval, maxInterval, latency, timeout, 0, 0);
    }

    @RequiresPermission(BLUETOOTH_CONNECT)
    void leConnectionUpdate(
            int clientIf,
            String address,
            int minInterval,
            int maxInterval,
            int peripheralLatency,
            int supervisionTimeout,
            int minConnectionEventLen,
            int maxConnectionEventLen,
            AttributionSource source) {
        if (!checkConnectPermissionForDataDelivery(this, source, TAG, "leConnectionUpdate")) {
            return;
        }

        Log.d(
                TAG,
                "leConnectionUpdate() - address="
                        + toAnonymizedAddress(address)
                        + ", intervals="
                        + minInterval
                        + "/"
                        + maxInterval
                        + ", latency="
                        + peripheralLatency
                        + ", timeout="
                        + supervisionTimeout
                        + "msec"
                        + ", min_ce="
                        + minConnectionEventLen
                        + ", max_ce="
                        + maxConnectionEventLen);

        mNativeInterface.gattConnectionParameterUpdate(
                clientIf,
                address,
                minInterval,
                maxInterval,
                peripheralLatency,
                supervisionTimeout,
                minConnectionEventLen,
                maxConnectionEventLen);
    }

    int subrateModeRequest(int clientIf, BluetoothDevice device, int subrateMode) {
        int subrateMin;
        int subrateMax;
        int maxLatency;
        int contNumber;
        int supervisionTimeout = 500; // 5s. Link supervision timeout is measured in N * 10ms

        Resources res = getResources();

        switch (subrateMode) {
            case BluetoothGatt.SUBRATE_REQUEST_MODE_HIGH:
                subrateMin = res.getInteger(R.integer.subrate_mode_high_priority_min_subrate);
                subrateMax = res.getInteger(R.integer.subrate_mode_high_priority_max_subrate);
                maxLatency = res.getInteger(R.integer.subrate_mode_high_priority_latency);
                contNumber = res.getInteger(R.integer.subrate_mode_high_priority_cont_number);
                break;

            case BluetoothGatt.SUBRATE_REQUEST_MODE_LOW_POWER:
                subrateMin = res.getInteger(R.integer.subrate_mode_low_power_min_subrate);
                subrateMax = res.getInteger(R.integer.subrate_mode_low_power_max_subrate);
                maxLatency = res.getInteger(R.integer.subrate_mode_low_power_latency);
                contNumber = res.getInteger(R.integer.subrate_mode_low_power_cont_number);
                break;

            case BluetoothGatt.SUBRATE_REQUEST_MODE_BALANCED:
            default:
                subrateMin = res.getInteger(R.integer.subrate_mode_balanced_min_subrate);
                subrateMax = res.getInteger(R.integer.subrate_mode_balanced_max_subrate);
                maxLatency = res.getInteger(R.integer.subrate_mode_balanced_latency);
                contNumber = res.getInteger(R.integer.subrate_mode_balanced_cont_number);
                break;
        }

        Log.d(
                TAG,
                ("subrateModeRequest(" + device + ", " + subrateMode + "): ")
                        + (", subrate min/max=" + subrateMin + "/" + subrateMax)
                        + (", maxLatency=" + maxLatency)
                        + (", continuationNumber=" + contNumber)
                        + (", timeout=" + supervisionTimeout));

        return mNativeInterface.gattSubrateRequest(
                clientIf,
                device.getAddress(),
                subrateMin,
                subrateMax,
                maxLatency,
                contNumber,
                supervisionTimeout);
    }

    /**************************************************************************
     * Callback functions - SERVER
     *************************************************************************/

    void onServerRegistered(int status, int serverIf, long uuidLsb, long uuidMsb) {

        UUID uuid = new UUID(uuidMsb, uuidLsb);
        Log.d(TAG, "onServerRegistered() - UUID=" + uuid + ", serverIf=" + serverIf);
        ContextMap<IBluetoothGattServerCallback>.App app = mServerMap.getByUuid(uuid);
        if (app == null) {
            return;
        }
        app.id = serverIf;
        app.linkToDeath(new ServerDeathRecipient(serverIf, app.name));
        callbackToApp(() -> app.callback.onServerRegistered(status, serverIf));
    }

    void onServiceAdded(int status, int serverIf, List<GattDbElement> service) {
        Log.d(TAG, "onServiceAdded(), status=" + status);

        if (status != 0) {
            return;
        }

        GattDbElement svcEl = service.get(0);
        int srvcHandle = svcEl.attributeHandle;

        BluetoothGattService svc = null;

        for (GattDbElement el : service) {
            if (el.type == GattDbElement.TYPE_PRIMARY_SERVICE) {
                mHandleMap.addService(
                        serverIf,
                        el.attributeHandle,
                        el.uuid,
                        BluetoothGattService.SERVICE_TYPE_PRIMARY,
                        0,
                        false);
                svc =
                        new BluetoothGattService(
                                svcEl.uuid,
                                svcEl.attributeHandle,
                                BluetoothGattService.SERVICE_TYPE_PRIMARY);
            } else if (el.type == GattDbElement.TYPE_SECONDARY_SERVICE) {
                mHandleMap.addService(
                        serverIf,
                        el.attributeHandle,
                        el.uuid,
                        BluetoothGattService.SERVICE_TYPE_SECONDARY,
                        0,
                        false);
                svc =
                        new BluetoothGattService(
                                svcEl.uuid,
                                svcEl.attributeHandle,
                                BluetoothGattService.SERVICE_TYPE_SECONDARY);
            } else if (el.type == GattDbElement.TYPE_CHARACTERISTIC) {
                mHandleMap.addCharacteristic(serverIf, el.attributeHandle, el.uuid, srvcHandle);
                svc.addCharacteristic(
                        new BluetoothGattCharacteristic(
                                el.uuid, el.attributeHandle, el.properties, el.permissions));
            } else if (el.type == GattDbElement.TYPE_DESCRIPTOR) {
                mHandleMap.addDescriptor(serverIf, el.attributeHandle, el.uuid, srvcHandle);
                List<BluetoothGattCharacteristic> chars = svc.getCharacteristics();
                chars.get(chars.size() - 1)
                        .addDescriptor(
                                new BluetoothGattDescriptor(
                                        el.uuid, el.attributeHandle, el.permissions));
            }
        }
        mHandleMap.setStarted(serverIf, srvcHandle, true);

        ContextMap<IBluetoothGattServerCallback>.App app = mServerMap.getById(serverIf);
        if (app == null) {
            return;
        }
        final BluetoothGattService serviceAdded = svc;
        callbackToApp(() -> app.callback.onServiceAdded(status, serviceAdded));
    }

    void onServiceStopped(int status, int serverIf, int srvcHandle) {
        Log.d(TAG, "onServiceStopped() srvcHandle=" + srvcHandle + ", status=" + status);
        if (status == 0) {
            mHandleMap.setStarted(serverIf, srvcHandle, false);
        }
        stopNextService(serverIf, status);
    }

    void onServiceDeleted(int status, int serverIf, int srvcHandle) {
        Log.d(TAG, "onServiceDeleted() srvcHandle=" + srvcHandle + ", status=" + status);
        mHandleMap.deleteService(serverIf, srvcHandle);
    }

    void onClientConnected(String address, boolean connected, int connId, int serverIf) {

        Log.d(
                TAG,
                "onClientConnected() connId="
                        + connId
                        + ", address="
                        + toAnonymizedAddress(address)
                        + ", connected="
                        + connected);

        ContextMap<IBluetoothGattServerCallback>.App app = mServerMap.getById(serverIf);
        if (app == null) {
            return;
        }
        int connectionState;
        if (connected) {
            mServerMap.addConnection(serverIf, connId, address);
            connectionState = BluetoothProtoEnums.CONNECTION_STATE_CONNECTED;
        } else {
            mServerMap.removeConnection(serverIf, connId);
            connectionState = BluetoothProtoEnums.CONNECTION_STATE_DISCONNECTED;
        }

        int applicationUid = -1;
        try {
            applicationUid =
                    this.getPackageManager().getPackageUid(app.name, PackageInfoFlags.of(0));
        } catch (NameNotFoundException e) {
            Log.d(TAG, "onClientConnected() uid_not_found=" + app.name);
        }

        callbackToApp(
                () -> app.callback.onServerConnectionState((byte) 0, serverIf, connected, address));
        statsLogAppPackage(address, applicationUid, serverIf);
        statsLogGattConnectionStateChange(
                BluetoothProfile.GATT_SERVER, address, serverIf, connectionState, -1);
    }

    void onServerReadCharacteristic(
            String address, int connId, int transId, int handle, int offset, boolean isLong) {
        Log.v(
                TAG,
                "onServerReadCharacteristic() connId="
                        + connId
                        + ", address="
                        + toAnonymizedAddress(address)
                        + ", handle="
                        + handle
                        + ", requestId="
                        + transId
                        + ", offset="
                        + offset);

        HandleMap.Entry entry = mHandleMap.getByHandle(handle);
        if (entry == null) {
            return;
        }

        mHandleMap.addRequest(connId, transId, handle);

        ContextMap<IBluetoothGattServerCallback>.App app = mServerMap.getById(entry.mServerIf);
        if (app == null) {
            return;
        }

        callbackToApp(
                () ->
                        app.callback.onCharacteristicReadRequest(
                                address, transId, offset, isLong, handle));
    }

    void onServerReadDescriptor(
            String address, int connId, int transId, int handle, int offset, boolean isLong) {
        Log.v(
                TAG,
                "onServerReadDescriptor() connId="
                        + connId
                        + ", address="
                        + toAnonymizedAddress(address)
                        + ", handle="
                        + handle
                        + ", requestId="
                        + transId
                        + ", offset="
                        + offset);

        HandleMap.Entry entry = mHandleMap.getByHandle(handle);
        if (entry == null) {
            return;
        }

        mHandleMap.addRequest(connId, transId, handle);

        ContextMap<IBluetoothGattServerCallback>.App app = mServerMap.getById(entry.mServerIf);
        if (app == null) {
            return;
        }

        callbackToApp(
                () ->
                        app.callback.onDescriptorReadRequest(
                                address, transId, offset, isLong, handle));
    }

    void onServerWriteCharacteristic(
            String address,
            int connId,
            int transId,
            int handle,
            int offset,
            int length,
            boolean needRsp,
            boolean isPrep,
            byte[] data) {
        Log.v(
                TAG,
                "onServerWriteCharacteristic() connId="
                        + connId
                        + ", address="
                        + toAnonymizedAddress(address)
                        + ", handle="
                        + handle
                        + ", requestId="
                        + transId
                        + ", isPrep="
                        + isPrep
                        + ", offset="
                        + offset);

        HandleMap.Entry entry = mHandleMap.getByHandle(handle);
        if (entry == null) {
            return;
        }

        mHandleMap.addRequest(connId, transId, handle);

        ContextMap<IBluetoothGattServerCallback>.App app = mServerMap.getById(entry.mServerIf);
        if (app == null) {
            return;
        }

        callbackToApp(
                () ->
                        app.callback.onCharacteristicWriteRequest(
                                address, transId, offset, length, isPrep, needRsp, handle, data));
    }

    void onServerWriteDescriptor(
            String address,
            int connId,
            int transId,
            int handle,
            int offset,
            int length,
            boolean needRsp,
            boolean isPrep,
            byte[] data) {
        Log.v(
                TAG,
                "onAttributeWrite() connId="
                        + connId
                        + ", address="
                        + toAnonymizedAddress(address)
                        + ", handle="
                        + handle
                        + ", requestId="
                        + transId
                        + ", isPrep="
                        + isPrep
                        + ", offset="
                        + offset);

        HandleMap.Entry entry = mHandleMap.getByHandle(handle);
        if (entry == null) {
            return;
        }

        mHandleMap.addRequest(connId, transId, handle);

        ContextMap<IBluetoothGattServerCallback>.App app = mServerMap.getById(entry.mServerIf);
        if (app == null) {
            return;
        }

        callbackToApp(
                () ->
                        app.callback.onDescriptorWriteRequest(
                                address, transId, offset, length, isPrep, needRsp, handle, data));
    }

    void onExecuteWrite(String address, int connId, int transId, int execWrite) {
        Log.d(
                TAG,
                "onExecuteWrite() connId="
                        + connId
                        + ", address="
                        + toAnonymizedAddress(address)
                        + ", transId="
                        + transId);

        ContextMap<IBluetoothGattServerCallback>.App app = mServerMap.getByConnId(connId);
        if (app == null) {
            return;
        }

        callbackToApp(() -> app.callback.onExecuteWrite(address, transId, execWrite == 1));
    }

    void onResponseSendCompleted(int status, int attrHandle) {
        Log.d(TAG, "onResponseSendCompleted() handle=" + attrHandle);
    }

    void onNotificationSent(int connId, int status) {
        Log.v(TAG, "onNotificationSent() connId=" + connId + ", status=" + status);

        String address = mServerMap.addressByConnId(connId);
        if (address == null) {
            return;
        }

        ContextMap<IBluetoothGattServerCallback>.App app = mServerMap.getByConnId(connId);
        if (app == null) {
            return;
        }

        if (!app.isCongested) {
            callbackToApp(() -> app.callback.onNotificationSent(address, status));
        } else {
            int queuedStatus = status;
            if (queuedStatus == BluetoothGatt.GATT_CONNECTION_CONGESTED) {
                queuedStatus = BluetoothGatt.GATT_SUCCESS;
            }
            app.queueCallback(new CallbackInfo(address, queuedStatus));
        }
    }

    void onServerCongestion(int connId, boolean congested) {
        Log.d(TAG, "onServerCongestion() - connId=" + connId + ", congested=" + congested);

        ContextMap<IBluetoothGattServerCallback>.App app = mServerMap.getByConnId(connId);
        if (app == null) {
            return;
        }

        app.isCongested = congested;
        while (!app.isCongested) {
            CallbackInfo callbackInfo = app.popQueuedCallback();
            if (callbackInfo == null) {
                return;
            }
            callbackToApp(
                    () ->
                            app.callback.onNotificationSent(
                                    callbackInfo.address(), callbackInfo.status()));
        }
    }

    void onMtuChanged(int connId, int mtu) {
        Log.d(TAG, "onMtuChanged() - connId=" + connId + ", mtu=" + mtu);

        String address = mServerMap.addressByConnId(connId);
        if (address == null) {
            return;
        }

        ContextMap<IBluetoothGattServerCallback>.App app = mServerMap.getByConnId(connId);
        if (app == null) {
            return;
        }

        callbackToApp(() -> app.callback.onMtuChanged(address, mtu));
    }

    /**************************************************************************
     * GATT Service functions - SERVER
     *************************************************************************/

    @RequiresPermission(BLUETOOTH_CONNECT)
    void registerServer(
            UUID uuid,
            IBluetoothGattServerCallback callback,
            boolean eatt_support,
            AttributionSource source) {
        if (!checkConnectPermissionForDataDelivery(this, source, TAG, "registerServer")) {
            return;
        }

        Log.d(TAG, "registerServer() - UUID=" + uuid);
        mServerMap.add(uuid, callback, this, source);
        mNativeInterface.gattServerRegisterApp(
                uuid.getLeastSignificantBits(), uuid.getMostSignificantBits(), eatt_support);
    }

    @RequiresPermission(BLUETOOTH_CONNECT)
    void unregisterServer(int serverIf, AttributionSource source) {
        if (!checkConnectPermissionForDataDelivery(this, source, TAG, "unregisterServer")) {
            return;
        }

        Log.d(TAG, "unregisterServer() - serverIf=" + serverIf);

        deleteServices(serverIf);

        mServerMap.remove(serverIf, ContextMap.RemoveReason.REASON_UNREGISTER_SERVER);
        mNativeInterface.gattServerUnregisterApp(serverIf);
    }

    @RequiresPermission(BLUETOOTH_CONNECT)
    void serverConnect(
            int serverIf,
            String address,
            int addressType,
            boolean isDirect,
            int transport,
            AttributionSource source) {
        if (!checkConnectPermissionForDataDelivery(this, source, TAG, "serverConnect")) {
            return;
        }

        Log.d(TAG, "serverConnect() - address=" + toAnonymizedAddress(address));

        logServerForegroundInfo(source.getUid(), isDirect);

        mNativeInterface.gattServerConnect(serverIf, address, addressType, isDirect, transport);
    }

    @RequiresPermission(BLUETOOTH_CONNECT)
    void serverDisconnect(int serverIf, String address, AttributionSource source) {
        if (!checkConnectPermissionForDataDelivery(this, source, TAG, "serverDisconnect")) {
            return;
        }

        Integer connId = mServerMap.connIdByAddress(serverIf, address);
        Log.d(
                TAG,
                "serverDisconnect() - address="
                        + toAnonymizedAddress(address)
                        + ", connId="
                        + connId);

        int state = BluetoothAdapter.STATE_OFF;
        if (mAdapterService != null) {
            state = mAdapterService.getState();
        }

        if(state == BluetoothAdapter.STATE_ON || state == BluetoothAdapter.STATE_BLE_ON) {
           mNativeInterface.gattServerDisconnect(serverIf, address, connId != null ? connId : 0);
        } else {
            Log.w(TAG, "serverDisconnect() - Disallowed in BT state: " + state);
        }
    }

    @RequiresPermission(BLUETOOTH_CONNECT)
    void serverSetPreferredPhy(
            int serverIf,
            String address,
            int txPhy,
            int rxPhy,
            int phyOptions,
            AttributionSource source) {
        if (!checkConnectPermissionForDataDelivery(this, source, TAG, "serverSetPreferredPhy")) {
            return;
        }

        Integer connId = mServerMap.connIdByAddress(serverIf, address);
        if (connId == null) {
            Log.d(
                    TAG,
                    "serverSetPreferredPhy() - no connection to " + toAnonymizedAddress(address));
            return;
        }

        Log.d(
                TAG,
                "serverSetPreferredPhy() - address="
                        + toAnonymizedAddress(address)
                        + ", connId="
                        + connId);
        mNativeInterface.gattServerSetPreferredPhy(serverIf, address, txPhy, rxPhy, phyOptions);
    }

    @RequiresPermission(BLUETOOTH_CONNECT)
    void serverReadPhy(int serverIf, String address, AttributionSource source) {
        if (!checkConnectPermissionForDataDelivery(this, source, TAG, "serverReadPhy")) {
            return;
        }

        Integer connId = mServerMap.connIdByAddress(serverIf, address);
        if (connId == null) {
            Log.d(TAG, "serverReadPhy() - no connection to " + toAnonymizedAddress(address));
            return;
        }

        Log.d(
                TAG,
                "serverReadPhy() - address=" + toAnonymizedAddress(address) + ", connId=" + connId);
        mNativeInterface.gattServerReadPhy(serverIf, address);
    }

    @RequiresPermission(BLUETOOTH_CONNECT)
    void addService(int serverIf, BluetoothGattService service, AttributionSource source) {
        if (!checkConnectPermissionForDataDelivery(this, source, TAG, "addService")) {
            return;
        }

        Log.d(TAG, "addService() - uuid=" + service.getUuid());

        List<GattDbElement> db = new ArrayList<>();

        if (service.getType() == BluetoothGattService.SERVICE_TYPE_PRIMARY) {
            db.add(GattDbElement.createPrimaryService(service.getUuid()));
        } else {
            db.add(GattDbElement.createSecondaryService(service.getUuid()));
        }

        for (BluetoothGattService includedService : service.getIncludedServices()) {
            int inclSrvcHandle = includedService.getInstanceId();

            if (mHandleMap.checkServiceExists(includedService.getUuid(), inclSrvcHandle)) {
                db.add(GattDbElement.createIncludedService(inclSrvcHandle));
            } else {
                Log.e(
                        TAG,
                        "included service with UUID " + includedService.getUuid() + " not found!");
            }
        }

        for (BluetoothGattCharacteristic characteristic : service.getCharacteristics()) {
            int permission =
                    ((characteristic.getKeySize() - 7) << 12) + characteristic.getPermissions();
            db.add(
                    GattDbElement.createCharacteristic(
                            characteristic.getUuid(), characteristic.getProperties(), permission));

            for (BluetoothGattDescriptor descriptor : characteristic.getDescriptors()) {
                permission =
                        ((characteristic.getKeySize() - 7) << 12) + descriptor.getPermissions();
                db.add(GattDbElement.createDescriptor(descriptor.getUuid(), permission));
            }
        }

        mNativeInterface.gattServerAddService(serverIf, db);
    }

    @RequiresPermission(BLUETOOTH_CONNECT)
    void removeService(int serverIf, int handle, AttributionSource source) {
        if (!checkConnectPermissionForDataDelivery(this, source, TAG, "removeService")) {
            return;
        }

        Log.d(TAG, "removeService() - handle=" + handle);

        mNativeInterface.gattServerDeleteService(serverIf, handle);
    }

    @RequiresPermission(BLUETOOTH_CONNECT)
    void clearServices(int serverIf, AttributionSource source) {
        if (!checkConnectPermissionForDataDelivery(this, source, TAG, "clearServices")) {
            return;
        }

        Log.d(TAG, "clearServices()");
        deleteServices(serverIf);
    }

    @RequiresPermission(BLUETOOTH_CONNECT)
    void sendResponse(
            int serverIf,
            String address,
            int requestId,
            int status,
            int offset,
            byte[] value,
            AttributionSource source) {
        if (!checkConnectPermissionForDataDelivery(this, source, TAG, "sendResponse")) {
            return;
        }

        Log.v(
                TAG,
                "sendResponse() - address="
                        + toAnonymizedAddress(address)
                        + ", requestId="
                        + requestId);

        int handle = 0;
        Integer connId = 0;

        HandleMap.RequestData requestData = mHandleMap.getRequestDataByRequestId(requestId);
        if (requestData != null) {
            handle = requestData.handle();
            connId = requestData.connId();
        } else {
            connId = mServerMap.connIdByAddress(serverIf, address);
        }

        mNativeInterface.gattServerSendResponse(
                serverIf,
                connId != null ? connId : 0,
                requestId,
                (byte) status,
                handle,
                offset,
                value,
                (byte) 0);
        mHandleMap.deleteRequest(requestId);
    }

    @RequiresPermission(BLUETOOTH_CONNECT)
    int sendNotification(
            int serverIf,
            String address,
            int handle,
            boolean confirm,
            byte[] value,
            AttributionSource source) {
        if (!checkConnectPermissionForDataDelivery(this, source, TAG, "sendNotification")) {
            return BluetoothStatusCodes.ERROR_MISSING_BLUETOOTH_CONNECT_PERMISSION;
        }

        Log.v(
                TAG,
                "sendNotification() - address="
                        + toAnonymizedAddress(address)
                        + " handle="
                        + handle);

        Integer connId = mServerMap.connIdByAddress(serverIf, address);
        if (connId == null || connId == 0) {
            return BluetoothStatusCodes.ERROR_DEVICE_NOT_CONNECTED;
        }

        if (confirm) {
            mNativeInterface.gattServerSendIndication(serverIf, handle, connId, value);
        } else {
            mNativeInterface.gattServerSendNotification(serverIf, handle, connId, value);
        }

        return BluetoothStatusCodes.SUCCESS;
    }

    /**************************************************************************
     * Binder functions
     *************************************************************************/

    public IBinder getBluetoothAdvertise() {
        return mAdvertiseManager.getBinder();
    }

    public IBinder getDistanceMeasurement() {
        return mDistanceMeasurementManager.getBinder();
    }

    /**************************************************************************
     * Private functions
     *************************************************************************/

    private static boolean isHidSrvcUuid(final UUID uuid) {
        return HID_SERVICE_UUID.equals(uuid);
    }

    private static boolean isHidCharUuid(final UUID uuid) {
        for (UUID hidUuid : HID_UUIDS) {
            if (hidUuid.equals(uuid)) {
                return true;
            }
        }
        return false;
    }

    private static boolean isAndroidTvRemoteSrvcUuid(final UUID uuid) {
        return ANDROID_TV_REMOTE_SERVICE_UUID.equals(uuid);
    }

    private static boolean isFidoSrvcUuid(final UUID uuid) {
        return FIDO_SERVICE_UUID.equals(uuid);
    }

    private static boolean isLeAudioSrvcUuid(final UUID uuid) {
        for (UUID leAudioUuid : LE_AUDIO_SERVICE_UUIDS) {
            if (leAudioUuid.equals(uuid)) {
                return true;
            }
        }
        return false;
    }

    private static boolean isAndroidHeadtrackerSrvcUuid(final UUID uuid) {
        return HidHostService.ANDROID_HEADTRACKER_UUID.getUuid().equals(uuid);
    }

    private static boolean isRestrictedSrvcUuid(final UUID uuid) {
        return isFidoSrvcUuid(uuid)
                || isAndroidTvRemoteSrvcUuid(uuid)
                || isLeAudioSrvcUuid(uuid)
                || isAndroidHeadtrackerSrvcUuid(uuid);
    }

    private int getDeviceType(BluetoothDevice device) {
        int type = mNativeInterface.gattClientGetDeviceType(device.getAddress());
        Log.d(TAG, "getDeviceType() - device=" + device + ", type=" + type);
        return type;
    }

    private void logClientForegroundInfo(int uid, boolean isDirect) {
        String packageName = mPackageManager.getPackagesForUid(uid)[0];
        int importance = mActivityManager.getPackageImportance(packageName);
        if (importance == IMPORTANCE_FOREGROUND_SERVICE) {
            MetricsLogger.getInstance()
                    .count(
                            isDirect
                                    ? BluetoothProtoEnums
                                            .GATT_CLIENT_CONNECT_IS_DIRECT_IN_FOREGROUND
                                    : BluetoothProtoEnums
                                            .GATT_CLIENT_CONNECT_IS_AUTOCONNECT_IN_FOREGROUND,
                            1);
        } else {
            MetricsLogger.getInstance()
                    .count(
                            isDirect
                                    ? BluetoothProtoEnums
                                            .GATT_CLIENT_CONNECT_IS_DIRECT_NOT_IN_FOREGROUND
                                    : BluetoothProtoEnums
                                            .GATT_CLIENT_CONNECT_IS_AUTOCONNECT_NOT_IN_FOREGROUND,
                            1);
        }
    }

    private void logServerForegroundInfo(int uid, boolean isDirect) {
        String packageName = mPackageManager.getPackagesForUid(uid)[0];
        int importance = mActivityManager.getPackageImportance(packageName);
        if (importance == IMPORTANCE_FOREGROUND_SERVICE) {
            MetricsLogger.getInstance()
                    .count(
                            isDirect
                                    ? BluetoothProtoEnums
                                            .GATT_SERVER_CONNECT_IS_DIRECT_IN_FOREGROUND
                                    : BluetoothProtoEnums
                                            .GATT_SERVER_CONNECT_IS_AUTOCONNECT_IN_FOREGROUND,
                            1);
        } else {
            MetricsLogger.getInstance()
                    .count(
                            isDirect
                                    ? BluetoothProtoEnums
                                            .GATT_SERVER_CONNECT_IS_DIRECT_NOT_IN_FOREGROUND
                                    : BluetoothProtoEnums
                                            .GATT_SERVER_CONNECT_IS_AUTOCONNECT_NOT_IN_FOREGROUND,
                            1);
        }
    }

    private void stopNextService(int serverIf, int status) {
        Log.d(TAG, "stopNextService() - serverIf=" + serverIf + ", status=" + status);

        if (status != 0) {
            return;
        }
        List<HandleMap.Entry> entries = mHandleMap.getEntries();
        for (HandleMap.Entry entry : entries) {
            if (entry.mType != HandleMap.TYPE_SERVICE
                    || entry.mServerIf != serverIf
                    || !entry.mStarted) {
                continue;
            }

            mNativeInterface.gattServerStopService(serverIf, entry.mHandle);
            return;
        }
    }

    private void deleteServices(int serverIf) {
        Log.d(TAG, "deleteServices() - serverIf=" + serverIf);

        /*
         * Figure out which handles to delete.
         * The handles are copied into a new list to avoid race conditions.
         */
        List<Integer> handleList = new ArrayList<>();
        List<HandleMap.Entry> entries = mHandleMap.getEntries();
        for (HandleMap.Entry entry : entries) {
            if (entry.mType != HandleMap.TYPE_SERVICE || entry.mServerIf != serverIf) {
                continue;
            }
            handleList.add(entry.mHandle);
        }

        /* Now actually delete the services.... */
        for (Integer handle : handleList) {
            mNativeInterface.gattServerDeleteService(serverIf, handle);
        }
    }

    void dumpRegisterId(StringBuilder sb) {
        if (mScanController != null) {
            mScanController.dumpRegisterId(sb);
        }
        sb.append("  Client:\n");
        for (Integer appId : mClientMap.getAllAppsIds()) {
            ContextMap.App app = mClientMap.getById(appId);
            println(
                    sb,
                    "    app_if: "
                            + appId
                            + ", appName: "
                            + app.name
                            + (app.attributionTag == null ? "" : ", tag: " + app.attributionTag));
        }
        sb.append("  Server:\n");
        for (Integer appId : mServerMap.getAllAppsIds()) {
            ContextMap.App app = mServerMap.getById(appId);
            println(
                    sb,
                    "    app_if: "
                            + appId
                            + ", appName: "
                            + app.name
                            + (app.attributionTag == null ? "" : ", tag: " + app.attributionTag));
        }
        sb.append("\n\n");
    }

    @Override
    public void dump(StringBuilder sb) {
        super.dump(sb);
        sb.append("\nRegistered App\n");
        dumpRegisterId(sb);

        if (mScanController != null) {
            mScanController.dump(sb);
        }

        sb.append("GATT Advertiser Map\n");
        mAdvertiseManager.dump(sb);

        sb.append("GATT Client Map\n");
        mClientMap.dump(sb);

        sb.append("GATT Server Map\n");
        mServerMap.dump(sb);

        sb.append("GATT Handle Map\n");
        mHandleMap.dump(sb);
    }

    private void statsLogAppPackage(String address, int applicationUid, int sessionIndex) {
        BluetoothDevice device = mAdapter.getRemoteDevice(address);
        BluetoothStatsLog.write(
                BluetoothStatsLog.BLUETOOTH_GATT_APP_INFO,
                sessionIndex,
                mAdapterService.getMetricId(device),
                applicationUid);
        Log.d(
                TAG,
                "Gatt Logging: metric_id="
                        + mAdapterService.getMetricId(device)
                        + ", app_uid="
                        + applicationUid);
    }

    private void statsLogGattConnectionStateChange(
            int profile,
            String address,
            int sessionIndex,
            int connectionState,
            int connectionStatus) {
        BluetoothDevice device = mAdapter.getRemoteDevice(address);
        BluetoothStatsLog.write(
                BluetoothStatsLog.BLUETOOTH_CONNECTION_STATE_CHANGED,
                connectionState,
                0 /* deprecated */,
                profile,
                new byte[0],
                mAdapterService.getMetricId(device),
                sessionIndex,
                connectionStatus);
        Log.d(
                TAG,
                "Gatt Logging: metric_id="
                        + mAdapterService.getMetricId(device)
                        + ", session_index="
                        + sessionIndex
                        + ", connection state="
                        + connectionState
                        + ", connection status="
                        + connectionStatus);
    }

    private BluetoothDevice getDevice(String address) {
        byte[] addressBytes = Utils.getBytesFromAddress(address);
        return mAdapterService.getDeviceFromByte(addressBytes);
    }

    private static int connectionStatusToState(int status) {
        return switch (status) {
            // GATT_SUCCESS
            case 0x00 -> BluetoothStatsLog.BLUETOOTH_CROSS_LAYER_EVENT_REPORTED__STATE__SUCCESS;
            // GATT_CONNECTION_TIMEOUT
            case 0x93 ->
                    BluetoothStatsLog
                            .BLUETOOTH_CROSS_LAYER_EVENT_REPORTED__STATE__CONNECTION_TIMEOUT;
            // For now all other errors are bucketed together.
            default -> BluetoothStatsLog.BLUETOOTH_CROSS_LAYER_EVENT_REPORTED__STATE__FAIL;
        };
    }

    /**************************************************************************
     * GATT Test functions
     *************************************************************************/
    void gattTestCommand(
            int command, UUID uuid1, String bda1, int p1, int p2, int p3, int p4, int p5) {
        if (bda1 == null) {
            bda1 = "00:00:00:00:00:00";
        }
        if (uuid1 != null) {
            mNativeInterface.gattTest(
                    command,
                    uuid1.getLeastSignificantBits(),
                    uuid1.getMostSignificantBits(),
                    bda1,
                    p1,
                    p2,
                    p3,
                    p4,
                    p5);
        } else {
            mNativeInterface.gattTest(command, 0, 0, bda1, p1, p2, p3, p4, p5);
        }
    }

    private native void gattSubrateRequestNative(int clientIf, String address, int subrateMin,
            int subrateMax, int maxLatency, int contNumber, int supervisionTimeout);
}<|MERGE_RESOLUTION|>--- conflicted
+++ resolved
@@ -368,517 +368,6 @@
         }
     }
 
-<<<<<<< HEAD
-    /** Handlers for incoming service calls */
-    @VisibleForTesting
-    static class BluetoothGattBinder extends IBluetoothGatt.Stub implements IProfileServiceBinder {
-        private GattService mService;
-
-        BluetoothGattBinder(GattService svc) {
-            mService = svc;
-        }
-
-        @Override
-        public void cleanup() {
-            mService = null;
-        }
-
-        private GattService getService() {
-            // Cache mService because it can change while getService is called
-            GattService service = mService;
-
-            if (service == null || !service.isAvailable()) {
-                Log.e(TAG, "getService() - Service requested, but not available!");
-                return null;
-            }
-
-            return service;
-        }
-
-        @Override
-        public void startService() {
-            GattService service = mService;
-            if (service == null) {
-                Log.e(TAG, "startService: Service is null");
-                return;
-            }
-            if (!Utils.checkConnectPermissionForDataDelivery(
-                    service, null, "GattService startService")) {
-                return;
-            }
-        }
-
-        @Override
-        public void stopService() {
-            GattService service = mService;
-            if (service == null) {
-                Log.e(TAG, "stopService: Service is null");
-                return;
-            }
-            if (!Utils.checkConnectPermissionForDataDelivery(
-                    service, null, "GattService stopService")) {
-                return;
-            }
-            service.cleanup();
-        }
-
-        public List<BluetoothDevice> getDevicesMatchingConnectionStates(
-                int[] states, AttributionSource source) {
-            GattService service = getService();
-            if (service == null) {
-                return Collections.emptyList();
-            }
-            return service.getDevicesMatchingConnectionStates(states, source);
-        }
-
-        @Override
-        public void registerClient(
-                ParcelUuid uuid,
-                IBluetoothGattCallback callback,
-                boolean eattSupport,
-                AttributionSource source) {
-            GattService service = getService();
-            if (service == null) {
-                return;
-            }
-            service.registerClient(uuid.getUuid(), callback, eattSupport, source);
-        }
-
-        @Override
-        public void unregisterClient(int clientIf, AttributionSource source) {
-            GattService service = getService();
-            if (service == null) {
-                return;
-            }
-            service.unregisterClient(
-                    clientIf, source, ContextMap.RemoveReason.REASON_UNREGISTER_CLIENT);
-        }
-
-        @Override
-        public void clientConnect(
-                int clientIf,
-                String address,
-                int addressType,
-                boolean isDirect,
-                int transport,
-                boolean opportunistic,
-                int phy,
-                AttributionSource source) {
-            GattService service = getService();
-            if (service == null) {
-                return;
-            }
-            service.clientConnect(
-                    clientIf,
-                    address,
-                    addressType,
-                    isDirect,
-                    transport,
-                    opportunistic,
-                    phy,
-                    source);
-        }
-
-        @Override
-        public void clientDisconnect(int clientIf, String address, AttributionSource source) {
-            GattService service = getService();
-            if (service == null) {
-                return;
-            }
-            service.clientDisconnect(clientIf, address, source);
-        }
-
-        @Override
-        public void clientSetPreferredPhy(
-                int clientIf,
-                String address,
-                int txPhy,
-                int rxPhy,
-                int phyOptions,
-                AttributionSource source) {
-            GattService service = getService();
-            if (service == null) {
-                return;
-            }
-            service.clientSetPreferredPhy(clientIf, address, txPhy, rxPhy, phyOptions, source);
-        }
-
-        @Override
-        public void clientReadPhy(int clientIf, String address, AttributionSource source) {
-            GattService service = getService();
-            if (service == null) {
-                return;
-            }
-            service.clientReadPhy(clientIf, address, source);
-        }
-
-        @Override
-        public void refreshDevice(int clientIf, String address, AttributionSource source) {
-            GattService service = getService();
-            if (service == null) {
-                return;
-            }
-            service.refreshDevice(clientIf, address, source);
-        }
-
-        @Override
-        public void discoverServices(int clientIf, String address, AttributionSource source) {
-            GattService service = getService();
-            if (service == null) {
-                return;
-            }
-            service.discoverServices(clientIf, address, source);
-        }
-
-        @Override
-        public void discoverServiceByUuid(
-                int clientIf, String address, ParcelUuid uuid, AttributionSource source) {
-            GattService service = getService();
-            if (service == null) {
-                return;
-            }
-            service.discoverServiceByUuid(clientIf, address, uuid.getUuid(), source);
-        }
-
-        @Override
-        public void readCharacteristic(
-                int clientIf, String address, int handle, int authReq, AttributionSource source) {
-            GattService service = getService();
-            if (service == null) {
-                return;
-            }
-            service.readCharacteristic(clientIf, address, handle, authReq, source);
-        }
-
-        @Override
-        public void readUsingCharacteristicUuid(
-                int clientIf,
-                String address,
-                ParcelUuid uuid,
-                int startHandle,
-                int endHandle,
-                int authReq,
-                AttributionSource source) {
-            GattService service = getService();
-            if (service == null) {
-                return;
-            }
-            service.readUsingCharacteristicUuid(
-                    clientIf, address, uuid.getUuid(), startHandle, endHandle, authReq, source);
-        }
-
-        @Override
-        public int writeCharacteristic(
-                int clientIf,
-                String address,
-                int handle,
-                int writeType,
-                int authReq,
-                byte[] value,
-                AttributionSource source) {
-            GattService service = getService();
-            if (service == null) {
-                return BluetoothStatusCodes.ERROR_PROFILE_SERVICE_NOT_BOUND;
-            }
-            return service.writeCharacteristic(
-                    clientIf, address, handle, writeType, authReq, value, source);
-        }
-
-        @Override
-        public void readDescriptor(
-                int clientIf, String address, int handle, int authReq, AttributionSource source) {
-            GattService service = getService();
-            if (service == null) {
-                return;
-            }
-            service.readDescriptor(clientIf, address, handle, authReq, source);
-        }
-
-        @Override
-        public int writeDescriptor(
-                int clientIf,
-                String address,
-                int handle,
-                int authReq,
-                byte[] value,
-                AttributionSource source) {
-            GattService service = getService();
-            if (service == null) {
-                return BluetoothStatusCodes.ERROR_PROFILE_SERVICE_NOT_BOUND;
-            }
-            return service.writeDescriptor(clientIf, address, handle, authReq, value, source);
-        }
-
-        @Override
-        public void beginReliableWrite(int clientIf, String address, AttributionSource source) {
-            GattService service = getService();
-            if (service == null) {
-                return;
-            }
-            service.beginReliableWrite(clientIf, address, source);
-        }
-
-        @Override
-        public void endReliableWrite(
-                int clientIf, String address, boolean execute, AttributionSource source) {
-            GattService service = getService();
-            if (service == null) {
-                return;
-            }
-            service.endReliableWrite(clientIf, address, execute, source);
-        }
-
-        @Override
-        public void registerForNotification(
-                int clientIf,
-                String address,
-                int handle,
-                boolean enable,
-                AttributionSource source) {
-            GattService service = getService();
-            if (service == null) {
-                return;
-            }
-            service.registerForNotification(clientIf, address, handle, enable, source);
-        }
-
-        @Override
-        public void readRemoteRssi(int clientIf, String address, AttributionSource source) {
-            GattService service = getService();
-            if (service == null) {
-                return;
-            }
-            service.readRemoteRssi(clientIf, address, source);
-        }
-
-        @Override
-        public void configureMTU(int clientIf, String address, int mtu, AttributionSource source) {
-            GattService service = getService();
-            if (service == null) {
-                return;
-            }
-            service.configureMTU(clientIf, address, mtu, source);
-        }
-
-        @Override
-        public void connectionParameterUpdate(
-                int clientIf, String address, int connectionPriority, AttributionSource source) {
-            GattService service = getService();
-            if (service == null) {
-                return;
-            }
-            service.connectionParameterUpdate(clientIf, address, connectionPriority, source);
-        }
-
-        @Override
-        public void leConnectionUpdate(
-                int clientIf,
-                String address,
-                int minConnectionInterval,
-                int maxConnectionInterval,
-                int peripheralLatency,
-                int supervisionTimeout,
-                int minConnectionEventLen,
-                int maxConnectionEventLen,
-                AttributionSource source) {
-            GattService service = getService();
-            if (service == null) {
-                return;
-            }
-            service.leConnectionUpdate(
-                    clientIf,
-                    address,
-                    minConnectionInterval,
-                    maxConnectionInterval,
-                    peripheralLatency,
-                    supervisionTimeout,
-                    minConnectionEventLen,
-                    maxConnectionEventLen,
-                    source);
-        }
-
-        @Override
-        public int subrateModeRequest(
-                int clientIf, BluetoothDevice device, int subrateMode, AttributionSource source) {
-            GattService service = getService();
-            if (service == null) {
-                return BluetoothStatusCodes.ERROR_BLUETOOTH_NOT_ENABLED;
-            }
-            if (!callerIsSystemOrActiveOrManagedUser(service, TAG, "subrateModeRequest")) {
-                return BluetoothStatusCodes.ERROR_BLUETOOTH_NOT_ALLOWED;
-            }
-
-            if (!Utils.checkConnectPermissionForDataDelivery(
-                    service, source, "GattService subrateModeRequest")) {
-                return BluetoothStatusCodes.ERROR_MISSING_BLUETOOTH_CONNECT_PERMISSION;
-            }
-
-            Utils.enforceCdmAssociationIfNotBluetoothPrivileged(
-                    service, service.mCompanionDeviceManager, source, device);
-
-            if (subrateMode < BluetoothGatt.SUBRATE_REQUEST_MODE_BALANCED
-                    || subrateMode > BluetoothGatt.SUBRATE_REQUEST_MODE_LOW_POWER) {
-                throw new IllegalArgumentException("Subrate Mode not within valid range");
-            }
-
-            requireNonNull(device);
-            String address = device.getAddress();
-            if (!BluetoothAdapter.checkBluetoothAddress(address)) {
-                throw new IllegalArgumentException("Invalid device address: " + address);
-            }
-
-            return service.subrateModeRequest(clientIf, device, subrateMode);
-        }
-
-        @Override
-        public void registerServer(
-                ParcelUuid uuid,
-                IBluetoothGattServerCallback callback,
-                boolean eattSupport,
-                AttributionSource source) {
-            GattService service = getService();
-            if (service == null) {
-                return;
-            }
-            service.registerServer(uuid.getUuid(), callback, eattSupport, source);
-        }
-
-        @Override
-        public void unregisterServer(int serverIf, AttributionSource source) {
-            GattService service = getService();
-            if (service == null) {
-                return;
-            }
-            service.unregisterServer(serverIf, source);
-        }
-
-        @Override
-        public void serverConnect(
-                int serverIf,
-                String address,
-                int addressType,
-                boolean isDirect,
-                int transport,
-                AttributionSource source) {
-            GattService service = getService();
-            if (service == null) {
-                return;
-            }
-            service.serverConnect(serverIf, address, addressType, isDirect, transport, source);
-        }
-
-        @Override
-        public void serverDisconnect(int serverIf, String address, AttributionSource source) {
-            GattService service = getService();
-            if (service == null) {
-                return;
-            }
-            service.serverDisconnect(serverIf, address, source);
-        }
-
-        @Override
-        public void serverSetPreferredPhy(
-                int serverIf,
-                String address,
-                int txPhy,
-                int rxPhy,
-                int phyOptions,
-                AttributionSource source) {
-            GattService service = getService();
-            if (service == null) {
-                return;
-            }
-            service.serverSetPreferredPhy(serverIf, address, txPhy, rxPhy, phyOptions, source);
-        }
-
-        @Override
-        public void serverReadPhy(int clientIf, String address, AttributionSource source) {
-            GattService service = getService();
-            if (service == null) {
-                return;
-            }
-            service.serverReadPhy(clientIf, address, source);
-        }
-
-        @Override
-        public void addService(int serverIf, BluetoothGattService svc, AttributionSource source) {
-            GattService service = getService();
-            if (service == null) {
-                return;
-            }
-            service.addService(serverIf, svc, source);
-        }
-
-        @Override
-        public void removeService(int serverIf, int handle, AttributionSource source) {
-            GattService service = getService();
-            if (service == null) {
-                return;
-            }
-            service.removeService(serverIf, handle, source);
-        }
-
-        @Override
-        public void clearServices(int serverIf, AttributionSource source) {
-            GattService service = getService();
-            if (service == null) {
-                return;
-            }
-            service.clearServices(serverIf, source);
-        }
-
-        @Override
-        public void sendResponse(
-                int serverIf,
-                String address,
-                int requestId,
-                int status,
-                int offset,
-                byte[] value,
-                AttributionSource source) {
-            GattService service = getService();
-            if (service == null) {
-                return;
-            }
-            service.sendResponse(serverIf, address, requestId, status, offset, value, source);
-        }
-
-        @Override
-        public int sendNotification(
-                int serverIf,
-                String address,
-                int handle,
-                boolean confirm,
-                byte[] value,
-                AttributionSource source) {
-            GattService service = getService();
-            if (service == null) {
-                return BluetoothStatusCodes.ERROR_PROFILE_SERVICE_NOT_BOUND;
-            }
-            return service.sendNotification(serverIf, address, handle, confirm, value, source);
-        }
-
-        @Override
-        public void disconnectAll(AttributionSource source) {
-            GattService service = getService();
-            if (service == null) {
-                return;
-            }
-            service.disconnectAll(source);
-        }
-
-        @Override
-        public void unregAll(AttributionSource attributionSource) {
-            GattService service = getService();
-            if (service == null) {
-                return;
-            }
-            service.unregAll(attributionSource);
-        }
-    }
-
-=======
->>>>>>> f3d3aaea
     /**************************************************************************
      * Callback functions - CLIENT
      *************************************************************************/
