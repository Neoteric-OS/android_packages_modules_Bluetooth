/*
 * Copyright (C) 2016 The Android Open Source Project
 *
 * Licensed under the Apache License, Version 2.0 (the "License");
 * you may not use this file except in compliance with the License.
 * You may obtain a copy of the License at
 *
 *      http://www.apache.org/licenses/LICENSE-2.0
 *
 * Unless required by applicable law or agreed to in writing, software
 * distributed under the License is distributed on an "AS IS" BASIS,
 * WITHOUT WARRANTIES OR CONDITIONS OF ANY KIND, either express or implied.
 * See the License for the specific language governing permissions and
 * limitations under the License.
 *
 * Changes from Qualcomm Innovation Center, Inc. are provided under the following license:
 * Copyright (c) 2024 Qualcomm Innovation Center, Inc. All rights reserved.
 * SPDX-License-Identifier: BSD-3-Clause-Clear
 */

package com.android.bluetooth.gatt;

import android.bluetooth.BluetoothUuid;
import android.bluetooth.le.AdvertiseData;
import android.bluetooth.le.TransportDiscoveryData;
import android.os.ParcelUuid;
import android.util.Log;

import java.io.ByteArrayOutputStream;
import java.nio.charset.StandardCharsets;

class AdvertiseHelper {
    private static final String TAG = AdvertiseHelper.class.getSimpleName();

    private static final int DEVICE_NAME_MAX = 26;

    private static final int COMPLETE_LIST_16_BIT_SERVICE_UUIDS = 0X03;
    private static final int COMPLETE_LIST_32_BIT_SERVICE_UUIDS = 0X05;
    private static final int COMPLETE_LIST_128_BIT_SERVICE_UUIDS = 0X07;
    private static final int SHORTENED_LOCAL_NAME = 0X08;
    private static final int COMPLETE_LOCAL_NAME = 0X09;
    private static final int TX_POWER_LEVEL = 0x0A;
    private static final int LIST_16_BIT_SERVICE_SOLICITATION_UUIDS = 0X14;
    private static final int LIST_128_BIT_SERVICE_SOLICITATION_UUIDS = 0X15;
    private static final int SERVICE_DATA_16_BIT_UUID = 0X16;
    private static final int LIST_32_BIT_SERVICE_SOLICITATION_UUIDS = 0x1F;
    private static final int SERVICE_DATA_32_BIT_UUID = 0X20;
    private static final int SERVICE_DATA_128_BIT_UUID = 0X21;
    private static final int MANUFACTURER_SPECIFIC_DATA = 0XFF;

<<<<<<< HEAD
    public static byte[] advertiseDataToBytes(AdvertiseData data, String name, boolean encrypt) {
=======
    private AdvertiseHelper() {}
>>>>>>> f3d3aaea

    static byte[] advertiseDataToBytes(AdvertiseData data, String name) {
        if (data == null) {
            return new byte[0];
        }

        // Flags are added by lower layers of the stack, only if needed no need to add them here.
        ByteArrayOutputStream ret = new ByteArrayOutputStream();

        if (data.getIncludeDeviceName()
                && ((!encrypt && !data.getDeviceNameEnc())
                        || (encrypt && data.getDeviceNameEnc()))) {
            byte[] nameBytes = name.getBytes(StandardCharsets.UTF_8);

            int nameLength = nameBytes.length;
            final byte type;

            // TODO(jpawlowski) put a better limit on device name!
            if (nameLength > DEVICE_NAME_MAX) {
                nameLength = DEVICE_NAME_MAX;
                type = SHORTENED_LOCAL_NAME;
            } else {
                type = COMPLETE_LOCAL_NAME;
            }

            check_length(type, nameLength + 1);
            ret.write(nameLength + 1);
            ret.write(type);
            ret.write(nameBytes, 0, nameLength);
        }

<<<<<<< HEAD
        if ((!encrypt && !data.getManufacturerSpecificDataEnc())
                || (encrypt && data.getManufacturerSpecificDataEnc())) {
            for (int i = 0; i < data.getManufacturerSpecificData().size(); i++) {
                int manufacturerId = data.getManufacturerSpecificData().keyAt(i);

                byte[] manufacturerData = data.getManufacturerSpecificData().get(manufacturerId);
                int dataLen = 2 + (manufacturerData == null ? 0 : manufacturerData.length);
                byte[] concatenated = new byte[dataLen];
                // First two bytes are manufacturer id in little-endian.
                concatenated[0] = (byte) (manufacturerId & 0xFF);
                concatenated[1] = (byte) ((manufacturerId >> 8) & 0xFF);
                if (manufacturerData != null) {
                    System.arraycopy(manufacturerData, 0, concatenated, 2, manufacturerData.length);
                }
=======
        for (int i = 0; i < data.getManufacturerSpecificData().size(); i++) {
            final int manufacturerId = data.getManufacturerSpecificData().keyAt(i);

            byte[] manufacturerData = data.getManufacturerSpecificData().get(manufacturerId);
            int dataLen = 2 + (manufacturerData == null ? 0 : manufacturerData.length);
            byte[] concatenated = new byte[dataLen];
            // First two bytes are manufacturer id in little-endian.
            concatenated[0] = (byte) (manufacturerId & 0xFF);
            concatenated[1] = (byte) ((manufacturerId >> 8) & 0xFF);
            if (manufacturerData != null) {
                System.arraycopy(manufacturerData, 0, concatenated, 2, manufacturerData.length);
            }
>>>>>>> f3d3aaea

                check_length(MANUFACTURER_SPECIFIC_DATA, concatenated.length + 1);
                ret.write(concatenated.length + 1);
                ret.write(MANUFACTURER_SPECIFIC_DATA);
                ret.write(concatenated, 0, concatenated.length);
            }
        }

        if (data.getIncludeTxPowerLevel()
                && ((!encrypt && !data.getTxPowerLevelEnc())
                        || (encrypt && data.getTxPowerLevelEnc()))) {
            ret.write(2 /* Length */);
            ret.write(TX_POWER_LEVEL);
            ret.write(0); // lower layers will fill this value.
        }

        if (data.getServiceUuids() != null
                && ((!encrypt && !data.getServiceUuidsEnc())
                        || (encrypt && data.getServiceUuidsEnc()))) {
            ByteArrayOutputStream serviceUuids16 = new ByteArrayOutputStream();
            ByteArrayOutputStream serviceUuids32 = new ByteArrayOutputStream();
            ByteArrayOutputStream serviceUuids128 = new ByteArrayOutputStream();

            for (ParcelUuid parcelUuid : data.getServiceUuids()) {
                final byte[] uuid = BluetoothUuid.uuidToBytes(parcelUuid);

                if (uuid.length == BluetoothUuid.UUID_BYTES_16_BIT) {
                    serviceUuids16.write(uuid, 0, uuid.length);
                } else if (uuid.length == BluetoothUuid.UUID_BYTES_32_BIT) {
                    serviceUuids32.write(uuid, 0, uuid.length);
                } else /*if (uuid.length == BluetoothUuid.UUID_BYTES_128_BIT)*/ {
                    serviceUuids128.write(uuid, 0, uuid.length);
                }
            }

            if (serviceUuids16.size() != 0) {
                check_length(COMPLETE_LIST_16_BIT_SERVICE_UUIDS, serviceUuids16.size() + 1);
                ret.write(serviceUuids16.size() + 1);
                ret.write(COMPLETE_LIST_16_BIT_SERVICE_UUIDS);
                ret.write(serviceUuids16.toByteArray(), 0, serviceUuids16.size());
            }

            if (serviceUuids32.size() != 0) {
                check_length(COMPLETE_LIST_32_BIT_SERVICE_UUIDS, serviceUuids32.size() + 1);
                ret.write(serviceUuids32.size() + 1);
                ret.write(COMPLETE_LIST_32_BIT_SERVICE_UUIDS);
                ret.write(serviceUuids32.toByteArray(), 0, serviceUuids32.size());
            }

            if (serviceUuids128.size() != 0) {
                check_length(COMPLETE_LIST_128_BIT_SERVICE_UUIDS, serviceUuids32.size() + 1);
                ret.write(serviceUuids128.size() + 1);
                ret.write(COMPLETE_LIST_128_BIT_SERVICE_UUIDS);
                ret.write(serviceUuids128.toByteArray(), 0, serviceUuids128.size());
            }
        }

        if (!data.getServiceData().isEmpty()
                && ((!encrypt && !data.getServiceDataEnc())
                        || (encrypt && data.getServiceDataEnc()))) {
            for (ParcelUuid parcelUuid : data.getServiceData().keySet()) {
                final byte[] serviceData = data.getServiceData().get(parcelUuid);
                final byte[] uuid = BluetoothUuid.uuidToBytes(parcelUuid);
                final int uuidLen = uuid.length;
                final int dataLen = uuidLen + (serviceData == null ? 0 : serviceData.length);

                byte[] concatenated = new byte[dataLen];
                System.arraycopy(uuid, 0, concatenated, 0, uuidLen);

                if (serviceData != null) {
                    System.arraycopy(serviceData, 0, concatenated, uuidLen, serviceData.length);
                }

                if (uuidLen == BluetoothUuid.UUID_BYTES_16_BIT) {
                    check_length(SERVICE_DATA_16_BIT_UUID, concatenated.length + 1);
                    ret.write(concatenated.length + 1);
                    ret.write(SERVICE_DATA_16_BIT_UUID);
                    ret.write(concatenated, 0, concatenated.length);
                } else if (uuidLen == BluetoothUuid.UUID_BYTES_32_BIT) {
                    check_length(SERVICE_DATA_32_BIT_UUID, concatenated.length + 1);
                    ret.write(concatenated.length + 1);
                    ret.write(SERVICE_DATA_32_BIT_UUID);
                    ret.write(concatenated, 0, concatenated.length);
                } else /*if (uuidLen == BluetoothUuid.UUID_BYTES_128_BIT)*/ {
                    check_length(SERVICE_DATA_128_BIT_UUID, concatenated.length + 1);
                    ret.write(concatenated.length + 1);
                    ret.write(SERVICE_DATA_128_BIT_UUID);
                    ret.write(concatenated, 0, concatenated.length);
                }
            }
        }

        if (data.getServiceSolicitationUuids() != null
                && ((!encrypt && !data.getServiceSolicitationUuidsEnc())
                        || (encrypt && data.getServiceSolicitationUuidsEnc()))) {
            ByteArrayOutputStream serviceUuids16 = new ByteArrayOutputStream();
            ByteArrayOutputStream serviceUuids32 = new ByteArrayOutputStream();
            ByteArrayOutputStream serviceUuids128 = new ByteArrayOutputStream();

            for (ParcelUuid parcelUuid : data.getServiceSolicitationUuids()) {
                final byte[] uuid = BluetoothUuid.uuidToBytes(parcelUuid);

                if (uuid.length == BluetoothUuid.UUID_BYTES_16_BIT) {
                    serviceUuids16.write(uuid, 0, uuid.length);
                } else if (uuid.length == BluetoothUuid.UUID_BYTES_32_BIT) {
                    serviceUuids32.write(uuid, 0, uuid.length);
                } else /*if (uuid.length == BluetoothUuid.UUID_BYTES_128_BIT)*/ {
                    serviceUuids128.write(uuid, 0, uuid.length);
                }
            }

            if (serviceUuids16.size() != 0) {
                check_length(LIST_16_BIT_SERVICE_SOLICITATION_UUIDS, serviceUuids16.size() + 1);
                ret.write(serviceUuids16.size() + 1);
                ret.write(LIST_16_BIT_SERVICE_SOLICITATION_UUIDS);
                ret.write(serviceUuids16.toByteArray(), 0, serviceUuids16.size());
            }

            if (serviceUuids32.size() != 0) {
                check_length(LIST_32_BIT_SERVICE_SOLICITATION_UUIDS, serviceUuids32.size() + 1);
                ret.write(serviceUuids32.size() + 1);
                ret.write(LIST_32_BIT_SERVICE_SOLICITATION_UUIDS);
                ret.write(serviceUuids32.toByteArray(), 0, serviceUuids32.size());
            }

            if (serviceUuids128.size() != 0) {
                check_length(LIST_128_BIT_SERVICE_SOLICITATION_UUIDS, serviceUuids128.size() + 1);
                ret.write(serviceUuids128.size() + 1);
                ret.write(LIST_128_BIT_SERVICE_SOLICITATION_UUIDS);
                ret.write(serviceUuids128.toByteArray(), 0, serviceUuids128.size());
            }
        }

        if ((!encrypt && !data.getTransportDiscoveryDataEnc())
                || (encrypt && data.getTransportDiscoveryDataEnc())) {
            for (TransportDiscoveryData transportDiscoveryData : data.getTransportDiscoveryData()) {
                ret.write(transportDiscoveryData.totalBytes());
                ret.write(
                        transportDiscoveryData.toByteArray(),
                        0,
                        transportDiscoveryData.totalBytes());
            }
        }

        return ret.toByteArray();
    }

    static void check_length(int type, int length) {
        if (length > 255) {
            Log.w(
                    TAG,
                    "Length ("
                            + length
                            + ") of data with type "
                            + Integer.toString(type, 16)
                            + " is greater than 255");
            throw new IllegalArgumentException("Length of data is greater than 255");
        }
    }
}<|MERGE_RESOLUTION|>--- conflicted
+++ resolved
@@ -48,13 +48,9 @@
     private static final int SERVICE_DATA_128_BIT_UUID = 0X21;
     private static final int MANUFACTURER_SPECIFIC_DATA = 0XFF;
 
-<<<<<<< HEAD
-    public static byte[] advertiseDataToBytes(AdvertiseData data, String name, boolean encrypt) {
-=======
     private AdvertiseHelper() {}
->>>>>>> f3d3aaea
-
-    static byte[] advertiseDataToBytes(AdvertiseData data, String name) {
+
+    static byte[] advertiseDataToBytes(AdvertiseData data, String name, boolean encrypt) {
         if (data == null) {
             return new byte[0];
         }
@@ -84,11 +80,10 @@
             ret.write(nameBytes, 0, nameLength);
         }
 
-<<<<<<< HEAD
         if ((!encrypt && !data.getManufacturerSpecificDataEnc())
                 || (encrypt && data.getManufacturerSpecificDataEnc())) {
             for (int i = 0; i < data.getManufacturerSpecificData().size(); i++) {
-                int manufacturerId = data.getManufacturerSpecificData().keyAt(i);
+                final int manufacturerId = data.getManufacturerSpecificData().keyAt(i);
 
                 byte[] manufacturerData = data.getManufacturerSpecificData().get(manufacturerId);
                 int dataLen = 2 + (manufacturerData == null ? 0 : manufacturerData.length);
@@ -99,20 +94,6 @@
                 if (manufacturerData != null) {
                     System.arraycopy(manufacturerData, 0, concatenated, 2, manufacturerData.length);
                 }
-=======
-        for (int i = 0; i < data.getManufacturerSpecificData().size(); i++) {
-            final int manufacturerId = data.getManufacturerSpecificData().keyAt(i);
-
-            byte[] manufacturerData = data.getManufacturerSpecificData().get(manufacturerId);
-            int dataLen = 2 + (manufacturerData == null ? 0 : manufacturerData.length);
-            byte[] concatenated = new byte[dataLen];
-            // First two bytes are manufacturer id in little-endian.
-            concatenated[0] = (byte) (manufacturerId & 0xFF);
-            concatenated[1] = (byte) ((manufacturerId >> 8) & 0xFF);
-            if (manufacturerData != null) {
-                System.arraycopy(manufacturerData, 0, concatenated, 2, manufacturerData.length);
-            }
->>>>>>> f3d3aaea
 
                 check_length(MANUFACTURER_SPECIFIC_DATA, concatenated.length + 1);
                 ret.write(concatenated.length + 1);
