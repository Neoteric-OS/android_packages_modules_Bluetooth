--- conflicted
+++ resolved
@@ -194,13 +194,9 @@
             }
         }
 
-<<<<<<< HEAD
         if (data.getServiceSolicitationUuids() != null
                 && ((!encrypt && !data.getServiceSolicitationUuidsEnc())
                         || (encrypt && data.getServiceSolicitationUuidsEnc()))) {
-=======
-        if (data.getServiceSolicitationUuids() != null) {
->>>>>>> 9396273f
             ByteArrayOutputStream serviceUuids16 = new ByteArrayOutputStream();
             ByteArrayOutputStream serviceUuids32 = new ByteArrayOutputStream();
             ByteArrayOutputStream serviceUuids128 = new ByteArrayOutputStream();
@@ -239,7 +235,6 @@
             }
         }
 
-<<<<<<< HEAD
         if ((!encrypt && !data.getTransportDiscoveryDataEnc())
                 || (encrypt && data.getTransportDiscoveryDataEnc())) {
             for (TransportDiscoveryData transportDiscoveryData : data.getTransportDiscoveryData()) {
@@ -249,11 +244,6 @@
                         0,
                         transportDiscoveryData.totalBytes());
             }
-=======
-        for (TransportDiscoveryData transportDiscoveryData : data.getTransportDiscoveryData()) {
-            ret.write(transportDiscoveryData.totalBytes());
-            ret.write(transportDiscoveryData.toByteArray(), 0, transportDiscoveryData.totalBytes());
->>>>>>> 9396273f
         }
 
         return ret.toByteArray();
