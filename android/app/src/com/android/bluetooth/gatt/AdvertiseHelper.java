--- conflicted
+++ resolved
@@ -81,7 +81,6 @@
             ret.write(nameBytes, 0, nameLength);
         }
 
-<<<<<<< HEAD
         if ((!encrypt && !data.getManufacturerSpecificDataEnc())
                 || (encrypt && data.getManufacturerSpecificDataEnc())) {
             for (int i = 0; i < data.getManufacturerSpecificData().size(); i++) {
@@ -89,38 +88,19 @@
 
                 byte[] manufacturerData = data.getManufacturerSpecificData().get(manufacturerId);
                 int dataLen = 2 + (manufacturerData == null ? 0 : manufacturerData.length);
-                byte[] concated = new byte[dataLen];
+                byte[] concatenated = new byte[dataLen];
                 // First two bytes are manufacturer id in little-endian.
-                concated[0] = (byte) (manufacturerId & 0xFF);
-                concated[1] = (byte) ((manufacturerId >> 8) & 0xFF);
+                concatenated[0] = (byte) (manufacturerId & 0xFF);
+                concatenated[1] = (byte) ((manufacturerId >> 8) & 0xFF);
                 if (manufacturerData != null) {
-                    System.arraycopy(manufacturerData, 0, concated, 2, manufacturerData.length);
-                }
-
-                check_length(MANUFACTURER_SPECIFIC_DATA, concated.length + 1);
-                ret.write(concated.length + 1);
+                    System.arraycopy(manufacturerData, 0, concatenated, 2, manufacturerData.length);
+                }
+
+                check_length(MANUFACTURER_SPECIFIC_DATA, concatenated.length + 1);
+                ret.write(concatenated.length + 1);
                 ret.write(MANUFACTURER_SPECIFIC_DATA);
-                ret.write(concated, 0, concated.length);
-            }
-=======
-        for (int i = 0; i < data.getManufacturerSpecificData().size(); i++) {
-            int manufacturerId = data.getManufacturerSpecificData().keyAt(i);
-
-            byte[] manufacturerData = data.getManufacturerSpecificData().get(manufacturerId);
-            int dataLen = 2 + (manufacturerData == null ? 0 : manufacturerData.length);
-            byte[] concatenated = new byte[dataLen];
-            // First two bytes are manufacturer id in little-endian.
-            concatenated[0] = (byte) (manufacturerId & 0xFF);
-            concatenated[1] = (byte) ((manufacturerId >> 8) & 0xFF);
-            if (manufacturerData != null) {
-                System.arraycopy(manufacturerData, 0, concatenated, 2, manufacturerData.length);
-            }
-
-            check_length(MANUFACTURER_SPECIFIC_DATA, concatenated.length + 1);
-            ret.write(concatenated.length + 1);
-            ret.write(MANUFACTURER_SPECIFIC_DATA);
-            ret.write(concatenated, 0, concatenated.length);
->>>>>>> 1908fb7e
+                ret.write(concatenated, 0, concatenated.length);
+            }
         }
 
         if (data.getIncludeTxPowerLevel()
