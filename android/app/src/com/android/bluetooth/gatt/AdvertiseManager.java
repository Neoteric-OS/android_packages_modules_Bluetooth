/*
 * Copyright (C) 2017 The Android Open Source Project
 *
 * Licensed under the Apache License, Version 2.0 (the "License");
 * you may not use this file except in compliance with the License.
 * You may obtain a copy of the License at
 *
 *      http://www.apache.org/licenses/LICENSE-2.0
 *
 * Unless required by applicable law or agreed to in writing, software
 * distributed under the License is distributed on an "AS IS" BASIS,
 * WITHOUT WARRANTIES OR CONDITIONS OF ANY KIND, either express or implied.
 * See the License for the specific language governing permissions and
 * limitations under the License.
 *
 * Changes from Qualcomm Innovation Center, Inc. are provided under the following license:
 * Copyright (c) 2024 Qualcomm Innovation Center, Inc. All rights reserved.
 * SPDX-License-Identifier: BSD-3-Clause-Clear
 */

package com.android.bluetooth.gatt;

import static com.android.bluetooth.gatt.AdvertiseHelper.advertiseDataToBytes;

import android.app.ActivityManager;
import android.bluetooth.le.AdvertiseCallback;
import android.bluetooth.le.AdvertiseData;
import android.bluetooth.le.AdvertisingSetParameters;
import android.bluetooth.le.IAdvertisingSetCallback;
import android.bluetooth.le.PeriodicAdvertisingParameters;
import android.content.AttributionSource;
import android.content.pm.PackageManager;
import android.os.Binder;
import android.os.Handler;
import android.os.IBinder;
import android.os.Looper;
import android.os.RemoteException;
import android.util.Log;

import com.android.bluetooth.Utils;
import com.android.bluetooth.btservice.AdapterService;
import com.android.bluetooth.flags.Flags;
import com.android.internal.annotations.VisibleForTesting;

import java.util.HashMap;
import java.util.Map;
import java.util.concurrent.CompletableFuture;
import java.util.concurrent.ExecutionException;
import java.util.concurrent.TimeUnit;
import java.util.concurrent.TimeoutException;

/** Manages Bluetooth LE advertising operations. */
public class AdvertiseManager {
    private static final String TAG =
            GattServiceConfig.TAG_PREFIX + AdvertiseManager.class.getSimpleName();

    private static final long RUN_SYNC_WAIT_TIME_MS = 2000L;

    private final Map<IBinder, AdvertiserInfo> mAdvertisers = new HashMap<>();

    private final AdapterService mService;
    private final AdvertiseManagerNativeInterface mNativeInterface;
    private final AdvertiseBinder mAdvertiseBinder;
    private final AdvertiserMap mAdvertiserMap;
    private final ActivityManager mActivityManager;
    private final Handler mHandler;

    private volatile boolean mIsAvailable = true;
    @VisibleForTesting int mTempRegistrationId = -1;

    AdvertiseManager(AdapterService service, Looper advertiseLooper) {
        this(
                service,
                advertiseLooper,
                AdvertiseManagerNativeInterface.getInstance(),
                new AdvertiserMap());
    }

    @VisibleForTesting
    AdvertiseManager(
            AdapterService service,
            Looper advertiseLooper,
            AdvertiseManagerNativeInterface nativeInterface,
            AdvertiserMap advertiserMap) {
        Log.d(TAG, "advertise manager created");
        mService = service;
        mNativeInterface = nativeInterface;
        mAdvertiserMap = advertiserMap;
        mActivityManager = mService.getSystemService(ActivityManager.class);
        mNativeInterface.init(this);
        mHandler = new Handler(advertiseLooper);
        mAdvertiseBinder = new AdvertiseBinder(service, this);
    }

    void cleanup() {
        Log.d(TAG, "cleanup()");
        mIsAvailable = false;
        mHandler.removeCallbacksAndMessages(null);
        forceRunSyncOnAdvertiseThread(
                () -> {
                    mAdvertiserMap.clear();
                    mAdvertiseBinder.cleanup();
                    mNativeInterface.cleanup();
                    mAdvertisers.clear();
                });
    }

    void dump(StringBuilder sb) {
        forceRunSyncOnAdvertiseThread(() -> mAdvertiserMap.dump(sb));
    }

    AdvertiseBinder getBinder() {
        return mAdvertiseBinder;
    }

    private record AdvertiserInfo(
            /* When id is negative, the registration is ongoing. When the registration finishes, id
             * becomes equal to advertiser_id */
            Integer id,
            AdvertisingSetDeathRecipient deathRecipient,
            IAdvertisingSetCallback callback) {}

    private interface CallbackWrapper {
        void call() throws RemoteException;
    }

    IBinder toBinder(IAdvertisingSetCallback e) {
        return e.asBinder();
    }

    class AdvertisingSetDeathRecipient implements IBinder.DeathRecipient {
        public IAdvertisingSetCallback callback;
        private final String mPackageName;

        AdvertisingSetDeathRecipient(IAdvertisingSetCallback callback, String packageName) {
            this.callback = callback;
            this.mPackageName = packageName;
        }

        @Override
        public void binderDied() {
            Log.d(TAG, "Binder is dead - unregistering advertising set (" + mPackageName + ")!");
            doOnAdvertiseThread(() -> stopAdvertisingSet(callback));
        }
    }

    private Map.Entry<IBinder, AdvertiserInfo> findAdvertiser(int advertiserId) {
        return mAdvertisers.entrySet().stream()
                .filter(e -> e.getValue().id == advertiserId)
                .findFirst()
                .orElse(null);
    }

    void onAdvertisingSetStarted(int regId, int advertiserId, int txPower, int status) {
        Log.d(
                TAG,
                "onAdvertisingSetStarted() - regId="
                        + regId
                        + ", advertiserId="
                        + advertiserId
                        + ", status="
                        + status);
        checkThread();

        Map.Entry<IBinder, AdvertiserInfo> entry = findAdvertiser(regId);
        if (entry == null) {
            Log.i(TAG, "onAdvertisingSetStarted() - no callback found for regId " + regId);
            // Advertising set was stopped before it was properly registered.
            mNativeInterface.stopAdvertisingSet(advertiserId);
            return;
        }

        AdvertisingSetDeathRecipient deathRecipient = entry.getValue().deathRecipient;
        IAdvertisingSetCallback callback = entry.getValue().callback;
        if (status == 0) {
            entry.setValue(new AdvertiserInfo(advertiserId, deathRecipient, callback));
            mAdvertiserMap.setAdvertiserIdByRegId(regId, advertiserId);
        } else {
            IBinder binder = entry.getKey();
            binder.unlinkToDeath(deathRecipient, 0);
            mAdvertisers.remove(binder);

            AppAdvertiseStats stats = mAdvertiserMap.getAppAdvertiseStatsById(regId);
            if (stats != null) {
                stats.recordAdvertiseStop(mAdvertisers.size());
                stats.recordAdvertiseErrorCount(status);
            }
            mAdvertiserMap.removeAppAdvertiseStats(regId);
        }

        sendToCallback(
                advertiserId,
                () ->
                        callback.onAdvertisingSetStarted(
                                mAdvertiseBinder, advertiserId, txPower, status));
    }

    void onAdvertisingEnabled(int advertiserId, boolean enable, int status) {
        Log.d(
                TAG,
                "onAdvertisingSetEnabled() - advertiserId="
                        + advertiserId
                        + ", enable="
                        + enable
                        + ", status="
                        + status);
        checkThread();

        Map.Entry<IBinder, AdvertiserInfo> entry = findAdvertiser(advertiserId);
        if (entry == null) {
            Log.i(
                    TAG,
                    "onAdvertisingSetEnable() - no callback found for advertiserId "
                            + advertiserId);
            return;
        }

        IAdvertisingSetCallback callback = entry.getValue().callback;
        sendToCallback(
                advertiserId, () -> callback.onAdvertisingEnabled(advertiserId, enable, status));

        if (!enable && status != 0) {
            AppAdvertiseStats stats = mAdvertiserMap.getAppAdvertiseStatsById(advertiserId);
            if (stats != null) {
                stats.recordAdvertiseStop(mAdvertisers.size());
            }
        }
    }

    private void fetchAppForegroundState(int id) {
        PackageManager packageManager = mService.getPackageManager();
        if (mActivityManager == null || packageManager == null) {
            return;
        }
        int appUid = Binder.getCallingUid();
        String[] packages = packageManager.getPackagesForUid(appUid);
        if (packages == null || packages.length == 0) {
            return;
        }
        int importance = ActivityManager.RunningAppProcessInfo.IMPORTANCE_CACHED;
        for (String packageName : packages) {
            importance = Math.min(importance, mActivityManager.getPackageImportance(packageName));
        }
        AppAdvertiseStats stats = mAdvertiserMap.getAppAdvertiseStatsById(id);
        if (stats != null) {
            stats.setAppImportance(importance);
        }
    }

    void startAdvertisingSet(
            AdvertisingSetParameters parameters,
            AdvertiseData advertiseData,
            AdvertiseData scanResponse,
            PeriodicAdvertisingParameters periodicParameters,
            AdvertiseData periodicData,
            int duration,
            int maxExtAdvEvents,
            int serverIf,
            IAdvertisingSetCallback callback,
            AttributionSource attrSource) {
        checkThread();
        // If we are using an isolated server, force usage of an NRPA
        if (serverIf != 0
                && parameters.getOwnAddressType()
                        != AdvertisingSetParameters.ADDRESS_TYPE_RANDOM_NON_RESOLVABLE) {
            Log.w(TAG, "Cannot advertise an isolated GATT server using a resolvable address");
            try {
                callback.onAdvertisingSetStarted(
                        mAdvertiseBinder,
                        0x00,
                        0x00,
                        AdvertiseCallback.ADVERTISE_FAILED_INTERNAL_ERROR);
            } catch (RemoteException exception) {
                Log.e(TAG, "Failed to callback:" + Log.getStackTraceString(exception));
            }
            return;
        }

        int appUid = Binder.getCallingUid();
        String packageName = null;
        if (mService.getPackageManager() != null) {
            packageName = mService.getPackageManager().getNameForUid(appUid);
        }
        if (packageName == null) {
            packageName = "Unknown package name (UID: " + appUid + ")";
        }
        AdvertisingSetDeathRecipient deathRecipient =
                new AdvertisingSetDeathRecipient(callback, packageName);
        IBinder binder = toBinder(callback);
        byte[] encryptedKeyMaterialValue = new byte[0];
        try {
            binder.linkToDeath(deathRecipient, 0);
        } catch (RemoteException e) {
            throw new IllegalArgumentException("Can't link to advertiser's death");
        }

        final String deviceName = mService.getName();
        try {
<<<<<<< HEAD
            byte[] advDataBytes =
                    AdvertiseHelper.advertiseDataToBytes(advertiseData, deviceName, false);
            byte[] advDataEncBytes =
                    AdvertiseHelper.advertiseDataToBytes(advertiseData, deviceName, true);
            byte[] scanResponseBytes =
                    AdvertiseHelper.advertiseDataToBytes(scanResponse, deviceName, false);
            byte[] scanResponseEncBytes =
                    AdvertiseHelper.advertiseDataToBytes(scanResponse, deviceName, true);
            byte[] periodicDataBytes =
                    AdvertiseHelper.advertiseDataToBytes(periodicData, deviceName, false);
            byte[] periodicDataEncBytes =
                    AdvertiseHelper.advertiseDataToBytes(periodicData, deviceName, true);
=======
            byte[] advDataBytes = advertiseDataToBytes(advertiseData, deviceName);
            byte[] scanResponseBytes = advertiseDataToBytes(scanResponse, deviceName);
            byte[] periodicDataBytes = advertiseDataToBytes(periodicData, deviceName);
>>>>>>> 1908fb7e

            int cbId = --mTempRegistrationId;
            mAdvertisers.put(binder, new AdvertiserInfo(cbId, deathRecipient, callback));

            Log.d(TAG, "startAdvertisingSet() - reg_id=" + cbId + ", callback: " + binder);

            mAdvertiserMap.addAppAdvertiseStats(cbId, mService, attrSource);
            fetchAppForegroundState(cbId);
            mAdvertiserMap.recordAdvertiseStart(
                    cbId,
                    parameters,
                    advertiseData,
                    scanResponse,
                    periodicParameters,
                    periodicData,
                    duration,
                    maxExtAdvEvents);

            mNativeInterface.startAdvertisingSet(
                    parameters,
                    advDataBytes,
                    advDataEncBytes,
                    scanResponseBytes,
                    scanResponseEncBytes,
                    periodicParameters,
                    periodicDataBytes,
                    periodicDataEncBytes,
                    duration,
                    maxExtAdvEvents,
                    encryptedKeyMaterialValue,
                    cbId,
                    serverIf);

        } catch (IllegalArgumentException e) {
            try {
                binder.unlinkToDeath(deathRecipient, 0);
                callback.onAdvertisingSetStarted(
                        mAdvertiseBinder,
                        0x00,
                        0x00,
                        AdvertiseCallback.ADVERTISE_FAILED_DATA_TOO_LARGE);
            } catch (RemoteException exception) {
                Log.e(TAG, "Failed to callback:" + Log.getStackTraceString(exception));
            }
        }
    }

    void onOwnAddressRead(int advertiserId, int addressType, String address) {
        Log.d(TAG, "onOwnAddressRead() advertiserId=" + advertiserId);
        checkThread();

        Map.Entry<IBinder, AdvertiserInfo> entry = findAdvertiser(advertiserId);
        if (entry == null) {
            Log.w(TAG, "onOwnAddressRead() - bad advertiserId " + advertiserId);
            return;
        }

        IAdvertisingSetCallback callback = entry.getValue().callback;
        sendToCallback(
                advertiserId, () -> callback.onOwnAddressRead(advertiserId, addressType, address));
    }

    void getOwnAddress(int advertiserId) {
        checkThread();
        Map.Entry<IBinder, AdvertiserInfo> entry = findAdvertiser(advertiserId);
        if (entry == null) {
            Log.w(TAG, "getOwnAddress() - bad advertiserId " + advertiserId);
            return;
        }
        mNativeInterface.getOwnAddress(advertiserId);
    }

    void stopAdvertisingSet(IAdvertisingSetCallback callback) {
        checkThread();
        IBinder binder = toBinder(callback);
        Log.d(TAG, "stopAdvertisingSet() " + binder);

        AdvertiserInfo adv = mAdvertisers.remove(binder);
        if (adv == null) {
            Log.e(TAG, "stopAdvertisingSet() - no client found for callback");
            return;
        }

        Integer advertiserId = adv.id;
        binder.unlinkToDeath(adv.deathRecipient, 0);

        if (advertiserId < 0) {
            Log.i(TAG, "stopAdvertisingSet() - advertiser not finished registration yet");
            // Advertiser will be freed once initiated in onAdvertisingSetStarted()
            return;
        }

        mNativeInterface.stopAdvertisingSet(advertiserId);

        try {
            callback.onAdvertisingSetStopped(advertiserId);
        } catch (RemoteException e) {
            Log.i(TAG, "error sending onAdvertisingSetStopped callback", e);
        }

        mAdvertiserMap.recordAdvertiseStop(advertiserId);
    }

    void enableAdvertisingSet(int advertiserId, boolean enable, int duration, int maxExtAdvEvents) {
        checkThread();
        Map.Entry<IBinder, AdvertiserInfo> entry = findAdvertiser(advertiserId);
        if (entry == null) {
            Log.w(TAG, "enableAdvertisingSet() - bad advertiserId " + advertiserId);
            return;
        }
        fetchAppForegroundState(advertiserId);
        mNativeInterface.enableAdvertisingSet(advertiserId, enable, duration, maxExtAdvEvents);

        mAdvertiserMap.enableAdvertisingSet(advertiserId, enable, duration, maxExtAdvEvents);
    }

    void setAdvertisingData(int advertiserId, AdvertiseData data) {
        checkThread();
        Map.Entry<IBinder, AdvertiserInfo> entry = findAdvertiser(advertiserId);
        if (entry == null) {
            Log.w(TAG, "setAdvertisingData() - bad advertiserId " + advertiserId);
            return;
        }
        final String deviceName = mService.getName();
        try {
            mNativeInterface.setAdvertisingData(
<<<<<<< HEAD
                    advertiserId,
                    AdvertiseHelper.advertiseDataToBytes(data, deviceName, false),
                    AdvertiseHelper.advertiseDataToBytes(data, deviceName, true));
=======
                    advertiserId, advertiseDataToBytes(data, deviceName));
>>>>>>> 1908fb7e

            mAdvertiserMap.setAdvertisingData(advertiserId, data);
        } catch (IllegalArgumentException e) {
            try {
                onAdvertisingDataSet(
                        advertiserId, AdvertiseCallback.ADVERTISE_FAILED_DATA_TOO_LARGE);
            } catch (Exception exception) {
                Log.e(TAG, "Failed to callback:" + Log.getStackTraceString(exception));
            }
        }
    }

    void setScanResponseData(int advertiserId, AdvertiseData data) {
        checkThread();
        Map.Entry<IBinder, AdvertiserInfo> entry = findAdvertiser(advertiserId);
        if (entry == null) {
            Log.w(TAG, "setScanResponseData() - bad advertiserId " + advertiserId);
            return;
        }
        final String deviceName = mService.getName();
        try {
            mNativeInterface.setScanResponseData(
<<<<<<< HEAD
                    advertiserId,
                    AdvertiseHelper.advertiseDataToBytes(data, deviceName, false),
                    AdvertiseHelper.advertiseDataToBytes(data, deviceName, true));
=======
                    advertiserId, advertiseDataToBytes(data, deviceName));
>>>>>>> 1908fb7e

            mAdvertiserMap.setScanResponseData(advertiserId, data);
        } catch (IllegalArgumentException e) {
            try {
                onScanResponseDataSet(
                        advertiserId, AdvertiseCallback.ADVERTISE_FAILED_DATA_TOO_LARGE);
            } catch (Exception exception) {
                Log.e(TAG, "Failed to callback:" + Log.getStackTraceString(exception));
            }
        }
    }

    void setAdvertisingParameters(int advertiserId, AdvertisingSetParameters parameters) {
        checkThread();
        Map.Entry<IBinder, AdvertiserInfo> entry = findAdvertiser(advertiserId);
        if (entry == null) {
            Log.w(TAG, "setAdvertisingParameters() - bad advertiserId " + advertiserId);
            return;
        }
        mNativeInterface.setAdvertisingParameters(advertiserId, parameters);

        mAdvertiserMap.setAdvertisingParameters(advertiserId, parameters);
    }

    void setPeriodicAdvertisingParameters(
            int advertiserId, PeriodicAdvertisingParameters parameters) {
        checkThread();
        Map.Entry<IBinder, AdvertiserInfo> entry = findAdvertiser(advertiserId);
        if (entry == null) {
            Log.w(TAG, "setPeriodicAdvertisingParameters() - bad advertiserId " + advertiserId);
            return;
        }
        mNativeInterface.setPeriodicAdvertisingParameters(advertiserId, parameters);

        mAdvertiserMap.setPeriodicAdvertisingParameters(advertiserId, parameters);
    }

    void setPeriodicAdvertisingData(int advertiserId, AdvertiseData data) {
        checkThread();
        Map.Entry<IBinder, AdvertiserInfo> entry = findAdvertiser(advertiserId);
        if (entry == null) {
            Log.w(TAG, "setPeriodicAdvertisingData() - bad advertiserId " + advertiserId);
            return;
        }
        final String deviceName = mService.getName();
        try {
            mNativeInterface.setPeriodicAdvertisingData(
<<<<<<< HEAD
                    advertiserId,
                    AdvertiseHelper.advertiseDataToBytes(data, deviceName, false),
                    AdvertiseHelper.advertiseDataToBytes(data, deviceName, true));
=======
                    advertiserId, advertiseDataToBytes(data, deviceName));
>>>>>>> 1908fb7e

            mAdvertiserMap.setPeriodicAdvertisingData(advertiserId, data);
        } catch (IllegalArgumentException e) {
            try {
                onPeriodicAdvertisingDataSet(
                        advertiserId, AdvertiseCallback.ADVERTISE_FAILED_DATA_TOO_LARGE);
            } catch (Exception exception) {
                Log.e(TAG, "Failed to callback:" + Log.getStackTraceString(exception));
            }
        }
    }

    void setPeriodicAdvertisingEnable(int advertiserId, boolean enable) {
        checkThread();
        Map.Entry<IBinder, AdvertiserInfo> entry = findAdvertiser(advertiserId);
        if (entry == null) {
            Log.w(TAG, "setPeriodicAdvertisingEnable() - bad advertiserId " + advertiserId);
            return;
        }
        mNativeInterface.setPeriodicAdvertisingEnable(advertiserId, enable);
    }

    void onAdvertisingDataSet(int advertiserId, int status) {
        checkThread();
        Log.d(TAG, "onAdvertisingDataSet() advertiserId=" + advertiserId + ", status=" + status);

        Map.Entry<IBinder, AdvertiserInfo> entry = findAdvertiser(advertiserId);
        if (entry == null) {
            Log.i(TAG, "onAdvertisingDataSet() - bad advertiserId " + advertiserId);
            return;
        }

        IAdvertisingSetCallback callback = entry.getValue().callback;
        sendToCallback(advertiserId, () -> callback.onAdvertisingDataSet(advertiserId, status));
    }

    void onScanResponseDataSet(int advertiserId, int status) {
        checkThread();
        Log.d(TAG, "onScanResponseDataSet() advertiserId=" + advertiserId + ", status=" + status);

        Map.Entry<IBinder, AdvertiserInfo> entry = findAdvertiser(advertiserId);
        if (entry == null) {
            Log.i(TAG, "onScanResponseDataSet() - bad advertiserId " + advertiserId);
            return;
        }

        IAdvertisingSetCallback callback = entry.getValue().callback;
        sendToCallback(advertiserId, () -> callback.onScanResponseDataSet(advertiserId, status));
    }

    void onAdvertisingParametersUpdated(int advertiserId, int txPower, int status) {
        Log.d(
                TAG,
                "onAdvertisingParametersUpdated() advertiserId="
                        + advertiserId
                        + ", txPower="
                        + txPower
                        + ", status="
                        + status);
        checkThread();

        Map.Entry<IBinder, AdvertiserInfo> entry = findAdvertiser(advertiserId);
        if (entry == null) {
            Log.i(TAG, "onAdvertisingParametersUpdated() - bad advertiserId " + advertiserId);
            return;
        }

        IAdvertisingSetCallback callback = entry.getValue().callback;
        sendToCallback(
                advertiserId,
                () -> callback.onAdvertisingParametersUpdated(advertiserId, txPower, status));
    }

    void onPeriodicAdvertisingParametersUpdated(int advertiserId, int status) {
        Log.d(
                TAG,
                "onPeriodicAdvertisingParametersUpdated() advertiserId="
                        + advertiserId
                        + ", status="
                        + status);
        checkThread();

        Map.Entry<IBinder, AdvertiserInfo> entry = findAdvertiser(advertiserId);
        if (entry == null) {
            Log.i(
                    TAG,
                    "onPeriodicAdvertisingParametersUpdated() - bad advertiserId " + advertiserId);
            return;
        }

        IAdvertisingSetCallback callback = entry.getValue().callback;
        sendToCallback(
                advertiserId,
                () -> callback.onPeriodicAdvertisingParametersUpdated(advertiserId, status));
    }

    void onPeriodicAdvertisingDataSet(int advertiserId, int status) {
        Log.d(
                TAG,
                "onPeriodicAdvertisingDataSet() advertiserId="
                        + advertiserId
                        + ", status="
                        + status);
        checkThread();

        Map.Entry<IBinder, AdvertiserInfo> entry = findAdvertiser(advertiserId);
        if (entry == null) {
            Log.i(TAG, "onPeriodicAdvertisingDataSet() - bad advertiserId " + advertiserId);
            return;
        }

        IAdvertisingSetCallback callback = entry.getValue().callback;
        sendToCallback(
                advertiserId, () -> callback.onPeriodicAdvertisingDataSet(advertiserId, status));
    }

    void onPeriodicAdvertisingEnabled(int advertiserId, boolean enable, int status) {
        Log.d(
                TAG,
                "onPeriodicAdvertisingEnabled() advertiserId="
                        + advertiserId
                        + ", status="
                        + status);

        Map.Entry<IBinder, AdvertiserInfo> entry = findAdvertiser(advertiserId);
        if (entry == null) {
            Log.i(TAG, "onAdvertisingSetEnable() - bad advertiserId " + advertiserId);
            return;
        }
        checkThread();

        IAdvertisingSetCallback callback = entry.getValue().callback;
        sendToCallback(
                advertiserId,
                () -> callback.onPeriodicAdvertisingEnabled(advertiserId, enable, status));

        AppAdvertiseStats stats = mAdvertiserMap.getAppAdvertiseStatsById(advertiserId);
        if (stats != null) {
            stats.onPeriodicAdvertiseEnabled(enable);
        }
    }

    void doOnAdvertiseThread(Runnable r) {
        if (mIsAvailable) {
            if (Flags.advertiseThread()) {
                boolean posted =
                        mHandler.post(
                                () -> {
                                    if (mIsAvailable) {
                                        r.run();
                                    }
                                });
                if (!posted) {
                    Log.w(TAG, "Unable to post async task");
                }
            } else {
                r.run();
            }
        }
    }

    private void forceRunSyncOnAdvertiseThread(Runnable r) {
        if (!Flags.advertiseThread()) {
            r.run();
            return;
        }
        final CompletableFuture<Void> future = new CompletableFuture<>();
        boolean posted =
                mHandler.postAtFrontOfQueue(
                        () -> {
                            r.run();
                            future.complete(null);
                        });
        if (!posted) {
            Log.w(TAG, "Unable to post sync task");
            return;
        }
        try {
            future.get(RUN_SYNC_WAIT_TIME_MS, TimeUnit.MILLISECONDS);
        } catch (InterruptedException | TimeoutException | ExecutionException e) {
            Log.w(TAG, "Unable to complete sync task: " + e);
        }
    }

    private void checkThread() {
        if (Flags.advertiseThread()
                && !mHandler.getLooper().isCurrentThread()
                && !Utils.isInstrumentationTestMode()) {
            throw new IllegalStateException("Not on advertise thread");
        }
    }

    private static void sendToCallback(int advertiserId, CallbackWrapper wrapper) {
        try {
            wrapper.call();
        } catch (RemoteException e) {
            Log.i(TAG, "RemoteException in callback for advertiserId: " + advertiserId);
        }
    }
}<|MERGE_RESOLUTION|>--- conflicted
+++ resolved
@@ -296,24 +296,18 @@
 
         final String deviceName = mService.getName();
         try {
-<<<<<<< HEAD
             byte[] advDataBytes =
-                    AdvertiseHelper.advertiseDataToBytes(advertiseData, deviceName, false);
+                    advertiseDataToBytes(advertiseData, deviceName, false);
             byte[] advDataEncBytes =
-                    AdvertiseHelper.advertiseDataToBytes(advertiseData, deviceName, true);
+                    advertiseDataToBytes(advertiseData, deviceName, true);
             byte[] scanResponseBytes =
-                    AdvertiseHelper.advertiseDataToBytes(scanResponse, deviceName, false);
+                    advertiseDataToBytes(scanResponse, deviceName, false);
             byte[] scanResponseEncBytes =
-                    AdvertiseHelper.advertiseDataToBytes(scanResponse, deviceName, true);
+                    advertiseDataToBytes(scanResponse, deviceName, true);
             byte[] periodicDataBytes =
-                    AdvertiseHelper.advertiseDataToBytes(periodicData, deviceName, false);
+                    advertiseDataToBytes(periodicData, deviceName, false);
             byte[] periodicDataEncBytes =
-                    AdvertiseHelper.advertiseDataToBytes(periodicData, deviceName, true);
-=======
-            byte[] advDataBytes = advertiseDataToBytes(advertiseData, deviceName);
-            byte[] scanResponseBytes = advertiseDataToBytes(scanResponse, deviceName);
-            byte[] periodicDataBytes = advertiseDataToBytes(periodicData, deviceName);
->>>>>>> 1908fb7e
+                    advertiseDataToBytes(periodicData, deviceName, true);
 
             int cbId = --mTempRegistrationId;
             mAdvertisers.put(binder, new AdvertiserInfo(cbId, deathRecipient, callback));
@@ -440,13 +434,9 @@
         final String deviceName = mService.getName();
         try {
             mNativeInterface.setAdvertisingData(
-<<<<<<< HEAD
                     advertiserId,
-                    AdvertiseHelper.advertiseDataToBytes(data, deviceName, false),
-                    AdvertiseHelper.advertiseDataToBytes(data, deviceName, true));
-=======
-                    advertiserId, advertiseDataToBytes(data, deviceName));
->>>>>>> 1908fb7e
+                    advertiseDataToBytes(data, deviceName, false),
+                    advertiseDataToBytes(data, deviceName, true));
 
             mAdvertiserMap.setAdvertisingData(advertiserId, data);
         } catch (IllegalArgumentException e) {
@@ -469,13 +459,9 @@
         final String deviceName = mService.getName();
         try {
             mNativeInterface.setScanResponseData(
-<<<<<<< HEAD
                     advertiserId,
-                    AdvertiseHelper.advertiseDataToBytes(data, deviceName, false),
-                    AdvertiseHelper.advertiseDataToBytes(data, deviceName, true));
-=======
-                    advertiserId, advertiseDataToBytes(data, deviceName));
->>>>>>> 1908fb7e
+                    advertiseDataToBytes(data, deviceName, false),
+                    advertiseDataToBytes(data, deviceName, true));
 
             mAdvertiserMap.setScanResponseData(advertiserId, data);
         } catch (IllegalArgumentException e) {
@@ -523,13 +509,9 @@
         final String deviceName = mService.getName();
         try {
             mNativeInterface.setPeriodicAdvertisingData(
-<<<<<<< HEAD
                     advertiserId,
-                    AdvertiseHelper.advertiseDataToBytes(data, deviceName, false),
-                    AdvertiseHelper.advertiseDataToBytes(data, deviceName, true));
-=======
-                    advertiserId, advertiseDataToBytes(data, deviceName));
->>>>>>> 1908fb7e
+                    advertiseDataToBytes(data, deviceName, false),
+                    advertiseDataToBytes(data, deviceName, true));
 
             mAdvertiserMap.setPeriodicAdvertisingData(advertiserId, data);
         } catch (IllegalArgumentException e) {
