/*
 * Copyright 2022 The Android Open Source Project
 *
 * Licensed under the Apache License, Version 2.0 (the "License");
 * you may not use this file except in compliance with the License.
 * You may obtain a copy of the License at
 *
 *      http://www.apache.org/licenses/LICENSE-2.0
 *
 * Unless required by applicable law or agreed to in writing, software
 * distributed under the License is distributed on an "AS IS" BASIS,
 * WITHOUT WARRANTIES OR CONDITIONS OF ANY KIND, either express or implied.
 * See the License for the specific language governing permissions and
 * limitations under the License.
 */

/*
 * Changes from Qualcomm Innovation Center, Inc. are provided under the following license:
 * Copyright (c) 2024 Qualcomm Innovation Center, Inc. All rights reserved.
 * SPDX-License-Identifier: BSD-3-Clause-Clear
 */

package com.android.bluetooth.gatt;

import android.bluetooth.BluetoothDevice;
import android.bluetooth.le.DistanceMeasurementParams;
import android.bluetooth.le.IDistanceMeasurementCallback;
import android.bluetooth.le.ChannelSoundingParams;
import android.annotation.FlaggedApi;
import android.annotation.NonNull;
import android.annotation.Nullable;
import android.annotation.SystemApi;
import android.os.Handler;
import android.os.Looper;

import java.util.Objects;
import java.util.UUID;

/** Manages information of apps that registered distance measurement */
class DistanceMeasurementTracker {
    private static final String TAG = DistanceMeasurementTracker.class.getSimpleName();

    final BluetoothDevice mDevice;
    final String mIdentityAddress;
    final int mInterval; // Report interval in ms
<<<<<<< HEAD
    final int mDuration; // Report duration in s
    final int mMethod;
    final int mFrequency;
=======
>>>>>>> 1908fb7e
    final IDistanceMeasurementCallback mCallback;
    private final DistanceMeasurementManager mManager;
    private final UUID mUuid;
    private final int mDuration; // Report duration in s
    private final int mMethod;

    boolean mStarted = false;
    private Handler mHandler;
    private ChannelSoundingParams mChannelSoundingParams = null;

    DistanceMeasurementTracker(
            DistanceMeasurementManager manager,
            DistanceMeasurementParams params,
            String identityAddress,
            UUID uuid,
            int interval, int Frequency,
            IDistanceMeasurementCallback callback) {
        mManager = manager;
        mDevice = params.getDevice();
        mIdentityAddress = identityAddress;
        mUuid = uuid;
        mInterval = interval;
        mDuration = params.getDurationSeconds();
        mMethod = params.getMethodId();
        mCallback = callback;
        mFrequency = Frequency;
	mChannelSoundingParams = params.getChannelSoundingParams();
    }

    void startTimer(Looper looper) {
        mHandler = new Handler(looper);
        mHandler.postDelayed(
                () -> mManager.stopDistanceMeasurement(mUuid, mDevice, mMethod, true),
                mDuration * 1000L);
    }

    void cancelTimer() {
        if (mHandler != null) {
            mHandler.removeCallbacksAndMessages(null);
        }
    }

    public boolean equals(UUID uuid, String identityAddress) {
        if (!Objects.equals(mUuid, uuid)) {
            return false;
        }
        if (!Objects.equals(mIdentityAddress, identityAddress)) {
            return false;
        }
        return true;
    }

    @Override
    public boolean equals(Object o) {
        if (o == null) return false;
        if (!(o instanceof DistanceMeasurementTracker)) return false;

        final DistanceMeasurementTracker u = (DistanceMeasurementTracker) o;
        if (!Objects.equals(mIdentityAddress, u.mIdentityAddress)) {
            return false;
        }
        if (!Objects.equals(mUuid, u.mUuid)) {
            return false;
        }
        return true;
    }

    @Override
    public int hashCode() {
        return Objects.hash(mIdentityAddress, mUuid);
    }
    @SystemApi
    public @Nullable ChannelSoundingParams getChannelSoundingParams() {
        return mChannelSoundingParams;
    }
}<|MERGE_RESOLUTION|>--- conflicted
+++ resolved
@@ -43,12 +43,7 @@
     final BluetoothDevice mDevice;
     final String mIdentityAddress;
     final int mInterval; // Report interval in ms
-<<<<<<< HEAD
-    final int mDuration; // Report duration in s
-    final int mMethod;
     final int mFrequency;
-=======
->>>>>>> 1908fb7e
     final IDistanceMeasurementCallback mCallback;
     private final DistanceMeasurementManager mManager;
     private final UUID mUuid;
