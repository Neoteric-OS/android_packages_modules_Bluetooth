/*
 * Copyright (c) 2008-2009, Motorola, Inc.
 *
 * All rights reserved.
 *
 * Redistribution and use in source and binary forms, with or without
 * modification, are permitted provided that the following conditions are met:
 *
 * - Redistributions of source code must retain the above copyright notice,
 * this list of conditions and the following disclaimer.
 *
 * - Redistributions in binary form must reproduce the above copyright notice,
 * this list of conditions and the following disclaimer in the documentation
 * and/or other materials provided with the distribution.
 *
 * - Neither the name of the Motorola, Inc. nor the names of its contributors
 * may be used to endorse or promote products derived from this software
 * without specific prior written permission.
 *
 * THIS SOFTWARE IS PROVIDED BY THE COPYRIGHT HOLDERS AND CONTRIBUTORS "AS IS"
 * AND ANY EXPRESS OR IMPLIED WARRANTIES, INCLUDING, BUT NOT LIMITED TO, THE
 * IMPLIED WARRANTIES OF MERCHANTABILITY AND FITNESS FOR A PARTICULAR PURPOSE
 * ARE DISCLAIMED. IN NO EVENT SHALL THE COPYRIGHT HOLDER OR CONTRIBUTORS BE
 * LIABLE FOR ANY DIRECT, INDIRECT, INCIDENTAL, SPECIAL, EXEMPLARY, OR
 * CONSEQUENTIAL DAMAGES (INCLUDING, BUT NOT LIMITED TO, PROCUREMENT OF
 * SUBSTITUTE GOODS OR SERVICES; LOSS OF USE, DATA, OR PROFITS; OR BUSINESS
 * INTERRUPTION) HOWEVER CAUSED AND ON ANY THEORY OF LIABILITY, WHETHER IN
 * CONTRACT, STRICT LIABILITY, OR TORT (INCLUDING NEGLIGENCE OR OTHERWISE)
 * ARISING IN ANY WAY OUT OF THE USE OF THIS SOFTWARE, EVEN IF ADVISED OF THE
 * POSSIBILITY OF SUCH DAMAGE.
 */

package com.android.bluetooth.opp;

import android.app.Activity;
import android.app.AlertDialog;
import android.bluetooth.BluetoothAdapter;
import android.bluetooth.BluetoothProfile;
import android.bluetooth.BluetoothProtoEnums;
import android.content.DialogInterface;
import android.content.Intent;
import android.database.Cursor;
import android.database.StaleDataException;
import android.net.Uri;
import android.os.Bundle;
import android.util.Log;
import android.view.ContextMenu;
import android.view.ContextMenu.ContextMenuInfo;
import android.view.Menu;
import android.view.MenuInflater;
import android.view.MenuItem;
import android.view.View;
import android.widget.AdapterView;
import android.widget.AdapterView.OnItemClickListener;
import android.widget.ListView;

import com.android.bluetooth.BluetoothMethodProxy;
import com.android.bluetooth.BluetoothStatsLog;
import com.android.bluetooth.R;
import com.android.bluetooth.Utils;
import com.android.bluetooth.content_profiles.ContentProfileErrorReportUtils;
import com.android.bluetooth.flags.Flags;

/**
 * View showing the user's finished bluetooth opp transfers that the user does not confirm.
 * Including outbound and inbound transfers, both successful and failed.
 */
// Next tag value for ContentProfileErrorReportUtils.report(): 2
public class BluetoothOppTransferHistory extends Activity
        implements View.OnCreateContextMenuListener, OnItemClickListener {
    private static final String TAG = "BluetoothOppTransferHistory";

    private ListView mListView;

    private Cursor mTransferCursor;

    private BluetoothOppTransferAdapter mTransferAdapter;

    private int mIdColumnId;

    private int mContextMenuPosition;

    private boolean mContextMenu = false;

    /** Class to handle Notification Manager updates */
    private BluetoothOppNotification mNotifier;

    @Override
    public void onCreate(Bundle icicle) {
        super.onCreate(icicle);
<<<<<<< HEAD
        Utils.setEdgeToEdge(this);
=======

        // TODO(b/309578419): Make this activity handle insets properly and then remove this.
        getTheme().applyStyle(R.style.OptOutEdgeToEdgeEnforcement, /* force */ false);

>>>>>>> 84f57cd7
        setContentView(R.layout.bluetooth_transfers_page);
        mListView = (ListView) findViewById(R.id.list);
        mListView.setEmptyView(findViewById(R.id.empty));

        String direction;

        boolean isOutbound = false;

        if (Flags.oppStartActivityDirectlyFromNotification()) {
            String action = getIntent().getAction();
            isOutbound = Constants.ACTION_OPEN_OUTBOUND_TRANSFER.equals(action);
        } else {
            int dir = getIntent().getIntExtra(Constants.EXTRA_DIRECTION, 0);
            isOutbound = (dir == BluetoothShare.DIRECTION_OUTBOUND);
        }

        if (isOutbound) {
            setTitle(getText(R.string.outbound_history_title));
            direction =
                    "("
                            + BluetoothShare.DIRECTION
                            + " == "
                            + BluetoothShare.DIRECTION_OUTBOUND
                            + ")";
        } else {
            setTitle(getText(R.string.inbound_history_title));
            direction =
                    "("
                            + BluetoothShare.DIRECTION
                            + " == "
                            + BluetoothShare.DIRECTION_INBOUND
                            + ")";
        }

        String selection =
                BluetoothShare.STATUS
                        + " >= '200' AND "
                        + direction
                        + " AND ("
                        + BluetoothShare.VISIBILITY
                        + " IS NULL OR "
                        + BluetoothShare.VISIBILITY
                        + " == '"
                        + BluetoothShare.VISIBILITY_VISIBLE
                        + "')";

        final String sortOrder = BluetoothShare.TIMESTAMP + " DESC";
        mTransferCursor =
                BluetoothMethodProxy.getInstance()
                        .contentResolverQuery(
                                getContentResolver(),
                                BluetoothShare.CONTENT_URI,
                                new String[] {
                                    "_id",
                                    BluetoothShare.FILENAME_HINT,
                                    BluetoothShare.STATUS,
                                    BluetoothShare.TOTAL_BYTES,
                                    BluetoothShare._DATA,
                                    BluetoothShare.TIMESTAMP,
                                    BluetoothShare.VISIBILITY,
                                    BluetoothShare.DESTINATION,
                                    BluetoothShare.DIRECTION
                                },
                                selection,
                                null,
                                sortOrder);

        // only attach everything to the listbox if we can access
        // the transfer database. Otherwise, just show it empty
        if (mTransferCursor != null) {
            mIdColumnId = mTransferCursor.getColumnIndexOrThrow(BluetoothShare._ID);
            // Create a list "controller" for the data
            mTransferAdapter =
                    new BluetoothOppTransferAdapter(
                            this, R.layout.bluetooth_transfer_item, mTransferCursor);
            mListView.setAdapter(mTransferAdapter);
            mListView.setScrollBarStyle(View.SCROLLBARS_INSIDE_INSET);
            mListView.setOnCreateContextMenuListener(this);
            mListView.setOnItemClickListener(this);
        }

        mNotifier = new BluetoothOppNotification(this);
        mContextMenu = false;
    }

    @Override
    public boolean onCreateOptionsMenu(Menu menu) {
        if (mTransferCursor != null) {
            MenuInflater inflater = getMenuInflater();
            inflater.inflate(R.menu.transferhistory, menu);
        }
        return true;
    }

    @Override
    public boolean onPrepareOptionsMenu(Menu menu) {
        menu.findItem(R.id.transfer_menu_clear_all).setEnabled(isTransferComplete());
        return super.onPrepareOptionsMenu(menu);
    }

    @Override
    public boolean onOptionsItemSelected(MenuItem item) {
        switch (item.getItemId()) {
            case R.id.transfer_menu_clear_all:
                promptClearList();
                return true;
        }
        return false;
    }

    @Override
    public boolean onContextItemSelected(MenuItem item) {
        if (mTransferCursor.getCount() == 0) {
            Log.i(TAG, "History is already cleared, not clearing again");
            return true;
        }
        mTransferCursor.moveToPosition(mContextMenuPosition);
        switch (item.getItemId()) {
            case R.id.transfer_menu_open:
                openCompleteTransfer();
                updateNotificationWhenBtDisabled();
                return true;

            case R.id.transfer_menu_clear:
                int sessionId = mTransferCursor.getInt(mIdColumnId);
                Uri contentUri = Uri.parse(BluetoothShare.CONTENT_URI + "/" + sessionId);
                BluetoothOppUtility.updateVisibilityToHidden(this, contentUri);
                updateNotificationWhenBtDisabled();
                return true;
        }
        return false;
    }

    @Override
    protected void onDestroy() {
        if (mTransferCursor != null) {
            mTransferCursor.close();
        }
        super.onDestroy();
    }

    @Override
    public void onCreateContextMenu(ContextMenu menu, View v, ContextMenuInfo menuInfo) {
        if (mTransferCursor != null) {
            mContextMenu = true;
            AdapterView.AdapterContextMenuInfo info = (AdapterView.AdapterContextMenuInfo) menuInfo;
            mTransferCursor.moveToPosition(info.position);
            mContextMenuPosition = info.position;

            String fileName =
                    mTransferCursor.getString(
                            mTransferCursor.getColumnIndexOrThrow(BluetoothShare.FILENAME_HINT));
            if (fileName == null) {
                fileName = this.getString(R.string.unknown_file);
            }
            menu.setHeaderTitle(fileName);
            getMenuInflater().inflate(R.menu.transferhistorycontextfinished, menu);
        }
    }

    /** Prompt the user if they would like to clear the transfer history */
    private void promptClearList() {
        new AlertDialog.Builder(this)
                .setTitle(R.string.transfer_clear_dlg_title)
                .setMessage(R.string.transfer_clear_dlg_msg)
                .setPositiveButton(
                        android.R.string.ok,
                        new DialogInterface.OnClickListener() {
                            @Override
                            public void onClick(DialogInterface dialog, int whichButton) {
                                clearAllDownloads();
                            }
                        })
                .setNegativeButton(android.R.string.cancel, null)
                .show();
    }

    /** Returns true if the device has finished transfers, including error and success. */
    private boolean isTransferComplete() {
        try {
            if (mTransferCursor.moveToFirst()) {
                while (!mTransferCursor.isAfterLast()) {
                    int statusColumnId =
                            mTransferCursor.getColumnIndexOrThrow(BluetoothShare.STATUS);
                    int status = mTransferCursor.getInt(statusColumnId);
                    if (BluetoothShare.isStatusCompleted(status)) {
                        return true;
                    }
                    mTransferCursor.moveToNext();
                }
            }
        } catch (StaleDataException e) {
            ContentProfileErrorReportUtils.report(
                    BluetoothProfile.OPP,
                    BluetoothProtoEnums.BLUETOOTH_OPP_TRANSFER_HISTORY,
                    BluetoothStatsLog.BLUETOOTH_CONTENT_PROFILE_ERROR_REPORTED__TYPE__EXCEPTION,
                    0);
        }
        return false;
    }

    /** Clear all finished transfers, error and success transfer items. */
    private void clearAllDownloads() {
        if (mTransferCursor.moveToFirst()) {
            while (!mTransferCursor.isAfterLast()) {
                int sessionId = mTransferCursor.getInt(mIdColumnId);
                Uri contentUri = Uri.parse(BluetoothShare.CONTENT_URI + "/" + sessionId);
                BluetoothOppUtility.updateVisibilityToHidden(this, contentUri);

                mTransferCursor.moveToNext();
            }
            updateNotificationWhenBtDisabled();
        }
    }

    /*
     * (non-Javadoc)
     * @see
     * android.widget.AdapterView.OnItemClickListener#onItemClick(android.widget
     * .AdapterView, android.view.View, int, long)
     */
    @Override
    public void onItemClick(AdapterView<?> parent, View view, int position, long id) {
        // Open the selected item
        Log.v(TAG, "onItemClick: ContextMenu = " + mContextMenu);
        if (!mContextMenu) {
            mTransferCursor.moveToPosition(position);
            openCompleteTransfer();
            updateNotificationWhenBtDisabled();
        }
        mContextMenu = false;
    }

    /**
     * Open the selected finished transfer. mDownloadCursor must be moved to appropriate position
     * before calling this function
     */
    private void openCompleteTransfer() {
        int sessionId = mTransferCursor.getInt(mIdColumnId);
        Uri contentUri = Uri.parse(BluetoothShare.CONTENT_URI + "/" + sessionId);
        BluetoothOppTransferInfo transInfo = BluetoothOppUtility.queryRecord(this, contentUri);
        if (transInfo == null) {
            Log.e(TAG, "Error: Can not get data from db");
            ContentProfileErrorReportUtils.report(
                    BluetoothProfile.OPP,
                    BluetoothProtoEnums.BLUETOOTH_OPP_TRANSFER_HISTORY,
                    BluetoothStatsLog.BLUETOOTH_CONTENT_PROFILE_ERROR_REPORTED__TYPE__LOG_ERROR,
                    1);
            return;
        }
        if (transInfo.mDirection == BluetoothShare.DIRECTION_INBOUND
                && BluetoothShare.isStatusSuccess(transInfo.mStatus)) {
            // if received file successfully, open this file
            BluetoothOppUtility.updateVisibilityToHidden(this, contentUri);
            BluetoothOppUtility.openReceivedFile(
                    this,
                    transInfo.mFileName,
                    transInfo.mFileType,
                    transInfo.mTimeStamp,
                    contentUri);
        } else {
            Intent in = new Intent(this, BluetoothOppTransferActivity.class);
            in.setFlags(Intent.FLAG_ACTIVITY_NEW_TASK);
            in.setDataAndNormalize(contentUri);
            this.startActivity(in);
        }
    }

    /**
     * When Bluetooth is disabled, notification can not be updated by ContentObserver in OppService,
     * so need update manually.
     */
    private void updateNotificationWhenBtDisabled() {
        BluetoothAdapter adapter = BluetoothAdapter.getDefaultAdapter();
        if (!adapter.isEnabled()) {
            Log.v(TAG, "Bluetooth is not enabled, update notification manually.");
            mNotifier.updateNotification();
        }
    }
}<|MERGE_RESOLUTION|>--- conflicted
+++ resolved
@@ -88,14 +88,11 @@
     @Override
     public void onCreate(Bundle icicle) {
         super.onCreate(icicle);
-<<<<<<< HEAD
         Utils.setEdgeToEdge(this);
-=======
 
         // TODO(b/309578419): Make this activity handle insets properly and then remove this.
         getTheme().applyStyle(R.style.OptOutEdgeToEdgeEnforcement, /* force */ false);
 
->>>>>>> 84f57cd7
         setContentView(R.layout.bluetooth_transfers_page);
         mListView = (ListView) findViewById(R.id.list);
         mListView.setEmptyView(findViewById(R.id.empty));
