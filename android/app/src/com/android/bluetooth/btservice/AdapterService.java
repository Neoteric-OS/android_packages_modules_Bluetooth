/*
 * Copyright (C) 2012 The Android Open Source Project
 * Copyright (C) 2016-2017 The Linux Foundation
 *
 * Licensed under the Apache License, Version 2.0 (the "License");
 * you may not use this file except in compliance with the License.
 * You may obtain a copy of the License at
 *
 *      http://www.apache.org/licenses/LICENSE-2.0
 *
 * Unless required by applicable law or agreed to in writing, software
 * distributed under the License is distributed on an "AS IS" BASIS,
 * WITHOUT WARRANTIES OR CONDITIONS OF ANY KIND, either express or implied.
 * See the License for the specific language governing permissions and
 * limitations under the License.
 */

package com.android.bluetooth.btservice;

import static android.bluetooth.BluetoothDevice.BATTERY_LEVEL_UNKNOWN;
import static android.bluetooth.BluetoothDevice.TRANSPORT_AUTO;
import static android.bluetooth.IBluetoothLeAudio.LE_AUDIO_GROUP_ID_INVALID;
import static android.text.format.DateUtils.MINUTE_IN_MILLIS;
import static android.text.format.DateUtils.SECOND_IN_MILLIS;

import static com.android.bluetooth.ChangeIds.ENFORCE_CONNECT;
import static com.android.bluetooth.Utils.callerIsSystem;
import static com.android.bluetooth.Utils.callerIsSystemOrActiveOrManagedUser;
import static com.android.bluetooth.Utils.enforceBluetoothPrivilegedPermission;
import static com.android.bluetooth.Utils.enforceCdmAssociation;
import static com.android.bluetooth.Utils.enforceDumpPermission;
import static com.android.bluetooth.Utils.enforceLocalMacAddressPermission;
import static com.android.bluetooth.Utils.getBytesFromAddress;
import static com.android.bluetooth.Utils.hasBluetoothPrivilegedPermission;
import static com.android.bluetooth.Utils.isDualModeAudioEnabled;
import static com.android.bluetooth.Utils.isPackageNameAccurate;

import static java.util.Objects.requireNonNull;

import android.annotation.NonNull;
import android.annotation.Nullable;
import android.annotation.RequiresPermission;
import android.annotation.SuppressLint;
import android.app.AppOpsManager;
import android.app.PendingIntent;
import android.app.Service;
import android.app.admin.DevicePolicyManager;
import android.app.compat.CompatChanges;
import android.bluetooth.BluetoothA2dp;
import android.bluetooth.BluetoothActivityEnergyInfo;
import android.bluetooth.BluetoothAdapter;
import android.bluetooth.BluetoothAdapter.ActiveDeviceProfile;
import android.bluetooth.BluetoothAdapter.ActiveDeviceUse;
import android.bluetooth.BluetoothDevice;
import android.bluetooth.BluetoothFrameworkInitializer;
import android.bluetooth.BluetoothMap;
import android.bluetooth.BluetoothProfile;
import android.bluetooth.BluetoothProtoEnums;
import android.bluetooth.BluetoothQualityReport;
import android.bluetooth.BluetoothSap;
import android.bluetooth.BluetoothServerSocket;
import android.bluetooth.BluetoothSinkAudioPolicy;
import android.bluetooth.BluetoothSocket;
import android.bluetooth.BluetoothStatusCodes;
import android.bluetooth.BluetoothUuid;
import android.bluetooth.BufferConstraints;
import android.bluetooth.IBluetooth;
import android.bluetooth.IBluetoothActivityEnergyInfoListener;
import android.bluetooth.IBluetoothCallback;
import android.bluetooth.IBluetoothConnectionCallback;
import android.bluetooth.IBluetoothMetadataListener;
import android.bluetooth.IBluetoothOobDataCallback;
import android.bluetooth.IBluetoothPreferredAudioProfilesCallback;
import android.bluetooth.IBluetoothQualityReportReadyCallback;
import android.bluetooth.IBluetoothSocketManager;
import android.bluetooth.IncomingRfcommSocketInfo;
import android.bluetooth.OobData;
import android.bluetooth.UidTraffic;
import android.companion.CompanionDeviceManager;
import android.content.AttributionSource;
import android.content.Context;
import android.content.Intent;
import android.content.SharedPreferences;
import android.content.pm.PackageManager;
import android.os.AsyncTask;
import android.os.BatteryStatsManager;
import android.os.Binder;
import android.os.Build;
import android.os.Bundle;
import android.os.Handler;
import android.os.IBinder;
import android.os.Looper;
import android.os.Message;
import android.os.ParcelUuid;
import android.os.PowerManager;
import android.os.RemoteCallbackList;
import android.os.RemoteException;
import android.os.SystemClock;
import android.os.SystemProperties;
import android.os.UserHandle;
import android.os.UserManager;
import android.provider.DeviceConfig;
import android.provider.Settings;
import android.sysprop.BluetoothProperties;
import android.text.TextUtils;
import android.util.Base64;
import android.util.Log;
import android.util.SparseArray;

import com.android.bluetooth.BluetoothMetricsProto;
import com.android.bluetooth.BluetoothStatsLog;
import com.android.bluetooth.R;
import com.android.bluetooth.Utils;
import com.android.bluetooth.a2dp.A2dpService;
import com.android.bluetooth.a2dpsink.A2dpSinkService;
import com.android.bluetooth.bas.BatteryService;
import com.android.bluetooth.bass_client.BassClientService;
import com.android.bluetooth.btservice.InteropUtil.InteropFeature;
import com.android.bluetooth.btservice.RemoteDevices.DeviceProperties;
import com.android.bluetooth.btservice.bluetoothkeystore.BluetoothKeystoreNativeInterface;
import com.android.bluetooth.btservice.bluetoothkeystore.BluetoothKeystoreService;
import com.android.bluetooth.btservice.storage.DatabaseManager;
import com.android.bluetooth.btservice.storage.MetadataDatabase;
import com.android.bluetooth.csip.CsipSetCoordinatorService;
import com.android.bluetooth.gatt.GattService;
import com.android.bluetooth.gatt.ScanManager;
import com.android.bluetooth.hap.HapClientService;
import com.android.bluetooth.hearingaid.HearingAidService;
import com.android.bluetooth.hfp.HeadsetService;
import com.android.bluetooth.hfpclient.HeadsetClientService;
import com.android.bluetooth.hid.HidDeviceService;
import com.android.bluetooth.hid.HidHostService;
import com.android.bluetooth.le_audio.LeAudioService;
import com.android.bluetooth.map.BluetoothMapService;
import com.android.bluetooth.mapclient.MapClientService;
import com.android.bluetooth.pan.PanService;
import com.android.bluetooth.pbap.BluetoothPbapService;
import com.android.bluetooth.pbapclient.PbapClientService;
import com.android.bluetooth.sap.SapService;
import com.android.bluetooth.sdp.SdpManager;
import com.android.bluetooth.telephony.BluetoothInCallService;
import com.android.bluetooth.vc.VolumeControlService;
import com.android.internal.annotations.GuardedBy;
import com.android.internal.annotations.VisibleForTesting;
import com.android.modules.utils.BackgroundThread;
import com.android.modules.utils.BytesMatcher;
import com.android.modules.utils.SynchronousResultReceiver;

import com.google.protobuf.InvalidProtocolBufferException;

import libcore.util.SneakyThrow;

import java.io.FileDescriptor;
import java.io.FileOutputStream;
import java.io.IOException;
import java.io.PrintWriter;
import java.time.Duration;
import java.util.ArrayDeque;
import java.util.ArrayList;
import java.util.Arrays;
import java.util.HashMap;
import java.util.HashSet;
import java.util.Iterator;
import java.util.List;
import java.util.Map;
import java.util.Set;
import java.util.UUID;
import java.util.concurrent.ConcurrentHashMap;
import java.util.concurrent.ConcurrentLinkedQueue;
import java.util.concurrent.Executor;
import java.util.function.Predicate;
import java.util.regex.Pattern;

public class AdapterService extends Service {
    private static final String TAG = "BluetoothAdapterService";
    private static final boolean DBG = true;
    private static final boolean VERBOSE = false;
    private static final int MIN_ADVT_INSTANCES_FOR_MA = 5;
    private static final int MIN_OFFLOADED_FILTERS = 10;
    private static final int MIN_OFFLOADED_SCAN_STORAGE_BYTES = 1024;
    private static final Duration PENDING_SOCKET_HANDOFF_TIMEOUT = Duration.ofMinutes(1);
    private static final Duration GENERATE_LOCAL_OOB_DATA_TIMEOUT = Duration.ofSeconds(2);
    private static final Duration PREFERRED_AUDIO_PROFILE_CHANGE_TIMEOUT = Duration.ofSeconds(10);

    private final Object mEnergyInfoLock = new Object();
    private int mStackReportedState;
    private long mTxTimeTotalMs;
    private long mRxTimeTotalMs;
    private long mIdleTimeTotalMs;
    private long mEnergyUsedTotalVoltAmpSecMicro;
    private final SparseArray<UidTraffic> mUidTraffic = new SparseArray<>();

    private final ArrayList<String> mStartedProfiles = new ArrayList<>();
    private final ArrayList<ProfileService> mRegisteredProfiles = new ArrayList<>();
    private final ArrayList<ProfileService> mRunningProfiles = new ArrayList<>();
    private HashSet<String> mLeAudioAllowDevices = new HashSet<>();
    private boolean mLeAudioAllowListEnabled = false;

    public static final String ACTION_LOAD_ADAPTER_PROPERTIES =
            "com.android.bluetooth.btservice.action.LOAD_ADAPTER_PROPERTIES";
    public static final String ACTION_SERVICE_STATE_CHANGED =
            "com.android.bluetooth.btservice.action.STATE_CHANGED";
    public static final String EXTRA_ACTION = "action";
    public static final int PROFILE_CONN_REJECTED = 2;

    private static BluetoothProperties.snoop_log_mode_values sSnoopLogSettingAtEnable =
            BluetoothProperties.snoop_log_mode_values.EMPTY;
    private static String sDefaultSnoopLogSettingAtEnable = "empty";
    private static Boolean sSnoopLogFilterHeadersSettingAtEnable = false;
    private static Boolean sSnoopLogFilterProfileA2dpSettingAtEnable = false;
    private static Boolean sSnoopLogFilterProfileRfcommSettingAtEnable = false;
    private static BluetoothProperties.snoop_log_filter_profile_pbap_values
            sSnoopLogFilterProfilePbapModeSettingAtEnable =
                    BluetoothProperties.snoop_log_filter_profile_pbap_values.EMPTY;
    private static BluetoothProperties.snoop_log_filter_profile_map_values
            sSnoopLogFilterProfileMapModeSettingAtEnable =
                    BluetoothProperties.snoop_log_filter_profile_map_values.EMPTY;

    public static final String BLUETOOTH_PRIVILEGED =
            android.Manifest.permission.BLUETOOTH_PRIVILEGED;
    static final String BLUETOOTH_PERM = android.Manifest.permission.BLUETOOTH;
    static final String LOCAL_MAC_ADDRESS_PERM = android.Manifest.permission.LOCAL_MAC_ADDRESS;
    static final String RECEIVE_MAP_PERM = android.Manifest.permission.RECEIVE_BLUETOOTH_MAP;
    static final String BLUETOOTH_LE_AUDIO_ALLOW_LIST = "persist.bluetooth.leaudio.allow_list";
    static final String BLUETOOTH_ENABLE_LE_AUDIO_ALLOW_LIST =
            "persist.bluetooth.leaudio.enable_allow_list";

    static final String PHONEBOOK_ACCESS_PERMISSION_PREFERENCE_FILE = "phonebook_access_permission";
    static final String MESSAGE_ACCESS_PERMISSION_PREFERENCE_FILE = "message_access_permission";
    static final String SIM_ACCESS_PERMISSION_PREFERENCE_FILE = "sim_access_permission";

    private static final int CONTROLLER_ENERGY_UPDATE_TIMEOUT_MILLIS = 30;

    /**
     * Connection state bitmask as returned by getConnectionState.
     */
    public static final int CONNECTION_STATE_DISCONNECTED = 0;
    public static final int CONNECTION_STATE_CONNECTED = 1;
    public static final int CONNECTION_STATE_ENCRYPTED_BREDR = 2;
    public static final int CONNECTION_STATE_ENCRYPTED_LE = 4;

    // Report ID definition
    public enum BqrQualityReportId {
        QUALITY_REPORT_ID_MONITOR_MODE(0x01),
        QUALITY_REPORT_ID_APPROACH_LSTO(0x02),
        QUALITY_REPORT_ID_A2DP_AUDIO_CHOPPY(0x03),
        QUALITY_REPORT_ID_SCO_VOICE_CHOPPY(0x04),
        QUALITY_REPORT_ID_ROOT_INFLAMMATION(0x05),
        QUALITY_REPORT_ID_CONNECT_FAIL(0x08),
        QUALITY_REPORT_ID_LMP_LL_MESSAGE_TRACE(0x11),
        QUALITY_REPORT_ID_BT_SCHEDULING_TRACE(0x12),
        QUALITY_REPORT_ID_CONTROLLER_DBG_INFO(0x13);

        private final int value;

        private BqrQualityReportId(int value) {
            this.value = value;
        }

        public int getValue() {
            return value;
        }
    };

    private final ArrayList<DiscoveringPackage> mDiscoveringPackages = new ArrayList<>();

    private static AdapterService sAdapterService;
    private final AdapterNativeInterface mNativeInterface = AdapterNativeInterface.getInstance();

    // Keep a constructor for ActivityThread.handleCreateService
    AdapterService() {}

    @VisibleForTesting
    AdapterService(Looper looper) {
        mLooper = looper;
    }

    public static synchronized AdapterService getAdapterService() {
        return sAdapterService;
    }

    AdapterNativeInterface getNative() {
        return mNativeInterface;
    }

    /** Allow test to set an AdapterService to be return by AdapterService.getAdapterService() */
    @VisibleForTesting
    public static synchronized void setAdapterService(AdapterService instance) {
        if (instance == null) {
            Log.e(TAG, "setAdapterService() - instance is null");
            return;
        }
        Log.d(TAG, "setAdapterService() - set service to " + instance);
        sAdapterService = instance;
    }

    /** Clear test Adapter service. See {@code setAdapterService} */
    @VisibleForTesting
    public static synchronized void clearAdapterService(AdapterService instance) {
        if (sAdapterService == instance) {
            Log.d(TAG, "clearAdapterService() - This adapter was cleared " + instance);
            sAdapterService = null;
        } else {
            Log.d(
                    TAG,
                    "clearAdapterService() - incorrect cleared adapter."
                            + (" Instance=" + instance)
                            + (" vs sAdapterService=" + sAdapterService));
        }
    }

    private BluetoothAdapter mAdapter;
    @VisibleForTesting AdapterProperties mAdapterProperties;
    private AdapterState mAdapterStateMachine;
    private BondStateMachine mBondStateMachine;
    private RemoteDevices mRemoteDevices;

    /* TODO: Consider to remove the search API from this class, if changed to use call-back */
    private SdpManager mSdpManager = null;

    private boolean mNativeAvailable;
    private boolean mCleaningUp;
    private final HashMap<BluetoothDevice, ArrayList<IBluetoothMetadataListener>>
            mMetadataListeners = new HashMap<>();
    private final HashMap<String, Integer> mProfileServicesState = new HashMap<String, Integer>();
    private Set<IBluetoothConnectionCallback> mBluetoothConnectionCallbacks = new HashSet<>();
    private RemoteCallbackList<IBluetoothPreferredAudioProfilesCallback>
            mPreferredAudioProfilesCallbacks;
    private RemoteCallbackList<IBluetoothQualityReportReadyCallback>
            mBluetoothQualityReportReadyCallbacks;
    // Map<groupId, PendingAudioProfilePreferenceRequest>
    private final Map<Integer, PendingAudioProfilePreferenceRequest>
            mCsipGroupsPendingAudioProfileChanges = new HashMap<>();
    // Only BluetoothManagerService should be registered
    private RemoteCallbackList<IBluetoothCallback> mRemoteCallbacks;
    private final Map<BluetoothStateCallback, Executor> mLocalCallbacks = new ConcurrentHashMap<>();
    private int mCurrentRequestId;
    private boolean mQuietmode = false;
    private HashMap<String, CallerInfo> mBondAttemptCallerInfo = new HashMap<>();

    private final Map<UUID, RfcommListenerData> mBluetoothServerSockets = new ConcurrentHashMap<>();
    private final Executor mSocketServersExecutor = r -> new Thread(r).start();

    private BatteryStatsManager mBatteryStatsManager;
    private PowerManager mPowerManager;
    private PowerManager.WakeLock mWakeLock;
    private String mWakeLockName;
    private UserManager mUserManager;
    private CompanionDeviceManager mCompanionDeviceManager;

    private PhonePolicy mPhonePolicy;
    private ActiveDeviceManager mActiveDeviceManager;
    private DatabaseManager mDatabaseManager;
    private SilenceDeviceManager mSilenceDeviceManager;
    private CompanionManager mBtCompanionManager;
    private AppOpsManager mAppOps;

    private BluetoothSocketManagerBinder mBluetoothSocketManagerBinder;

    private BluetoothKeystoreService mBluetoothKeystoreService;
    private A2dpService mA2dpService;
    private A2dpSinkService mA2dpSinkService;
    private HeadsetService mHeadsetService;
    private HeadsetClientService mHeadsetClientService;
    private BluetoothMapService mMapService;
    private MapClientService mMapClientService;
    private HidDeviceService mHidDeviceService;
    private HidHostService mHidHostService;
    private PanService mPanService;
    private BluetoothPbapService mPbapService;
    private PbapClientService mPbapClientService;
    private HearingAidService mHearingAidService;
    private HapClientService mHapClientService;
    private SapService mSapService;
    private VolumeControlService mVolumeControlService;
    private CsipSetCoordinatorService mCsipSetCoordinatorService;
    private LeAudioService mLeAudioService;
    private BassClientService mBassClientService;
    private BatteryService mBatteryService;
    private BluetoothQualityReportNativeInterface mBluetoothQualityReportNativeInterface;

    private volatile boolean mTestModeEnabled = false;

    private MetricsLogger mMetricsLogger;

    /**
     * Register a {@link ProfileService} with AdapterService.
     *
     * @param profile the service being added.
     */
    public void addProfile(ProfileService profile) {
        mHandler.obtainMessage(MESSAGE_PROFILE_SERVICE_REGISTERED, profile).sendToTarget();
    }

    /**
     * Unregister a ProfileService with AdapterService.
     *
     * @param profile the service being removed.
     */
    public void removeProfile(ProfileService profile) {
        mHandler.obtainMessage(MESSAGE_PROFILE_SERVICE_UNREGISTERED, profile).sendToTarget();
    }

    /**
     * Notify AdapterService that a ProfileService has started or stopped.
     *
     * @param profile the service being removed.
     * @param state {@link BluetoothAdapter#STATE_ON} or {@link BluetoothAdapter#STATE_OFF}
     */
    public void onProfileServiceStateChanged(ProfileService profile, int state) {
        if (state != BluetoothAdapter.STATE_ON && state != BluetoothAdapter.STATE_OFF) {
            throw new IllegalArgumentException(BluetoothAdapter.nameForState(state));
        }
        Message m = mHandler.obtainMessage(MESSAGE_PROFILE_SERVICE_STATE_CHANGED);
        m.obj = profile;
        m.arg1 = state;
        mHandler.sendMessage(m);
    }

    /**
     * Confirm whether the ProfileService is started expectedly.
     *
     * @param serviceSampleName the service simple name.
     * @return true if the service is started expectedly, false otherwise.
     */
    public boolean isStartedProfile(String serviceSampleName) {
        return mStartedProfiles.contains(serviceSampleName);
    }

    private static final int MESSAGE_PROFILE_SERVICE_STATE_CHANGED = 1;
    private static final int MESSAGE_PROFILE_SERVICE_REGISTERED = 2;
    private static final int MESSAGE_PROFILE_SERVICE_UNREGISTERED = 3;
    private static final int MESSAGE_PREFERRED_AUDIO_PROFILES_AUDIO_FRAMEWORK_TIMEOUT = 4;

    class AdapterServiceHandler extends Handler {
        AdapterServiceHandler(Looper looper) {
            super(looper);
        }

        @Override
        public void handleMessage(Message msg) {
            verboseLog("handleMessage() - Message: " + msg.what);

            switch (msg.what) {
                case MESSAGE_PROFILE_SERVICE_STATE_CHANGED:
                    verboseLog("handleMessage() - MESSAGE_PROFILE_SERVICE_STATE_CHANGED");
                    processProfileServiceStateChanged((ProfileService) msg.obj, msg.arg1);
                    break;
                case MESSAGE_PROFILE_SERVICE_REGISTERED:
                    verboseLog("handleMessage() - MESSAGE_PROFILE_SERVICE_REGISTERED");
                    registerProfileService((ProfileService) msg.obj);
                    break;
                case MESSAGE_PROFILE_SERVICE_UNREGISTERED:
                    verboseLog("handleMessage() - MESSAGE_PROFILE_SERVICE_UNREGISTERED");
                    unregisterProfileService((ProfileService) msg.obj);
                    break;
                case MESSAGE_PREFERRED_AUDIO_PROFILES_AUDIO_FRAMEWORK_TIMEOUT:
                    errorLog(
                            "handleMessage() - "
                                    + "MESSAGE_PREFERRED_PROFILE_CHANGE_AUDIO_FRAMEWORK_TIMEOUT");
                    int groupId = (int) msg.obj;

                    synchronized (mCsipGroupsPendingAudioProfileChanges) {
                        removeFromPendingAudioProfileChanges(groupId);
                        PendingAudioProfilePreferenceRequest request =
                                mCsipGroupsPendingAudioProfileChanges.remove(groupId);
                        Log.e(
                                TAG,
                                "Preferred audio profiles change audio framework timeout for "
                                        + ("device " + request.mDeviceRequested));
                        sendPreferredAudioProfilesCallbackToApps(
                                request.mDeviceRequested,
                                request.mRequestedPreferences,
                                BluetoothStatusCodes.ERROR_TIMEOUT);
                    }
                    break;
            }
        }

        private void registerProfileService(ProfileService profile) {
            if (mRegisteredProfiles.contains(profile)) {
                Log.e(TAG, profile.getName() + " already registered.");
                return;
            }
            mRegisteredProfiles.add(profile);
        }

        private void unregisterProfileService(ProfileService profile) {
            if (!mRegisteredProfiles.contains(profile)) {
                Log.e(TAG, profile.getName() + " not registered (UNREGISTER).");
                return;
            }
            mRegisteredProfiles.remove(profile);
        }

        private void processProfileServiceStateChanged(ProfileService profile, int state) {
            switch (state) {
                case BluetoothAdapter.STATE_ON:
                    if (!mRegisteredProfiles.contains(profile)) {
                        Log.e(TAG, profile.getName() + " not registered (STATE_ON).");
                        return;
                    }
                    if (mRunningProfiles.contains(profile)) {
                        Log.e(TAG, profile.getName() + " already running.");
                        return;
                    }
                    mRunningProfiles.add(profile);
                    // TODO(b/228875190): GATT is assumed supported. GATT starting triggers hardware
                    // initializtion. Configuring a device without GATT causes start up failures.
                    if (GattService.class.getSimpleName().equals(profile.getName())) {
                        mNativeInterface.enable();
                    } else if (mRegisteredProfiles.size() == Config.getSupportedProfiles().length
                            && mRegisteredProfiles.size() == mRunningProfiles.size()) {
                        mAdapterProperties.onBluetoothReady();
                        updateUuids();
                        initProfileServices();
                        mNativeInterface.getAdapterProperty(
                                AbstractionLayer.BT_PROPERTY_LOCAL_IO_CAPS);
                        mNativeInterface.getAdapterProperty(
                                AbstractionLayer.BT_PROPERTY_DYNAMIC_AUDIO_BUFFER);
                        mAdapterStateMachine.sendMessage(AdapterState.BREDR_STARTED);
                        mBtCompanionManager.loadCompanionInfo();
                    }
                    break;
                case BluetoothAdapter.STATE_OFF:
                    if (!mRegisteredProfiles.contains(profile)) {
                        Log.e(TAG, profile.getName() + " not registered (STATE_OFF).");
                        return;
                    }
                    if (!mRunningProfiles.contains(profile)) {
                        Log.e(TAG, profile.getName() + " not running.");
                        return;
                    }
                    mRunningProfiles.remove(profile);
                    // TODO(b/228875190): GATT is assumed supported. GATT is expected to be the only
                    // profile available in the "BLE ON" state. If only GATT is left, send
                    // BREDR_STOPPED. If GATT is stopped, deinitialize the hardware.
                    if ((mRunningProfiles.size() == 1
                            && (GattService.class
                                    .getSimpleName()
                                    .equals(mRunningProfiles.get(0).getName())))) {
                        mAdapterStateMachine.sendMessage(AdapterState.BREDR_STOPPED);
                    } else if (mRunningProfiles.size() == 0) {
                        mNativeInterface.disable();
                    }
                    break;
                default:
                    Log.e(TAG, "Unhandled profile state: " + state);
            }
        }
    }

    private Looper mLooper;
    private AdapterServiceHandler mHandler;

    /**
     * Stores information about requests made to the audio framework arising from calls to {@link
     * BluetoothAdapter#setPreferredAudioProfiles(BluetoothDevice, Bundle)}.
     */
    private static class PendingAudioProfilePreferenceRequest {
        // The newly requested preferences
        final Bundle mRequestedPreferences;
        // Reference counter for how many calls are pending completion in the audio framework
        int mRemainingRequestsToAudioFramework;
        // The device with which the request was made. Used for sending the callback.
        final BluetoothDevice mDeviceRequested;

        /**
         * Constructs an entity to store information about pending preferred audio profile changes.
         *
         * @param preferences newly requested preferences
         * @param numRequestsToAudioFramework how many active device changed requests are sent to
         *     the audio framework
         * @param device the device with which the request was made
         */
        PendingAudioProfilePreferenceRequest(
                Bundle preferences, int numRequestsToAudioFramework, BluetoothDevice device) {
            mRequestedPreferences = preferences;
            mRemainingRequestsToAudioFramework = numRequestsToAudioFramework;
            mDeviceRequested = device;
        }
    }

    final @NonNull <T> T getNonNullSystemService(@NonNull Class<T> clazz) {
        return requireNonNull(getSystemService(clazz), clazz.getSimpleName() + " cannot be null");
    }

    @Override
    @RequiresPermission(
            allOf = {
                android.Manifest.permission.INTERACT_ACROSS_USERS_FULL,
                android.Manifest.permission.READ_DEVICE_CONFIG,
            },
            anyOf = {
                android.Manifest.permission.INTERACT_ACROSS_USERS_FULL,
                android.Manifest.permission.INTERACT_ACROSS_USERS,
                android.Manifest.permission.CREATE_USERS,
                android.Manifest.permission.MANAGE_USERS,
            })
    public void onCreate() {
        super.onCreate();
        if (mLooper == null) {
            mLooper = Looper.getMainLooper();
        }
        mHandler = new AdapterServiceHandler(mLooper);
        initMetricsLogger();
        debugLog("onCreate()");
        mDeviceConfigListener.start();

        mUserManager = getNonNullSystemService(UserManager.class);
        mAppOps = getNonNullSystemService(AppOpsManager.class);
        mPowerManager = getNonNullSystemService(PowerManager.class);
        mBatteryStatsManager = getNonNullSystemService(BatteryStatsManager.class);
        mCompanionDeviceManager = getNonNullSystemService(CompanionDeviceManager.class);

        mRemoteDevices = new RemoteDevices(this, mLooper);
        mRemoteDevices.init();
        clearDiscoveringPackages();
        mBinder = new AdapterServiceBinder(this);
        mAdapter = BluetoothAdapter.getDefaultAdapter();
        mAdapterProperties = new AdapterProperties(this);
        mAdapterStateMachine = new AdapterState(this, mLooper);
        mBluetoothKeystoreService =
                new BluetoothKeystoreService(
                        BluetoothKeystoreNativeInterface.getInstance(), isCommonCriteriaMode());
        mBluetoothKeystoreService.start();
        int configCompareResult = mBluetoothKeystoreService.getCompareResult();

        // Start tracking Binder latency for the bluetooth process.
        BluetoothFrameworkInitializer.initializeBinderCallsStats(getApplicationContext());

        // Android TV doesn't show consent dialogs for just works and encryption only le pairing
        boolean isAtvDevice =
                getApplicationContext()
                        .getPackageManager()
                        .hasSystemFeature(PackageManager.FEATURE_LEANBACK_ONLY);
        mNativeInterface.init(
                this,
                mAdapterProperties,
                mUserManager.isGuestUser(),
                isCommonCriteriaMode(),
                configCompareResult,
                getInitFlags(),
                isAtvDevice,
                getApplicationInfo().dataDir);
        mNativeAvailable = true;
        mPreferredAudioProfilesCallbacks =
                new RemoteCallbackList<IBluetoothPreferredAudioProfilesCallback>();
        mBluetoothQualityReportReadyCallbacks =
                new RemoteCallbackList<IBluetoothQualityReportReadyCallback>();
        mRemoteCallbacks = new RemoteCallbackList<IBluetoothCallback>();
        // Load the name and address
        mNativeInterface.getAdapterProperty(AbstractionLayer.BT_PROPERTY_BDADDR);
        mNativeInterface.getAdapterProperty(AbstractionLayer.BT_PROPERTY_BDNAME);
        mNativeInterface.getAdapterProperty(AbstractionLayer.BT_PROPERTY_CLASS_OF_DEVICE);

        mBluetoothKeystoreService.initJni();

        mBluetoothQualityReportNativeInterface =
                requireNonNull(
                        BluetoothQualityReportNativeInterface.getInstance(),
                        "BluetoothQualityReportNativeInterface cannot be null when BQR starts");
        mBluetoothQualityReportNativeInterface.init();

        mSdpManager = SdpManager.init(this);
        loadLeAudioAllowDevices();

        mDatabaseManager = new DatabaseManager(this);
        mDatabaseManager.start(MetadataDatabase.createDatabase(this));

        boolean isAutomotiveDevice =
                getApplicationContext()
                        .getPackageManager()
                        .hasSystemFeature(PackageManager.FEATURE_AUTOMOTIVE);

        /*
         * Phone policy is specific to phone implementations and hence if a device wants to exclude
         * it out then it can be disabled by using the flag below. Phone policy is never used on
         * Android Automotive OS builds, in favor of a policy currently located in
         * CarBluetoothService.
         */
        if (!isAutomotiveDevice && getResources().getBoolean(R.bool.enable_phone_policy)) {
            Log.i(TAG, "Phone policy enabled");
            mPhonePolicy = new PhonePolicy(this, new ServiceFactory());
            mPhonePolicy.start();
        } else {
            Log.i(TAG, "Phone policy disabled");
        }

        mActiveDeviceManager = new ActiveDeviceManager(this, new ServiceFactory());
        mActiveDeviceManager.start();

        mSilenceDeviceManager = new SilenceDeviceManager(this, new ServiceFactory(), mLooper);
        mSilenceDeviceManager.start();

        mBtCompanionManager = new CompanionManager(this, new ServiceFactory());

        mBluetoothSocketManagerBinder = new BluetoothSocketManagerBinder(this);

        setAdapterService(this);

        invalidateBluetoothCaches();

        // First call to getSharedPreferences will result in a file read into
        // memory cache. Call it here asynchronously to avoid potential ANR
        // in the future
        new AsyncTask<Void, Void, Void>() {
            @Override
            protected Void doInBackground(Void... params) {
                getSharedPreferences(
                        PHONEBOOK_ACCESS_PERMISSION_PREFERENCE_FILE, Context.MODE_PRIVATE);
                getSharedPreferences(
                        MESSAGE_ACCESS_PERMISSION_PREFERENCE_FILE, Context.MODE_PRIVATE);
                getSharedPreferences(SIM_ACCESS_PERMISSION_PREFERENCE_FILE, Context.MODE_PRIVATE);
                return null;
            }
        }.execute();

        try {
            int systemUiUid =
                    getApplicationContext()
                            .createContextAsUser(UserHandle.SYSTEM, /* flags= */ 0)
                            .getPackageManager()
                            .getPackageUid(
                                    "com.android.systemui", PackageManager.MATCH_SYSTEM_ONLY);

            Utils.setSystemUiUid(systemUiUid);
        } catch (PackageManager.NameNotFoundException e) {
            // Some platforms, such as wearables do not have a system ui.
            Log.w(TAG, "Unable to resolve SystemUI's UID.", e);
        }
    }

    @Override
    public IBinder onBind(Intent intent) {
        debugLog("onBind()");
        return mBinder;
    }

    @Override
    @RequiresPermission(android.Manifest.permission.BLUETOOTH_CONNECT)
    public boolean onUnbind(Intent intent) {
        debugLog("onUnbind() - calling cleanup");
        cleanup();
        return super.onUnbind(intent);
    }

    @Override
    public void onDestroy() {
        debugLog("onDestroy()");
        if (!isMock()) {
            // TODO(b/27859763)
            Log.i(TAG, "Force exit to cleanup internal state in Bluetooth stack");
            System.exit(0);
        }
    }

    public ActiveDeviceManager getActiveDeviceManager() {
        return mActiveDeviceManager;
    }

    public SilenceDeviceManager getSilenceDeviceManager() {
        return mSilenceDeviceManager;
    }

    private boolean initMetricsLogger() {
        if (mMetricsLogger != null) {
            return false;
        }
        mMetricsLogger = MetricsLogger.getInstance();
        return mMetricsLogger.init(this);
    }

    private boolean closeMetricsLogger() {
        if (mMetricsLogger == null) {
            return false;
        }
        boolean result = mMetricsLogger.close();
        mMetricsLogger = null;
        return result;
    }

    /**
     * Log L2CAP CoC Server Connection Metrics
     *
     * @param port port of socket
     * @param isSecured if secured API is called
     * @param result transaction result of the connection
     * @param socketCreationLatencyMillis latency of the connection
     * @param timeoutMillis timeout set by the app
     */
    public void logL2capcocServerConnection(
            BluetoothDevice device,
            int port,
            boolean isSecured,
            int result,
            long socketCreationTimeMillis,
            long socketCreationLatencyMillis,
            long socketConnectionTimeMillis,
            long timeoutMillis,
            int appUid) {

        int metricId = 0;
        if (device != null) {
            metricId = getMetricId(device);
        }
        long currentTime = System.currentTimeMillis();
        long endToEndLatencyMillis = currentTime - socketCreationTimeMillis;
        long socketAcceptanceLatencyMillis = currentTime - socketConnectionTimeMillis;
        Log.i(
                TAG,
                "Statslog L2capcoc server connection."
                        + (" metricId " + metricId)
                        + (" port " + port)
                        + (" isSecured " + isSecured)
                        + (" result " + result)
                        + (" endToEndLatencyMillis " + endToEndLatencyMillis)
                        + (" socketCreationLatencyMillis " + socketCreationLatencyMillis)
                        + (" socketAcceptanceLatencyMillis " + socketAcceptanceLatencyMillis)
                        + (" timeout set by app " + timeoutMillis)
                        + (" appUid " + appUid));
        BluetoothStatsLog.write(
                BluetoothStatsLog.BLUETOOTH_L2CAP_COC_SERVER_CONNECTION,
                metricId,
                port,
                isSecured,
                result,
                endToEndLatencyMillis,
                timeoutMillis,
                appUid,
                socketCreationLatencyMillis,
                socketAcceptanceLatencyMillis);
    }

    public void setMetricsLogger(MetricsLogger metricsLogger) {
        mMetricsLogger = metricsLogger;
    }

    /**
     * Log L2CAP CoC Client Connection Metrics
     *
     * @param device Bluetooth device
     * @param port port of socket
     * @param isSecured if secured API is called
     * @param result transaction result of the connection
     * @param socketCreationLatencyMillis latency of the connection
     */
    public void logL2capcocClientConnection(
            BluetoothDevice device,
            int port,
            boolean isSecured,
            int result,
            long socketCreationTimeMillis,
            long socketCreationLatencyMillis,
            long socketConnectionTimeMillis,
            int appUid) {

        int metricId = getMetricId(device);
        long currentTime = System.currentTimeMillis();
        long endToEndLatencyMillis = currentTime - socketCreationTimeMillis;
        long socketConnectionLatencyMillis = currentTime - socketConnectionTimeMillis;
        Log.i(
                TAG,
                "Statslog L2capcoc client connection."
                        + (" metricId " + metricId)
                        + (" port " + port)
                        + (" isSecured " + isSecured)
                        + (" result " + result)
                        + (" endToEndLatencyMillis " + endToEndLatencyMillis)
                        + (" socketCreationLatencyMillis " + socketCreationLatencyMillis)
                        + (" socketConnectionLatencyMillis " + socketConnectionLatencyMillis)
                        + (" appUid " + appUid));
        BluetoothStatsLog.write(
                BluetoothStatsLog.BLUETOOTH_L2CAP_COC_CLIENT_CONNECTION,
                metricId,
                port,
                isSecured,
                result,
                endToEndLatencyMillis,
                appUid,
                socketCreationLatencyMillis,
                socketConnectionLatencyMillis);
    }

    @RequiresPermission(
            allOf = {
                android.Manifest.permission.BLUETOOTH_CONNECT,
                android.Manifest.permission.UPDATE_DEVICE_STATS,
            })
    void bringUpBle() {
        debugLog("bleOnProcessStart()");

        if (getResources()
                .getBoolean(R.bool.config_bluetooth_reload_supported_profiles_when_enabled)) {
            Config.init(getApplicationContext());
        }

        // Reset |mRemoteDevices| whenever BLE is turned off then on
        // This is to replace the fact that |mRemoteDevices| was
        // reinitialized in previous code.
        //
        // TODO(apanicke): The reason is unclear but
        // I believe it is to clear the variable every time BLE was
        // turned off then on. The same effect can be achieved by
        // calling cleanup but this may not be necessary at all
        // We should figure out why this is needed later
        mRemoteDevices.reset();
        mAdapterProperties.init(mRemoteDevices);

        debugLog("bleOnProcessStart() - Make Bond State Machine");
        mBondStateMachine = BondStateMachine.make(this, mAdapterProperties, mRemoteDevices);

        mNativeInterface.getCallbacks().init(mBondStateMachine, mRemoteDevices);

        mBatteryStatsManager.reportBleScanReset();
        BluetoothStatsLog.write_non_chained(
                BluetoothStatsLog.BLE_SCAN_STATE_CHANGED,
                -1,
                null,
                BluetoothStatsLog.BLE_SCAN_STATE_CHANGED__STATE__RESET,
                false,
                false,
                false);

        // TODO(b/228875190): GATT is assumed supported. As a result, we don't respect the
        // configuration sysprop. Configuring a device without GATT, although rare, will cause stack
        // start up errors yielding init loops.
        if (!GattService.isEnabled()) {
            Log.w(
                    TAG,
                    "GATT is configured off but the stack assumes it to be enabled. Start anyway.");
        }
        setProfileServiceState(GattService.class, BluetoothAdapter.STATE_ON);
    }

    void bringDownBle() {
        stopGattProfileService();
    }

    void stateChangeCallback(int status) {
        if (status == AbstractionLayer.BT_STATE_OFF) {
            debugLog("stateChangeCallback: disableNative() completed");
            mAdapterStateMachine.sendMessage(AdapterState.BLE_STOPPED);
        } else if (status == AbstractionLayer.BT_STATE_ON) {
            mAdapterStateMachine.sendMessage(AdapterState.BLE_STARTED);
        } else {
            Log.e(TAG, "Incorrect status " + status + " in stateChangeCallback");
        }
    }

    void startProfileServices() {
        debugLog("startCoreServices()");
        Class[] supportedProfileServices = Config.getSupportedProfiles();
        // TODO(b/228875190): GATT is assumed supported. If we support no other profiles then just
        // move on to BREDR_STARTED. Note that configuring GATT to NOT supported will cause adapter
        // initialization failures
        if (supportedProfileServices.length == 1
                && GattService.class
                        .getSimpleName()
                        .equals(supportedProfileServices[0].getSimpleName())) {
            mAdapterProperties.onBluetoothReady();
            updateUuids();
            mAdapterStateMachine.sendMessage(AdapterState.BREDR_STARTED);
        } else {
            setAllProfileServiceStates(supportedProfileServices, BluetoothAdapter.STATE_ON);
        }
    }

    void stopProfileServices() {
        // Make sure to stop classic background tasks now
        mNativeInterface.cancelDiscovery();
        mAdapterProperties.setScanMode(BluetoothAdapter.SCAN_MODE_NONE);

        Class[] supportedProfileServices = Config.getSupportedProfiles();
        // TODO(b/228875190): GATT is assumed supported. If we support no profiles then just move on
        // to BREDR_STOPPED
        if (supportedProfileServices.length == 1
                && (mRunningProfiles.size() == 1
                        && GattService.class
                                .getSimpleName()
                                .equals(mRunningProfiles.get(0).getName()))) {
            debugLog("stopProfileServices() - No profiles services to stop or already stopped.");
            mAdapterStateMachine.sendMessage(AdapterState.BREDR_STOPPED);
        } else {
            setAllProfileServiceStates(supportedProfileServices, BluetoothAdapter.STATE_OFF);
        }
    }

    private void stopGattProfileService() {
        mAdapterProperties.onBleDisable();
        if (mRunningProfiles.size() == 0) {
            debugLog("stopGattProfileService() - No profiles services to stop.");
            mAdapterStateMachine.sendMessage(AdapterState.BLE_STOPPED);
        }
        setProfileServiceState(GattService.class, BluetoothAdapter.STATE_OFF);
    }

    private void invalidateBluetoothGetStateCache() {
        BluetoothAdapter.invalidateBluetoothGetStateCache();
    }

    void updateLeAudioProfileServiceState() {
        HashSet<Class> nonSupportedProfiles = new HashSet<>();

        if (!isLeConnectedIsochronousStreamCentralSupported()) {
            nonSupportedProfiles.addAll(Config.getLeAudioUnicastProfiles());
        }

        if (!isLeAudioBroadcastAssistantSupported()) {
            nonSupportedProfiles.add(BassClientService.class);
        }

        if (!isLeAudioBroadcastSourceSupported()) {
            Config.updateSupportedProfileMask(
                    false, LeAudioService.class, BluetoothProfile.LE_AUDIO_BROADCAST);
        }

        if (!nonSupportedProfiles.isEmpty()) {
            // Remove non-supported profiles from the supported list
            // since the controller doesn't support
            Config.removeProfileFromSupportedList(nonSupportedProfiles);

            // Disable the non-supported profiles service
            for (Class profileService : nonSupportedProfiles) {
                if (isStartedProfile(profileService.getSimpleName())) {
                    setProfileServiceState(profileService, BluetoothAdapter.STATE_OFF);
                }
            }
        }
    }

    void updateAdapterState(int prevState, int newState) {
        mAdapterProperties.setState(newState);
        invalidateBluetoothGetStateCache();

        if (mRemoteCallbacks != null) {
            int n = mRemoteCallbacks.beginBroadcast();
            debugLog(
                    "updateAdapterState() - Broadcasting state "
                            + BluetoothAdapter.nameForState(newState)
                            + " to "
                            + n
                            + " receivers.");
            for (int i = 0; i < n; i++) {
                try {
                    mRemoteCallbacks
                            .getBroadcastItem(i)
                            .onBluetoothStateChange(prevState, newState);
                } catch (RemoteException e) {
                    debugLog("updateAdapterState() - Callback #" + i + " failed (" + e + ")");
                }
            }
            mRemoteCallbacks.finishBroadcast();
        }

        for (Map.Entry<BluetoothStateCallback, Executor> e : mLocalCallbacks.entrySet()) {
            e.getValue().execute(() -> e.getKey().onBluetoothStateChange(prevState, newState));
        }

        // Turn the Adapter all the way off if we are disabling and the snoop log setting changed.
        if (newState == BluetoothAdapter.STATE_BLE_TURNING_ON) {
            sSnoopLogSettingAtEnable =
                    BluetoothProperties.snoop_log_mode()
                            .orElse(BluetoothProperties.snoop_log_mode_values.EMPTY);
            sDefaultSnoopLogSettingAtEnable =
                    Settings.Global.getString(
                            getContentResolver(), Settings.Global.BLUETOOTH_BTSNOOP_DEFAULT_MODE);

            sSnoopLogFilterHeadersSettingAtEnable =
                    BluetoothProperties.snoop_log_filter_snoop_headers_enabled().orElse(false);
            sSnoopLogFilterProfileA2dpSettingAtEnable =
                    BluetoothProperties.snoop_log_filter_profile_a2dp_enabled().orElse(false);
            sSnoopLogFilterProfileRfcommSettingAtEnable =
                    BluetoothProperties.snoop_log_filter_profile_rfcomm_enabled().orElse(false);
            sSnoopLogFilterProfilePbapModeSettingAtEnable =
                    BluetoothProperties.snoop_log_filter_profile_pbap()
                            .orElse(BluetoothProperties.snoop_log_filter_profile_pbap_values.EMPTY);
            sSnoopLogFilterProfileMapModeSettingAtEnable =
                    BluetoothProperties.snoop_log_filter_profile_map()
                            .orElse(BluetoothProperties.snoop_log_filter_profile_map_values.EMPTY);

            BluetoothProperties.snoop_default_mode(
                    BluetoothProperties.snoop_default_mode_values.DISABLED);
            for (BluetoothProperties.snoop_default_mode_values value :
                    BluetoothProperties.snoop_default_mode_values.values()) {
                if (value.getPropValue().equals(sDefaultSnoopLogSettingAtEnable)) {
                    BluetoothProperties.snoop_default_mode(value);
                }
            }
        } else if (newState == BluetoothAdapter.STATE_BLE_ON
                && prevState != BluetoothAdapter.STATE_OFF) {
            var snoopLogSetting =
                    BluetoothProperties.snoop_log_mode()
                            .orElse(BluetoothProperties.snoop_log_mode_values.EMPTY);
            var snoopDefaultModeSetting =
                    Settings.Global.getString(
                            getContentResolver(), Settings.Global.BLUETOOTH_BTSNOOP_DEFAULT_MODE);

            var snoopLogFilterHeadersSettingAtEnable =
                    BluetoothProperties.snoop_log_filter_snoop_headers_enabled().orElse(false);
            var snoopLogFilterProfileA2dpSettingAtEnable =
                    BluetoothProperties.snoop_log_filter_profile_a2dp_enabled().orElse(false);
            var snoopLogFilterProfileRfcommSettingAtEnable =
                    BluetoothProperties.snoop_log_filter_profile_rfcomm_enabled().orElse(false);

            var snoopLogFilterProfilePbapModeSetting =
                    BluetoothProperties.snoop_log_filter_profile_pbap()
                            .orElse(BluetoothProperties.snoop_log_filter_profile_pbap_values.EMPTY);
            var snoopLogFilterProfileMapModeSetting =
                    BluetoothProperties.snoop_log_filter_profile_map()
                            .orElse(BluetoothProperties.snoop_log_filter_profile_map_values.EMPTY);

            if (!(sSnoopLogSettingAtEnable == snoopLogSetting)
                    || !(sDefaultSnoopLogSettingAtEnable == snoopDefaultModeSetting)
                    || !(sSnoopLogFilterHeadersSettingAtEnable
                            == snoopLogFilterHeadersSettingAtEnable)
                    || !(sSnoopLogFilterProfileA2dpSettingAtEnable
                            == snoopLogFilterProfileA2dpSettingAtEnable)
                    || !(sSnoopLogFilterProfileRfcommSettingAtEnable
                            == snoopLogFilterProfileRfcommSettingAtEnable)
                    || !(sSnoopLogFilterProfilePbapModeSettingAtEnable
                            == snoopLogFilterProfilePbapModeSetting)
                    || !(sSnoopLogFilterProfileMapModeSettingAtEnable
                            == snoopLogFilterProfileMapModeSetting)) {
                mAdapterStateMachine.sendMessage(AdapterState.BLE_TURN_OFF);
            }
        }
    }

    void linkQualityReportCallback(
            long timestamp,
            int reportId,
            int rssi,
            int snr,
            int retransmissionCount,
            int packetsNotReceiveCount,
            int negativeAcknowledgementCount) {
        BluetoothInCallService bluetoothInCallService = BluetoothInCallService.getInstance();

        if (reportId == BqrQualityReportId.QUALITY_REPORT_ID_SCO_VOICE_CHOPPY.getValue()) {
            if (bluetoothInCallService == null) {
                Log.w(
                        TAG,
                        "No BluetoothInCallService while trying to send BQR."
                                + (" timestamp: " + timestamp)
                                + (" reportId: " + reportId)
                                + (" rssi: " + rssi)
                                + (" snr: " + snr)
                                + (" retransmissionCount: " + retransmissionCount)
                                + (" packetsNotReceiveCount: " + packetsNotReceiveCount)
                                + (" negativeAcknowledgementCount: "
                                        + negativeAcknowledgementCount));
                return;
            }
            bluetoothInCallService.sendBluetoothCallQualityReport(
                    timestamp,
                    rssi,
                    snr,
                    retransmissionCount,
                    packetsNotReceiveCount,
                    negativeAcknowledgementCount);
        }
    }

    /**
     * Callback from Bluetooth Quality Report Native Interface to inform the listeners about
     * Bluetooth Quality.
     *
     * @param device is the BluetoothDevice which connection quality is being reported
     * @param bluetoothQualityReport a Parcel that contains information about Bluetooth Quality
     * @return whether the Bluetooth stack acknowledged the change successfully
     */
    public int bluetoothQualityReportReadyCallback(
            BluetoothDevice device, BluetoothQualityReport bluetoothQualityReport) {
        synchronized (mBluetoothQualityReportReadyCallbacks) {
            if (mBluetoothQualityReportReadyCallbacks != null) {
                int n = mBluetoothQualityReportReadyCallbacks.beginBroadcast();
                debugLog(
                        "bluetoothQualityReportReadyCallback() - "
                                + "Broadcasting Bluetooth Quality Report to "
                                + n
                                + " receivers.");
                for (int i = 0; i < n; i++) {
                    try {
                        mBluetoothQualityReportReadyCallbacks
                                .getBroadcastItem(i)
                                .onBluetoothQualityReportReady(
                                        device,
                                        bluetoothQualityReport,
                                        BluetoothStatusCodes.SUCCESS);
                    } catch (RemoteException e) {
                        debugLog(
                                "bluetoothQualityReportReadyCallback() - Callback #"
                                        + i
                                        + " failed ("
                                        + e
                                        + ")");
                    }
                }
                mBluetoothQualityReportReadyCallbacks.finishBroadcast();
            }
        }

        return BluetoothStatusCodes.SUCCESS;
    }

    void switchBufferSizeCallback(boolean isLowLatencyBufferSize) {
        List<BluetoothDevice> activeDevices = getActiveDevices(BluetoothProfile.A2DP);
        if (activeDevices.size() != 1) {
            errorLog(
                    "Cannot switch buffer size. The number of A2DP active devices is "
                            + activeDevices.size());
        }

        // Send intent to fastpair
        Intent switchBufferSizeIntent = new Intent(BluetoothDevice.ACTION_SWITCH_BUFFER_SIZE);
        switchBufferSizeIntent.setClassName(
                getString(com.android.bluetooth.R.string.peripheral_link_package),
                getString(com.android.bluetooth.R.string.peripheral_link_package)
                        + getString(com.android.bluetooth.R.string.peripheral_link_service));
        switchBufferSizeIntent.putExtra(BluetoothDevice.EXTRA_DEVICE, activeDevices.get(0));
        switchBufferSizeIntent.putExtra(
                BluetoothDevice.EXTRA_LOW_LATENCY_BUFFER_SIZE, isLowLatencyBufferSize);
        sendBroadcastMultiplePermissions(
                switchBufferSizeIntent,
                new String[] {
                    android.Manifest.permission.BLUETOOTH_CONNECT,
                    android.Manifest.permission.BLUETOOTH_PRIVILEGED
                },
                null);
    }

    void switchCodecCallback(boolean isLowLatencyBufferSize) {
        List<BluetoothDevice> activeDevices = getActiveDevices(BluetoothProfile.A2DP);
        if (activeDevices.size() != 1) {
            errorLog(
                    "Cannot switch buffer size. The number of A2DP active devices is "
                            + activeDevices.size());
            return;
        }
        mA2dpService.switchCodecByBufferSize(activeDevices.get(0), isLowLatencyBufferSize);
    }

    @RequiresPermission(android.Manifest.permission.BLUETOOTH_CONNECT)
    void cleanup() {
        debugLog("cleanup()");
        if (mCleaningUp) {
            errorLog("cleanup() - Service already starting to cleanup, ignoring request...");
            return;
        }

        closeMetricsLogger();

        clearAdapterService(this);

        mCleaningUp = true;
        invalidateBluetoothCaches();

        stopRfcommServerSockets();

        // This wake lock release may also be called concurrently by
        // {@link #releaseWakeLock(String lockName)}, so a synchronization is needed here.
        synchronized (this) {
            if (mWakeLock != null) {
                if (mWakeLock.isHeld()) {
                    mWakeLock.release();
                }
                mWakeLock = null;
            }
        }

        if (mDatabaseManager != null) {
            mDatabaseManager.cleanup();
        }

        if (mAdapterStateMachine != null) {
            mAdapterStateMachine.doQuit();
        }

        if (mBondStateMachine != null) {
            mBondStateMachine.doQuit();
        }

        if (mRemoteDevices != null) {
            mRemoteDevices.cleanup();
        }

        if (mSdpManager != null) {
            mSdpManager.cleanup();
            mSdpManager = null;
        }

        if (mNativeAvailable) {
            debugLog("cleanup() - Cleaning up adapter native");
            mNativeInterface.cleanup();
            mNativeAvailable = false;
        }

        if (mAdapterProperties != null) {
            mAdapterProperties.cleanup();
        }

        if (mNativeInterface.getCallbacks() != null) {
            mNativeInterface.getCallbacks().cleanup();
        }

        if (mBluetoothKeystoreService != null) {
            debugLog("cleanup(): mBluetoothKeystoreService.cleanup()");
            mBluetoothKeystoreService.cleanup();
        }

        if (mPhonePolicy != null) {
            mPhonePolicy.cleanup();
        }

        if (mSilenceDeviceManager != null) {
            mSilenceDeviceManager.cleanup();
        }

        if (mActiveDeviceManager != null) {
            mActiveDeviceManager.cleanup();
        }

        if (mProfileServicesState != null) {
            mProfileServicesState.clear();
        }

        if (mBluetoothSocketManagerBinder != null) {
            mBluetoothSocketManagerBinder.cleanUp();
            mBluetoothSocketManagerBinder = null;
        }

        if (mBinder != null) {
            mBinder.cleanup();
            mBinder = null; // Do not remove. Otherwise Binder leak!
        }

        if (mPreferredAudioProfilesCallbacks != null) {
            mPreferredAudioProfilesCallbacks.kill();
        }

        if (mBluetoothQualityReportReadyCallbacks != null) {
            mBluetoothQualityReportReadyCallbacks.kill();
        }

        if (mRemoteCallbacks != null) {
            mRemoteCallbacks.kill();
        }
    }

    private void invalidateBluetoothCaches() {
        BluetoothAdapter.invalidateGetProfileConnectionStateCache();
        BluetoothAdapter.invalidateIsOffloadedFilteringSupportedCache();
        BluetoothDevice.invalidateBluetoothGetBondStateCache();
        BluetoothAdapter.invalidateBluetoothGetStateCache();
        BluetoothAdapter.invalidateGetAdapterConnectionStateCache();
        BluetoothMap.invalidateBluetoothGetConnectionStateCache();
        BluetoothSap.invalidateBluetoothGetConnectionStateCache();
    }

    private void setProfileServiceState(Class service, int state) {
        if (state == BluetoothAdapter.STATE_ON) {
            mStartedProfiles.add(service.getSimpleName());
        } else if (state == BluetoothAdapter.STATE_OFF) {
            mStartedProfiles.remove(service.getSimpleName());
        }
        Intent intent = new Intent(this, service);
        intent.putExtra(EXTRA_ACTION, ACTION_SERVICE_STATE_CHANGED);
        intent.putExtra(BluetoothAdapter.EXTRA_STATE, state);
        startService(intent);
    }

    private void setAllProfileServiceStates(Class[] services, int state) {
        for (Class service : services) {
            // TODO(b/228875190): GATT is assumed supported and treated differently as part of the
            // "BLE ON" state, despite GATT not being BLE specific.
            if (GattService.class.getSimpleName().equals(service.getSimpleName())) {
                continue;
            }
            setProfileServiceState(service, state);
        }
    }

    /**
     * Checks whether the remote device is a dual mode audio sink device (supports both classic and
     * LE Audio sink roles.
     *
     * @param device the remote device
     * @return {@code true} if it's a dual mode audio device, {@code false} otherwise
     */
    public boolean isDualModeAudioSinkDevice(BluetoothDevice device) {
        if (mLeAudioService == null
                || mLeAudioService.getGroupId(device) == LE_AUDIO_GROUP_ID_INVALID) {
            return false;
        }

        // Check if any device in the CSIP group is a dual mode audio sink device
        for (BluetoothDevice groupDevice :
                mLeAudioService.getGroupDevices(mLeAudioService.getGroupId(device))) {
            if (isProfileSupported(groupDevice, BluetoothProfile.LE_AUDIO)
                    && (isProfileSupported(groupDevice, BluetoothProfile.HEADSET)
                            || isProfileSupported(groupDevice, BluetoothProfile.A2DP))) {
                return true;
            }
        }
        return false;
    }

    /**
     * Checks whether the local and remote device support a connection for duplex audio (input and
     * output) over HFP or LE Audio.
     *
     * @param groupDevices the devices in the CSIP group
     * @return {@code true} if duplex is supported on the remote device, {@code false} otherwise
     */
    private boolean isDuplexAudioSupported(List<BluetoothDevice> groupDevices) {
        for (BluetoothDevice device : groupDevices) {
            if (isProfileSupported(device, BluetoothProfile.HEADSET)
                    || (isProfileSupported(device, BluetoothProfile.LE_AUDIO)
                            && mLeAudioService != null
                            && mLeAudioService.isLeAudioDuplexSupported(device))) {
                return true;
            }
        }
        return false;
    }

    /**
     * Checks whether the local and remote device support a connection for output only audio over
     * A2DP or LE Audio.
     *
     * @param groupDevices the devices in the CSIP group
     * @return {@code true} if output only is supported, {@code false} otherwise
     */
    private boolean isOutputOnlyAudioSupported(List<BluetoothDevice> groupDevices) {
        for (BluetoothDevice device : groupDevices) {
            if (isProfileSupported(device, BluetoothProfile.A2DP)
                    || (isProfileSupported(device, BluetoothProfile.LE_AUDIO)
                            && mLeAudioService != null
                            && mLeAudioService.isLeAudioOutputSupported(device))) {
                return true;
            }
        }
        return false;
    }

    /**
     * Verifies whether the profile is supported by the local bluetooth adapter by checking a
     * bitmask of its supported profiles
     *
     * @param device is the remote device we wish to connect to
     * @param profile is the profile we are checking for support
     * @return true if the profile is supported by both the local and remote device, false otherwise
     */
    @VisibleForTesting
    @RequiresPermission(android.Manifest.permission.BLUETOOTH_PRIVILEGED)
    boolean isProfileSupported(BluetoothDevice device, int profile) {
        ParcelUuid[] remoteDeviceUuids = getRemoteUuids(device);
        ParcelUuid[] localDeviceUuids = mAdapterProperties.getUuids();
        if (remoteDeviceUuids == null || remoteDeviceUuids.length == 0) {
            Log.e(TAG, "isProfileSupported(device=" + device + ", profile="
                    + BluetoothProfile.getProfileName(profile) + "): remote device Uuids Empty");
        }

        if (VERBOSE) {
            Log.v(TAG, "isProfileSupported(device=" + device + ", profile="
                    + BluetoothProfile.getProfileName(profile) + "): local_uuids="
                    + Arrays.toString(localDeviceUuids) + ", remote_uuids="
                    + Arrays.toString(remoteDeviceUuids));
        }

        if (profile == BluetoothProfile.HEADSET) {
            return (Utils.arrayContains(localDeviceUuids, BluetoothUuid.HSP_AG)
                            && Utils.arrayContains(remoteDeviceUuids, BluetoothUuid.HSP))
                    || (Utils.arrayContains(localDeviceUuids, BluetoothUuid.HFP_AG)
                            && Utils.arrayContains(remoteDeviceUuids, BluetoothUuid.HFP));
        }
        if (profile == BluetoothProfile.HEADSET_CLIENT) {
            return Utils.arrayContains(remoteDeviceUuids, BluetoothUuid.HFP_AG)
                    && Utils.arrayContains(localDeviceUuids, BluetoothUuid.HFP);
        }
        if (profile == BluetoothProfile.A2DP) {
            return Utils.arrayContains(remoteDeviceUuids, BluetoothUuid.ADV_AUDIO_DIST)
                    || Utils.arrayContains(remoteDeviceUuids, BluetoothUuid.A2DP_SINK);
        }
        if (profile == BluetoothProfile.A2DP_SINK) {
            return Utils.arrayContains(remoteDeviceUuids, BluetoothUuid.ADV_AUDIO_DIST)
                    || Utils.arrayContains(remoteDeviceUuids, BluetoothUuid.A2DP_SOURCE);
        }
        if (profile == BluetoothProfile.OPP) {
            return Utils.arrayContains(remoteDeviceUuids, BluetoothUuid.OBEX_OBJECT_PUSH);
        }
        if (profile == BluetoothProfile.HID_HOST) {
            return Utils.arrayContains(remoteDeviceUuids, BluetoothUuid.HID)
                    || Utils.arrayContains(remoteDeviceUuids, BluetoothUuid.HOGP);
        }
        if (profile == BluetoothProfile.HID_DEVICE) {
            return mHidDeviceService.getConnectionState(device)
                    == BluetoothProfile.STATE_DISCONNECTED;
        }
        if (profile == BluetoothProfile.PAN) {
            return Utils.arrayContains(remoteDeviceUuids, BluetoothUuid.NAP);
        }
        if (profile == BluetoothProfile.MAP) {
            return mMapService.getConnectionState(device) == BluetoothProfile.STATE_CONNECTED;
        }
        if (profile == BluetoothProfile.PBAP) {
            return mPbapService.getConnectionState(device) == BluetoothProfile.STATE_CONNECTED;
        }
        if (profile == BluetoothProfile.MAP_CLIENT) {
            return Utils.arrayContains(localDeviceUuids, BluetoothUuid.MNS)
                    && Utils.arrayContains(remoteDeviceUuids, BluetoothUuid.MAS);
        }
        if (profile == BluetoothProfile.PBAP_CLIENT) {
            return Utils.arrayContains(localDeviceUuids, BluetoothUuid.PBAP_PCE)
                    && Utils.arrayContains(remoteDeviceUuids, BluetoothUuid.PBAP_PSE);
        }
        if (profile == BluetoothProfile.HEARING_AID) {
            return Utils.arrayContains(remoteDeviceUuids, BluetoothUuid.HEARING_AID);
        }
        if (profile == BluetoothProfile.SAP) {
            return Utils.arrayContains(remoteDeviceUuids, BluetoothUuid.SAP);
        }
        if (profile == BluetoothProfile.VOLUME_CONTROL) {
            return Utils.arrayContains(remoteDeviceUuids, BluetoothUuid.VOLUME_CONTROL);
        }
        if (profile == BluetoothProfile.CSIP_SET_COORDINATOR) {
            return Utils.arrayContains(remoteDeviceUuids, BluetoothUuid.COORDINATED_SET);
        }
        if (profile == BluetoothProfile.LE_AUDIO) {
            return Utils.arrayContains(remoteDeviceUuids, BluetoothUuid.LE_AUDIO)
                    && isLeAudioAllowed(device);
        }
        if (profile == BluetoothProfile.HAP_CLIENT) {
            return Utils.arrayContains(remoteDeviceUuids, BluetoothUuid.HAS);
        }
        if (profile == BluetoothProfile.LE_AUDIO_BROADCAST_ASSISTANT) {
            return Utils.arrayContains(remoteDeviceUuids, BluetoothUuid.BASS);
        }
        if (profile == BluetoothProfile.BATTERY) {
            return Utils.arrayContains(remoteDeviceUuids, BluetoothUuid.BATTERY);
        }

        Log.e(TAG, "isSupported: Unexpected profile passed in to function: " + profile);
        return false;
    }

    /**
     * Checks if the connectino policy of all profiles are unknown for the given device
     *
     * @param device is the device for which we are checking if the connection policy of all
     *     profiles are unknown
     * @return false if one of profile is enabled or disabled, true otherwise
     */
    @RequiresPermission(android.Manifest.permission.BLUETOOTH_PRIVILEGED)
    boolean isAllProfilesUnknown(BluetoothDevice device) {
        if (mA2dpService != null
                && mA2dpService.getConnectionPolicy(device)
                        != BluetoothProfile.CONNECTION_POLICY_UNKNOWN) {
            return false;
        }
        if (mA2dpSinkService != null
                && mA2dpSinkService.getConnectionPolicy(device)
                        != BluetoothProfile.CONNECTION_POLICY_UNKNOWN) {
            return false;
        }
        if (mHeadsetService != null
                && mHeadsetService.getConnectionPolicy(device)
                        != BluetoothProfile.CONNECTION_POLICY_UNKNOWN) {
            return false;
        }
        if (mHeadsetClientService != null
                && mHeadsetClientService.getConnectionPolicy(device)
                        != BluetoothProfile.CONNECTION_POLICY_UNKNOWN) {
            return false;
        }
        if (mMapClientService != null
                && mMapClientService.getConnectionPolicy(device)
                        != BluetoothProfile.CONNECTION_POLICY_UNKNOWN) {
            return false;
        }
        if (mHidHostService != null
                && mHidHostService.getConnectionPolicy(device)
                        != BluetoothProfile.CONNECTION_POLICY_UNKNOWN) {
            return false;
        }
        if (mPanService != null
                && mPanService.getConnectionPolicy(device)
                        != BluetoothProfile.CONNECTION_POLICY_UNKNOWN) {
            return false;
        }
        if (mPbapClientService != null
                && mPbapClientService.getConnectionPolicy(device)
                        != BluetoothProfile.CONNECTION_POLICY_UNKNOWN) {
            return false;
        }
        if (mHearingAidService != null
                && mHearingAidService.getConnectionPolicy(device)
                        != BluetoothProfile.CONNECTION_POLICY_UNKNOWN) {
            return false;
        }
        if (mHapClientService != null
                && mHapClientService.getConnectionPolicy(device)
                        != BluetoothProfile.CONNECTION_POLICY_UNKNOWN) {
            return false;
        }
        if (mVolumeControlService != null
                && mVolumeControlService.getConnectionPolicy(device)
                        != BluetoothProfile.CONNECTION_POLICY_UNKNOWN) {
            return false;
        }
        if (mCsipSetCoordinatorService != null
                && mCsipSetCoordinatorService.getConnectionPolicy(device)
                        != BluetoothProfile.CONNECTION_POLICY_UNKNOWN) {
            return false;
        }
        if (mLeAudioService != null
                && mLeAudioService.getConnectionPolicy(device)
                        != BluetoothProfile.CONNECTION_POLICY_UNKNOWN) {
            return false;
        }
        if (mBassClientService != null
                && mBassClientService.getConnectionPolicy(device)
                        != BluetoothProfile.CONNECTION_POLICY_UNKNOWN) {
            return false;
        }
        return true;
    }

    /**
     * Connects only available profiles (those with {@link
     * BluetoothProfile#CONNECTION_POLICY_ALLOWED})
     *
     * @param device is the device with which we are connecting the profiles
     * @return {@link BluetoothStatusCodes#SUCCESS}
     */
    @RequiresPermission(
            allOf = {
                android.Manifest.permission.BLUETOOTH_PRIVILEGED,
                android.Manifest.permission.MODIFY_PHONE_STATE,
            })
    private int connectEnabledProfiles(BluetoothDevice device) {
        if (mCsipSetCoordinatorService != null
                && isProfileSupported(device, BluetoothProfile.CSIP_SET_COORDINATOR)
                && mCsipSetCoordinatorService.getConnectionPolicy(device)
                        > BluetoothProfile.CONNECTION_POLICY_FORBIDDEN) {
            Log.i(TAG, "connectEnabledProfiles: Connecting Coordinated Set Profile");
            mCsipSetCoordinatorService.connect(device);
        }
        if (mA2dpService != null
                && isProfileSupported(device, BluetoothProfile.A2DP)
                && mA2dpService.getConnectionPolicy(device)
                        > BluetoothProfile.CONNECTION_POLICY_FORBIDDEN) {
            Log.i(TAG, "connectEnabledProfiles: Connecting A2dp");
            mA2dpService.connect(device);
        }
        if (mA2dpSinkService != null
                && isProfileSupported(device, BluetoothProfile.A2DP_SINK)
                && mA2dpSinkService.getConnectionPolicy(device)
                        > BluetoothProfile.CONNECTION_POLICY_FORBIDDEN) {
            Log.i(TAG, "connectEnabledProfiles: Connecting A2dp Sink");
            mA2dpSinkService.connect(device);
        }
        if (mHeadsetService != null
                && isProfileSupported(device, BluetoothProfile.HEADSET)
                && mHeadsetService.getConnectionPolicy(device)
                        > BluetoothProfile.CONNECTION_POLICY_FORBIDDEN) {
            Log.i(TAG, "connectEnabledProfiles: Connecting Headset Profile");
            mHeadsetService.connect(device);
        }
        if (mHeadsetClientService != null
                && isProfileSupported(device, BluetoothProfile.HEADSET_CLIENT)
                && mHeadsetClientService.getConnectionPolicy(device)
                        > BluetoothProfile.CONNECTION_POLICY_FORBIDDEN) {
            Log.i(TAG, "connectEnabledProfiles: Connecting HFP");
            mHeadsetClientService.connect(device);
        }
        if (mMapClientService != null
                && isProfileSupported(device, BluetoothProfile.MAP_CLIENT)
                && mMapClientService.getConnectionPolicy(device)
                        > BluetoothProfile.CONNECTION_POLICY_FORBIDDEN) {
            Log.i(TAG, "connectEnabledProfiles: Connecting MAP");
            mMapClientService.connect(device);
        }
        if (mHidHostService != null
                && isProfileSupported(device, BluetoothProfile.HID_HOST)
                && mHidHostService.getConnectionPolicy(device)
                        > BluetoothProfile.CONNECTION_POLICY_FORBIDDEN) {
            Log.i(TAG, "connectEnabledProfiles: Connecting Hid Host Profile");
            mHidHostService.connect(device);
        }
        if (mPanService != null
                && isProfileSupported(device, BluetoothProfile.PAN)
                && mPanService.getConnectionPolicy(device)
                        > BluetoothProfile.CONNECTION_POLICY_FORBIDDEN) {
            Log.i(TAG, "connectEnabledProfiles: Connecting Pan Profile");
            mPanService.connect(device);
        }
        if (mPbapClientService != null
                && isProfileSupported(device, BluetoothProfile.PBAP_CLIENT)
                && mPbapClientService.getConnectionPolicy(device)
                        > BluetoothProfile.CONNECTION_POLICY_FORBIDDEN) {
            Log.i(TAG, "connectEnabledProfiles: Connecting Pbap");
            mPbapClientService.connect(device);
        }
        if (mHearingAidService != null
                && isProfileSupported(device, BluetoothProfile.HEARING_AID)
                && mHearingAidService.getConnectionPolicy(device)
                        > BluetoothProfile.CONNECTION_POLICY_FORBIDDEN) {
            Log.i(TAG, "connectEnabledProfiles: Connecting Hearing Aid Profile");
            mHearingAidService.connect(device);
        }
        if (mHapClientService != null
                && isProfileSupported(device, BluetoothProfile.HAP_CLIENT)
                && mHapClientService.getConnectionPolicy(device)
                        > BluetoothProfile.CONNECTION_POLICY_FORBIDDEN) {
            Log.i(TAG, "connectEnabledProfiles: Connecting HAS Profile");
            mHapClientService.connect(device);
        }
        if (mVolumeControlService != null
                && isProfileSupported(device, BluetoothProfile.VOLUME_CONTROL)
                && mVolumeControlService.getConnectionPolicy(device)
                        > BluetoothProfile.CONNECTION_POLICY_FORBIDDEN) {
            Log.i(TAG, "connectEnabledProfiles: Connecting Volume Control Profile");
            mVolumeControlService.connect(device);
        }
        if (mLeAudioService != null
                && isProfileSupported(device, BluetoothProfile.LE_AUDIO)
                && mLeAudioService.getConnectionPolicy(device)
                        > BluetoothProfile.CONNECTION_POLICY_FORBIDDEN) {
            Log.i(TAG, "connectEnabledProfiles: Connecting LeAudio profile (BAP)");
            mLeAudioService.connect(device);
        }
        if (mBassClientService != null
                && isProfileSupported(device, BluetoothProfile.LE_AUDIO_BROADCAST_ASSISTANT)
                && mBassClientService.getConnectionPolicy(device)
                        > BluetoothProfile.CONNECTION_POLICY_FORBIDDEN) {
            Log.i(TAG, "connectEnabledProfiles: Connecting LE Broadcast Assistant Profile");
            mBassClientService.connect(device);
        }
        if (mBatteryService != null
                && isProfileSupported(device, BluetoothProfile.BATTERY)
                && mBatteryService.getConnectionPolicy(device)
                        > BluetoothProfile.CONNECTION_POLICY_FORBIDDEN) {
            Log.i(TAG, "connectEnabledProfiles: Connecting Battery Service");
            mBatteryService.connect(device);
        }
        return BluetoothStatusCodes.SUCCESS;
    }

    /**
     * Verifies that all bluetooth profile services are running
     *
     * @return true if all bluetooth profile services running, false otherwise
     */
    private boolean profileServicesRunning() {
        if (mRegisteredProfiles.size() == Config.getSupportedProfiles().length
                && mRegisteredProfiles.size() == mRunningProfiles.size()) {
            return true;
        }

        Log.e(TAG, "profileServicesRunning: One or more supported services not running");
        return false;
    }

    /** Initializes all the profile services fields */
    private void initProfileServices() {
        Log.i(TAG, "initProfileServices: Initializing all bluetooth profile services");
        mA2dpService = A2dpService.getA2dpService();
        mA2dpSinkService = A2dpSinkService.getA2dpSinkService();
        mHeadsetService = HeadsetService.getHeadsetService();
        mHeadsetClientService = HeadsetClientService.getHeadsetClientService();
        mMapService = BluetoothMapService.getBluetoothMapService();
        mMapClientService = MapClientService.getMapClientService();
        mHidDeviceService = HidDeviceService.getHidDeviceService();
        mHidHostService = HidHostService.getHidHostService();
        mPanService = PanService.getPanService();
        mPbapService = BluetoothPbapService.getBluetoothPbapService();
        mPbapClientService = PbapClientService.getPbapClientService();
        mHearingAidService = HearingAidService.getHearingAidService();
        mHapClientService = HapClientService.getHapClientService();
        mSapService = SapService.getSapService();
        mVolumeControlService = VolumeControlService.getVolumeControlService();
        mCsipSetCoordinatorService = CsipSetCoordinatorService.getCsipSetCoordinatorService();
        mLeAudioService = LeAudioService.getLeAudioService();
        mBassClientService = BassClientService.getBassClientService();
        mBatteryService = BatteryService.getBatteryService();
    }

    @BluetoothAdapter.RfcommListenerResult
    @RequiresPermission(android.Manifest.permission.BLUETOOTH_CONNECT)
    private int startRfcommListener(
            String name,
            ParcelUuid uuid,
            PendingIntent pendingIntent,
            AttributionSource attributionSource) {
        if (mBluetoothServerSockets.containsKey(uuid.getUuid())) {
            Log.d(
                    TAG,
                    String.format(
                            "Cannot start RFCOMM listener: UUID %s already in use.",
                            uuid.getUuid()));
            return BluetoothStatusCodes.RFCOMM_LISTENER_START_FAILED_UUID_IN_USE;
        }

        try {
            startRfcommListenerInternal(name, uuid.getUuid(), pendingIntent, attributionSource);
        } catch (IOException e) {
            return BluetoothStatusCodes.RFCOMM_LISTENER_FAILED_TO_CREATE_SERVER_SOCKET;
        }

        return BluetoothStatusCodes.SUCCESS;
    }

    @BluetoothAdapter.RfcommListenerResult
    @VisibleForTesting
    int stopRfcommListener(ParcelUuid uuid, AttributionSource attributionSource) {
        RfcommListenerData listenerData = mBluetoothServerSockets.get(uuid.getUuid());

        if (listenerData == null) {
            Log.d(
                    TAG,
                    String.format(
                            "Cannot stop RFCOMM listener: UUID %s is not registered.",
                            uuid.getUuid()));
            return BluetoothStatusCodes.RFCOMM_LISTENER_OPERATION_FAILED_NO_MATCHING_SERVICE_RECORD;
        }

        if (attributionSource.getUid() != listenerData.mAttributionSource.getUid()) {
            return BluetoothStatusCodes.RFCOMM_LISTENER_OPERATION_FAILED_DIFFERENT_APP;
        }

        // Remove the entry so that it does not try and restart the server socket.
        mBluetoothServerSockets.remove(uuid.getUuid());

        return listenerData.closeServerAndPendingSockets(mHandler);
    }

    @VisibleForTesting
    IncomingRfcommSocketInfo retrievePendingSocketForServiceRecord(
            ParcelUuid uuid, AttributionSource attributionSource) {
        IncomingRfcommSocketInfo socketInfo = new IncomingRfcommSocketInfo();

        RfcommListenerData listenerData = mBluetoothServerSockets.get(uuid.getUuid());

        if (listenerData == null) {
            socketInfo.status =
                    BluetoothStatusCodes
                            .RFCOMM_LISTENER_OPERATION_FAILED_NO_MATCHING_SERVICE_RECORD;
            return socketInfo;
        }

        if (attributionSource.getUid() != listenerData.mAttributionSource.getUid()) {
            socketInfo.status = BluetoothStatusCodes.RFCOMM_LISTENER_OPERATION_FAILED_DIFFERENT_APP;
            return socketInfo;
        }

        BluetoothSocket socket = listenerData.mPendingSockets.poll();

        if (socket == null) {
            socketInfo.status = BluetoothStatusCodes.RFCOMM_LISTENER_NO_SOCKET_AVAILABLE;
            return socketInfo;
        }

        mHandler.removeCallbacksAndMessages(socket);

        socketInfo.bluetoothDevice = socket.getRemoteDevice();
        socketInfo.pfd = socket.getParcelFileDescriptor();
        socketInfo.status = BluetoothStatusCodes.SUCCESS;

        return socketInfo;
    }

    @RequiresPermission(android.Manifest.permission.BLUETOOTH_CONNECT)
    private void handleIncomingRfcommConnections(UUID uuid) {
        RfcommListenerData listenerData = mBluetoothServerSockets.get(uuid);
        while (true) {
            BluetoothSocket socket;
            try {
                socket = listenerData.mServerSocket.accept();
            } catch (IOException e) {
                if (mBluetoothServerSockets.containsKey(uuid)) {
                    // The uuid still being in the map indicates that the accept failure is
                    // unexpected. Try and restart the listener.
                    Log.e(TAG, "Failed to accept socket on " + listenerData.mServerSocket, e);
                    restartRfcommListener(listenerData, uuid);
                }
                return;
            }

            listenerData.mPendingSockets.add(socket);
            try {
                listenerData.mPendingIntent.send();
            } catch (PendingIntent.CanceledException e) {
                Log.e(TAG, "PendingIntent for RFCOMM socket notifications cancelled.", e);
                // The pending intent was cancelled, close the server as there is no longer any way
                // to notify the app that registered the listener.
                listenerData.closeServerAndPendingSockets(mHandler);
                mBluetoothServerSockets.remove(uuid);
                return;
            }
            mHandler.postDelayed(
                    () -> pendingSocketTimeoutRunnable(listenerData, socket),
                    socket,
                    PENDING_SOCKET_HANDOFF_TIMEOUT.toMillis());
        }
    }

    // Tries to restart the rfcomm listener for the given UUID
    @RequiresPermission(android.Manifest.permission.BLUETOOTH_CONNECT)
    private void restartRfcommListener(RfcommListenerData listenerData, UUID uuid) {
        listenerData.closeServerAndPendingSockets(mHandler);
        try {
            startRfcommListenerInternal(
                    listenerData.mName,
                    uuid,
                    listenerData.mPendingIntent,
                    listenerData.mAttributionSource);
        } catch (IOException e) {
            Log.e(TAG, "Failed to recreate rfcomm server socket", e);

            mBluetoothServerSockets.remove(uuid);
        }
    }

    private void pendingSocketTimeoutRunnable(
            RfcommListenerData listenerData, BluetoothSocket socket) {
        boolean socketFound = listenerData.mPendingSockets.remove(socket);
        if (socketFound) {
            try {
                socket.close();
            } catch (IOException e) {
                Log.e(TAG, "Failed to close bt socket", e);
                // We don't care if closing the socket failed, just continue on.
            }
        }
    }

    @RequiresPermission(android.Manifest.permission.BLUETOOTH_CONNECT)
    private void startRfcommListenerInternal(
            String name, UUID uuid, PendingIntent intent, AttributionSource attributionSource)
            throws IOException {
        BluetoothServerSocket bluetoothServerSocket =
                mAdapter.listenUsingRfcommWithServiceRecord(name, uuid);

        RfcommListenerData listenerData =
                new RfcommListenerData(bluetoothServerSocket, name, intent, attributionSource);

        mBluetoothServerSockets.put(uuid, listenerData);

        mSocketServersExecutor.execute(() -> handleIncomingRfcommConnections(uuid));
    }

    private void stopRfcommServerSockets() {
        Iterator<Map.Entry<UUID, RfcommListenerData>> socketsIterator =
                mBluetoothServerSockets.entrySet().iterator();
        while (socketsIterator.hasNext()) {
            socketsIterator.next().getValue().closeServerAndPendingSockets(mHandler);
            socketsIterator.remove();
        }
    }

    private static class RfcommListenerData {
        final BluetoothServerSocket mServerSocket;
        // Service record name
        final String mName;
        // The Intent which contains the Service info to which the incoming socket connections are
        // handed off to.
        final PendingIntent mPendingIntent;
        // AttributionSource for the requester of the RFCOMM listener
        final AttributionSource mAttributionSource;
        // Contains the connected sockets which are pending transfer to the app which requested the
        // listener.
        final ConcurrentLinkedQueue<BluetoothSocket> mPendingSockets =
                new ConcurrentLinkedQueue<>();

        RfcommListenerData(
                BluetoothServerSocket serverSocket,
                String name,
                PendingIntent pendingIntent,
                AttributionSource attributionSource) {
            mServerSocket = serverSocket;
            mName = name;
            mPendingIntent = pendingIntent;
            mAttributionSource = attributionSource;
        }

        int closeServerAndPendingSockets(Handler handler) {
            int result = BluetoothStatusCodes.SUCCESS;
            try {
                mServerSocket.close();
            } catch (IOException e) {
                Log.e(TAG, "Failed to call close on rfcomm server socket", e);
                result = BluetoothStatusCodes.RFCOMM_LISTENER_FAILED_TO_CLOSE_SERVER_SOCKET;
            }
            mPendingSockets.forEach(
                    pendingSocket -> {
                        handler.removeCallbacksAndMessages(pendingSocket);
                        try {
                            pendingSocket.close();
                        } catch (IOException e) {
                            Log.e(TAG, "Failed to close socket", e);
                        }
                    });
            mPendingSockets.clear();

            return result;
        }
    }

    @VisibleForTesting
    boolean isAvailable() {
        return !mCleaningUp;
    }

    /**
     * Get an metadata of given device and key
     *
     * @param device Bluetooth device
     * @param key Metadata key
     * @param value Metadata value
     * @return if metadata is set successfully
     */
    public boolean setMetadata(BluetoothDevice device, int key, byte[] value) {
        if (value == null || value.length > BluetoothDevice.METADATA_MAX_LENGTH) {
            return false;
        }
        return mDatabaseManager.setCustomMeta(device, key, value);
    }

    /**
     * Get an metadata of given device and key
     *
     * @param device Bluetooth device
     * @param key Metadata key
     * @return value of given device and key combination
     */
    public byte[] getMetadata(BluetoothDevice device, int key) {
        return mDatabaseManager.getCustomMeta(device, key);
    }

    /** Update Adapter Properties when BT profiles connection state changes. */
    public void updateProfileConnectionAdapterProperties(
            BluetoothDevice device, int profile, int state, int prevState) {
        mAdapterProperties.updateOnProfileConnectionChanged(device, profile, state, prevState);
    }

    /** Handlers for incoming service calls */
    private AdapterServiceBinder mBinder;

    /**
     * The Binder implementation must be declared to be a static class, with the AdapterService
     * instance passed in the constructor. Furthermore, when the AdapterService shuts down, the
     * reference to the AdapterService must be explicitly removed.
     *
     * <p>Otherwise, a memory leak can occur from repeated starting/stopping the service...Please
     * refer to android.os.Binder for further details on why an inner instance class should be
     * avoided.
     */
    @VisibleForTesting
    public static class AdapterServiceBinder extends IBluetooth.Stub {
        private AdapterService mService;

        AdapterServiceBinder(AdapterService svc) {
            mService = svc;
            mService.invalidateBluetoothGetStateCache();
            BluetoothAdapter.getDefaultAdapter().disableBluetoothGetStateCache();
        }

        public void cleanup() {
            mService = null;
        }

        public AdapterService getService() {
            if (mService != null && mService.isAvailable()) {
                return mService;
            }
            return null;
        }

        @Override
        public void getState(SynchronousResultReceiver receiver) {
            try {
                receiver.send(getState());
            } catch (RuntimeException e) {
                receiver.propagateException(e);
            }
        }

        private int getState() {
            // don't check caller, may be called from system UI
            AdapterService service = getService();
            if (service == null) {
                return BluetoothAdapter.STATE_OFF;
            }

            return service.getState();
        }

        @Override
        public void enable(
                boolean quietMode, AttributionSource source, SynchronousResultReceiver receiver) {
            try {
                receiver.send(enable(quietMode, source));
            } catch (RuntimeException e) {
                receiver.propagateException(e);
            }
        }

        @RequiresPermission(
                value = android.Manifest.permission.BLUETOOTH_CONNECT,
                anyOf = {
                    android.Manifest.permission.INTERACT_ACROSS_USERS,
                    android.Manifest.permission.MANAGE_USERS,
                })
        private boolean enable(boolean quietMode, AttributionSource attributionSource) {
            AdapterService service = getService();
            if (service == null
                    || !callerIsSystemOrActiveOrManagedUser(service, TAG, "enable")
                    || !Utils.checkConnectPermissionForDataDelivery(
                            service, attributionSource, "AdapterService enable")) {
                return false;
            }

            return service.enable(quietMode);
        }

        @Override
        public void disable(AttributionSource source, SynchronousResultReceiver receiver) {
            try {
                receiver.send(disable(source));
            } catch (RuntimeException e) {
                receiver.propagateException(e);
            }
        }

        @RequiresPermission(android.Manifest.permission.BLUETOOTH_CONNECT)
        private boolean disable(AttributionSource attributionSource) {
            AdapterService service = getService();
            if (service == null
                    || !callerIsSystemOrActiveOrManagedUser(service, TAG, "disable")
                    || !Utils.checkConnectPermissionForDataDelivery(
                            service, attributionSource, "AdapterService disable")) {
                return false;
            }

            return service.disable();
        }

        @Override
        public void getAddress(AttributionSource source, SynchronousResultReceiver receiver) {
            try {
                receiver.send(getAddress(source));
            } catch (RuntimeException e) {
                receiver.propagateException(e);
            }
        }

        @RequiresPermission(
                allOf = {
                    android.Manifest.permission.BLUETOOTH_CONNECT,
                    android.Manifest.permission.LOCAL_MAC_ADDRESS,
                })
        private String getAddress(AttributionSource attributionSource) {
            AdapterService service = getService();
            if (service == null
                    || !callerIsSystemOrActiveOrManagedUser(service, TAG, "getAddress")
                    || !Utils.checkConnectPermissionForDataDelivery(
                            service, attributionSource, "AdapterService getAddress")) {
                return null;
            }

            enforceLocalMacAddressPermission(service);

            return Utils.getAddressStringFromByte(service.mAdapterProperties.getAddress());
        }

        @Override
        public void isLogRedactionEnabled(SynchronousResultReceiver receiver) {
            AdapterService service = getService();
            if (service == null) {
                // by default return true
                receiver.send(true);
            } else {
                receiver.send(service.mNativeInterface.isLogRedactionEnabled());
            }
        }

        @Override
        public void getUuids(AttributionSource source, SynchronousResultReceiver receiver) {
            try {
                receiver.send(getUuids(source));
            } catch (RuntimeException e) {
                receiver.propagateException(e);
            }
        }

        @RequiresPermission(android.Manifest.permission.BLUETOOTH_CONNECT)
        private List<ParcelUuid> getUuids(AttributionSource attributionSource) {
            AdapterService service = getService();
            if (service == null
                    || !callerIsSystemOrActiveOrManagedUser(service, TAG, "getUuids")
                    || !Utils.checkConnectPermissionForDataDelivery(
                            service, attributionSource, "AdapterService getUuids")) {
                return new ArrayList<>();
            }

            ParcelUuid[] parcels = service.mAdapterProperties.getUuids();
            if (parcels == null) {
                parcels = new ParcelUuid[0];
            }
            return Arrays.asList(parcels);
        }

        @Override
        public void getIdentityAddress(String address, SynchronousResultReceiver receiver) {
            try {
                receiver.send(getIdentityAddress(address));
            } catch (RuntimeException e) {
                receiver.propagateException(e);
            }
        }

        public String getIdentityAddress(String address) {
            AdapterService service = getService();
            if (service == null
                    || !callerIsSystemOrActiveOrManagedUser(service, TAG, "getIdentityAddress")
                    || !Utils.checkConnectPermissionForDataDelivery(
                            service,
                            Utils.getCallingAttributionSource(mService),
                            "AdapterService getIdentityAddress")) {
                return null;
            }
            enforceBluetoothPrivilegedPermission(service);
            return service.getIdentityAddress(address);
        }

        @Override
        public void getName(AttributionSource source, SynchronousResultReceiver receiver) {
            try {
                receiver.send(getName(source));
            } catch (RuntimeException e) {
                receiver.propagateException(e);
            }
        }

        @RequiresPermission(android.Manifest.permission.BLUETOOTH_CONNECT)
        private String getName(AttributionSource attributionSource) {
            AdapterService service = getService();
            if (service == null
                    || !callerIsSystemOrActiveOrManagedUser(service, TAG, "getName")
                    || !Utils.checkConnectPermissionForDataDelivery(
                            service, attributionSource, "AdapterService getName")) {
                return null;
            }

            return service.getName();
        }

        @Override
        public void getNameLengthForAdvertise(
                AttributionSource source, SynchronousResultReceiver receiver) {
            try {
                receiver.send(getNameLengthForAdvertise(source));
            } catch (RuntimeException e) {
                receiver.propagateException(e);
            }
        }

        @RequiresPermission(android.Manifest.permission.BLUETOOTH_ADVERTISE)
        private int getNameLengthForAdvertise(AttributionSource attributionSource) {
            AdapterService service = getService();
            if (service == null
                    || !callerIsSystemOrActiveOrManagedUser(
                            service, TAG, "getNameLengthForAdvertise")
                    || !Utils.checkAdvertisePermissionForDataDelivery(
                            service, attributionSource, TAG)) {
                return -1;
            }

            return service.getNameLengthForAdvertise();
        }

        @Override
        public void setName(
                String name, AttributionSource source, SynchronousResultReceiver receiver) {
            try {
                receiver.send(setName(name, source));
            } catch (RuntimeException e) {
                receiver.propagateException(e);
            }
        }

        @RequiresPermission(android.Manifest.permission.BLUETOOTH_CONNECT)
        private boolean setName(String name, AttributionSource attributionSource) {
            AdapterService service = getService();
            if (service == null
                    || !callerIsSystemOrActiveOrManagedUser(service, TAG, "setName")
                    || !Utils.checkConnectPermissionForDataDelivery(
                            service, attributionSource, "AdapterService setName")) {
                return false;
            }

            return service.mAdapterProperties.setName(name);
        }

        @Override
        public void getIoCapability(AttributionSource source, SynchronousResultReceiver receiver) {
            try {
                receiver.send(getIoCapability(source));
            } catch (RuntimeException e) {
                receiver.propagateException(e);
            }
        }

        @RequiresPermission(android.Manifest.permission.BLUETOOTH_CONNECT)
        private int getIoCapability(AttributionSource attributionSource) {
            AdapterService service = getService();
            if (service == null
                    || !callerIsSystemOrActiveOrManagedUser(service, TAG, "getIoCapability")
                    || !Utils.checkConnectPermissionForDataDelivery(
                            service, attributionSource, "AdapterService getIoCapability")) {
                return BluetoothAdapter.IO_CAPABILITY_UNKNOWN;
            }

            return service.mAdapterProperties.getIoCapability();
        }

        @Override
        public void setIoCapability(
                int capability, AttributionSource source, SynchronousResultReceiver receiver) {
            try {
                receiver.send(setIoCapability(capability, source));
            } catch (RuntimeException e) {
                receiver.propagateException(e);
            }
        }

        @RequiresPermission(
                allOf = {
                    android.Manifest.permission.BLUETOOTH_CONNECT,
                    android.Manifest.permission.BLUETOOTH_PRIVILEGED,
                })
        private boolean setIoCapability(int capability, AttributionSource source) {
            AdapterService service = getService();
            if (service == null
                    || !callerIsSystemOrActiveOrManagedUser(service, TAG, "setIoCapability")
                    || !Utils.checkConnectPermissionForDataDelivery(service, source, TAG)) {
                return false;
            }

            enforceBluetoothPrivilegedPermission(service);

            if (!isValidIoCapability(capability)) {
                return false;
            }

            return service.mAdapterProperties.setIoCapability(capability);
        }

        @Override
        public void getScanMode(AttributionSource source, SynchronousResultReceiver receiver) {
            try {
                receiver.send(getScanMode(source));
            } catch (RuntimeException e) {
                receiver.propagateException(e);
            }
        }

        @RequiresPermission(android.Manifest.permission.BLUETOOTH_SCAN)
        private int getScanMode(AttributionSource attributionSource) {
            AdapterService service = getService();
            if (service == null
                    || !callerIsSystemOrActiveOrManagedUser(service, TAG, "getScanMode")
                    || !Utils.checkScanPermissionForDataDelivery(
                            service, attributionSource, "AdapterService getScanMode")) {
                return BluetoothAdapter.SCAN_MODE_NONE;
            }

            return service.getScanMode();
        }

        @Override
        public void setScanMode(
                int mode, AttributionSource source, SynchronousResultReceiver receiver) {
            try {
                receiver.send(setScanMode(mode, source));
            } catch (RuntimeException e) {
                receiver.propagateException(e);
            }
        }

        @RequiresPermission(android.Manifest.permission.BLUETOOTH_SCAN)
        private int setScanMode(int mode, AttributionSource attributionSource) {
            AdapterService service = getService();
            if (service == null
                    || !callerIsSystemOrActiveOrManagedUser(service, TAG, "setScanMode")
                    || !Utils.checkScanPermissionForDataDelivery(
                            service, attributionSource, "AdapterService setScanMode")) {
                return BluetoothStatusCodes.ERROR_MISSING_BLUETOOTH_SCAN_PERMISSION;
            }
            enforceBluetoothPrivilegedPermission(service);

            return service.mAdapterProperties.setScanMode(mode)
                    ? BluetoothStatusCodes.SUCCESS
                    : BluetoothStatusCodes.ERROR_UNKNOWN;
        }

        @Override
        public void getDiscoverableTimeout(
                AttributionSource source, SynchronousResultReceiver receiver) {
            try {
                receiver.send(getDiscoverableTimeout(source));
            } catch (RuntimeException e) {
                receiver.propagateException(e);
            }
        }

        @RequiresPermission(android.Manifest.permission.BLUETOOTH_SCAN)
        private long getDiscoverableTimeout(AttributionSource attributionSource) {
            AdapterService service = getService();
            if (service == null
                    || !callerIsSystemOrActiveOrManagedUser(service, TAG, "getDiscoverableTimeout")
                    || !Utils.checkScanPermissionForDataDelivery(
                            service, attributionSource, "AdapterService getDiscoverableTimeout")) {
                return -1;
            }

            return service.mAdapterProperties.getDiscoverableTimeout();
        }

        @Override
        public void setDiscoverableTimeout(
                long timeout, AttributionSource source, SynchronousResultReceiver receiver) {
            try {
                receiver.send(setDiscoverableTimeout(timeout, source));
            } catch (RuntimeException e) {
                receiver.propagateException(e);
            }
        }

        @RequiresPermission(android.Manifest.permission.BLUETOOTH_SCAN)
        private int setDiscoverableTimeout(long timeout, AttributionSource attributionSource) {
            AdapterService service = getService();
            if (service == null
                    || !callerIsSystemOrActiveOrManagedUser(service, TAG, "setDiscoverableTimeout")
                    || !Utils.checkScanPermissionForDataDelivery(
                            service, attributionSource, "AdapterService setDiscoverableTimeout")) {
                return BluetoothStatusCodes.ERROR_MISSING_BLUETOOTH_SCAN_PERMISSION;
            }
            enforceBluetoothPrivilegedPermission(service);

            return service.mAdapterProperties.setDiscoverableTimeout((int) timeout)
                    ? BluetoothStatusCodes.SUCCESS
                    : BluetoothStatusCodes.ERROR_UNKNOWN;
        }

        @Override
        public void startDiscovery(AttributionSource source, SynchronousResultReceiver receiver) {
            try {
                receiver.send(startDiscovery(source));
            } catch (RuntimeException e) {
                receiver.propagateException(e);
            }
        }

        @RequiresPermission(android.Manifest.permission.BLUETOOTH_SCAN)
        private boolean startDiscovery(AttributionSource attributionSource) {
            AdapterService service = getService();
            if (service == null
                    || !callerIsSystemOrActiveOrManagedUser(service, TAG, "startDiscovery")) {
                return false;
            }

            if (!Utils.checkScanPermissionForDataDelivery(
                    service, attributionSource, "Starting discovery.")) {
                return false;
            }

            return service.startDiscovery(attributionSource);
        }

        @Override
        public void cancelDiscovery(AttributionSource source, SynchronousResultReceiver receiver) {
            try {
                receiver.send(cancelDiscovery(source));
            } catch (RuntimeException e) {
                receiver.propagateException(e);
            }
        }

        @RequiresPermission(android.Manifest.permission.BLUETOOTH_SCAN)
        private boolean cancelDiscovery(AttributionSource attributionSource) {
            AdapterService service = getService();
            if (service == null
                    || !callerIsSystemOrActiveOrManagedUser(service, TAG, "cancelDiscovery")
                    || !Utils.checkScanPermissionForDataDelivery(
                            service, attributionSource, "AdapterService cancelDiscovery")) {
                return false;
            }

            service.debugLog("cancelDiscovery");
            return service.mNativeInterface.cancelDiscovery();
        }

        @Override
        public void isDiscovering(AttributionSource source, SynchronousResultReceiver receiver) {
            try {
                receiver.send(isDiscovering(source));
            } catch (RuntimeException e) {
                receiver.propagateException(e);
            }
        }

        @RequiresPermission(android.Manifest.permission.BLUETOOTH_SCAN)
        private boolean isDiscovering(AttributionSource attributionSource) {
            AdapterService service = getService();
            if (service == null
                    || !callerIsSystemOrActiveOrManagedUser(service, TAG, "isDiscovering")
                    || !Utils.checkScanPermissionForDataDelivery(
                            service, attributionSource, "AdapterService isDiscovering")) {
                return false;
            }

            return service.mAdapterProperties.isDiscovering();
        }

        @Override
        public void getDiscoveryEndMillis(
                AttributionSource source, SynchronousResultReceiver receiver) {
            try {
                receiver.send(getDiscoveryEndMillis(source));
            } catch (RuntimeException e) {
                receiver.propagateException(e);
            }
        }

        @RequiresPermission(
                allOf = {
                    android.Manifest.permission.BLUETOOTH_CONNECT,
                    android.Manifest.permission.BLUETOOTH_PRIVILEGED,
                })
        private long getDiscoveryEndMillis(AttributionSource source) {
            AdapterService service = getService();
            if (service == null
                    || !callerIsSystemOrActiveOrManagedUser(service, TAG, "getDiscoveryEndMillis")
                    || !Utils.checkConnectPermissionForDataDelivery(service, source, TAG)) {
                return -1;
            }

            enforceBluetoothPrivilegedPermission(service);

            return service.mAdapterProperties.discoveryEndMillis();
        }

        @Override
        public void getMostRecentlyConnectedDevices(
                AttributionSource source, SynchronousResultReceiver receiver) {
            try {
                receiver.send(getMostRecentlyConnectedDevices(source));
            } catch (RuntimeException e) {
                receiver.propagateException(e);
            }
        }

        @RequiresPermission(
                allOf = {
                    android.Manifest.permission.BLUETOOTH_CONNECT,
                    android.Manifest.permission.BLUETOOTH_PRIVILEGED,
                })
        private List<BluetoothDevice> getMostRecentlyConnectedDevices(
                AttributionSource attributionSource) {
            // don't check caller, may be called from system UI
            AdapterService service = getService();
            if (service == null
                    || !Utils.checkConnectPermissionForDataDelivery(
                            service,
                            attributionSource,
                            "AdapterService getMostRecentlyConnectedDevices")) {
                return new ArrayList<>();
            }

            enforceBluetoothPrivilegedPermission(service);

            return service.mDatabaseManager.getMostRecentlyConnectedDevices();
        }

        @Override
        public void getBondedDevices(AttributionSource source, SynchronousResultReceiver receiver) {
            try {
                receiver.send(getBondedDevices(source));
            } catch (RuntimeException e) {
                receiver.propagateException(e);
            }
        }

        @RequiresPermission(android.Manifest.permission.BLUETOOTH_CONNECT)
        private List<BluetoothDevice> getBondedDevices(AttributionSource attributionSource) {
            // don't check caller, may be called from system UI
            AdapterService service = getService();
            if (service == null
                    || !Utils.checkConnectPermissionForDataDelivery(
                            service, attributionSource, "AdapterService getBondedDevices")) {
                return new ArrayList<>();
            }

            return Arrays.asList(service.getBondedDevices());
        }

        @Override
        public void getAdapterConnectionState(SynchronousResultReceiver receiver) {
            try {
                receiver.send(getAdapterConnectionState());
            } catch (RuntimeException e) {
                receiver.propagateException(e);
            }
        }

        private int getAdapterConnectionState() {
            // don't check caller, may be called from system UI
            AdapterService service = getService();
            if (service == null) {
                return BluetoothAdapter.STATE_DISCONNECTED;
            }

            return service.mAdapterProperties.getConnectionState();
        }

        /**
         * This method has an associated binder cache. The invalidation methods must be changed if
         * the logic behind this method changes.
         */
        @Override
        public void getProfileConnectionState(int profile, AttributionSource source,
                SynchronousResultReceiver receiver) {
            try {
                receiver.send(getProfileConnectionState(profile, source));
            } catch (RuntimeException e) {
                receiver.propagateException(e);
            }
        }

        @RequiresPermission(android.Manifest.permission.BLUETOOTH_CONNECT)
        private int getProfileConnectionState(int profile, AttributionSource source) {
            AdapterService service = getService();
            boolean checkConnect = false;
            final int callingUid = Binder.getCallingUid();
            final long token = Binder.clearCallingIdentity();
            try {
                checkConnect =
                        CompatChanges.isChangeEnabled(ENFORCE_CONNECT, callingUid);
            } finally {
                Binder.restoreCallingIdentity(token);
            }
            if (service == null
                    || !callerIsSystemOrActiveOrManagedUser(
                            service, TAG, "getProfileConnectionState")
                    || (checkConnect && !Utils.checkConnectPermissionForDataDelivery(
                            service, source, "AdapterService getProfileConnectionState"))) {
                return BluetoothProfile.STATE_DISCONNECTED;
            }

            return service.mAdapterProperties.getProfileConnectionState(profile);
        }

        @Override
        public void createBond(
                BluetoothDevice device,
                int transport,
                OobData remoteP192Data,
                OobData remoteP256Data,
                AttributionSource source,
                SynchronousResultReceiver receiver) {
            try {
                receiver.send(
                        createBond(device, transport, remoteP192Data, remoteP256Data, source));
            } catch (RuntimeException e) {
                receiver.propagateException(e);
            }
        }

        @RequiresPermission(android.Manifest.permission.BLUETOOTH_CONNECT)
        private boolean createBond(
                BluetoothDevice device,
                int transport,
                OobData remoteP192Data,
                OobData remoteP256Data,
                AttributionSource attributionSource) {
            AdapterService service = getService();
            if (service == null
                    || !callerIsSystemOrActiveOrManagedUser(service, TAG, "createBond")
                    || !Utils.checkConnectPermissionForDataDelivery(
                            service, attributionSource, "AdapterService createBond")) {
                return false;
            }

            // This conditional is required to satisfy permission dependencies
            // since createBond calls createBondOutOfBand with null value passed as data.
            // BluetoothDevice#createBond requires BLUETOOTH_ADMIN only.
            service.enforceBluetoothPrivilegedPermissionIfNeeded(remoteP192Data, remoteP256Data);

            return service.createBond(
                    device,
                    transport,
                    remoteP192Data,
                    remoteP256Data,
                    attributionSource.getPackageName());
        }

        @Override
        public void cancelBondProcess(
                BluetoothDevice device,
                AttributionSource source,
                SynchronousResultReceiver receiver) {
            try {
                receiver.send(cancelBondProcess(device, source));
            } catch (RuntimeException e) {
                receiver.propagateException(e);
            }
        }

        @RequiresPermission(
                allOf = {
                    android.Manifest.permission.BLUETOOTH_CONNECT,
                    android.Manifest.permission.BLUETOOTH_PRIVILEGED,
                })
        private boolean cancelBondProcess(
                BluetoothDevice device, AttributionSource attributionSource) {
            AdapterService service = getService();
            if (service == null
                    || !callerIsSystemOrActiveOrManagedUser(service, TAG, "cancelBondProcess")
                    || !Utils.checkConnectPermissionForDataDelivery(
                            service, attributionSource, "AdapterService cancelBondProcess")) {
                return false;
            }

            enforceBluetoothPrivilegedPermission(service);

            DeviceProperties deviceProp = service.mRemoteDevices.getDeviceProperties(device);
            if (deviceProp != null) {
                deviceProp.setBondingInitiatedLocally(false);
            }

            return service.mNativeInterface.cancelBond(getBytesFromAddress(device.getAddress()));
        }

        @Override
        public void removeBond(
                BluetoothDevice device,
                AttributionSource source,
                SynchronousResultReceiver receiver) {
            try {
                receiver.send(removeBond(device, source));
            } catch (RuntimeException e) {
                receiver.propagateException(e);
            }
        }

        @RequiresPermission(android.Manifest.permission.BLUETOOTH_CONNECT)
        private boolean removeBond(BluetoothDevice device, AttributionSource attributionSource) {
            AdapterService service = getService();
            if (service == null
                    || !callerIsSystemOrActiveOrManagedUser(service, TAG, "removeBond")
                    || !Utils.checkConnectPermissionForDataDelivery(
                            service, attributionSource, "AdapterService removeBond")) {
                return false;
            }

            DeviceProperties deviceProp = service.mRemoteDevices.getDeviceProperties(device);
            if (deviceProp == null || deviceProp.getBondState() != BluetoothDevice.BOND_BONDED) {
                return false;
            }
            service.mBondAttemptCallerInfo.remove(device.getAddress());
            deviceProp.setBondingInitiatedLocally(false);

            Message msg = service.mBondStateMachine.obtainMessage(BondStateMachine.REMOVE_BOND);
            msg.obj = device;
            service.mBondStateMachine.sendMessage(msg);
            return true;
        }

        @Override
        public void getBondState(
                BluetoothDevice device,
                AttributionSource source,
                SynchronousResultReceiver receiver) {
            try {
                receiver.send(getBondState(device, source));
            } catch (RuntimeException e) {
                receiver.propagateException(e);
            }
        }

        @RequiresPermission(android.Manifest.permission.BLUETOOTH_CONNECT)
        private int getBondState(BluetoothDevice device, AttributionSource attributionSource) {
            // don't check caller, may be called from system UI
            AdapterService service = getService();
            if (service == null
                    || !Utils.checkConnectPermissionForDataDelivery(
                            service, attributionSource, "AdapterService getBondState")) {
                return BluetoothDevice.BOND_NONE;
            }

            return service.getBondState(device);
        }

        @Override
        public void isBondingInitiatedLocally(
                BluetoothDevice device,
                AttributionSource source,
                SynchronousResultReceiver receiver) {
            try {
                receiver.send(isBondingInitiatedLocally(device, source));
            } catch (RuntimeException e) {
                receiver.propagateException(e);
            }
        }

        @RequiresPermission(android.Manifest.permission.BLUETOOTH_CONNECT)
        private boolean isBondingInitiatedLocally(
                BluetoothDevice device, AttributionSource attributionSource) {
            // don't check caller, may be called from system UI
            AdapterService service = getService();
            if (service == null
                    || !Utils.checkConnectPermissionForDataDelivery(
                            service,
                            attributionSource,
                            "AdapterService isBondingInitiatedLocally")) {
                return false;
            }

            DeviceProperties deviceProp = service.mRemoteDevices.getDeviceProperties(device);
            return deviceProp != null && deviceProp.isBondingInitiatedLocally();
        }

        @Override
        public void generateLocalOobData(
                int transport,
                IBluetoothOobDataCallback callback,
                AttributionSource source,
                SynchronousResultReceiver receiver) {
            try {
                generateLocalOobData(transport, callback, source);
                receiver.send(null);
            } catch (RuntimeException e) {
                receiver.propagateException(e);
            }
        }

        @RequiresPermission(
                allOf = {
                    android.Manifest.permission.BLUETOOTH_CONNECT,
                    android.Manifest.permission.BLUETOOTH_PRIVILEGED,
                })
        private void generateLocalOobData(
                int transport, IBluetoothOobDataCallback callback, AttributionSource source) {
            AdapterService service = getService();
            if (service == null
                    || !callerIsSystemOrActiveOrManagedUser(service, TAG, "generateLocalOobData")
                    || !Utils.checkConnectPermissionForDataDelivery(service, source, TAG)) {
                return;
            }
            enforceBluetoothPrivilegedPermission(service);
            service.generateLocalOobData(transport, callback);
        }

        @Override
        public void getSupportedProfiles(
                AttributionSource source, SynchronousResultReceiver receiver) {
            try {
                receiver.send(getSupportedProfiles(source));
            } catch (RuntimeException e) {
                receiver.propagateException(e);
            }
        }

        @RequiresPermission(
                allOf = {
                    android.Manifest.permission.BLUETOOTH_CONNECT,
                    android.Manifest.permission.BLUETOOTH_PRIVILEGED,
                })
        private long getSupportedProfiles(AttributionSource source) {
            AdapterService service = getService();
            if (service == null
                    || !Utils.checkConnectPermissionForDataDelivery(service, source, TAG)) {
                return 0;
            }
            enforceBluetoothPrivilegedPermission(service);

            return Config.getSupportedProfilesBitMask();
        }

        @Override
        public void getConnectionState(
                BluetoothDevice device,
                AttributionSource source,
                SynchronousResultReceiver receiver) {
            try {
                receiver.send(getConnectionState(device, source));
            } catch (RuntimeException e) {
                receiver.propagateException(e);
            }
        }

        @RequiresPermission(android.Manifest.permission.BLUETOOTH_CONNECT)
        private int getConnectionState(
                BluetoothDevice device, AttributionSource attributionSource) {
            AdapterService service = getService();
            if (service == null
                    || !Utils.checkConnectPermissionForDataDelivery(
                            service, attributionSource, "AdapterService getConnectionState")) {
                return CONNECTION_STATE_DISCONNECTED;
            }

            return service.getConnectionState(device);
        }

        @Override
        public void getConnectionHandle(
                BluetoothDevice device,
                int transport,
                AttributionSource source,
                SynchronousResultReceiver receiver) {
            try {
                receiver.send(getConnectionHandle(device, transport, source));
            } catch (RuntimeException e) {
                receiver.propagateException(e);
            }
        }

        @RequiresPermission(
                allOf = {
                    android.Manifest.permission.BLUETOOTH_CONNECT,
                    android.Manifest.permission.BLUETOOTH_PRIVILEGED,
                })
        private int getConnectionHandle(
                BluetoothDevice device, int transport, AttributionSource attributionSource) {
            AdapterService service = getService();
            if (service == null
                    || !callerIsSystemOrActiveOrManagedUser(service, TAG, "getConnectionHandle")
                    || !Utils.checkConnectPermissionForDataDelivery(
                            service, attributionSource, TAG)) {
                return BluetoothDevice.ERROR;
            }

            enforceBluetoothPrivilegedPermission(service);

            return service.getConnectionHandle(device, transport);
        }

        @Override
        public void canBondWithoutDialog(
                BluetoothDevice device,
                AttributionSource source,
                SynchronousResultReceiver receiver) {
            try {
                receiver.send(canBondWithoutDialog(device, source));
            } catch (RuntimeException e) {
                receiver.propagateException(e);
            }
        }

        @RequiresPermission(
                allOf = {
                    android.Manifest.permission.BLUETOOTH_CONNECT,
                    android.Manifest.permission.BLUETOOTH_PRIVILEGED,
                })
        private boolean canBondWithoutDialog(BluetoothDevice device, AttributionSource source) {
            AdapterService service = getService();
            if (service == null
                    || !Utils.checkConnectPermissionForDataDelivery(service, source, TAG)) {
                return false;
            }

            enforceBluetoothPrivilegedPermission(service);

            return service.canBondWithoutDialog(device);
        }

        @Override
        public void getPackageNameOfBondingApplication(
                BluetoothDevice device, SynchronousResultReceiver receiver) {
            try {
                receiver.send(getPackageNameOfBondingApplication(device));
            } catch (RuntimeException e) {
                receiver.propagateException(e);
            }
        }

        @RequiresPermission(
                allOf = {
                    android.Manifest.permission.BLUETOOTH_CONNECT,
                    android.Manifest.permission.BLUETOOTH_PRIVILEGED,
                })
        private String getPackageNameOfBondingApplication(BluetoothDevice device) {
            AdapterService service = getService();

            if (service == null) {
                return null;
            }

            enforceBluetoothPrivilegedPermission(service);

            return service.getPackageNameOfBondingApplication(device);
        }

        @Override
        public void removeActiveDevice(
                @ActiveDeviceUse int profiles,
                AttributionSource source,
                SynchronousResultReceiver receiver) {
            try {
                receiver.send(removeActiveDevice(profiles, source));
            } catch (RuntimeException e) {
                receiver.propagateException(e);
            }
        }

        @RequiresPermission(
                allOf = {
                    android.Manifest.permission.BLUETOOTH_CONNECT,
                    android.Manifest.permission.BLUETOOTH_PRIVILEGED,
                    android.Manifest.permission.MODIFY_PHONE_STATE,
                })
        private boolean removeActiveDevice(
                @ActiveDeviceUse int profiles, AttributionSource source) {
            AdapterService service = getService();
            if (service == null
                    || !callerIsSystemOrActiveOrManagedUser(service, TAG, "removeActiveDevice")
                    || !Utils.checkConnectPermissionForDataDelivery(service, source, TAG)) {
                return false;
            }
            return service.setActiveDevice(null, profiles);
        }

        @Override
        public void setActiveDevice(
                BluetoothDevice device,
                @ActiveDeviceUse int profiles,
                AttributionSource source,
                SynchronousResultReceiver receiver) {
            try {
                receiver.send(setActiveDevice(device, profiles, source));
            } catch (RuntimeException e) {
                receiver.propagateException(e);
            }
        }

        @RequiresPermission(
                allOf = {
                    android.Manifest.permission.BLUETOOTH_CONNECT,
                    android.Manifest.permission.BLUETOOTH_PRIVILEGED,
                    android.Manifest.permission.MODIFY_PHONE_STATE,
                })
        private boolean setActiveDevice(
                BluetoothDevice device, @ActiveDeviceUse int profiles, AttributionSource source) {
            AdapterService service = getService();
            if (service == null
                    || !callerIsSystemOrActiveOrManagedUser(service, TAG, "setActiveDevice")
                    || !Utils.checkConnectPermissionForDataDelivery(service, source, TAG)) {
                return false;
            }

            enforceBluetoothPrivilegedPermission(service);

            return service.setActiveDevice(device, profiles);
        }

        @Override
        public void getActiveDevices(
                @ActiveDeviceProfile int profile,
                AttributionSource source,
                SynchronousResultReceiver receiver) {
            try {
                receiver.send(getActiveDevices(profile, source));
            } catch (RuntimeException e) {
                receiver.propagateException(e);
            }
        }

        @RequiresPermission(
                allOf = {
                    android.Manifest.permission.BLUETOOTH_CONNECT,
                    android.Manifest.permission.BLUETOOTH_PRIVILEGED,
                })
        private List<BluetoothDevice> getActiveDevices(
                @ActiveDeviceProfile int profile, AttributionSource source) {
            AdapterService service = getService();
            if (service == null
                    || !callerIsSystemOrActiveOrManagedUser(service, TAG, "getActiveDevices")
                    || !Utils.checkConnectPermissionForDataDelivery(service, source, TAG)) {
                return new ArrayList<>();
            }

            enforceBluetoothPrivilegedPermission(service);

            return service.getActiveDevices(profile);
        }

        @Override
        public void connectAllEnabledProfiles(
                BluetoothDevice device,
                AttributionSource source,
                SynchronousResultReceiver receiver) {
            try {
                receiver.send(connectAllEnabledProfiles(device, source));
            } catch (RuntimeException e) {
                receiver.propagateException(e);
            }
        }

        @RequiresPermission(
                allOf = {
                    android.Manifest.permission.BLUETOOTH_CONNECT,
                    android.Manifest.permission.BLUETOOTH_PRIVILEGED,
                    android.Manifest.permission.MODIFY_PHONE_STATE,
                })
        private int connectAllEnabledProfiles(BluetoothDevice device, AttributionSource source) {
            AdapterService service = getService();
            if (service == null) {
                return BluetoothStatusCodes.ERROR_BLUETOOTH_NOT_ENABLED;
            }
            if (!callerIsSystemOrActiveOrManagedUser(service, TAG, "connectAllEnabledProfiles")) {
                return BluetoothStatusCodes.ERROR_BLUETOOTH_NOT_ALLOWED;
            }
            if (device == null) {
                throw new IllegalArgumentException("device cannot be null");
            }
            if (!BluetoothAdapter.checkBluetoothAddress(device.getAddress())) {
                throw new IllegalArgumentException("device cannot have an invalid address");
            }
            if (!Utils.checkConnectPermissionForDataDelivery(service, source, TAG)) {
                return BluetoothStatusCodes.ERROR_MISSING_BLUETOOTH_CONNECT_PERMISSION;
            }

            enforceBluetoothPrivilegedPermission(service);

            try {
                return service.connectAllEnabledProfiles(device);
            } catch (Exception e) {
                Log.v(TAG, "connectAllEnabledProfiles() failed", e);
                SneakyThrow.sneakyThrow(e);
                throw new RuntimeException(e);
            }
        }

        @Override
        public void disconnectAllEnabledProfiles(
                BluetoothDevice device,
                AttributionSource source,
                SynchronousResultReceiver receiver) {
            try {
                receiver.send(disconnectAllEnabledProfiles(device, source));
            } catch (RuntimeException e) {
                receiver.propagateException(e);
            }
        }

        @RequiresPermission(
                allOf = {
                    android.Manifest.permission.BLUETOOTH_CONNECT,
                    android.Manifest.permission.BLUETOOTH_PRIVILEGED,
                })
        private int disconnectAllEnabledProfiles(BluetoothDevice device, AttributionSource source) {
            AdapterService service = getService();
            if (service == null) {
                return BluetoothStatusCodes.ERROR_BLUETOOTH_NOT_ENABLED;
            }
            if (!callerIsSystemOrActiveOrManagedUser(
                    service, TAG, "disconnectAllEnabledProfiles")) {
                return BluetoothStatusCodes.ERROR_BLUETOOTH_NOT_ALLOWED;
            }
            if (device == null) {
                throw new IllegalArgumentException("device cannot be null");
            }
            if (!BluetoothAdapter.checkBluetoothAddress(device.getAddress())) {
                throw new IllegalArgumentException("device cannot have an invalid address");
            }
            if (!Utils.checkConnectPermissionForDataDelivery(service, source, TAG)) {
                return BluetoothStatusCodes.ERROR_MISSING_BLUETOOTH_CONNECT_PERMISSION;
            }

            enforceBluetoothPrivilegedPermission(service);

            try {
                return service.disconnectAllEnabledProfiles(device);
            } catch (Exception e) {
                Log.v(TAG, "disconnectAllEnabledProfiles() failed", e);
                SneakyThrow.sneakyThrow(e);
                throw new RuntimeException(e);
            }
        }

        @Override
        public void getRemoteName(
                BluetoothDevice device,
                AttributionSource source,
                SynchronousResultReceiver receiver) {
            try {
                receiver.send(getRemoteName(device, source));
            } catch (RuntimeException e) {
                receiver.propagateException(e);
            }
        }

        @RequiresPermission(android.Manifest.permission.BLUETOOTH_CONNECT)
        private String getRemoteName(BluetoothDevice device, AttributionSource attributionSource) {
            AdapterService service = getService();
            if (service == null
                    || !callerIsSystemOrActiveOrManagedUser(service, TAG, "getRemoteName")
                    || !Utils.checkConnectPermissionForDataDelivery(
                            service, attributionSource, "AdapterService getRemoteName")) {
                return null;
            }

            return service.getRemoteName(device);
        }

        @Override
        public void getRemoteType(
                BluetoothDevice device,
                AttributionSource source,
                SynchronousResultReceiver receiver) {
            try {
                receiver.send(getRemoteType(device, source));
            } catch (RuntimeException e) {
                receiver.propagateException(e);
            }
        }

        @RequiresPermission(android.Manifest.permission.BLUETOOTH_CONNECT)
        private int getRemoteType(BluetoothDevice device, AttributionSource attributionSource) {
            AdapterService service = getService();
            if (service == null
                    || !callerIsSystemOrActiveOrManagedUser(service, TAG, "getRemoteType")
                    || !Utils.checkConnectPermissionForDataDelivery(
                            service, attributionSource, "AdapterService getRemoteType")) {
                return BluetoothDevice.DEVICE_TYPE_UNKNOWN;
            }

            DeviceProperties deviceProp = service.mRemoteDevices.getDeviceProperties(device);
            return deviceProp != null
                    ? deviceProp.getDeviceType()
                    : BluetoothDevice.DEVICE_TYPE_UNKNOWN;
        }

        @Override
        public void getRemoteAlias(
                BluetoothDevice device,
                AttributionSource source,
                SynchronousResultReceiver receiver) {
            try {
                receiver.send(getRemoteAlias(device, source));
            } catch (RuntimeException e) {
                receiver.propagateException(e);
            }
        }

        @RequiresPermission(android.Manifest.permission.BLUETOOTH_CONNECT)
        private String getRemoteAlias(BluetoothDevice device, AttributionSource attributionSource) {
            AdapterService service = getService();
            if (service == null
                    || !callerIsSystemOrActiveOrManagedUser(service, TAG, "getRemoteAlias")
                    || !Utils.checkConnectPermissionForDataDelivery(
                            service, attributionSource, "AdapterService getRemoteAlias")) {
                return null;
            }

            DeviceProperties deviceProp = service.mRemoteDevices.getDeviceProperties(device);
            return deviceProp != null ? deviceProp.getAlias() : null;
        }

        @Override
        public void setRemoteAlias(
                BluetoothDevice device,
                String name,
                AttributionSource source,
                SynchronousResultReceiver receiver) {
            try {
                receiver.send(setRemoteAlias(device, name, source));
            } catch (RuntimeException e) {
                receiver.propagateException(e);
            }
        }

        @RequiresPermission(android.Manifest.permission.BLUETOOTH_CONNECT)
        private int setRemoteAlias(
                BluetoothDevice device, String name, AttributionSource attributionSource) {
            AdapterService service = getService();
            if (service == null) {
                return BluetoothStatusCodes.ERROR_BLUETOOTH_NOT_ENABLED;
            }
            if (!callerIsSystemOrActiveOrManagedUser(service, TAG, "setRemoteAlias")) {
                return BluetoothStatusCodes.ERROR_BLUETOOTH_NOT_ALLOWED;
            }
            if (name != null && name.isEmpty()) {
                throw new IllegalArgumentException("alias cannot be the empty string");
            }

            if (!hasBluetoothPrivilegedPermission(service)) {
                if (!Utils.checkConnectPermissionForDataDelivery(
                        service, attributionSource, "AdapterService setRemoteAlias")) {
                    return BluetoothStatusCodes.ERROR_MISSING_BLUETOOTH_CONNECT_PERMISSION;
                }
                enforceCdmAssociation(
                        service.mCompanionDeviceManager,
                        service,
                        attributionSource.getPackageName(),
                        Binder.getCallingUid(),
                        device);
            }

            DeviceProperties deviceProp = service.mRemoteDevices.getDeviceProperties(device);
            if (deviceProp == null) {
                return BluetoothStatusCodes.ERROR_DEVICE_NOT_BONDED;
            }
            deviceProp.setAlias(device, name);
            return BluetoothStatusCodes.SUCCESS;
        }

        @Override
        public void getRemoteClass(
                BluetoothDevice device,
                AttributionSource source,
                SynchronousResultReceiver receiver) {
            try {
                receiver.send(getRemoteClass(device, source));
            } catch (RuntimeException e) {
                receiver.propagateException(e);
            }
        }

        @RequiresPermission(android.Manifest.permission.BLUETOOTH_CONNECT)
        private int getRemoteClass(BluetoothDevice device, AttributionSource attributionSource) {
            AdapterService service = getService();
            if (service == null
                    || !callerIsSystemOrActiveOrManagedUser(service, TAG, "getRemoteClass")
                    || !Utils.checkConnectPermissionForDataDelivery(
                            service, attributionSource, "AdapterService getRemoteClass")) {
                return 0;
            }

            DeviceProperties deviceProp = service.mRemoteDevices.getDeviceProperties(device);
            return deviceProp != null ? deviceProp.getBluetoothClass() : 0;
        }

        @Override
        public void getRemoteUuids(
                BluetoothDevice device,
                AttributionSource source,
                SynchronousResultReceiver receiver) {
            try {
                receiver.send(getRemoteUuids(device, source));
            } catch (RuntimeException e) {
                receiver.propagateException(e);
            }
        }

        @RequiresPermission(android.Manifest.permission.BLUETOOTH_CONNECT)
        private List<ParcelUuid> getRemoteUuids(
                BluetoothDevice device, AttributionSource attributionSource) {
            AdapterService service = getService();
            if (service == null
                    || !callerIsSystemOrActiveOrManagedUser(service, TAG, "getRemoteUuids")
                    || !Utils.checkConnectPermissionForDataDelivery(
                            service, attributionSource, "AdapterService getRemoteUuids")) {
                return new ArrayList<>();
            }

            ParcelUuid[] parcels = service.getRemoteUuids(device);
            if (parcels == null) {
                return null;
            }
            return Arrays.asList(parcels);
        }

        @Override
        public void fetchRemoteUuids(
                BluetoothDevice device,
                int transport,
                AttributionSource source,
                SynchronousResultReceiver receiver) {
            try {
                // SDP Initiated SDP fetch UUID request
                receiver.send(fetchRemoteUuids(device, transport, source));
                MetricsLogger.getInstance()
                        .cacheCount(BluetoothProtoEnums.SDP_FETCH_UUID_REQUEST, 1);
            } catch (RuntimeException e) {
                receiver.propagateException(e);
            }
        }

        @RequiresPermission(
                allOf = {
                    android.Manifest.permission.BLUETOOTH_CONNECT,
                    android.Manifest.permission.BLUETOOTH_PRIVILEGED,
                })
        private boolean fetchRemoteUuids(
                BluetoothDevice device, int transport, AttributionSource attributionSource) {
            AdapterService service = getService();
            if (service == null
                    || !callerIsSystemOrActiveOrManagedUser(service, TAG, "fetchRemoteUuids")
                    || !Utils.checkConnectPermissionForDataDelivery(
                            service, attributionSource, "AdapterService fetchRemoteUuids")) {
                return false;
            }
            if (transport != TRANSPORT_AUTO) {
                enforceBluetoothPrivilegedPermission(service);
            }

            service.mRemoteDevices.fetchUuids(device, transport);
            return true;
        }

        @Override
        public void setPin(
                BluetoothDevice device,
                boolean accept,
                int len,
                byte[] pinCode,
                AttributionSource source,
                SynchronousResultReceiver receiver) {
            try {
                receiver.send(setPin(device, accept, len, pinCode, source));
            } catch (RuntimeException e) {
                receiver.propagateException(e);
            }
        }

        @RequiresPermission(android.Manifest.permission.BLUETOOTH_CONNECT)
        private boolean setPin(
                BluetoothDevice device,
                boolean accept,
                int len,
                byte[] pinCode,
                AttributionSource attributionSource) {
            AdapterService service = getService();
            if (service == null
                    || !callerIsSystemOrActiveOrManagedUser(service, TAG, "setPin")
                    || !Utils.checkConnectPermissionForDataDelivery(
                            service, attributionSource, "AdapterService setPin")) {
                return false;
            }

            DeviceProperties deviceProp = service.mRemoteDevices.getDeviceProperties(device);
            // Only allow setting a pin in bonding state, or bonded state in case of security
            // upgrade.
            if (deviceProp == null || !deviceProp.isBondingOrBonded()) {
                return false;
            }
            if (pinCode.length != len) {
                android.util.EventLog.writeEvent(
                        0x534e4554, "139287605", -1, "PIN code length mismatch");
                return false;
            }
            service.logUserBondResponse(
                    device, accept, BluetoothProtoEnums.BOND_SUB_STATE_LOCAL_PIN_REPLIED);
            return service.mNativeInterface.pinReply(
                    getBytesFromAddress(device.getAddress()), accept, len, pinCode);
        }

        @Override
        public void setPasskey(
                BluetoothDevice device,
                boolean accept,
                int len,
                byte[] passkey,
                AttributionSource source,
                SynchronousResultReceiver receiver) {
            try {
                receiver.send(setPasskey(device, accept, len, passkey, source));
            } catch (RuntimeException e) {
                receiver.propagateException(e);
            }
        }

        @RequiresPermission(android.Manifest.permission.BLUETOOTH_CONNECT)
        private boolean setPasskey(
                BluetoothDevice device,
                boolean accept,
                int len,
                byte[] passkey,
                AttributionSource attributionSource) {
            AdapterService service = getService();
            if (service == null
                    || !callerIsSystemOrActiveOrManagedUser(service, TAG, "setPasskey")
                    || !Utils.checkConnectPermissionForDataDelivery(
                            service, attributionSource, "AdapterService setPasskey")) {
                return false;
            }

            DeviceProperties deviceProp = service.mRemoteDevices.getDeviceProperties(device);
            if (deviceProp == null || !deviceProp.isBonding()) {
                return false;
            }
            if (passkey.length != len) {
                android.util.EventLog.writeEvent(
                        0x534e4554, "139287605", -1, "Passkey length mismatch");
                return false;
            }
            service.logUserBondResponse(
                    device, accept, BluetoothProtoEnums.BOND_SUB_STATE_LOCAL_SSP_REPLIED);
            return service.mNativeInterface.sspReply(
                    getBytesFromAddress(device.getAddress()),
                    AbstractionLayer.BT_SSP_VARIANT_PASSKEY_ENTRY,
                    accept,
                    Utils.byteArrayToInt(passkey));
        }

        @Override
        public void setPairingConfirmation(
                BluetoothDevice device,
                boolean accept,
                AttributionSource source,
                SynchronousResultReceiver receiver) {
            try {
                receiver.send(setPairingConfirmation(device, accept, source));
            } catch (RuntimeException e) {
                receiver.propagateException(e);
            }
        }

        @RequiresPermission(
                allOf = {
                    android.Manifest.permission.BLUETOOTH_CONNECT,
                    android.Manifest.permission.BLUETOOTH_PRIVILEGED,
                })
        private boolean setPairingConfirmation(
                BluetoothDevice device, boolean accept, AttributionSource source) {
            AdapterService service = getService();
            if (service == null
                    || !callerIsSystemOrActiveOrManagedUser(service, TAG, "setPairingConfirmation")
                    || !Utils.checkConnectPermissionForDataDelivery(service, source, TAG)) {
                return false;
            }

            enforceBluetoothPrivilegedPermission(service);

            DeviceProperties deviceProp = service.mRemoteDevices.getDeviceProperties(device);
            if (deviceProp == null || !deviceProp.isBonding()) {
                return false;
            }
            service.logUserBondResponse(
                    device, accept, BluetoothProtoEnums.BOND_SUB_STATE_LOCAL_SSP_REPLIED);
            return service.mNativeInterface.sspReply(
                    getBytesFromAddress(device.getAddress()),
                    AbstractionLayer.BT_SSP_VARIANT_PASSKEY_CONFIRMATION,
                    accept,
                    0);
        }

        @Override
        public void getSilenceMode(
                BluetoothDevice device,
                AttributionSource source,
                SynchronousResultReceiver receiver) {
            try {
                receiver.send(getSilenceMode(device, source));
            } catch (RuntimeException e) {
                receiver.propagateException(e);
            }
        }

        @RequiresPermission(
                allOf = {
                    android.Manifest.permission.BLUETOOTH_CONNECT,
                    android.Manifest.permission.BLUETOOTH_PRIVILEGED,
                })
        private boolean getSilenceMode(BluetoothDevice device, AttributionSource source) {
            AdapterService service = getService();
            if (service == null
                    || !callerIsSystemOrActiveOrManagedUser(service, TAG, "getSilenceMode")
                    || !Utils.checkConnectPermissionForDataDelivery(service, source, TAG)) {
                return false;
            }

            enforceBluetoothPrivilegedPermission(service);

            return service.mSilenceDeviceManager.getSilenceMode(device);
        }

        @Override
        public void setSilenceMode(
                BluetoothDevice device,
                boolean silence,
                AttributionSource source,
                SynchronousResultReceiver receiver) {
            try {
                receiver.send(setSilenceMode(device, silence, source));
            } catch (RuntimeException e) {
                receiver.propagateException(e);
            }
        }

        @RequiresPermission(
                allOf = {
                    android.Manifest.permission.BLUETOOTH_CONNECT,
                    android.Manifest.permission.BLUETOOTH_PRIVILEGED,
                })
        private boolean setSilenceMode(
                BluetoothDevice device, boolean silence, AttributionSource source) {
            AdapterService service = getService();
            if (service == null
                    || !callerIsSystemOrActiveOrManagedUser(service, TAG, "setSilenceMode")
                    || !Utils.checkConnectPermissionForDataDelivery(service, source, TAG)) {
                return false;
            }

            enforceBluetoothPrivilegedPermission(service);

            service.mSilenceDeviceManager.setSilenceMode(device, silence);
            return true;
        }

        @Override
        public void getPhonebookAccessPermission(
                BluetoothDevice device,
                AttributionSource source,
                SynchronousResultReceiver receiver) {
            try {
                receiver.send(getPhonebookAccessPermission(device, source));
            } catch (RuntimeException e) {
                receiver.propagateException(e);
            }
        }

        @RequiresPermission(android.Manifest.permission.BLUETOOTH_CONNECT)
        private int getPhonebookAccessPermission(
                BluetoothDevice device, AttributionSource attributionSource) {
            AdapterService service = getService();
            if (service == null
                    || !callerIsSystemOrActiveOrManagedUser(
                            service, TAG, "getPhonebookAccessPermission")
                    || !Utils.checkConnectPermissionForDataDelivery(
                            service,
                            attributionSource,
                            "AdapterService getPhonebookAccessPermission")) {
                return BluetoothDevice.ACCESS_UNKNOWN;
            }

            return service.getDeviceAccessFromPrefs(
                    device, PHONEBOOK_ACCESS_PERMISSION_PREFERENCE_FILE);
        }

        @Override
        public void setPhonebookAccessPermission(
                BluetoothDevice device,
                int value,
                AttributionSource source,
                SynchronousResultReceiver receiver) {
            try {
                receiver.send(setPhonebookAccessPermission(device, value, source));
            } catch (RuntimeException e) {
                receiver.propagateException(e);
            }
        }

        @RequiresPermission(
                allOf = {
                    android.Manifest.permission.BLUETOOTH_CONNECT,
                    android.Manifest.permission.BLUETOOTH_PRIVILEGED,
                })
        private boolean setPhonebookAccessPermission(
                BluetoothDevice device, int value, AttributionSource source) {
            AdapterService service = getService();
            if (service == null
                    || !callerIsSystemOrActiveOrManagedUser(
                            service, TAG, "setPhonebookAccessPermission")
                    || !Utils.checkConnectPermissionForDataDelivery(service, source, TAG)) {
                return false;
            }

            enforceBluetoothPrivilegedPermission(service);

            service.setPhonebookAccessPermission(device, value);
            return true;
        }

        @Override
        public void getMessageAccessPermission(
                BluetoothDevice device,
                AttributionSource source,
                SynchronousResultReceiver receiver) {
            try {
                receiver.send(getMessageAccessPermission(device, source));
            } catch (RuntimeException e) {
                receiver.propagateException(e);
            }
        }

        @RequiresPermission(android.Manifest.permission.BLUETOOTH_CONNECT)
        private int getMessageAccessPermission(
                BluetoothDevice device, AttributionSource attributionSource) {
            AdapterService service = getService();
            if (service == null
                    || !callerIsSystemOrActiveOrManagedUser(
                            service, TAG, "getMessageAccessPermission")
                    || !Utils.checkConnectPermissionForDataDelivery(
                            service,
                            attributionSource,
                            "AdapterService getMessageAccessPermission")) {
                return BluetoothDevice.ACCESS_UNKNOWN;
            }

            return service.getDeviceAccessFromPrefs(
                    device, MESSAGE_ACCESS_PERMISSION_PREFERENCE_FILE);
        }

        @Override
        public void setMessageAccessPermission(
                BluetoothDevice device,
                int value,
                AttributionSource source,
                SynchronousResultReceiver receiver) {
            try {
                receiver.send(setMessageAccessPermission(device, value, source));
            } catch (RuntimeException e) {
                receiver.propagateException(e);
            }
        }

        @RequiresPermission(
                allOf = {
                    android.Manifest.permission.BLUETOOTH_CONNECT,
                    android.Manifest.permission.BLUETOOTH_PRIVILEGED,
                })
        private boolean setMessageAccessPermission(
                BluetoothDevice device, int value, AttributionSource source) {
            AdapterService service = getService();
            if (service == null
                    || !callerIsSystemOrActiveOrManagedUser(
                            service, TAG, "setMessageAccessPermission")
                    || !Utils.checkConnectPermissionForDataDelivery(service, source, TAG)) {
                return false;
            }

            enforceBluetoothPrivilegedPermission(service);

            service.setMessageAccessPermission(device, value);
            return true;
        }

        @Override
        public void getSimAccessPermission(
                BluetoothDevice device,
                AttributionSource source,
                SynchronousResultReceiver receiver) {
            try {
                receiver.send(getSimAccessPermission(device, source));
            } catch (RuntimeException e) {
                receiver.propagateException(e);
            }
        }

        @RequiresPermission(android.Manifest.permission.BLUETOOTH_CONNECT)
        private int getSimAccessPermission(
                BluetoothDevice device, AttributionSource attributionSource) {
            AdapterService service = getService();
            if (service == null
                    || !callerIsSystemOrActiveOrManagedUser(service, TAG, "getSimAccessPermission")
                    || !Utils.checkConnectPermissionForDataDelivery(
                            service, attributionSource, "AdapterService getSimAccessPermission")) {
                return BluetoothDevice.ACCESS_UNKNOWN;
            }

            return service.getDeviceAccessFromPrefs(device, SIM_ACCESS_PERMISSION_PREFERENCE_FILE);
        }

        @Override
        public void setSimAccessPermission(
                BluetoothDevice device,
                int value,
                AttributionSource source,
                SynchronousResultReceiver receiver) {
            try {
                receiver.send(setSimAccessPermission(device, value, source));
            } catch (RuntimeException e) {
                receiver.propagateException(e);
            }
        }

        @RequiresPermission(
                allOf = {
                    android.Manifest.permission.BLUETOOTH_CONNECT,
                    android.Manifest.permission.BLUETOOTH_PRIVILEGED,
                })
        private boolean setSimAccessPermission(
                BluetoothDevice device, int value, AttributionSource source) {
            AdapterService service = getService();
            if (service == null
                    || !callerIsSystemOrActiveOrManagedUser(service, TAG, "setSimAccessPermission")
                    || !Utils.checkConnectPermissionForDataDelivery(service, source, TAG)) {
                return false;
            }

            enforceBluetoothPrivilegedPermission(service);

            service.setSimAccessPermission(device, value);
            return true;
        }

        @Override
        public void logL2capcocServerConnection(
                BluetoothDevice device,
                int port,
                boolean isSecured,
                int result,
                long socketCreationTimeMillis,
                long socketCreationLatencyMillis,
                long socketConnectionTimeMillis,
                long timeoutMillis,
                SynchronousResultReceiver receiver) {
            AdapterService service = getService();
            if (service == null) {
                return;
            }
            try {
                service.logL2capcocServerConnection(
                        device,
                        port,
                        isSecured,
                        result,
                        socketCreationTimeMillis,
                        socketCreationLatencyMillis,
                        socketConnectionTimeMillis,
                        timeoutMillis,
                        Binder.getCallingUid());
                receiver.send(null);
            } catch (RuntimeException e) {
                receiver.propagateException(e);
            }
        }

        @Override
        public IBluetoothSocketManager getSocketManager() {
            AdapterService service = getService();
            if (service == null) {
                return null;
            }

            return IBluetoothSocketManager.Stub.asInterface(service.mBluetoothSocketManagerBinder);
        }

        @Override
        public void logL2capcocClientConnection(
                BluetoothDevice device,
                int port,
                boolean isSecured,
                int result,
                long socketCreationTimeMillis,
                long socketCreationLatencyMillis,
                long socketConnectionTimeMillis,
                SynchronousResultReceiver receiver) {
            AdapterService service = getService();
            if (service == null) {
                return;
            }
            try {
                service.logL2capcocClientConnection(
                        device,
                        port,
                        isSecured,
                        result,
                        socketCreationTimeMillis,
                        socketCreationLatencyMillis,
                        socketConnectionTimeMillis,
                        Binder.getCallingUid());
                receiver.send(null);
            } catch (RuntimeException e) {
                receiver.propagateException(e);
            }
        }

        @Override
        public void sdpSearch(
                BluetoothDevice device,
                ParcelUuid uuid,
                AttributionSource source,
                SynchronousResultReceiver receiver) {
            try {
                receiver.send(sdpSearch(device, uuid, source));
            } catch (RuntimeException e) {
                receiver.propagateException(e);
            }
        }

        @RequiresPermission(android.Manifest.permission.BLUETOOTH_CONNECT)
        private boolean sdpSearch(
                BluetoothDevice device, ParcelUuid uuid, AttributionSource attributionSource) {
            AdapterService service = getService();
            if (service == null
                    || !callerIsSystemOrActiveOrManagedUser(service, TAG, "sdpSearch")
                    || !Utils.checkConnectPermissionForDataDelivery(
                            service, attributionSource, "AdapterService sdpSearch")) {
                return false;
            }

            if (service.mSdpManager == null) {
                return false;
            }
            service.mSdpManager.sdpSearch(device, uuid);
            return true;
        }

        @Override
        public void getBatteryLevel(
                BluetoothDevice device,
                AttributionSource source,
                SynchronousResultReceiver receiver) {
            try {
                receiver.send(getBatteryLevel(device, source));
            } catch (RuntimeException e) {
                receiver.propagateException(e);
            }
        }

        @RequiresPermission(android.Manifest.permission.BLUETOOTH_CONNECT)
        private int getBatteryLevel(BluetoothDevice device, AttributionSource attributionSource) {
            AdapterService service = getService();
            if (service == null
                    || !callerIsSystemOrActiveOrManagedUser(service, TAG, "getBatteryLevel")
                    || !Utils.checkConnectPermissionForDataDelivery(
                            service, attributionSource, "AdapterService getBatteryLevel")) {
                return BluetoothDevice.BATTERY_LEVEL_UNKNOWN;
            }

            DeviceProperties deviceProp = service.mRemoteDevices.getDeviceProperties(device);
            if (deviceProp == null) {
                return BluetoothDevice.BATTERY_LEVEL_UNKNOWN;
            }
            return deviceProp.getBatteryLevel();
        }

        @Override
        public void getMaxConnectedAudioDevices(
                AttributionSource source, SynchronousResultReceiver receiver) {
            try {
                receiver.send(getMaxConnectedAudioDevices(source));
            } catch (RuntimeException e) {
                receiver.propagateException(e);
            }
        }

        @RequiresPermission(android.Manifest.permission.BLUETOOTH_CONNECT)
        private int getMaxConnectedAudioDevices(AttributionSource attributionSource) {
            // don't check caller, may be called from system UI
            AdapterService service = getService();
            if (service == null
                    || !Utils.checkConnectPermissionForDataDelivery(
                            service,
                            attributionSource,
                            "AdapterService getMaxConnectedAudioDevices")) {
                return -1;
            }

            return service.getMaxConnectedAudioDevices();
        }

        @Override
        public void factoryReset(AttributionSource source, SynchronousResultReceiver receiver) {
            try {
                receiver.send(factoryReset(source));
            } catch (RuntimeException e) {
                receiver.propagateException(e);
            }
        }

        @RequiresPermission(
                allOf = {
                    android.Manifest.permission.BLUETOOTH_CONNECT,
                    android.Manifest.permission.BLUETOOTH_PRIVILEGED,
                })
        private boolean factoryReset(AttributionSource source) {
            AdapterService service = getService();
            if (service == null
                    || !Utils.checkConnectPermissionForDataDelivery(service, source, TAG)) {
                return false;
            }

            enforceBluetoothPrivilegedPermission(service);
            return service.factoryReset();
        }

        @Override
        public void registerBluetoothConnectionCallback(
                IBluetoothConnectionCallback callback,
                AttributionSource source,
                SynchronousResultReceiver receiver) {
            try {
                receiver.send(registerBluetoothConnectionCallback(callback, source));
            } catch (RuntimeException e) {
                receiver.propagateException(e);
            }
        }

        @RequiresPermission(
                allOf = {
                    android.Manifest.permission.BLUETOOTH_CONNECT,
                    android.Manifest.permission.BLUETOOTH_PRIVILEGED,
                })
        private boolean registerBluetoothConnectionCallback(
                IBluetoothConnectionCallback callback, AttributionSource source) {
            AdapterService service = getService();
            if (service == null
                    || !callerIsSystemOrActiveOrManagedUser(
                            service, TAG, "registerBluetoothConnectionCallback")
                    || !Utils.checkConnectPermissionForDataDelivery(service, source, TAG)) {
                return false;
            }
            enforceBluetoothPrivilegedPermission(service);
            service.mBluetoothConnectionCallbacks.add(callback);
            return true;
        }

        @Override
        public void unregisterBluetoothConnectionCallback(
                IBluetoothConnectionCallback callback,
                AttributionSource source,
                SynchronousResultReceiver receiver) {
            try {
                receiver.send(unregisterBluetoothConnectionCallback(callback, source));
            } catch (RuntimeException e) {
                receiver.propagateException(e);
            }
        }

        @RequiresPermission(
                allOf = {
                    android.Manifest.permission.BLUETOOTH_CONNECT,
                    android.Manifest.permission.BLUETOOTH_PRIVILEGED,
                })
        private boolean unregisterBluetoothConnectionCallback(
                IBluetoothConnectionCallback callback, AttributionSource source) {
            AdapterService service = getService();
            if (service == null
                    || !callerIsSystemOrActiveOrManagedUser(
                            service, TAG, "unregisterBluetoothConnectionCallback")
                    || !Utils.checkConnectPermissionForDataDelivery(service, source, TAG)) {
                return false;
            }
            enforceBluetoothPrivilegedPermission(service);
            return service.mBluetoothConnectionCallbacks.remove(callback);
        }

        @Override
        public void registerCallback(
                IBluetoothCallback callback,
                AttributionSource source,
                SynchronousResultReceiver receiver) {
            try {
                registerCallback(callback, source);
                receiver.send(null);
            } catch (RuntimeException e) {
                receiver.propagateException(e);
            }
        }

        @RequiresPermission(
                allOf = {
                    android.Manifest.permission.BLUETOOTH_CONNECT,
                    android.Manifest.permission.BLUETOOTH_PRIVILEGED,
                })
        private void registerCallback(IBluetoothCallback callback, AttributionSource source) {
            AdapterService service = getService();
            if (service == null
                    || !callerIsSystemOrActiveOrManagedUser(service, TAG, "registerCallback")
                    || !Utils.checkConnectPermissionForDataDelivery(service, source, TAG)) {
                return;
            }

            enforceBluetoothPrivilegedPermission(service);

            service.registerRemoteCallback(callback);
        }

        @Override
        public void unregisterCallback(
                IBluetoothCallback callback,
                AttributionSource source,
                SynchronousResultReceiver receiver) {
            try {
                unregisterCallback(callback, source);
                receiver.send(null);
            } catch (RuntimeException e) {
                receiver.propagateException(e);
            }
        }

        @VisibleForTesting
        @RequiresPermission(
                allOf = {
                    android.Manifest.permission.BLUETOOTH_CONNECT,
                    android.Manifest.permission.BLUETOOTH_PRIVILEGED,
                })
        private void unregisterCallback(IBluetoothCallback callback, AttributionSource source) {
            AdapterService service = getService();
            if (service == null
                    || service.mRemoteCallbacks == null
                    || !callerIsSystemOrActiveOrManagedUser(service, TAG, "unregisterCallback")
                    || !Utils.checkConnectPermissionForDataDelivery(service, source, TAG)) {
                return;
            }

            enforceBluetoothPrivilegedPermission(service);

            service.unregisterRemoteCallback(callback);
        }

        @Override
        public void isMultiAdvertisementSupported(SynchronousResultReceiver receiver) {
            try {
                receiver.send(isMultiAdvertisementSupported());
            } catch (RuntimeException e) {
                receiver.propagateException(e);
            }
        }

        private boolean isMultiAdvertisementSupported() {
            AdapterService service = getService();
            if (service == null) {
                return false;
            }

            int val = service.mAdapterProperties.getNumOfAdvertisementInstancesSupported();
            return val >= MIN_ADVT_INSTANCES_FOR_MA;
        }

        /**
         * This method has an associated binder cache. The invalidation methods must be changed if
         * the logic behind this method changes.
         */
        @Override
        public void isOffloadedFilteringSupported(SynchronousResultReceiver receiver) {
            try {
                receiver.send(isOffloadedFilteringSupported());
            } catch (RuntimeException e) {
                receiver.propagateException(e);
            }
        }

        private boolean isOffloadedFilteringSupported() {
            AdapterService service = getService();
            if (service == null) {
                return false;
            }

            int val = service.getNumOfOffloadedScanFilterSupported();
            return val >= MIN_OFFLOADED_FILTERS;
        }

        @Override
        public void isOffloadedScanBatchingSupported(SynchronousResultReceiver receiver) {
            try {
                receiver.send(isOffloadedScanBatchingSupported());
            } catch (RuntimeException e) {
                receiver.propagateException(e);
            }
        }

        private boolean isOffloadedScanBatchingSupported() {
            AdapterService service = getService();
            if (service == null) {
                return false;
            }

            int val = service.getOffloadedScanResultStorage();
            return val >= MIN_OFFLOADED_SCAN_STORAGE_BYTES;
        }

        @Override
        public void isLe2MPhySupported(SynchronousResultReceiver receiver) {
            try {
                receiver.send(isLe2MPhySupported());
            } catch (RuntimeException e) {
                receiver.propagateException(e);
            }
        }

        private boolean isLe2MPhySupported() {
            AdapterService service = getService();
            if (service == null) {
                return false;
            }

            return service.isLe2MPhySupported();
        }

        @Override
        public void isLeCodedPhySupported(SynchronousResultReceiver receiver) {
            try {
                receiver.send(isLeCodedPhySupported());
            } catch (RuntimeException e) {
                receiver.propagateException(e);
            }
        }

        private boolean isLeCodedPhySupported() {
            AdapterService service = getService();
            if (service == null) {
                return false;
            }

            return service.isLeCodedPhySupported();
        }

        @Override
        public void isLeExtendedAdvertisingSupported(SynchronousResultReceiver receiver) {
            try {
                receiver.send(isLeExtendedAdvertisingSupported());
            } catch (RuntimeException e) {
                receiver.propagateException(e);
            }
        }

        private boolean isLeExtendedAdvertisingSupported() {
            AdapterService service = getService();
            if (service == null) {
                return false;
            }

            return service.isLeExtendedAdvertisingSupported();
        }

        @Override
        public void isLePeriodicAdvertisingSupported(SynchronousResultReceiver receiver) {
            try {
                receiver.send(isLePeriodicAdvertisingSupported());
            } catch (RuntimeException e) {
                receiver.propagateException(e);
            }
        }

        private boolean isLePeriodicAdvertisingSupported() {
            AdapterService service = getService();
            if (service == null) {
                return false;
            }

            return service.isLePeriodicAdvertisingSupported();
        }

        @Override
        public void isLeAudioSupported(SynchronousResultReceiver receiver) {
            try {
                receiver.send(isLeAudioSupported());
            } catch (RuntimeException e) {
                receiver.propagateException(e);
            }
        }

        private int isLeAudioSupported() {
            AdapterService service = getService();
            if (service == null) {
                return BluetoothStatusCodes.ERROR_BLUETOOTH_NOT_ENABLED;
            }

            HashSet<Class> supportedProfileServices =
                    new HashSet<Class>(Arrays.asList(Config.getSupportedProfiles()));
            HashSet<Class> leAudioUnicastProfiles = Config.getLeAudioUnicastProfiles();

            if (supportedProfileServices.containsAll(leAudioUnicastProfiles)) {
                return BluetoothStatusCodes.FEATURE_SUPPORTED;
            }

            return BluetoothStatusCodes.FEATURE_NOT_SUPPORTED;
        }

        @Override
        public void isLeAudioBroadcastSourceSupported(SynchronousResultReceiver receiver) {
            try {
                receiver.send(isLeAudioBroadcastSourceSupported());
            } catch (RuntimeException e) {
                receiver.propagateException(e);
            }
        }

        private int isLeAudioBroadcastSourceSupported() {
            AdapterService service = getService();
            if (service == null) {
                return BluetoothStatusCodes.ERROR_BLUETOOTH_NOT_ENABLED;
            }

            long supportBitMask = Config.getSupportedProfilesBitMask();
            if ((supportBitMask & (1 << BluetoothProfile.LE_AUDIO_BROADCAST)) != 0) {
                return BluetoothStatusCodes.FEATURE_SUPPORTED;
            }

            return BluetoothStatusCodes.FEATURE_NOT_SUPPORTED;
        }

        @Override
        public void isLeAudioBroadcastAssistantSupported(SynchronousResultReceiver receiver) {
            try {
                receiver.send(isLeAudioBroadcastAssistantSupported());
            } catch (RuntimeException e) {
                receiver.propagateException(e);
            }
        }

        public int isLeAudioBroadcastAssistantSupported() {
            AdapterService service = getService();
            if (service == null) {
                return BluetoothStatusCodes.ERROR_BLUETOOTH_NOT_ENABLED;
            }

            HashSet<Class> supportedProfileServices =
                    new HashSet<Class>(Arrays.asList(Config.getSupportedProfiles()));

            if (supportedProfileServices.contains(BassClientService.class)) {
                return BluetoothStatusCodes.FEATURE_SUPPORTED;
            }

            return BluetoothStatusCodes.FEATURE_NOT_SUPPORTED;
        }

        @Override
        public void isDistanceMeasurementSupported(
                AttributionSource source, SynchronousResultReceiver receiver) {
            try {
                receiver.send(isDistanceMeasurementSupported(source));
            } catch (RuntimeException e) {
                receiver.propagateException(e);
            }
        }

        public int isDistanceMeasurementSupported(AttributionSource source) {
            AdapterService service = getService();
            if (service == null) {
                return BluetoothStatusCodes.ERROR_BLUETOOTH_NOT_ENABLED;
            } else if (!callerIsSystemOrActiveOrManagedUser(
                    service, TAG, "isDistanceMeasurementSupported")) {
                return BluetoothStatusCodes.ERROR_BLUETOOTH_NOT_ALLOWED;
            } else if (!Utils.checkConnectPermissionForDataDelivery(service, source, TAG)) {
                return BluetoothStatusCodes.ERROR_MISSING_BLUETOOTH_CONNECT_PERMISSION;
            }
            enforceBluetoothPrivilegedPermission(service);
            return BluetoothStatusCodes.FEATURE_SUPPORTED;
        }

        @Override
        public void getLeMaximumAdvertisingDataLength(SynchronousResultReceiver receiver) {
            try {
                receiver.send(getLeMaximumAdvertisingDataLength());
            } catch (RuntimeException e) {
                receiver.propagateException(e);
            }
        }

        private int getLeMaximumAdvertisingDataLength() {
            AdapterService service = getService();
            if (service == null) {
                return 0;
            }

            return service.getLeMaximumAdvertisingDataLength();
        }

        @Override
        public void isActivityAndEnergyReportingSupported(SynchronousResultReceiver receiver) {
            try {
                receiver.send(isActivityAndEnergyReportingSupported());
            } catch (RuntimeException e) {
                receiver.propagateException(e);
            }
        }

        private boolean isActivityAndEnergyReportingSupported() {
            AdapterService service = getService();
            if (service == null) {
                return false;
            }

            return service.mAdapterProperties.isActivityAndEnergyReportingSupported();
        }

        @Override
        public void reportActivityInfo(
                AttributionSource source, SynchronousResultReceiver receiver) {
            try {
                receiver.send(reportActivityInfo(source));
            } catch (RuntimeException e) {
                receiver.propagateException(e);
            }
        }

        @RequiresPermission(
                allOf = {
                    android.Manifest.permission.BLUETOOTH_CONNECT,
                    android.Manifest.permission.BLUETOOTH_PRIVILEGED,
                })
        private BluetoothActivityEnergyInfo reportActivityInfo(AttributionSource source) {
            AdapterService service = getService();
            if (service == null
                    || !Utils.checkConnectPermissionForDataDelivery(service, source, TAG)) {
                return null;
            }

            enforceBluetoothPrivilegedPermission(service);

            return service.reportActivityInfo();
        }

        @Override
        public void registerMetadataListener(
                IBluetoothMetadataListener listener,
                BluetoothDevice device,
                AttributionSource source,
                SynchronousResultReceiver receiver) {
            try {
                receiver.send(registerMetadataListener(listener, device, source));
            } catch (RuntimeException e) {
                receiver.propagateException(e);
            }
        }

        @RequiresPermission(
                allOf = {
                    android.Manifest.permission.BLUETOOTH_CONNECT,
                    android.Manifest.permission.BLUETOOTH_PRIVILEGED,
                })
        private boolean registerMetadataListener(
                IBluetoothMetadataListener listener,
                BluetoothDevice device,
                AttributionSource source) {
            AdapterService service = getService();
            if (service == null
                    || !callerIsSystemOrActiveOrManagedUser(
                            service, TAG, "registerMetadataListener")
                    || !Utils.checkConnectPermissionForDataDelivery(service, source, TAG)) {
                return false;
            }

            enforceBluetoothPrivilegedPermission(service);

            if (service.mMetadataListeners == null) {
                return false;
            }
            ArrayList<IBluetoothMetadataListener> list = service.mMetadataListeners.get(device);
            if (list == null) {
                list = new ArrayList<>();
            } else if (list.contains(listener)) {
                // The device is already registered with this listener
                return true;
            }
            list.add(listener);
            service.mMetadataListeners.put(device, list);
            return true;
        }

        @Override
        public void unregisterMetadataListener(
                BluetoothDevice device,
                AttributionSource source,
                SynchronousResultReceiver receiver) {
            try {
                receiver.send(unregisterMetadataListener(device, source));
            } catch (RuntimeException e) {
                receiver.propagateException(e);
            }
        }

        @RequiresPermission(
                allOf = {
                    android.Manifest.permission.BLUETOOTH_CONNECT,
                    android.Manifest.permission.BLUETOOTH_PRIVILEGED,
                })
        private boolean unregisterMetadataListener(
                BluetoothDevice device, AttributionSource source) {
            AdapterService service = getService();
            if (service == null
                    || !callerIsSystemOrActiveOrManagedUser(
                            service, TAG, "unregisterMetadataListener")
                    || !Utils.checkConnectPermissionForDataDelivery(service, source, TAG)) {
                return false;
            }

            enforceBluetoothPrivilegedPermission(service);

            if (service.mMetadataListeners == null) {
                return false;
            }
            if (service.mMetadataListeners.containsKey(device)) {
                service.mMetadataListeners.remove(device);
            }
            return true;
        }

        @Override
        public void setMetadata(
                BluetoothDevice device,
                int key,
                byte[] value,
                AttributionSource source,
                SynchronousResultReceiver receiver) {
            try {
                receiver.send(setMetadata(device, key, value, source));
            } catch (RuntimeException e) {
                receiver.propagateException(e);
            }
        }

        @RequiresPermission(
                allOf = {
                    android.Manifest.permission.BLUETOOTH_CONNECT,
                    android.Manifest.permission.BLUETOOTH_PRIVILEGED,
                })
        private boolean setMetadata(
                BluetoothDevice device, int key, byte[] value, AttributionSource source) {
            AdapterService service = getService();
            if (service == null
                    || !callerIsSystemOrActiveOrManagedUser(service, TAG, "setMetadata")
                    || !Utils.checkConnectPermissionForDataDelivery(service, source, TAG)) {
                return false;
            }

            enforceBluetoothPrivilegedPermission(service);

            if (value.length > BluetoothDevice.METADATA_MAX_LENGTH) {
                return false;
            }
            return service.mDatabaseManager.setCustomMeta(device, key, value);
        }

        @Override
        public void getMetadata(
                BluetoothDevice device,
                int key,
                AttributionSource source,
                SynchronousResultReceiver receiver) {
            try {
                receiver.send(getMetadata(device, key, source));
            } catch (RuntimeException e) {
                receiver.propagateException(e);
            }
        }

        @RequiresPermission(
                allOf = {
                    android.Manifest.permission.BLUETOOTH_CONNECT,
                    android.Manifest.permission.BLUETOOTH_PRIVILEGED,
                })
        private byte[] getMetadata(BluetoothDevice device, int key, AttributionSource source) {
            AdapterService service = getService();
            if (service == null
                    || !callerIsSystemOrActiveOrManagedUser(service, TAG, "getMetadata")
                    || !Utils.checkConnectPermissionForDataDelivery(service, source, TAG)) {
                return null;
            }

            enforceBluetoothPrivilegedPermission(service);

            return service.mDatabaseManager.getCustomMeta(device, key);
        }

        @Override
        public void isRequestAudioPolicyAsSinkSupported(
                BluetoothDevice device,
                AttributionSource source,
                SynchronousResultReceiver receiver) {
            try {
                receiver.send(isRequestAudioPolicyAsSinkSupported(device, source));
            } catch (RuntimeException e) {
                receiver.propagateException(e);
            }
        }

        private int isRequestAudioPolicyAsSinkSupported(
                BluetoothDevice device, AttributionSource source) {
            AdapterService service = getService();
            if (service == null
                    || !callerIsSystemOrActiveOrManagedUser(
                            service, TAG, "isRequestAudioPolicyAsSinkSupported")
                    || !Utils.checkConnectPermissionForDataDelivery(service, source, TAG)) {
                return BluetoothStatusCodes.FEATURE_NOT_CONFIGURED;
            }
            enforceBluetoothPrivilegedPermission(service);
            return service.isRequestAudioPolicyAsSinkSupported(device);
        }

        @Override
        public void requestAudioPolicyAsSink(
                BluetoothDevice device,
                BluetoothSinkAudioPolicy policies,
                AttributionSource source,
                SynchronousResultReceiver receiver) {
            try {
                receiver.send(requestAudioPolicyAsSink(device, policies, source));
            } catch (RuntimeException e) {
                receiver.propagateException(e);
            }
        }

        private int requestAudioPolicyAsSink(
                BluetoothDevice device,
                BluetoothSinkAudioPolicy policies,
                AttributionSource source) {
            AdapterService service = getService();
            if (service == null) {
                return BluetoothStatusCodes.ERROR_BLUETOOTH_NOT_ENABLED;
            } else if (!callerIsSystemOrActiveOrManagedUser(
                    service, TAG, "requestAudioPolicyAsSink")) {
                return BluetoothStatusCodes.ERROR_BLUETOOTH_NOT_ALLOWED;
            } else if (!Utils.checkConnectPermissionForDataDelivery(service, source, TAG)) {
                return BluetoothStatusCodes.ERROR_MISSING_BLUETOOTH_CONNECT_PERMISSION;
            }
            enforceBluetoothPrivilegedPermission(service);
            return service.requestAudioPolicyAsSink(device, policies);
        }

        @Override
        public void getRequestedAudioPolicyAsSink(
                BluetoothDevice device,
                AttributionSource source,
                SynchronousResultReceiver receiver) {
            try {
                receiver.send(getRequestedAudioPolicyAsSink(device, source));
            } catch (RuntimeException e) {
                receiver.propagateException(e);
            }
        }

        private BluetoothSinkAudioPolicy getRequestedAudioPolicyAsSink(
                BluetoothDevice device, AttributionSource source) {
            AdapterService service = getService();
            if (service == null
                    || !callerIsSystemOrActiveOrManagedUser(
                            service, TAG, "getRequestedAudioPolicyAsSink")
                    || !Utils.checkConnectPermissionForDataDelivery(service, source, TAG)) {
                return null;
            }
            enforceBluetoothPrivilegedPermission(service);
            return service.getRequestedAudioPolicyAsSink(device);
        }

        @Override
        public void requestActivityInfo(
                IBluetoothActivityEnergyInfoListener listener, AttributionSource source) {
            BluetoothActivityEnergyInfo info = reportActivityInfo(source);
            try {
                listener.onBluetoothActivityEnergyInfoAvailable(info);
            } catch (RemoteException e) {
                Log.e(TAG, "onBluetoothActivityEnergyInfo: RemoteException", e);
            }
        }

        @Override
        public void startBrEdr(AttributionSource source, SynchronousResultReceiver receiver) {
            try {
                startBrEdr(source);
                receiver.send(null);
            } catch (RuntimeException e) {
                receiver.propagateException(e);
            }
        }

        @RequiresPermission(
                allOf = {
                    android.Manifest.permission.BLUETOOTH_CONNECT,
                    android.Manifest.permission.BLUETOOTH_PRIVILEGED,
                })
        private void startBrEdr(AttributionSource source) {
            AdapterService service = getService();
            if (service == null
                    || !callerIsSystemOrActiveOrManagedUser(service, TAG, "startBrEdr")
                    || !Utils.checkConnectPermissionForDataDelivery(service, source, TAG)) {
                return;
            }

            enforceBluetoothPrivilegedPermission(service);

            service.mAdapterStateMachine.sendMessage(AdapterState.USER_TURN_ON);
        }

        @Override
        public void stopBle(AttributionSource source, SynchronousResultReceiver receiver) {
            try {
                stopBle(source);
                receiver.send(null);
            } catch (RuntimeException e) {
                receiver.propagateException(e);
            }
        }

        @RequiresPermission(
                allOf = {
                    android.Manifest.permission.BLUETOOTH_CONNECT,
                    android.Manifest.permission.BLUETOOTH_PRIVILEGED,
                })
        private void stopBle(AttributionSource source) {
            AdapterService service = getService();
            if (service == null
                    || !callerIsSystemOrActiveOrManagedUser(service, TAG, "stopBle")
                    || !Utils.checkConnectPermissionForDataDelivery(service, source, TAG)) {
                return;
            }

            enforceBluetoothPrivilegedPermission(service);

            service.mAdapterStateMachine.sendMessage(AdapterState.BLE_TURN_OFF);
        }

        @Override
        public void dump(FileDescriptor fd, String[] args) {
            PrintWriter writer = new PrintWriter(new FileOutputStream(fd));
            AdapterService service = getService();
            if (service == null) {
                return;
            }

            enforceDumpPermission(service);

            service.dump(fd, writer, args);
            writer.close();
        }

        @Override
        public void allowLowLatencyAudio(
                boolean allowed, BluetoothDevice device, SynchronousResultReceiver receiver) {
            try {
                receiver.send(allowLowLatencyAudio(allowed, device));
            } catch (RuntimeException e) {
                receiver.propagateException(e);
            }
        }

        @RequiresPermission(
                allOf = {
                    android.Manifest.permission.BLUETOOTH_CONNECT,
                    android.Manifest.permission.BLUETOOTH_PRIVILEGED,
                })
        private boolean allowLowLatencyAudio(boolean allowed, BluetoothDevice device) {
            AdapterService service = getService();
            if (service == null
                    || !callerIsSystemOrActiveOrManagedUser(service, TAG, "allowLowLatencyAudio")
                    || !Utils.checkConnectPermissionForDataDelivery(
                            service,
                            Utils.getCallingAttributionSource(service),
                            "AdapterService allowLowLatencyAudio")) {
                return false;
            }
            enforceBluetoothPrivilegedPermission(service);
            return service.allowLowLatencyAudio(allowed, device);
        }

        // Either implement these custom methods, or remove them from IBluetooth.
        @Override
        public void setBondingInitiatedLocally(BluetoothDevice device, boolean localInitiated,
                AttributionSource source) {}

        @Override
        public boolean isTwsPlusDevice(BluetoothDevice device,
                AttributionSource attributionSource) { return false; }

        @Override
        public String getTwsPlusPeerAddress(BluetoothDevice device,
                AttributionSource attributionSource) { return null; }

        @Override
        public void updateQuietModeStatus(boolean quietMode,
                AttributionSource attributionSource) {}

        @Override
        public int setSocketOpt(int type, int port, int optionName, byte [] optionVal,
                int optionLen) { return -1; }

        @Override
        public int getSocketOpt(int type, int port, int optionName,
                byte [] optionVal) { return -1; }

        @Override
        public int getDeviceType(BluetoothDevice device, AttributionSource source)
                { return -1; }

        @Override
        public boolean isBroadcastActive(AttributionSource attributionSource) {
            return true;
        }

        @Override
        public void startRfcommListener(
                String name,
                ParcelUuid uuid,
                PendingIntent pendingIntent,
                AttributionSource attributionSource,
                SynchronousResultReceiver receiver) {
            try {
                receiver.send(startRfcommListener(name, uuid, pendingIntent, attributionSource));
            } catch (RuntimeException e) {
                receiver.propagateException(e);
            }
        }

        @RequiresPermission(
                allOf = {
                    android.Manifest.permission.BLUETOOTH_CONNECT,
                    android.Manifest.permission.BLUETOOTH_PRIVILEGED,
                })
        private int startRfcommListener(
                String name,
                ParcelUuid uuid,
                PendingIntent pendingIntent,
                AttributionSource attributionSource) {
            AdapterService service = getService();
            if (service == null
                    || !callerIsSystemOrActiveOrManagedUser(service, TAG, "startRfcommListener")
                    || !Utils.checkConnectPermissionForDataDelivery(
                            service, attributionSource, "AdapterService startRfcommListener")) {
                return BluetoothStatusCodes.ERROR_BLUETOOTH_NOT_ALLOWED;
            }
            enforceBluetoothPrivilegedPermission(service);
            return service.startRfcommListener(name, uuid, pendingIntent, attributionSource);
        }

        @Override
        public void stopRfcommListener(
                ParcelUuid uuid,
                AttributionSource attributionSource,
                SynchronousResultReceiver receiver) {
            try {
                receiver.send(stopRfcommListener(uuid, attributionSource));
            } catch (RuntimeException e) {
                receiver.propagateException(e);
            }
        }

        @RequiresPermission(
                allOf = {
                    android.Manifest.permission.BLUETOOTH_CONNECT,
                    android.Manifest.permission.BLUETOOTH_PRIVILEGED,
                })
        private int stopRfcommListener(ParcelUuid uuid, AttributionSource attributionSource) {
            AdapterService service = getService();
            if (service == null
                    || !callerIsSystemOrActiveOrManagedUser(service, TAG, "stopRfcommListener")
                    || !Utils.checkConnectPermissionForDataDelivery(
                            service, attributionSource, "AdapterService stopRfcommListener")) {
                return BluetoothStatusCodes.ERROR_BLUETOOTH_NOT_ALLOWED;
            }
            enforceBluetoothPrivilegedPermission(service);
            return service.stopRfcommListener(uuid, attributionSource);
        }

        @Override
        public void retrievePendingSocketForServiceRecord(
                ParcelUuid uuid,
                AttributionSource attributionSource,
                SynchronousResultReceiver receiver) {
            try {
                receiver.send(retrievePendingSocketForServiceRecord(uuid, attributionSource));
            } catch (RuntimeException e) {
                receiver.propagateException(e);
            }
        }

        @RequiresPermission(
                allOf = {
                    android.Manifest.permission.BLUETOOTH_CONNECT,
                    android.Manifest.permission.BLUETOOTH_PRIVILEGED,
                })
        private IncomingRfcommSocketInfo retrievePendingSocketForServiceRecord(
                ParcelUuid uuid, AttributionSource attributionSource) {
            AdapterService service = getService();
            if (service == null
                    || !callerIsSystemOrActiveOrManagedUser(
                            service, TAG, "retrievePendingSocketForServiceRecord")
                    || !Utils.checkConnectPermissionForDataDelivery(
                            service,
                            attributionSource,
                            "AdapterService retrievePendingSocketForServiceRecord")) {
                return null;
            }
            enforceBluetoothPrivilegedPermission(service);
            return service.retrievePendingSocketForServiceRecord(uuid, attributionSource);
        }

        @Override
        public void setForegroundUserId(int userId, AttributionSource attributionSource) {
            AdapterService service = getService();
            if (service == null
                    || !Utils.checkConnectPermissionForDataDelivery(
                            service,
                            Utils.getCallingAttributionSource(mService),
                            "AdapterService setForegroundUserId")) {
                return;
            }
            enforceBluetoothPrivilegedPermission(service);
            Utils.setForegroundUserId(userId);
        }

        @Override
        public void setPreferredAudioProfiles(
                BluetoothDevice device,
                Bundle modeToProfileBundle,
                AttributionSource source,
                SynchronousResultReceiver receiver) {
            try {
                receiver.send(setPreferredAudioProfiles(device, modeToProfileBundle, source));
            } catch (RuntimeException e) {
                receiver.propagateException(e);
            }
        }

        private int setPreferredAudioProfiles(
                BluetoothDevice device, Bundle modeToProfileBundle, AttributionSource source) {
            AdapterService service = getService();
            if (service == null) {
                return BluetoothStatusCodes.ERROR_BLUETOOTH_NOT_ENABLED;
            }
            if (!callerIsSystemOrActiveOrManagedUser(service, TAG, "setPreferredAudioProfiles")) {
                return BluetoothStatusCodes.ERROR_BLUETOOTH_NOT_ALLOWED;
            }
            requireNonNull(device);
            requireNonNull(modeToProfileBundle);
            if (!BluetoothAdapter.checkBluetoothAddress(device.getAddress())) {
                throw new IllegalArgumentException("device cannot have an invalid address");
            }
            if (service.getBondState(device) != BluetoothDevice.BOND_BONDED) {
                return BluetoothStatusCodes.ERROR_DEVICE_NOT_BONDED;
            }
            if (!Utils.checkConnectPermissionForDataDelivery(service, source, TAG)) {
                return BluetoothStatusCodes.ERROR_MISSING_BLUETOOTH_CONNECT_PERMISSION;
            }
            enforceBluetoothPrivilegedPermission(service);

            return service.setPreferredAudioProfiles(device, modeToProfileBundle);
        }

        @Override
        public void getPreferredAudioProfiles(
                BluetoothDevice device,
                AttributionSource source,
                SynchronousResultReceiver receiver) {
            try {
                receiver.send(getPreferredAudioProfiles(device, source));
            } catch (RuntimeException e) {
                receiver.propagateException(e);
            }
        }

        private Bundle getPreferredAudioProfiles(BluetoothDevice device, AttributionSource source) {
            AdapterService service = getService();
            if (service == null) {
                return Bundle.EMPTY;
            }
            if (!callerIsSystemOrActiveOrManagedUser(service, TAG, "getPreferredAudioProfiles")) {
                return Bundle.EMPTY;
            }
            requireNonNull(device);
            if (!BluetoothAdapter.checkBluetoothAddress(device.getAddress())) {
                throw new IllegalArgumentException("device cannot have an invalid address");
            }
            if (service.getBondState(device) != BluetoothDevice.BOND_BONDED) {
                return Bundle.EMPTY;
            }
            if (!Utils.checkConnectPermissionForDataDelivery(service, source, TAG)) {
                return Bundle.EMPTY;
            }
            enforceBluetoothPrivilegedPermission(service);

            return service.getPreferredAudioProfiles(device);
        }

        @Override
        public void notifyActiveDeviceChangeApplied(
                BluetoothDevice device,
                AttributionSource source,
                SynchronousResultReceiver receiver) {
            try {
                receiver.send(notifyActiveDeviceChangeApplied(device, source));
            } catch (RuntimeException e) {
                receiver.propagateException(e);
            }
        }

        private int notifyActiveDeviceChangeApplied(
                BluetoothDevice device, AttributionSource source) {
            AdapterService service = getService();
            if (service == null) {
                return BluetoothStatusCodes.ERROR_BLUETOOTH_NOT_ENABLED;
            }
            if (!callerIsSystem(TAG, "notifyActiveDeviceChangeApplied")) {
                return BluetoothStatusCodes.ERROR_BLUETOOTH_NOT_ALLOWED;
            }
            requireNonNull(device);
            if (!BluetoothAdapter.checkBluetoothAddress(device.getAddress())) {
                throw new IllegalArgumentException("device cannot have an invalid address");
            }
            if (service.getBondState(device) != BluetoothDevice.BOND_BONDED) {
                return BluetoothStatusCodes.ERROR_DEVICE_NOT_BONDED;
            }
            if (!Utils.checkConnectPermissionForDataDelivery(service, source, TAG)) {
                return BluetoothStatusCodes.ERROR_MISSING_BLUETOOTH_CONNECT_PERMISSION;
            }
            enforceBluetoothPrivilegedPermission(service);

            return service.notifyActiveDeviceChangeApplied(device);
        }

        @Override
        public void registerPreferredAudioProfilesChangedCallback(
                IBluetoothPreferredAudioProfilesCallback callback,
                AttributionSource attributionSource,
                SynchronousResultReceiver receiver) {
            try {
                receiver.send(
                        registerPreferredAudioProfilesChangedCallback(callback, attributionSource));
            } catch (RuntimeException e) {
                receiver.propagateException(e);
            }
        }

        @RequiresPermission(
                allOf = {
                    android.Manifest.permission.BLUETOOTH_CONNECT,
                    android.Manifest.permission.BLUETOOTH_PRIVILEGED,
                })
        private int registerPreferredAudioProfilesChangedCallback(
                IBluetoothPreferredAudioProfilesCallback callback, AttributionSource source) {
            AdapterService service = getService();
            if (service == null) {
                return BluetoothStatusCodes.ERROR_BLUETOOTH_NOT_ENABLED;
            }
            if (!callerIsSystemOrActiveOrManagedUser(
                    service, TAG, "registerPreferredAudioProfilesChangedCallback")) {
                return BluetoothStatusCodes.ERROR_BLUETOOTH_NOT_ALLOWED;
            }
            requireNonNull(callback);
            if (!Utils.checkConnectPermissionForDataDelivery(service, source, TAG)) {
                return BluetoothStatusCodes.ERROR_MISSING_BLUETOOTH_CONNECT_PERMISSION;
            }
            enforceBluetoothPrivilegedPermission(service);

            // If LE only mode is enabled, the dual mode audio feature is disabled
            if (!isDualModeAudioEnabled()) {
                return BluetoothStatusCodes.FEATURE_NOT_SUPPORTED;
            }

            service.mPreferredAudioProfilesCallbacks.register(callback);
            return BluetoothStatusCodes.SUCCESS;
        }

        @Override
        public void unregisterPreferredAudioProfilesChangedCallback(
                IBluetoothPreferredAudioProfilesCallback callback,
                AttributionSource attributionSource,
                SynchronousResultReceiver receiver) {
            try {
                receiver.send(
                        unregisterPreferredAudioProfilesChangedCallback(
                                callback, attributionSource));
            } catch (RuntimeException e) {
                receiver.propagateException(e);
            }
        }

        @RequiresPermission(
                allOf = {
                    android.Manifest.permission.BLUETOOTH_CONNECT,
                    android.Manifest.permission.BLUETOOTH_PRIVILEGED,
                })
        private int unregisterPreferredAudioProfilesChangedCallback(
                IBluetoothPreferredAudioProfilesCallback callback, AttributionSource source) {
            AdapterService service = getService();
            if (service == null) {
                return BluetoothStatusCodes.ERROR_BLUETOOTH_NOT_ENABLED;
            }
            if (!callerIsSystemOrActiveOrManagedUser(
                    service, TAG, "unregisterPreferredAudioProfilesChangedCallback")) {
                return BluetoothStatusCodes.ERROR_BLUETOOTH_NOT_ALLOWED;
            }
            requireNonNull(callback);
            if (!Utils.checkConnectPermissionForDataDelivery(service, source, TAG)) {
                return BluetoothStatusCodes.ERROR_MISSING_BLUETOOTH_CONNECT_PERMISSION;
            }
            enforceBluetoothPrivilegedPermission(service);

            if (!service.mPreferredAudioProfilesCallbacks.unregister(callback)) {
                Log.e(
                        TAG,
                        "unregisterPreferredAudioProfilesChangedCallback: callback was never "
                                + "registered");
                return BluetoothStatusCodes.ERROR_CALLBACK_NOT_REGISTERED;
            }
            return BluetoothStatusCodes.SUCCESS;
        }
        @RequiresPermission(android.Manifest.permission.BLUETOOTH_SCAN)
        @Override
        public void getOffloadedTransportDiscoveryDataScanSupported(
                AttributionSource source, SynchronousResultReceiver receiver) {
            try {
                receiver.send(getOffloadedTransportDiscoveryDataScanSupported(source));
            } catch (RuntimeException e) {
                receiver.propagateException(e);
            }
        }

        private int getOffloadedTransportDiscoveryDataScanSupported(
                AttributionSource attributionSource) {
            AdapterService service = getService();
            if (service == null
                    || !callerIsSystemOrActiveOrManagedUser(service, TAG,
                            "getOffloadedTransportDiscoveryDataScanSupported")
                    || !Utils.checkScanPermissionForDataDelivery(
                            service, attributionSource,
                            "getOffloadedTransportDiscoveryDataScanSupported")) {
                return BluetoothStatusCodes.ERROR_MISSING_BLUETOOTH_SCAN_PERMISSION;
            }
            enforceBluetoothPrivilegedPermission(service);

            return service.getOffloadedTransportDiscoveryDataScanSupported();
        }

        @Override
        public void registerBluetoothQualityReportReadyCallback(
                IBluetoothQualityReportReadyCallback callback,
                AttributionSource attributionSource,
                SynchronousResultReceiver receiver) {
            try {
                receiver.send(
                        registerBluetoothQualityReportReadyCallback(callback, attributionSource));
            } catch (RuntimeException e) {
                receiver.propagateException(e);
            }
        }

        @RequiresPermission(
                allOf = {
                    android.Manifest.permission.BLUETOOTH_CONNECT,
                    android.Manifest.permission.BLUETOOTH_PRIVILEGED,
                })
        private int registerBluetoothQualityReportReadyCallback(
                IBluetoothQualityReportReadyCallback callback, AttributionSource source) {
            AdapterService service = getService();
            if (service == null) {
                return BluetoothStatusCodes.ERROR_BLUETOOTH_NOT_ENABLED;
            }
            if (!callerIsSystemOrActiveOrManagedUser(
                    service, TAG, "registerBluetoothQualityReportReadyCallback")) {
                return BluetoothStatusCodes.ERROR_BLUETOOTH_NOT_ALLOWED;
            }
            requireNonNull(callback);
            if (!Utils.checkConnectPermissionForDataDelivery(service, source, TAG)) {
                return BluetoothStatusCodes.ERROR_MISSING_BLUETOOTH_CONNECT_PERMISSION;
            }
            enforceBluetoothPrivilegedPermission(service);

            service.mBluetoothQualityReportReadyCallbacks.register(callback);
            return BluetoothStatusCodes.SUCCESS;
        }

        @Override
        public void unregisterBluetoothQualityReportReadyCallback(
                IBluetoothQualityReportReadyCallback callback,
                AttributionSource attributionSource,
                SynchronousResultReceiver receiver) {
            try {
                receiver.send(
                        unregisterBluetoothQualityReportReadyCallback(callback, attributionSource));
            } catch (RuntimeException e) {
                receiver.propagateException(e);
            }
        }

        @RequiresPermission(
                allOf = {
                    android.Manifest.permission.BLUETOOTH_CONNECT,
                    android.Manifest.permission.BLUETOOTH_PRIVILEGED,
                })
        private int unregisterBluetoothQualityReportReadyCallback(
                IBluetoothQualityReportReadyCallback callback, AttributionSource source) {
            AdapterService service = getService();
            if (service == null) {
                return BluetoothStatusCodes.ERROR_BLUETOOTH_NOT_ENABLED;
            }
            if (!callerIsSystemOrActiveOrManagedUser(
                    service, TAG, "unregisterBluetoothQualityReportReadyCallback")) {
                return BluetoothStatusCodes.ERROR_BLUETOOTH_NOT_ALLOWED;
            }
            requireNonNull(callback);
            if (!Utils.checkConnectPermissionForDataDelivery(service, source, TAG)) {
                return BluetoothStatusCodes.ERROR_MISSING_BLUETOOTH_CONNECT_PERMISSION;
            }
            enforceBluetoothPrivilegedPermission(service);

            if (!service.mBluetoothQualityReportReadyCallbacks.unregister(callback)) {
                Log.e(
                        TAG,
                        "unregisterBluetoothQualityReportReadyCallback: callback was never "
                                + "registered");
                return BluetoothStatusCodes.ERROR_CALLBACK_NOT_REGISTERED;
            }
            return BluetoothStatusCodes.SUCCESS;
        }

        @Override
        public void isMediaProfileConnected(
                AttributionSource source, SynchronousResultReceiver receiver) {
            try {
                receiver.send(isMediaProfileConnected(source));
            } catch (RuntimeException e) {
                receiver.propagateException(e);
            }
        }

        @RequiresPermission(
                allOf = {
                    android.Manifest.permission.BLUETOOTH_CONNECT,
                    android.Manifest.permission.BLUETOOTH_PRIVILEGED,
                })
        private boolean isMediaProfileConnected(AttributionSource source) {
            AdapterService service = getService();
            if (service == null
                    || !Utils.checkConnectPermissionForDataDelivery(
                            service, source, "AdapterService.isMediaProfileConnected")) {
                return false;
            }
            enforceBluetoothPrivilegedPermission(service);

            return service.isMediaProfileConnected();
        }

        @Override
        public void getBluetoothGatt(SynchronousResultReceiver receiver) {
            try {
                receiver.send(getBluetoothGatt());
            } catch (RuntimeException e) {
                receiver.propagateException(e);
            }
        }

        private IBinder getBluetoothGatt() {
            AdapterService service = getService();
            if (service == null) {
                return null;
            }
            return service.getBluetoothGatt();
        }

        @RequiresPermission(android.Manifest.permission.BLUETOOTH_CONNECT)
        @Override
        public void unregAllGattClient(
                AttributionSource source, SynchronousResultReceiver receiver) {
            try {
                AdapterService service = getService();
                if (service != null) {
                    enforceBluetoothPrivilegedPermission(service);
                    service.unregAllGattClient(source);
                }
                receiver.send(null);
            } catch (RuntimeException e) {
                receiver.propagateException(e);
            }
        }
    }

    /**
     * Gets the preferred audio profiles for the device. See {@link
     * BluetoothAdapter#getPreferredAudioProfiles(BluetoothDevice)} for more details.
     *
     * @param device is the remote device whose preferences we want to fetch
     * @return a Bundle containing the preferred audio profiles for the device
     */
    public Bundle getPreferredAudioProfiles(BluetoothDevice device) {
        if (!isDualModeAudioEnabled()
                || mLeAudioService == null
                || !isDualModeAudioSinkDevice(device)) {
            return Bundle.EMPTY;
        }
        // Checks if the device is part of an LE Audio group
        List<BluetoothDevice> groupDevices = mLeAudioService.getGroupDevices(device);
        if (groupDevices.isEmpty()) {
            return Bundle.EMPTY;
        }

        // If there are no preferences stored, return the defaults
        Bundle storedBundle = Bundle.EMPTY;
        for (BluetoothDevice groupDevice : groupDevices) {
            Bundle groupDevicePreferences = mDatabaseManager.getPreferredAudioProfiles(groupDevice);
            if (!groupDevicePreferences.isEmpty()) {
                storedBundle = groupDevicePreferences;
                break;
            }
        }

        if (storedBundle.isEmpty()) {
            Bundle defaultPreferencesBundle = new Bundle();
            boolean useDefaultPreferences = false;
            if (isOutputOnlyAudioSupported(groupDevices)) {
                // Gets the default output only audio profile or defaults to LE_AUDIO if not present
                int outputOnlyDefault =
                        BluetoothProperties.getDefaultOutputOnlyAudioProfile()
                                .orElse(BluetoothProfile.LE_AUDIO);
                if (outputOnlyDefault != BluetoothProfile.A2DP
                        && outputOnlyDefault != BluetoothProfile.LE_AUDIO) {
                    outputOnlyDefault = BluetoothProfile.LE_AUDIO;
                }
                defaultPreferencesBundle.putInt(
                        BluetoothAdapter.AUDIO_MODE_OUTPUT_ONLY, outputOnlyDefault);
                useDefaultPreferences = true;
            }
            if (isDuplexAudioSupported(groupDevices)) {
                // Gets the default duplex audio profile or defaults to LE_AUDIO if not present
                int duplexDefault =
                        BluetoothProperties.getDefaultDuplexAudioProfile()
                                .orElse(BluetoothProfile.LE_AUDIO);
                if (duplexDefault != BluetoothProfile.HEADSET
                        && duplexDefault != BluetoothProfile.LE_AUDIO) {
                    duplexDefault = BluetoothProfile.LE_AUDIO;
                }
                defaultPreferencesBundle.putInt(BluetoothAdapter.AUDIO_MODE_DUPLEX, duplexDefault);
                useDefaultPreferences = true;
            }

            if (useDefaultPreferences) {
                return defaultPreferencesBundle;
            }
        }
        return storedBundle;
    }

    /**
     * Sets the preferred audio profiles for the device. See {@link
     * BluetoothAdapter#setPreferredAudioProfiles(BluetoothDevice, Bundle)} for more details.
     *
     * @param device is the remote device whose preferences we want to fetch
     * @param modeToProfileBundle is the preferences we want to set for the device
     * @return whether the preferences were successfully requested
     */
    private int setPreferredAudioProfiles(BluetoothDevice device, Bundle modeToProfileBundle) {
        Log.i(TAG, "setPreferredAudioProfiles for device=" + device.getAddressForLogging());
        if (!isDualModeAudioEnabled()) {
            Log.e(TAG, "setPreferredAudioProfiles called while sysprop is disabled");
            return BluetoothStatusCodes.FEATURE_NOT_SUPPORTED;
        }
        if (mLeAudioService == null) {
            Log.e(TAG, "setPreferredAudioProfiles: LEA service is not up");
            return BluetoothStatusCodes.ERROR_PROFILE_NOT_CONNECTED;
        }
        if (!isDualModeAudioSinkDevice(device)) {
            Log.e(TAG, "setPreferredAudioProfiles: Not a dual mode audio device");
            return BluetoothStatusCodes.ERROR_NOT_DUAL_MODE_AUDIO_DEVICE;
        }
        // Checks if the device is part of an LE Audio group
        int groupId = mLeAudioService.getGroupId(device);
        List<BluetoothDevice> groupDevices = mLeAudioService.getGroupDevices(groupId);
        if (groupDevices.isEmpty()) {
            return BluetoothStatusCodes.ERROR_DEVICE_NOT_BONDED;
        }

        // Copies relevant keys & values from modeToProfile bundle
        Bundle strippedPreferences = new Bundle();
        if (modeToProfileBundle.containsKey(BluetoothAdapter.AUDIO_MODE_OUTPUT_ONLY)
                && isOutputOnlyAudioSupported(groupDevices)) {
            int outputOnlyProfile =
                    modeToProfileBundle.getInt(BluetoothAdapter.AUDIO_MODE_OUTPUT_ONLY);
            if (outputOnlyProfile != BluetoothProfile.A2DP
                    && outputOnlyProfile != BluetoothProfile.LE_AUDIO) {
                throw new IllegalArgumentException(
                        "AUDIO_MODE_OUTPUT_ONLY has invalid value: " + outputOnlyProfile);
            }
            strippedPreferences.putInt(BluetoothAdapter.AUDIO_MODE_OUTPUT_ONLY, outputOnlyProfile);
        }
        if (modeToProfileBundle.containsKey(BluetoothAdapter.AUDIO_MODE_DUPLEX)
                && isDuplexAudioSupported(groupDevices)) {
            int duplexProfile = modeToProfileBundle.getInt(BluetoothAdapter.AUDIO_MODE_DUPLEX);
            if (duplexProfile != BluetoothProfile.HEADSET
                    && duplexProfile != BluetoothProfile.LE_AUDIO) {
                throw new IllegalArgumentException(
                        "AUDIO_MODE_DUPLEX has invalid value: " + duplexProfile);
            }
            strippedPreferences.putInt(BluetoothAdapter.AUDIO_MODE_DUPLEX, duplexProfile);
        }

        synchronized (mCsipGroupsPendingAudioProfileChanges) {
            if (mCsipGroupsPendingAudioProfileChanges.containsKey(groupId)) {
                return BluetoothStatusCodes.ERROR_ANOTHER_ACTIVE_REQUEST;
            }

            Bundle previousPreferences = getPreferredAudioProfiles(device);

            int dbResult =
                    mDatabaseManager.setPreferredAudioProfiles(groupDevices, strippedPreferences);
            if (dbResult != BluetoothStatusCodes.SUCCESS) {
                return dbResult;
            }

            int outputOnlyPreference =
                    strippedPreferences.getInt(BluetoothAdapter.AUDIO_MODE_OUTPUT_ONLY);
            if (outputOnlyPreference == 0) {
                outputOnlyPreference =
                        previousPreferences.getInt(BluetoothAdapter.AUDIO_MODE_OUTPUT_ONLY);
            }
            int duplexPreference = strippedPreferences.getInt(BluetoothAdapter.AUDIO_MODE_DUPLEX);
            if (duplexPreference == 0) {
                duplexPreference = previousPreferences.getInt(BluetoothAdapter.AUDIO_MODE_DUPLEX);
            }

            mLeAudioService.sendAudioProfilePreferencesToNative(
                    groupId,
                    outputOnlyPreference == BluetoothProfile.LE_AUDIO,
                    duplexPreference == BluetoothProfile.LE_AUDIO);

            /* Populates the HashMap to hold requests on the groupId. We will update
            numRequestsToAudioFramework after we make requests to the audio framework */
            PendingAudioProfilePreferenceRequest holdRequest =
                    new PendingAudioProfilePreferenceRequest(strippedPreferences, 0, device);
            mCsipGroupsPendingAudioProfileChanges.put(groupId, holdRequest);

            // Notifies audio framework via the handler thread to avoid this blocking calls
            mHandler.post(
                    () ->
                            sendPreferredAudioProfileChangeToAudioFramework(
                                    device, strippedPreferences, previousPreferences));
            return BluetoothStatusCodes.SUCCESS;
        }
    }

    /**
     * Sends the updated preferred audio profiles to the audio framework.
     *
     * @param device is the device with updated audio preferences
     * @param strippedPreferences is a {@link Bundle} containing the preferences
     */
    private void sendPreferredAudioProfileChangeToAudioFramework(
            BluetoothDevice device, Bundle strippedPreferences, Bundle previousPreferences) {
        int newOutput = strippedPreferences.getInt(BluetoothAdapter.AUDIO_MODE_OUTPUT_ONLY);
        int newDuplex = strippedPreferences.getInt(BluetoothAdapter.AUDIO_MODE_DUPLEX);
        int previousOutput = previousPreferences.getInt(BluetoothAdapter.AUDIO_MODE_OUTPUT_ONLY);
        int previousDuplex = previousPreferences.getInt(BluetoothAdapter.AUDIO_MODE_DUPLEX);

        Log.i(
                TAG,
                "sendPreferredAudioProfileChangeToAudioFramework: changing output from "
                        + BluetoothProfile.getProfileName(previousOutput)
                        + " to "
                        + BluetoothProfile.getProfileName(newOutput)
                        + " and duplex from "
                        + BluetoothProfile.getProfileName(previousDuplex)
                        + " to "
                        + BluetoothProfile.getProfileName(newDuplex));

        // If no change from existing preferences, do not inform audio framework
        if (previousOutput == newOutput && previousDuplex == newDuplex) {
            Log.i(TAG, "No change to preferred audio profiles, no requests to Audio FW");
            sendPreferredAudioProfilesCallbackToApps(
                    device, strippedPreferences, BluetoothStatusCodes.SUCCESS);
            return;
        }

        int numRequestsToAudioFw = 0;

        // Checks if the device is part of an LE Audio group
        int groupId = mLeAudioService.getGroupId(device);
        List<BluetoothDevice> groupDevices = mLeAudioService.getGroupDevices(groupId);
        if (groupDevices.isEmpty()) {
            Log.i(
                    TAG,
                    "sendPreferredAudioProfileChangeToAudioFramework: Empty LEA group for "
                            + "device - "
                            + device);
            sendPreferredAudioProfilesCallbackToApps(
                    device, strippedPreferences, BluetoothStatusCodes.ERROR_DEVICE_NOT_BONDED);
            return;
        }

        synchronized (mCsipGroupsPendingAudioProfileChanges) {
            if (previousOutput != newOutput) {
                if (newOutput == BluetoothProfile.A2DP
                        && mA2dpService.getActiveDevice() != null
                        && groupDevices.contains(mA2dpService.getActiveDevice())) {
                    Log.i(TAG, "Sent change for AUDIO_MODE_OUTPUT_ONLY to A2DP to Audio FW");
                    numRequestsToAudioFw +=
                            mA2dpService.sendPreferredAudioProfileChangeToAudioFramework();
                } else if (newOutput == BluetoothProfile.LE_AUDIO
                        && mLeAudioService.getActiveGroupId() == groupId) {
                    Log.i(TAG, "Sent change for AUDIO_MODE_OUTPUT_ONLY to LE_AUDIO to Audio FW");
                    numRequestsToAudioFw +=
                            mLeAudioService.sendPreferredAudioProfileChangeToAudioFramework();
                }
            }

            if (previousDuplex != newDuplex) {
                if (newDuplex == BluetoothProfile.HEADSET
                        && mHeadsetService.getActiveDevice() != null
                        && groupDevices.contains(mHeadsetService.getActiveDevice())) {
                    Log.i(TAG, "Sent change for AUDIO_MODE_DUPLEX to HFP to Audio FW");
                    // TODO(b/275426145): Add similar HFP method in BluetoothProfileConnectionInfo
                    numRequestsToAudioFw +=
                            mA2dpService.sendPreferredAudioProfileChangeToAudioFramework();
                } else if (newDuplex == BluetoothProfile.LE_AUDIO
                        && mLeAudioService.getActiveGroupId() == groupId) {
                    Log.i(TAG, "Sent change for AUDIO_MODE_DUPLEX to LE_AUDIO to Audio FW");
                    numRequestsToAudioFw +=
                            mLeAudioService.sendPreferredAudioProfileChangeToAudioFramework();
                }
            }

            Log.i(
                    TAG,
                    "sendPreferredAudioProfileChangeToAudioFramework: sent "
                            + numRequestsToAudioFw
                            + " request(s) to the Audio Framework for device: "
                            + device);

            if (numRequestsToAudioFw > 0) {
                mCsipGroupsPendingAudioProfileChanges.put(
                        groupId,
                        new PendingAudioProfilePreferenceRequest(
                                strippedPreferences, numRequestsToAudioFw, device));

                Message m =
                        mHandler.obtainMessage(
                                MESSAGE_PREFERRED_AUDIO_PROFILES_AUDIO_FRAMEWORK_TIMEOUT);
                m.obj = groupId;
                mHandler.sendMessageDelayed(m, PREFERRED_AUDIO_PROFILE_CHANGE_TIMEOUT.toMillis());
                return;
            }
        }
        sendPreferredAudioProfilesCallbackToApps(
                device, strippedPreferences, BluetoothStatusCodes.SUCCESS);
    }

    private void removeFromPendingAudioProfileChanges(int groupId) {
        synchronized (mCsipGroupsPendingAudioProfileChanges) {
            Log.i(
                    TAG,
                    "removeFromPendingAudioProfileChanges: Timeout on change for groupId="
                            + groupId);
            if (!mCsipGroupsPendingAudioProfileChanges.containsKey(groupId)) {
                Log.e(
                        TAG,
                        "removeFromPendingAudioProfileChanges( "
                                + groupId
                                + ", "
                                + groupId
                                + ") is not pending");
                return;
            }
        }
    }

    /**
     * Notification from the audio framework that an active device change has taken effect. See
     * {@link BluetoothAdapter#notifyActiveDeviceChangeApplied(BluetoothDevice)} for more details.
     *
     * @param device the remote device whose preferred audio profiles have been changed
     * @return whether the Bluetooth stack acknowledged the change successfully
     */
    private int notifyActiveDeviceChangeApplied(BluetoothDevice device) {
        if (mLeAudioService == null) {
            Log.e(TAG, "LE Audio profile not enabled");
            return BluetoothStatusCodes.ERROR_PROFILE_NOT_CONNECTED;
        }

        int groupId = mLeAudioService.getGroupId(device);
        if (groupId == LE_AUDIO_GROUP_ID_INVALID) {
            return BluetoothStatusCodes.ERROR_DEVICE_NOT_BONDED;
        }

        synchronized (mCsipGroupsPendingAudioProfileChanges) {
            if (!mCsipGroupsPendingAudioProfileChanges.containsKey(groupId)) {
                Log.e(
                        TAG,
                        "notifyActiveDeviceChangeApplied, but no pending request for "
                                + "groupId: "
                                + groupId);
                return BluetoothStatusCodes.ERROR_UNKNOWN;
            }

            PendingAudioProfilePreferenceRequest pendingRequest =
                    mCsipGroupsPendingAudioProfileChanges.get(groupId);

            // If this is the final audio framework request, send callback to apps
            if (pendingRequest.mRemainingRequestsToAudioFramework == 1) {
                Log.i(
                        TAG,
                        "notifyActiveDeviceChangeApplied: Complete for device "
                                + pendingRequest.mDeviceRequested);
                sendPreferredAudioProfilesCallbackToApps(
                        pendingRequest.mDeviceRequested,
                        pendingRequest.mRequestedPreferences,
                        BluetoothStatusCodes.SUCCESS);
                // Removes the timeout from the handler
                mHandler.removeMessages(
                        MESSAGE_PREFERRED_AUDIO_PROFILES_AUDIO_FRAMEWORK_TIMEOUT, groupId);
            } else if (pendingRequest.mRemainingRequestsToAudioFramework > 1) {
                PendingAudioProfilePreferenceRequest updatedPendingRequest =
                        new PendingAudioProfilePreferenceRequest(
                                pendingRequest.mRequestedPreferences,
                                pendingRequest.mRemainingRequestsToAudioFramework - 1,
                                pendingRequest.mDeviceRequested);
                Log.i(
                        TAG,
                        "notifyActiveDeviceChangeApplied: Updating device "
                                + updatedPendingRequest.mDeviceRequested
                                + " with new remaining requests count="
                                + updatedPendingRequest.mRemainingRequestsToAudioFramework);
                mCsipGroupsPendingAudioProfileChanges.put(groupId, updatedPendingRequest);
            } else {
                Log.i(
                        TAG,
                        "notifyActiveDeviceChangeApplied: "
                                + pendingRequest.mDeviceRequested
                                + " has no remaining requests to audio framework, but is still"
                                + " present in mCsipGroupsPendingAudioProfileChanges");
            }
        }

        return BluetoothStatusCodes.SUCCESS;
    }

    private void sendPreferredAudioProfilesCallbackToApps(
            BluetoothDevice device, Bundle preferredAudioProfiles, int status) {
        if (mPreferredAudioProfilesCallbacks == null) {
            return;
        }

        int n = mPreferredAudioProfilesCallbacks.beginBroadcast();
        debugLog(
                "sendPreferredAudioProfilesCallbackToApps() - Broadcasting audio profile "
                        + ("change callback to device: " + device)
                        + (" and status=" + status)
                        + (" to " + n + " receivers."));
        for (int i = 0; i < n; i++) {
            try {
                mPreferredAudioProfilesCallbacks
                        .getBroadcastItem(i)
                        .onPreferredAudioProfilesChanged(device, preferredAudioProfiles, status);
            } catch (RemoteException e) {
                debugLog(
                        "sendPreferredAudioProfilesCallbackToApps() - Callback #"
                                + i
                                + " failed ("
                                + e
                                + ")");
            }
        }
        mPreferredAudioProfilesCallbacks.finishBroadcast();
    }

    // ----API Methods--------

    public boolean isEnabled() {
        return getState() == BluetoothAdapter.STATE_ON;
    }

    public int getState() {
        if (mAdapterProperties != null) {
            return mAdapterProperties.getState();
        }
        return BluetoothAdapter.STATE_OFF;
    }

    @RequiresPermission(
            anyOf = {
                android.Manifest.permission.INTERACT_ACROSS_USERS,
                android.Manifest.permission.MANAGE_USERS,
            })
    public synchronized boolean enable(boolean quietMode) {
        // Enforce the user restriction for disallowing Bluetooth if it was set.
        if (mUserManager.hasUserRestrictionForUser(
                UserManager.DISALLOW_BLUETOOTH, UserHandle.SYSTEM)) {
            debugLog("enable() called when Bluetooth was disallowed");
            return false;
        }

        debugLog("enable() - Enable called with quiet mode status =  " + quietMode);
        mQuietmode = quietMode;
        mAdapterStateMachine.sendMessage(AdapterState.BLE_TURN_ON);
        return true;
    }

    boolean disable() {
        debugLog("disable() called with mRunningProfiles.size() = " + mRunningProfiles.size());
        mAdapterStateMachine.sendMessage(AdapterState.USER_TURN_OFF);
        return true;
    }

    public String getName() {
        return mAdapterProperties.getName();
    }

    public int getNameLengthForAdvertise() {
        return mAdapterProperties.getName().length();
    }

    @VisibleForTesting
    static boolean isValidIoCapability(int capability) {
        if (capability < 0 || capability >= BluetoothAdapter.IO_CAPABILITY_MAX) {
            Log.e(TAG, "Invalid IO capability value - " + capability);
            return false;
        }

        return true;
    }

    ArrayList<DiscoveringPackage> getDiscoveringPackages() {
        return mDiscoveringPackages;
    }

    void clearDiscoveringPackages() {
        synchronized (mDiscoveringPackages) {
            mDiscoveringPackages.clear();
        }
    }

    boolean startDiscovery(AttributionSource attributionSource) {
        UserHandle callingUser = Binder.getCallingUserHandle();
        debugLog("startDiscovery");
        String callingPackage = attributionSource.getPackageName();
        mAppOps.checkPackage(Binder.getCallingUid(), callingPackage);
        boolean isQApp = Utils.checkCallerTargetSdk(this, callingPackage, Build.VERSION_CODES.Q);
        boolean hasDisavowedLocation =
                Utils.hasDisavowedLocationForScan(this, attributionSource, mTestModeEnabled);
        String permission = null;
        if (Utils.checkCallerHasNetworkSettingsPermission(this)) {
            permission = android.Manifest.permission.NETWORK_SETTINGS;
        } else if (Utils.checkCallerHasNetworkSetupWizardPermission(this)) {
            permission = android.Manifest.permission.NETWORK_SETUP_WIZARD;
        } else if (!hasDisavowedLocation) {
            if (isQApp) {
                if (!Utils.checkCallerHasFineLocation(this, attributionSource, callingUser)) {
                    return false;
                }
                permission = android.Manifest.permission.ACCESS_FINE_LOCATION;
            } else {
                if (!Utils.checkCallerHasCoarseLocation(this, attributionSource, callingUser)) {
                    return false;
                }
                permission = android.Manifest.permission.ACCESS_COARSE_LOCATION;
            }
        }

        synchronized (mDiscoveringPackages) {
            mDiscoveringPackages.add(
                    new DiscoveringPackage(callingPackage, permission, hasDisavowedLocation));
        }
        return mNativeInterface.startDiscovery();
    }

    /**
     * Same as API method {@link BluetoothAdapter#getBondedDevices()}
     *
     * @return array of bonded {@link BluetoothDevice} or null on error
     */
    public BluetoothDevice[] getBondedDevices() {
        return mAdapterProperties.getBondedDevices();
    }

    /**
     * Get the database manager to access Bluetooth storage
     *
     * @return {@link DatabaseManager} or null on error
     */
    public DatabaseManager getDatabase() {
        return mDatabaseManager;
    }

    public byte[] getByteIdentityAddress(BluetoothDevice device) {
        DeviceProperties deviceProp = mRemoteDevices.getDeviceProperties(device);
        if (deviceProp != null && deviceProp.getIdentityAddress() != null) {
            return Utils.getBytesFromAddress(deviceProp.getIdentityAddress());
        } else {
            return Utils.getByteAddress(device);
        }
    }

    public BluetoothDevice getDeviceFromByte(byte[] address) {
        BluetoothDevice device = mRemoteDevices.getDevice(address);
        if (device == null) {
            device = BluetoothAdapter.getDefaultAdapter().getRemoteDevice(address);
        }
        return device;
    }

    public String getIdentityAddress(String address) {
        BluetoothDevice device =
                BluetoothAdapter.getDefaultAdapter().getRemoteDevice(address.toUpperCase());
        DeviceProperties deviceProp = mRemoteDevices.getDeviceProperties(device);
        if (deviceProp != null && deviceProp.getIdentityAddress() != null) {
            return deviceProp.getIdentityAddress();
        } else {
            return address;
        }
    }

    private static class CallerInfo {
        public String callerPackageName;
        public UserHandle user;
    }

    boolean createBond(
            BluetoothDevice device,
            int transport,
            OobData remoteP192Data,
            OobData remoteP256Data,
            String callingPackage) {
        DeviceProperties deviceProp = mRemoteDevices.getDeviceProperties(device);
        if (deviceProp != null && deviceProp.getBondState() != BluetoothDevice.BOND_NONE) {
            // true for BONDING, false for BONDED
            return deviceProp.getBondState() == BluetoothDevice.BOND_BONDING;
        }

        if (!isPackageNameAccurate(this, callingPackage, Binder.getCallingUid())) {
            return false;
        }

        CallerInfo createBondCaller = new CallerInfo();
        createBondCaller.callerPackageName = callingPackage;
        createBondCaller.user = Binder.getCallingUserHandle();
        mBondAttemptCallerInfo.put(device.getAddress(), createBondCaller);

        mRemoteDevices.setBondingInitiatedLocally(Utils.getByteAddress(device));

        // Pairing is unreliable while scanning, so cancel discovery
        // Note, remove this when native stack improves
        mNativeInterface.cancelDiscovery();

        Message msg = mBondStateMachine.obtainMessage(BondStateMachine.CREATE_BOND);
        msg.obj = device;
        msg.arg1 = transport;

        Bundle remoteOobDatasBundle = new Bundle();
        boolean setData = false;
        if (remoteP192Data != null) {
            remoteOobDatasBundle.putParcelable(BondStateMachine.OOBDATAP192, remoteP192Data);
            setData = true;
        }
        if (remoteP256Data != null) {
            remoteOobDatasBundle.putParcelable(BondStateMachine.OOBDATAP256, remoteP256Data);
            setData = true;
        }
        if (setData) {
            msg.setData(remoteOobDatasBundle);
        }
        mBondStateMachine.sendMessage(msg);
        return true;
    }

    private final ArrayDeque<IBluetoothOobDataCallback> mOobDataCallbackQueue = new ArrayDeque<>();

    /**
     * Fetches the local OOB data to give out to remote.
     *
     * @param transport - specify data transport.
     * @param callback - callback used to receive the requested {@link OobData}; null will be
     *     ignored silently.
     * @hide
     */
    public synchronized void generateLocalOobData(
            int transport, IBluetoothOobDataCallback callback) {
        if (callback == null) {
            Log.e(TAG, "'callback' argument must not be null!");
            return;
        }
        if (mOobDataCallbackQueue.peek() != null) {
            try {
                callback.onError(BluetoothStatusCodes.ERROR_ANOTHER_ACTIVE_OOB_REQUEST);
            } catch (RemoteException e) {
                Log.e(TAG, "Failed to make callback", e);
            }
            return;
        }
        mOobDataCallbackQueue.offer(callback);
        mHandler.postDelayed(
                () -> removeFromOobDataCallbackQueue(callback),
                GENERATE_LOCAL_OOB_DATA_TIMEOUT.toMillis());
        mNativeInterface.generateLocalOobData(transport);
    }

    private synchronized void removeFromOobDataCallbackQueue(IBluetoothOobDataCallback callback) {
        if (callback == null) {
            return;
        }

        if (mOobDataCallbackQueue.peek() == callback) {
            try {
                mOobDataCallbackQueue.poll().onError(BluetoothStatusCodes.ERROR_UNKNOWN);
            } catch (RemoteException e) {
                Log.e(TAG, "Failed to make OobDataCallback to remove callback from queue", e);
            }
        }
    }

    /* package */ synchronized void notifyOobDataCallback(int transport, OobData oobData) {
        if (mOobDataCallbackQueue.peek() == null) {
            Log.e(TAG, "Failed to make callback, no callback exists");
            return;
        }
        if (oobData == null) {
            try {
                mOobDataCallbackQueue.poll().onError(BluetoothStatusCodes.ERROR_UNKNOWN);
            } catch (RemoteException e) {
                Log.e(TAG, "Failed to make callback", e);
            }
        } else {
            try {
                mOobDataCallbackQueue.poll().onOobData(transport, oobData);
            } catch (RemoteException e) {
                Log.e(TAG, "Failed to make callback", e);
            }
        }
    }

    public boolean isQuietModeEnabled() {
        debugLog("isQuietModeEnabled() - Enabled = " + mQuietmode);
        return mQuietmode;
    }

    public void updateUuids() {
        debugLog("updateUuids() - Updating UUIDs for bonded devices");
        BluetoothDevice[] bondedDevices = getBondedDevices();
        if (bondedDevices == null) {
            return;
        }

        for (BluetoothDevice device : bondedDevices) {
            mRemoteDevices.updateUuids(device);
        }
    }

    /**
     * Update device UUID changed to {@link BondStateMachine}
     *
     * @param device remote device of interest
     */
    public void deviceUuidUpdated(BluetoothDevice device) {
        // Notify BondStateMachine for SDP complete / UUID changed.
        Message msg = mBondStateMachine.obtainMessage(BondStateMachine.UUID_UPDATE);
        msg.obj = device;
        mBondStateMachine.sendMessage(msg);
    }

    /**
     * Get the bond state of a particular {@link BluetoothDevice}
     *
     * @param device remote device of interest
     * @return bond state
     *     <p>Possible values are {@link BluetoothDevice#BOND_NONE}, {@link
     *     BluetoothDevice#BOND_BONDING}, {@link BluetoothDevice#BOND_BONDED}.
     */
    @VisibleForTesting
    public int getBondState(BluetoothDevice device) {
        DeviceProperties deviceProp = mRemoteDevices.getDeviceProperties(device);
        if (deviceProp == null) {
            return BluetoothDevice.BOND_NONE;
        }
        return deviceProp.getBondState();
    }

    int getConnectionState(BluetoothDevice device) {
        return mNativeInterface.getConnectionState(getBytesFromAddress(device.getAddress()));
    }

    int getConnectionHandle(BluetoothDevice device, int transport) {
        DeviceProperties deviceProp = mRemoteDevices.getDeviceProperties(device);
        if (deviceProp == null) {
            return BluetoothDevice.ERROR;
        }
        return deviceProp.getConnectionHandle(transport);
    }

    /**
     * Get ASHA Capability
     *
     * @param device discovered bluetooth device
     * @return ASHA capability
     */
    public int getAshaCapability(BluetoothDevice device) {
        DeviceProperties deviceProp = mRemoteDevices.getDeviceProperties(device);
        if (deviceProp == null) {
            return BluetoothDevice.ERROR;
        }
        return deviceProp.getAshaCapability();
    }

    /**
     * Get ASHA truncated HiSyncId
     *
     * @param device discovered bluetooth device
     * @return ASHA truncated HiSyncId
     */
    public int getAshaTruncatedHiSyncId(BluetoothDevice device) {
        DeviceProperties deviceProp = mRemoteDevices.getDeviceProperties(device);
        if (deviceProp == null) {
            return BluetoothDevice.ERROR;
        }
        return deviceProp.getAshaTruncatedHiSyncId();
    }

    /**
     * Checks whether the device was recently associated with the comapnion app that called {@link
     * BluetoothDevice#createBond}. This allows these devices to skip the pairing dialog if their
     * pairing variant is {@link BluetoothDevice#PAIRING_VARIANT_CONSENT}.
     *
     * @param device the bluetooth device that is being bonded
     * @return true if it was recently associated and we can bypass the dialog, false otherwise
     */
    public boolean canBondWithoutDialog(BluetoothDevice device) {
        if (mBondAttemptCallerInfo.containsKey(device.getAddress())) {
            CallerInfo bondCallerInfo = mBondAttemptCallerInfo.get(device.getAddress());

            return mCompanionDeviceManager.canPairWithoutPrompt(
                    bondCallerInfo.callerPackageName, device.getAddress(), bondCallerInfo.user);
        }
        return false;
    }

    /**
     * Returns the package name of the most recent caller that called {@link
     * BluetoothDevice#createBond} on the given device.
     */
    @Nullable
    public String getPackageNameOfBondingApplication(BluetoothDevice device) {
        CallerInfo info = mBondAttemptCallerInfo.get(device.getAddress());
        if (info == null) {
            return null;
        }
        return info.callerPackageName;
    }

    /**
     * Sets device as the active devices for the profiles passed into the function.
     *
     * @param device is the remote bluetooth device
     * @param profiles is a constant that references for which profiles we'll be setting the remote
     *     device as our active device. One of the following: {@link
     *     BluetoothAdapter#ACTIVE_DEVICE_AUDIO}, {@link BluetoothAdapter#ACTIVE_DEVICE_PHONE_CALL}
     *     {@link BluetoothAdapter#ACTIVE_DEVICE_ALL}
     * @return false if profiles value is not one of the constants we accept, true otherwise
     */
    @RequiresPermission(
            allOf = {
                android.Manifest.permission.BLUETOOTH_PRIVILEGED,
                android.Manifest.permission.MODIFY_PHONE_STATE,
            })
    public boolean setActiveDevice(BluetoothDevice device, @ActiveDeviceUse int profiles) {
        boolean setA2dp = false;
        boolean setHeadset = false;

        // Determine for which profiles we want to set device as our active device
        switch (profiles) {
            case BluetoothAdapter.ACTIVE_DEVICE_AUDIO:
                setA2dp = true;
                break;
            case BluetoothAdapter.ACTIVE_DEVICE_PHONE_CALL:
                setHeadset = true;
                break;
            case BluetoothAdapter.ACTIVE_DEVICE_ALL:
                setA2dp = true;
                setHeadset = true;
                break;
            default:
                return false;
        }

        boolean a2dpSupported =
                mA2dpService != null
                        && (device == null
                                || mA2dpService.getConnectionPolicy(device)
                                        == BluetoothProfile.CONNECTION_POLICY_ALLOWED);
        boolean hfpSupported =
                mHeadsetService != null
                        && (device == null
                                || mHeadsetService.getConnectionPolicy(device)
                                        == BluetoothProfile.CONNECTION_POLICY_ALLOWED);
        boolean leAudioSupported =
                mLeAudioService != null
                        && (device == null
                                || mLeAudioService.getConnectionPolicy(device)
                                        == BluetoothProfile.CONNECTION_POLICY_ALLOWED);

        if (leAudioSupported) {
            Log.i(TAG, "setActiveDevice: Setting active Le Audio device " + device);
            if (device == null) {
                /* If called by BluetoothAdapter it means Audio should not be stopped.
                 * For this reason let's say that fallback device exists
                 */
                mLeAudioService.removeActiveDevice(true /* hasFallbackDevice */);
            } else {
                mLeAudioService.setActiveDevice(device);
            }
        }

        if (setA2dp && a2dpSupported) {
            Log.i(TAG, "setActiveDevice: Setting active A2dp device " + device);
            if (device == null) {
                mA2dpService.removeActiveDevice(false);
            } else {
                mA2dpService.setActiveDevice(device);
            }
        }

        if (mHearingAidService != null
                && (device == null
                        || mHearingAidService.getConnectionPolicy(device)
                                == BluetoothProfile.CONNECTION_POLICY_ALLOWED)) {
            Log.i(TAG, "setActiveDevice: Setting active Hearing Aid " + device);
            if (device == null) {
                mHearingAidService.removeActiveDevice(false);
            } else {
                mHearingAidService.setActiveDevice(device);
            }
        }

        if (setHeadset && hfpSupported) {
            Log.i(TAG, "setActiveDevice: Setting active Headset " + device);
            mHeadsetService.setActiveDevice(device);
        }

        return true;
    }

    /**
     * Checks if all supported classic audio profiles are active on this LE Audio device.
     *
     * @param leAudioDevice the remote device
     * @return {@code true} if all supported classic audio profiles are active on this device,
     *     {@code false} otherwise
     */
    public boolean isAllSupportedClassicAudioProfilesActive(BluetoothDevice leAudioDevice) {
        if (mLeAudioService == null) {
            return false;
        }
        boolean a2dpSupported = isProfileSupported(leAudioDevice, BluetoothProfile.A2DP);
        boolean hfpSupported = isProfileSupported(leAudioDevice, BluetoothProfile.HEADSET);

        List<BluetoothDevice> groupDevices = mLeAudioService.getGroupDevices(leAudioDevice);
        if (hfpSupported && mHeadsetService != null) {
            BluetoothDevice activeHfpDevice = mHeadsetService.getActiveDevice();
            if (activeHfpDevice == null || !groupDevices.contains(activeHfpDevice)) {
                return false;
            }
        }
        if (a2dpSupported && mA2dpService != null) {
            BluetoothDevice activeA2dpDevice = mA2dpService.getActiveDevice();
            if (activeA2dpDevice == null || !groupDevices.contains(activeA2dpDevice)) {
                return false;
            }
        }
        return true;
    }

    /**
     * Get the active devices for the BluetoothProfile specified
     *
     * @param profile is the profile from which we want the active devices. Possible values are:
     *     {@link BluetoothProfile#HEADSET}, {@link BluetoothProfile#A2DP}, {@link
     *     BluetoothProfile#HEARING_AID} {@link BluetoothProfile#LE_AUDIO}
     * @return A list of active bluetooth devices
     */
    public List<BluetoothDevice> getActiveDevices(@ActiveDeviceProfile int profile) {
        List<BluetoothDevice> activeDevices = new ArrayList<>();

        switch (profile) {
            case BluetoothProfile.HEADSET:
                if (mHeadsetService == null) {
                    Log.e(TAG, "getActiveDevices: HeadsetService is null");
                } else {
                    BluetoothDevice device = mHeadsetService.getActiveDevice();
                    if (device != null) {
                        activeDevices.add(device);
                    }
                    Log.i(TAG, "getActiveDevices: Headset device: " + device);
                }
                break;
            case BluetoothProfile.A2DP:
                if (mA2dpService == null) {
                    Log.e(TAG, "getActiveDevices: A2dpService is null");
                } else {
                    BluetoothDevice device = mA2dpService.getActiveDevice();
                    if (device != null) {
                        activeDevices.add(device);
                    }
                    Log.i(TAG, "getActiveDevices: A2dp device: " + device);
                }
                break;
            case BluetoothProfile.HEARING_AID:
                if (mHearingAidService == null) {
                    Log.e(TAG, "getActiveDevices: HearingAidService is null");
                } else {
                    activeDevices = mHearingAidService.getActiveDevices();
                    Log.i(
                            TAG,
                            "getActiveDevices: Hearing Aid devices:"
                                    + (" Left[" + activeDevices.get(0) + "] -")
                                    + (" Right[" + activeDevices.get(1) + "]"));
                }
                break;
            case BluetoothProfile.LE_AUDIO:
                if (mLeAudioService == null) {
                    Log.e(TAG, "getActiveDevices: LeAudioService is null");
                } else {
                    activeDevices = mLeAudioService.getActiveDevices();
                    Log.i(
                            TAG,
                            "getActiveDevices: LeAudio devices:"
                                    + (" Lead[" + activeDevices.get(0) + "] -")
                                    + (" member_1[" + activeDevices.get(1) + "]"));
                }
                break;
            default:
                Log.e(TAG, "getActiveDevices: profile value is not valid");
        }
        return activeDevices;
    }

    /**
     * Attempts connection to all enabled and supported bluetooth profiles between the local and
     * remote device
     *
     * @param device is the remote device with which to connect these profiles
     * @return {@link BluetoothStatusCodes#SUCCESS} if all profiles connections are attempted, false
     *     if an error occurred
     */
    @RequiresPermission(
            allOf = {
                android.Manifest.permission.BLUETOOTH_PRIVILEGED,
                android.Manifest.permission.MODIFY_PHONE_STATE,
            })
    public int connectAllEnabledProfiles(BluetoothDevice device) {
        if (!profileServicesRunning()) {
            Log.e(TAG, "connectAllEnabledProfiles: Not all profile services running");
            return BluetoothStatusCodes.ERROR_BLUETOOTH_NOT_ENABLED;
        }

        // Checks if any profiles are enablde or disabled and if so, only connect enabled profiles
        if (!isAllProfilesUnknown(device)) {
            return connectEnabledProfiles(device);
        }

        connectAllSupportedProfiles(device);

        return BluetoothStatusCodes.SUCCESS;
    }

    /**
     * Connect all supported bluetooth profiles between the local and remote device
     *
     * @param device is the remote device with which to connect all supported profiles
     */
    @RequiresPermission(
            allOf = {
                android.Manifest.permission.BLUETOOTH_PRIVILEGED,
                android.Manifest.permission.MODIFY_PHONE_STATE,
            })
    void connectAllSupportedProfiles(BluetoothDevice device) {
        int numProfilesConnected = 0;

        // All profile toggles disabled, so connects all supported profiles
        if (mA2dpService != null && isProfileSupported(device, BluetoothProfile.A2DP)) {
            Log.i(TAG, "connectAllSupportedProfiles: Connecting A2dp");
            // Set connection policy also connects the profile with CONNECTION_POLICY_ALLOWED
            mA2dpService.setConnectionPolicy(device, BluetoothProfile.CONNECTION_POLICY_ALLOWED);
            numProfilesConnected++;
        }
        if (mA2dpSinkService != null && isProfileSupported(device, BluetoothProfile.A2DP_SINK)) {
            Log.i(TAG, "connectAllSupportedProfiles: Connecting A2dp Sink");
            mA2dpSinkService.setConnectionPolicy(
                    device, BluetoothProfile.CONNECTION_POLICY_ALLOWED);
            numProfilesConnected++;
        }
        if (mHeadsetService != null && isProfileSupported(device, BluetoothProfile.HEADSET)) {
            Log.i(TAG, "connectAllSupportedProfiles: Connecting Headset Profile");
            mHeadsetService.setConnectionPolicy(device, BluetoothProfile.CONNECTION_POLICY_ALLOWED);
            numProfilesConnected++;
        }
        if (mHeadsetClientService != null
                && isProfileSupported(device, BluetoothProfile.HEADSET_CLIENT)) {
            Log.i(TAG, "connectAllSupportedProfiles: Connecting HFP");
            mHeadsetClientService.setConnectionPolicy(
                    device, BluetoothProfile.CONNECTION_POLICY_ALLOWED);
            numProfilesConnected++;
        }
        if (mMapClientService != null && isProfileSupported(device, BluetoothProfile.MAP_CLIENT)) {
            Log.i(TAG, "connectAllSupportedProfiles: Connecting MAP");
            mMapClientService.setConnectionPolicy(
                    device, BluetoothProfile.CONNECTION_POLICY_ALLOWED);
            numProfilesConnected++;
        }
        if (mHidHostService != null && isProfileSupported(device, BluetoothProfile.HID_HOST)) {
            Log.i(TAG, "connectAllSupportedProfiles: Connecting Hid Host Profile");
            mHidHostService.setConnectionPolicy(device, BluetoothProfile.CONNECTION_POLICY_ALLOWED);
            numProfilesConnected++;
        }
        if (mPanService != null && isProfileSupported(device, BluetoothProfile.PAN)) {
            Log.i(TAG, "connectAllSupportedProfiles: Connecting Pan Profile");
            mPanService.setConnectionPolicy(device, BluetoothProfile.CONNECTION_POLICY_ALLOWED);
            numProfilesConnected++;
        }
        if (mPbapClientService != null
                && isProfileSupported(device, BluetoothProfile.PBAP_CLIENT)) {
            Log.i(TAG, "connectAllSupportedProfiles: Connecting Pbap");
            mPbapClientService.setConnectionPolicy(
                    device, BluetoothProfile.CONNECTION_POLICY_ALLOWED);
            numProfilesConnected++;
        }
        if (mHearingAidService != null
                && isProfileSupported(device, BluetoothProfile.HEARING_AID)) {
            if (mHapClientService != null
                    && isProfileSupported(device, BluetoothProfile.HAP_CLIENT)) {
                Log.i(
                        TAG,
                        "connectAllSupportedProfiles: Hearing Access Client Profile is enabled at"
                                + " the same time with Hearing Aid Profile, ignore Hearing Aid"
                                + " Profile");
            } else {
                Log.i(TAG, "connectAllSupportedProfiles: Connecting Hearing Aid Profile");
                mHearingAidService.setConnectionPolicy(
                        device, BluetoothProfile.CONNECTION_POLICY_ALLOWED);
                numProfilesConnected++;
            }
        }
        if (mHapClientService != null && isProfileSupported(device, BluetoothProfile.HAP_CLIENT)) {
            Log.i(TAG, "connectAllSupportedProfiles: Connecting Hearing Access Client Profile");
            mHapClientService.setConnectionPolicy(
                    device, BluetoothProfile.CONNECTION_POLICY_ALLOWED);
            numProfilesConnected++;
        }
        if (mVolumeControlService != null
                && isProfileSupported(device, BluetoothProfile.VOLUME_CONTROL)) {
            Log.i(TAG, "connectAllSupportedProfiles: Connecting Volume Control Profile");
            mVolumeControlService.setConnectionPolicy(
                    device, BluetoothProfile.CONNECTION_POLICY_ALLOWED);
            numProfilesConnected++;
        }
        if (mCsipSetCoordinatorService != null
                && isProfileSupported(device, BluetoothProfile.CSIP_SET_COORDINATOR)) {
            Log.i(TAG, "connectAllSupportedProfiles: Connecting Coordinated Set Profile");
            mCsipSetCoordinatorService.setConnectionPolicy(
                    device, BluetoothProfile.CONNECTION_POLICY_ALLOWED);
            numProfilesConnected++;
        }
        if (mLeAudioService != null && isProfileSupported(device, BluetoothProfile.LE_AUDIO)) {
            Log.i(TAG, "connectAllSupportedProfiles: Connecting LeAudio profile (BAP)");
            mLeAudioService.setConnectionPolicy(device, BluetoothProfile.CONNECTION_POLICY_ALLOWED);
            numProfilesConnected++;
        }
        if (mBassClientService != null
                && isProfileSupported(device, BluetoothProfile.LE_AUDIO_BROADCAST_ASSISTANT)) {
            Log.i(TAG, "connectAllSupportedProfiles: Connecting LE Broadcast Assistant Profile");
            mBassClientService.setConnectionPolicy(
                    device, BluetoothProfile.CONNECTION_POLICY_ALLOWED);
            numProfilesConnected++;
        }
        if (mBatteryService != null && isProfileSupported(device, BluetoothProfile.BATTERY)) {
            Log.i(TAG, "connectAllSupportedProfiles: Connecting Battery Service");
            mBatteryService.setConnectionPolicy(device, BluetoothProfile.CONNECTION_POLICY_ALLOWED);
            numProfilesConnected++;
        }

        Log.i(
                TAG,
                "connectAllSupportedProfiles: Number of Profiles Connected: "
                        + numProfilesConnected);
    }

    /**
     * Disconnects all enabled and supported bluetooth profiles between the local and remote device
     *
     * @param device is the remote device with which to disconnect these profiles
     * @return true if all profiles successfully disconnected, false if an error occurred
     */
    @RequiresPermission(android.Manifest.permission.BLUETOOTH_PRIVILEGED)
    public int disconnectAllEnabledProfiles(BluetoothDevice device) {
        if (!profileServicesRunning()) {
            Log.e(TAG, "disconnectAllEnabledProfiles: Not all profile services bound");
            return BluetoothStatusCodes.ERROR_BLUETOOTH_NOT_ENABLED;
        }

        if (mA2dpService != null
                && (mA2dpService.getConnectionState(device) == BluetoothProfile.STATE_CONNECTED
                        || mA2dpService.getConnectionState(device)
                                == BluetoothProfile.STATE_CONNECTING)) {
            Log.i(TAG, "disconnectAllEnabledProfiles: Disconnecting A2dp");
            mA2dpService.disconnect(device);
        }
        if (mA2dpSinkService != null
                && (mA2dpSinkService.getConnectionState(device) == BluetoothProfile.STATE_CONNECTED
                        || mA2dpSinkService.getConnectionState(device)
                                == BluetoothProfile.STATE_CONNECTING)) {
            Log.i(TAG, "disconnectAllEnabledProfiles: Disconnecting A2dp Sink");
            mA2dpSinkService.disconnect(device);
        }
        if (mHeadsetService != null
                && (mHeadsetService.getConnectionState(device) == BluetoothProfile.STATE_CONNECTED
                        || mHeadsetService.getConnectionState(device)
                                == BluetoothProfile.STATE_CONNECTING)) {
            Log.i(TAG, "disconnectAllEnabledProfiles: Disconnecting Headset Profile");
            mHeadsetService.disconnect(device);
        }
        if (mHeadsetClientService != null
                && (mHeadsetClientService.getConnectionState(device)
                                == BluetoothProfile.STATE_CONNECTED
                        || mHeadsetClientService.getConnectionState(device)
                                == BluetoothProfile.STATE_CONNECTING)) {
            Log.i(TAG, "disconnectAllEnabledProfiles: Disconnecting HFP");
            mHeadsetClientService.disconnect(device);
        }
        if (mMapClientService != null
                && (mMapClientService.getConnectionState(device) == BluetoothProfile.STATE_CONNECTED
                        || mMapClientService.getConnectionState(device)
                                == BluetoothProfile.STATE_CONNECTING)) {
            Log.i(TAG, "disconnectAllEnabledProfiles: Disconnecting MAP Client");
            mMapClientService.disconnect(device);
        }
        if (mMapService != null
                && (mMapService.getConnectionState(device) == BluetoothProfile.STATE_CONNECTED
                        || mMapService.getConnectionState(device)
                                == BluetoothProfile.STATE_CONNECTING)) {
            Log.i(TAG, "disconnectAllEnabledProfiles: Disconnecting MAP");
            mMapService.disconnect(device);
        }
        if (mHidDeviceService != null
                && (mHidDeviceService.getConnectionState(device) == BluetoothProfile.STATE_CONNECTED
                        || mHidDeviceService.getConnectionState(device)
                                == BluetoothProfile.STATE_CONNECTING)) {
            Log.i(TAG, "disconnectAllEnabledProfiles: Disconnecting Hid Device Profile");
            mHidDeviceService.disconnect(device);
        }
        if (mHidHostService != null
                && (mHidHostService.getConnectionState(device) == BluetoothProfile.STATE_CONNECTED
                        || mHidHostService.getConnectionState(device)
                                == BluetoothProfile.STATE_CONNECTING)) {
            Log.i(TAG, "disconnectAllEnabledProfiles: Disconnecting Hid Host Profile");
            mHidHostService.disconnect(device);
        }
        if (mPanService != null
                && (mPanService.getConnectionState(device) == BluetoothProfile.STATE_CONNECTED
                        || mPanService.getConnectionState(device)
                                == BluetoothProfile.STATE_CONNECTING)) {
            Log.i(TAG, "disconnectAllEnabledProfiles: Disconnecting Pan Profile");
            mPanService.disconnect(device);
        }
        if (mPbapClientService != null
                && (mPbapClientService.getConnectionState(device)
                                == BluetoothProfile.STATE_CONNECTED
                        || mPbapClientService.getConnectionState(device)
                                == BluetoothProfile.STATE_CONNECTING)) {
            Log.i(TAG, "disconnectAllEnabledProfiles: Disconnecting Pbap Client");
            mPbapClientService.disconnect(device);
        }
        if (mPbapService != null
                && (mPbapService.getConnectionState(device) == BluetoothProfile.STATE_CONNECTED
                        || mPbapService.getConnectionState(device)
                                == BluetoothProfile.STATE_CONNECTING)) {
            Log.i(TAG, "disconnectAllEnabledProfiles: Disconnecting Pbap Server");
            mPbapService.disconnect(device);
        }
        if (mHearingAidService != null
                && (mHearingAidService.getConnectionState(device)
                                == BluetoothProfile.STATE_CONNECTED
                        || mHearingAidService.getConnectionState(device)
                                == BluetoothProfile.STATE_CONNECTING)) {
            Log.i(TAG, "disconnectAllEnabledProfiles: Disconnecting Hearing Aid Profile");
            mHearingAidService.disconnect(device);
        }
        if (mHapClientService != null
                && (mHapClientService.getConnectionState(device) == BluetoothProfile.STATE_CONNECTED
                        || mHapClientService.getConnectionState(device)
                                == BluetoothProfile.STATE_CONNECTING)) {
            Log.i(TAG, "disconnectAllEnabledProfiles: Disconnecting Hearing Access Profile Client");
            mHapClientService.disconnect(device);
        }
        if (mVolumeControlService != null
                && (mVolumeControlService.getConnectionState(device)
                                == BluetoothProfile.STATE_CONNECTED
                        || mVolumeControlService.getConnectionState(device)
                                == BluetoothProfile.STATE_CONNECTING)) {
            Log.i(TAG, "disconnectAllEnabledProfiles: Disconnecting Volume Control Profile");
            mVolumeControlService.disconnect(device);
        }
        if (mSapService != null
                && (mSapService.getConnectionState(device) == BluetoothProfile.STATE_CONNECTED
                        || mSapService.getConnectionState(device)
                                == BluetoothProfile.STATE_CONNECTING)) {
            Log.i(TAG, "disconnectAllEnabledProfiles: Disconnecting Sap Profile");
            mSapService.disconnect(device);
        }
        if (mCsipSetCoordinatorService != null
                && (mCsipSetCoordinatorService.getConnectionState(device)
                                == BluetoothProfile.STATE_CONNECTED
                        || mCsipSetCoordinatorService.getConnectionState(device)
                                == BluetoothProfile.STATE_CONNECTING)) {
            Log.i(TAG, "disconnectAllEnabledProfiles: Disconnecting Coordinater Set Profile");
            mCsipSetCoordinatorService.disconnect(device);
        }
        if (mLeAudioService != null
                && (mLeAudioService.getConnectionState(device) == BluetoothProfile.STATE_CONNECTED
                        || mLeAudioService.getConnectionState(device)
                                == BluetoothProfile.STATE_CONNECTING)) {
            Log.i(TAG, "disconnectAllEnabledProfiles: Disconnecting LeAudio profile (BAP)");
            mLeAudioService.disconnect(device);
        }
        if (mBassClientService != null
                && (mBassClientService.getConnectionState(device)
                                == BluetoothProfile.STATE_CONNECTED
                        || mBassClientService.getConnectionState(device)
                                == BluetoothProfile.STATE_CONNECTING)) {
            Log.i(
                    TAG,
                    "disconnectAllEnabledProfiles: Disconnecting "
                            + "LE Broadcast Assistant Profile");
            mBassClientService.disconnect(device);
        }
        if (mBatteryService != null
                && (mBatteryService.getConnectionState(device) == BluetoothProfile.STATE_CONNECTED
                        || mBatteryService.getConnectionState(device)
                                == BluetoothProfile.STATE_CONNECTING)) {
            Log.i(TAG, "disconnectAllEnabledProfiles: Disconnecting " + "Battery Service");
            mBatteryService.disconnect(device);
        }

        return BluetoothStatusCodes.SUCCESS;
    }

    /**
     * Same as API method {@link BluetoothDevice#getName()}
     *
     * @param device remote device of interest
     * @return remote device name
     */
    public String getRemoteName(BluetoothDevice device) {
        if (mRemoteDevices == null) {
            return null;
        }
        DeviceProperties deviceProp = mRemoteDevices.getDeviceProperties(device);
        if (deviceProp == null) {
            return null;
        }
        return deviceProp.getName();
    }

    /**
     * Get UUIDs for service supported by a remote device
     *
     * @param device the remote device that we want to get UUIDs from
     * @return the uuids of the remote device
     */
    @VisibleForTesting
    public ParcelUuid[] getRemoteUuids(BluetoothDevice device) {
        DeviceProperties deviceProp = mRemoteDevices.getDeviceProperties(device);
        if (deviceProp == null) {
            return null;
        }
        return deviceProp.getUuids();
    }

    public Set<IBluetoothConnectionCallback> getBluetoothConnectionCallbacks() {
        return mBluetoothConnectionCallbacks;
    }

    /**
     * Converts HCI disconnect reasons to Android disconnect reasons.
     *
     * <p>The HCI Error Codes used for ACL disconnect reasons propagated up from native code were
     * copied from: packages/modules/Bluetooth/system/stack/include/hci_error_code.h
     *
     * <p>These error codes are specified and described in Bluetooth Core Spec v5.1, Vol 2, Part D.
     *
     * @param hciReason is the raw HCI disconnect reason from native.
     * @return the Android disconnect reason for apps.
     */
    static @BluetoothAdapter.BluetoothConnectionCallback.DisconnectReason int
            hciToAndroidDisconnectReason(int hciReason) {
        switch (hciReason) {
            case /*HCI_SUCCESS*/ 0x00:
            case /*HCI_ERR_UNSPECIFIED*/ 0x1F:
            case /*HCI_ERR_UNDEFINED*/ 0xff:
                return BluetoothStatusCodes.ERROR_UNKNOWN;
            case /*HCI_ERR_ILLEGAL_COMMAND*/ 0x01:
            case /*HCI_ERR_NO_CONNECTION*/ 0x02:
            case /*HCI_ERR_HW_FAILURE*/ 0x03:
            case /*HCI_ERR_DIFF_TRANSACTION_COLLISION*/ 0x2A:
            case /*HCI_ERR_ROLE_SWITCH_PENDING*/ 0x32:
            case /*HCI_ERR_ROLE_SWITCH_FAILED*/ 0x35:
                return BluetoothStatusCodes.ERROR_DISCONNECT_REASON_LOCAL;
            case /*HCI_ERR_PAGE_TIMEOUT*/ 0x04:
            case /*HCI_ERR_CONNECTION_TOUT*/ 0x08:
            case /*HCI_ERR_HOST_TIMEOUT*/ 0x10:
            case /*HCI_ERR_LMP_RESPONSE_TIMEOUT*/ 0x22:
            case /*HCI_ERR_ADVERTISING_TIMEOUT*/ 0x3C:
            case /*HCI_ERR_CONN_FAILED_ESTABLISHMENT*/ 0x3E:
                return BluetoothStatusCodes.ERROR_DISCONNECT_REASON_TIMEOUT;
            case /*HCI_ERR_AUTH_FAILURE*/ 0x05:
            case /*HCI_ERR_KEY_MISSING*/ 0x06:
            case /*HCI_ERR_HOST_REJECT_SECURITY*/ 0x0E:
            case /*HCI_ERR_REPEATED_ATTEMPTS*/ 0x17:
            case /*HCI_ERR_PAIRING_NOT_ALLOWED*/ 0x18:
            case /*HCI_ERR_ENCRY_MODE_NOT_ACCEPTABLE*/ 0x25:
            case /*HCI_ERR_UNIT_KEY_USED*/ 0x26:
            case /*HCI_ERR_PAIRING_WITH_UNIT_KEY_NOT_SUPPORTED*/ 0x29:
            case /*HCI_ERR_INSUFFCIENT_SECURITY*/ 0x2F:
            case /*HCI_ERR_HOST_BUSY_PAIRING*/ 0x38:
                return BluetoothStatusCodes.ERROR_DISCONNECT_REASON_SECURITY;
            case /*HCI_ERR_MEMORY_FULL*/ 0x07:
            case /*HCI_ERR_MAX_NUM_OF_CONNECTIONS*/ 0x09:
            case /*HCI_ERR_MAX_NUM_OF_SCOS*/ 0x0A:
            case /*HCI_ERR_COMMAND_DISALLOWED*/ 0x0C:
            case /*HCI_ERR_HOST_REJECT_RESOURCES*/ 0x0D:
            case /*HCI_ERR_LIMIT_REACHED*/ 0x43:
                return BluetoothStatusCodes.ERROR_DISCONNECT_REASON_RESOURCE_LIMIT_REACHED;
            case /*HCI_ERR_CONNECTION_EXISTS*/ 0x0B:
                return BluetoothStatusCodes.ERROR_DISCONNECT_REASON_CONNECTION_ALREADY_EXISTS;
            case /*HCI_ERR_HOST_REJECT_DEVICE*/ 0x0F:
                return BluetoothStatusCodes.ERROR_DISCONNECT_REASON_SYSTEM_POLICY;
            case /*HCI_ERR_ILLEGAL_PARAMETER_FMT*/ 0x12:
                return BluetoothStatusCodes.ERROR_DISCONNECT_REASON_BAD_PARAMETERS;
            case /*HCI_ERR_PEER_USER*/ 0x13:
                return BluetoothStatusCodes.ERROR_DISCONNECT_REASON_REMOTE_REQUEST;
            case /*HCI_ERR_REMOTE_POWER_OFF*/ 0x15:
                return BluetoothStatusCodes.ERROR_DISCONNECT_REASON_REMOTE_REQUEST;
            case /*HCI_ERR_CONN_CAUSE_LOCAL_HOST*/ 0x16:
                return BluetoothStatusCodes.ERROR_DISCONNECT_REASON_LOCAL_REQUEST;
            case /*HCI_ERR_UNSUPPORTED_REM_FEATURE*/ 0x1A:
                return BluetoothStatusCodes.ERROR_DISCONNECT_REASON_REMOTE;
            case /*HCI_ERR_UNACCEPT_CONN_INTERVAL*/ 0x3B:
                return BluetoothStatusCodes.ERROR_DISCONNECT_REASON_BAD_PARAMETERS;
            default:
                Log.e(TAG, "Invalid HCI disconnect reason: " + hciReason);
                return BluetoothStatusCodes.ERROR_UNKNOWN;
        }
    }

    void logUserBondResponse(BluetoothDevice device, boolean accepted, int event) {
        final long token = Binder.clearCallingIdentity();
        try {
            BluetoothStatsLog.write(
                    BluetoothStatsLog.BLUETOOTH_BOND_STATE_CHANGED,
                    obfuscateAddress(device),
                    0,
                    device.getType(),
                    BluetoothDevice.BOND_BONDING,
                    event,
                    accepted ? 0 : BluetoothDevice.UNBOND_REASON_AUTH_REJECTED);
        } finally {
            Binder.restoreCallingIdentity(token);
        }
    }

    int getDeviceAccessFromPrefs(BluetoothDevice device, String prefFile) {
        SharedPreferences prefs = getSharedPreferences(prefFile, Context.MODE_PRIVATE);
        if (!prefs.contains(device.getAddress())) {
            return BluetoothDevice.ACCESS_UNKNOWN;
        }
        return prefs.getBoolean(device.getAddress(), false)
                ? BluetoothDevice.ACCESS_ALLOWED
                : BluetoothDevice.ACCESS_REJECTED;
    }

    void setDeviceAccessFromPrefs(BluetoothDevice device, int value, String prefFile) {
        SharedPreferences pref = getSharedPreferences(prefFile, Context.MODE_PRIVATE);
        SharedPreferences.Editor editor = pref.edit();
        if (value == BluetoothDevice.ACCESS_UNKNOWN) {
            editor.remove(device.getAddress());
        } else {
            editor.putBoolean(device.getAddress(), value == BluetoothDevice.ACCESS_ALLOWED);
        }
        editor.apply();
    }

    public void setPhonebookAccessPermission(BluetoothDevice device, int value) {
        setDeviceAccessFromPrefs(device, value, PHONEBOOK_ACCESS_PERMISSION_PREFERENCE_FILE);
    }

    public void setMessageAccessPermission(BluetoothDevice device, int value) {
        setDeviceAccessFromPrefs(device, value, MESSAGE_ACCESS_PERMISSION_PREFERENCE_FILE);
    }

    public void setSimAccessPermission(BluetoothDevice device, int value) {
        setDeviceAccessFromPrefs(device, value, SIM_ACCESS_PERMISSION_PREFERENCE_FILE);
    }

    public boolean isRpaOffloadSupported() {
        return mAdapterProperties.isRpaOffloadSupported();
    }

    public int getNumOfOffloadedIrkSupported() {
        return mAdapterProperties.getNumOfOffloadedIrkSupported();
    }

    public int getNumOfOffloadedScanFilterSupported() {
        return mAdapterProperties.getNumOfOffloadedScanFilterSupported();
    }

    public int getOffloadedScanResultStorage() {
        return mAdapterProperties.getOffloadedScanResultStorage();
    }

    public boolean isLe2MPhySupported() {
        return mAdapterProperties.isLe2MPhySupported();
    }

    public boolean isLeCodedPhySupported() {
        return mAdapterProperties.isLeCodedPhySupported();
    }

    public boolean isLeExtendedAdvertisingSupported() {
        return mAdapterProperties.isLeExtendedAdvertisingSupported();
    }

    public boolean isLePeriodicAdvertisingSupported() {
        return mAdapterProperties.isLePeriodicAdvertisingSupported();
    }

    /**
     * Check if the LE audio broadcast source feature is supported.
     *
     * @return true, if the LE audio broadcast source is supported
     */
    public boolean isLeAudioBroadcastSourceSupported() {
        return mAdapterProperties.isLePeriodicAdvertisingSupported()
                && mAdapterProperties.isLeExtendedAdvertisingSupported()
                && mAdapterProperties.isLeIsochronousBroadcasterSupported();
    }

    /**
     * Check if the LE audio broadcast assistant feature is supported.
     *
     * @return true, if the LE audio broadcast assistant is supported
     */
    public boolean isLeAudioBroadcastAssistantSupported() {
        return mAdapterProperties.isLePeriodicAdvertisingSupported()
                && mAdapterProperties.isLeExtendedAdvertisingSupported()
                && (mAdapterProperties.isLePeriodicAdvertisingSyncTransferSenderSupported()
                        || mAdapterProperties
                                .isLePeriodicAdvertisingSyncTransferRecipientSupported());
    }

    public long getSupportedProfilesBitMask() {
        return Config.getSupportedProfilesBitMask();
    }

    /**
     * Check if the LE audio CIS central feature is supported.
     *
     * @return true, if the LE audio CIS central is supported
     */
    public boolean isLeConnectedIsochronousStreamCentralSupported() {
        return mAdapterProperties.isLeConnectedIsochronousStreamCentralSupported();
    }

    public int getLeMaximumAdvertisingDataLength() {
        return mAdapterProperties.getLeMaximumAdvertisingDataLength();
    }

    /**
     * Get the maximum number of connected audio devices.
     *
     * @return the maximum number of connected audio devices
     */
    public int getMaxConnectedAudioDevices() {
        return mAdapterProperties.getMaxConnectedAudioDevices();
    }

    /**
     * Check whether A2DP offload is enabled.
     *
     * @return true if A2DP offload is enabled
     */
    public boolean isA2dpOffloadEnabled() {
        return mAdapterProperties.isA2dpOffloadEnabled();
    }

    /** Register a bluetooth state callback */
    public void registerBluetoothStateCallback(Executor executor, BluetoothStateCallback callback) {
        mLocalCallbacks.put(callback, executor);
    }

    /** Unregister a bluetooth state callback */
    public void unregisterBluetoothStateCallback(BluetoothStateCallback callback) {
        mLocalCallbacks.remove(callback);
    }

    @VisibleForTesting
    void registerRemoteCallback(IBluetoothCallback callback) {
        mRemoteCallbacks.register(callback);
    }

    @VisibleForTesting
    void unregisterRemoteCallback(IBluetoothCallback callback) {
        mRemoteCallbacks.unregister(callback);
    }

    @VisibleForTesting
    void startBrEdr() {
        mAdapterStateMachine.sendMessage(AdapterState.USER_TURN_ON);
    }

    @VisibleForTesting
    void stopBle() {
        mAdapterStateMachine.sendMessage(AdapterState.BLE_TURN_OFF);
    }

    @VisibleForTesting
    boolean factoryReset() {
        if (mDatabaseManager != null) {
            mDatabaseManager.factoryReset();
        }

        if (mBluetoothKeystoreService != null) {
            mBluetoothKeystoreService.factoryReset();
        }

        if (mBtCompanionManager != null) {
            mBtCompanionManager.factoryReset();
        }

        return mNativeInterface.factoryReset();
    }

    @VisibleForTesting
    int getScanMode() {
        return mAdapterProperties.getScanMode();
    }

    public String[] getAllowlistedMediaPlayers() {
        return mAdapterProperties.getAllowlistedMediaPlayers();
    }

    @VisibleForTesting
    BluetoothActivityEnergyInfo reportActivityInfo() {
        if (mAdapterProperties.getState() != BluetoothAdapter.STATE_ON
                || !mAdapterProperties.isActivityAndEnergyReportingSupported()) {
            return null;
        }

        // Pull the data. The callback will notify mEnergyInfoLock.
        mNativeInterface.readEnergyInfo();

        synchronized (mEnergyInfoLock) {
            long now = System.currentTimeMillis();
            final long deadline = now + CONTROLLER_ENERGY_UPDATE_TIMEOUT_MILLIS;
            while (now < deadline) {
                try {
                    mEnergyInfoLock.wait(deadline - now);
                    break;
                } catch (InterruptedException e) {
                    now = System.currentTimeMillis();
                }
            }

            final BluetoothActivityEnergyInfo info =
                    new BluetoothActivityEnergyInfo(
                            SystemClock.elapsedRealtime(),
                            mStackReportedState,
                            mTxTimeTotalMs,
                            mRxTimeTotalMs,
                            mIdleTimeTotalMs,
                            mEnergyUsedTotalVoltAmpSecMicro);

            // Count the number of entries that have byte counts > 0
            int arrayLen = 0;
            for (int i = 0; i < mUidTraffic.size(); i++) {
                final UidTraffic traffic = mUidTraffic.valueAt(i);
                if (traffic.getTxBytes() != 0 || traffic.getRxBytes() != 0) {
                    arrayLen++;
                }
            }

            // Copy the traffic objects whose byte counts are > 0
            final List<UidTraffic> result = new ArrayList<>();
            int putIdx = 0;
            for (int i = 0; i < mUidTraffic.size(); i++) {
                final UidTraffic traffic = mUidTraffic.valueAt(i);
                if (traffic.getTxBytes() != 0 || traffic.getRxBytes() != 0) {
                    result.add(traffic.clone());
                }
            }

            info.setUidTraffic(result);

            return info;
        }
    }

    public int getTotalNumOfTrackableAdvertisements() {
        return mAdapterProperties.getTotalNumOfTrackableAdvertisements();
    }

    /**
     * Return if offloaded TDS filter is supported.
     *
     * @return {@code BluetoothStatusCodes.FEATURE_SUPPORTED} if supported
     */
    public int getOffloadedTransportDiscoveryDataScanSupported() {
        if (mAdapterProperties.isOffloadedTransportDiscoveryDataScanSupported()) {
            return BluetoothStatusCodes.FEATURE_SUPPORTED;
        }
        return BluetoothStatusCodes.FEATURE_NOT_SUPPORTED;
    }

<<<<<<< HEAD
    /**
     * Notify the UID and package name of the app, and the address of associated active device
     *
     * @param source The attribution source that starts the activity
     * @param deviceAddress The address of the active device associated with the app
     */
    public void notifyActivityAttributionInfo(AttributionSource source, String deviceAddress) {
        mActivityAttributionService.notifyActivityAttributionInfo(
                source.getUid(), source.getPackageName(), deviceAddress);
=======
    IBinder getBluetoothGatt() {
        if (mGattService == null) {
            return null;
        }
        return ((ProfileService) mGattService).getBinder();
    }

    void unregAllGattClient(AttributionSource source) {
        if (mGattService != null) {
            mGattService.unregAll(source);
        }
>>>>>>> dac4c0cf
    }

    boolean isMediaProfileConnected() {
        if (mA2dpService != null && mA2dpService.getConnectedDevices().size() > 0) {
            debugLog("isMediaProfileConnected. A2dp is connected");
            return true;
        } else if (mHearingAidService != null
                && mHearingAidService.getConnectedDevices().size() > 0) {
            debugLog("isMediaProfileConnected. HearingAid is connected");
            return true;
        } else if (mLeAudioService != null && mLeAudioService.getConnectedDevices().size() > 0) {
            debugLog("isMediaProfileConnected. LeAudio is connected");
            return true;
        } else {
            debugLog(
                    "isMediaProfileConnected: no Media connected."
                            + (" A2dp=" + mA2dpService)
                            + (" HearingAid=" + mHearingAidService)
                            + (" LeAudio=" + mLeAudioService));
            return false;
        }
    }

    /** Update PhonePolicy when new {@link BluetoothDevice} creates an ACL connection. */
    public void updatePhonePolicyOnAclConnect(BluetoothDevice device) {
        mPhonePolicy.handleAclConnected(device);
    }

    /**
     * Notify GATT of a Bluetooth profile's connection state change for a given {@link
     * BluetoothProfile}.
     */
    public void notifyProfileConnectionStateChangeToGatt(int profile, int fromState, int toState) {
        if (mGattService == null) {
            Log.w(TAG, "GATT Service is not running!");
            return;
        }
        mGattService.notifyProfileConnectionStateChange(profile, fromState, toState);
    }

    /**
     * Handle Bluetooth app state when connection state changes for a given {@code profile}.
     *
     * <p>Currently this function is limited to handling Phone policy but the eventual goal is to
     * move all connection logic here.
     */
    public void handleProfileConnectionStateChange(
            int profile, BluetoothDevice device, int fromState, int toState) {
        mPhonePolicy.profileConnectionStateChanged(profile, device, fromState, toState);
    }

    /** Handle Bluetooth app state when active device changes for a given {@code profile}. */
    public void handleActiveDeviceChange(int profile, BluetoothDevice device) {
        mActiveDeviceManager.profileActiveDeviceChanged(profile, device);
        mSilenceDeviceManager.profileActiveDeviceChanged(profile, device);
        mPhonePolicy.profileActiveDeviceChanged(profile, device);
    }

    static int convertScanModeToHal(int mode) {
        switch (mode) {
            case BluetoothAdapter.SCAN_MODE_NONE:
                return AbstractionLayer.BT_SCAN_MODE_NONE;
            case BluetoothAdapter.SCAN_MODE_CONNECTABLE:
                return AbstractionLayer.BT_SCAN_MODE_CONNECTABLE;
            case BluetoothAdapter.SCAN_MODE_CONNECTABLE_DISCOVERABLE:
                return AbstractionLayer.BT_SCAN_MODE_CONNECTABLE_DISCOVERABLE;
        }
        // errorLog("Incorrect scan mode in convertScanModeToHal");
        return -1;
    }

    static int convertScanModeFromHal(int mode) {
        switch (mode) {
            case AbstractionLayer.BT_SCAN_MODE_NONE:
                return BluetoothAdapter.SCAN_MODE_NONE;
            case AbstractionLayer.BT_SCAN_MODE_CONNECTABLE:
                return BluetoothAdapter.SCAN_MODE_CONNECTABLE;
            case AbstractionLayer.BT_SCAN_MODE_CONNECTABLE_DISCOVERABLE:
                return BluetoothAdapter.SCAN_MODE_CONNECTABLE_DISCOVERABLE;
        }
        // errorLog("Incorrect scan mode in convertScanModeFromHal");
        return -1;
    }

    // This function is called from JNI. It allows native code to acquire a single wake lock.
    // If the wake lock is already held, this function returns success. Although this function
    // only supports acquiring a single wake lock at a time right now, it will eventually be
    // extended to allow acquiring an arbitrary number of wake locks. The current interface
    // takes |lockName| as a parameter in anticipation of that implementation.
    boolean acquireWakeLock(String lockName) {
        synchronized (this) {
            if (mWakeLock == null) {
                mWakeLockName = lockName;
                mWakeLock = mPowerManager.newWakeLock(PowerManager.PARTIAL_WAKE_LOCK, lockName);
            }

            if (!mWakeLock.isHeld()) {
                mWakeLock.acquire();
            }
        }
        return true;
    }

    // This function is called from JNI. It allows native code to release a wake lock acquired
    // by |acquireWakeLock|. If the wake lock is not held, this function returns failure.
    // Note that the release() call is also invoked by {@link #cleanup()} so a synchronization is
    // needed here. See the comment for |acquireWakeLock| for an explanation of the interface.
    boolean releaseWakeLock(String lockName) {
        synchronized (this) {
            if (mWakeLock == null) {
                errorLog("Repeated wake lock release; aborting release: " + lockName);
                return false;
            }

            if (mWakeLock.isHeld()) {
                mWakeLock.release();
            }
        }
        return true;
    }

    void energyInfoCallback(
            int status,
            int ctrlState,
            long txTime,
            long rxTime,
            long idleTime,
            long energyUsed,
            UidTraffic[] data) {
        if (ctrlState >= BluetoothActivityEnergyInfo.BT_STACK_STATE_INVALID
                && ctrlState <= BluetoothActivityEnergyInfo.BT_STACK_STATE_STATE_IDLE) {
            // Energy is product of mA, V and ms. If the chipset doesn't
            // report it, we have to compute it from time
            if (energyUsed == 0) {
                try {
                    final long txMah = Math.multiplyExact(txTime, getTxCurrentMa());
                    final long rxMah = Math.multiplyExact(rxTime, getRxCurrentMa());
                    final long idleMah = Math.multiplyExact(idleTime, getIdleCurrentMa());
                    energyUsed =
                            (long)
                                    (Math.addExact(Math.addExact(txMah, rxMah), idleMah)
                                            * getOperatingVolt());
                } catch (ArithmeticException e) {
                    Log.wtf(TAG, "overflow in bluetooth energy callback", e);
                    // Energy is already 0 if the exception was thrown.
                }
            }

            synchronized (mEnergyInfoLock) {
                mStackReportedState = ctrlState;
                long totalTxTimeMs;
                long totalRxTimeMs;
                long totalIdleTimeMs;
                long totalEnergy;
                try {
                    totalTxTimeMs = Math.addExact(mTxTimeTotalMs, txTime);
                    totalRxTimeMs = Math.addExact(mRxTimeTotalMs, rxTime);
                    totalIdleTimeMs = Math.addExact(mIdleTimeTotalMs, idleTime);
                    totalEnergy = Math.addExact(mEnergyUsedTotalVoltAmpSecMicro, energyUsed);
                } catch (ArithmeticException e) {
                    // This could be because we accumulated a lot of time, or we got a very strange
                    // value from the controller (more likely). Discard this data.
                    Log.wtf(TAG, "overflow in bluetooth energy callback", e);
                    totalTxTimeMs = mTxTimeTotalMs;
                    totalRxTimeMs = mRxTimeTotalMs;
                    totalIdleTimeMs = mIdleTimeTotalMs;
                    totalEnergy = mEnergyUsedTotalVoltAmpSecMicro;
                }

                mTxTimeTotalMs = totalTxTimeMs;
                mRxTimeTotalMs = totalRxTimeMs;
                mIdleTimeTotalMs = totalIdleTimeMs;
                mEnergyUsedTotalVoltAmpSecMicro = totalEnergy;

                for (UidTraffic traffic : data) {
                    UidTraffic existingTraffic = mUidTraffic.get(traffic.getUid());
                    if (existingTraffic == null) {
                        mUidTraffic.put(traffic.getUid(), traffic);
                    } else {
                        existingTraffic.addRxBytes(traffic.getRxBytes());
                        existingTraffic.addTxBytes(traffic.getTxBytes());
                    }
                }
                mEnergyInfoLock.notifyAll();
            }
        }

        verboseLog(
                "energyInfoCallback()"
                        + (" status = " + status)
                        + (" txTime = " + txTime)
                        + (" rxTime = " + rxTime)
                        + (" idleTime = " + idleTime)
                        + (" energyUsed = " + energyUsed)
                        + (" ctrlState = " + ctrlState)
                        + (" traffic = " + Arrays.toString(data)));
    }

    /** Update metadata change to registered listeners */
    @VisibleForTesting
    public void metadataChanged(String address, int key, byte[] value) {
        BluetoothDevice device = mRemoteDevices.getDevice(Utils.getBytesFromAddress(address));

        // pass just interesting metadata to native, to reduce spam
        if (key == BluetoothDevice.METADATA_LE_AUDIO) {
            mNativeInterface.metadataChanged(Utils.getBytesFromAddress(address), key, value);
        }

        if (mMetadataListeners.containsKey(device)) {
            ArrayList<IBluetoothMetadataListener> list = mMetadataListeners.get(device);
            for (IBluetoothMetadataListener listener : list) {
                try {
                    listener.onMetadataChanged(device, key, value);
                } catch (RemoteException e) {
                    Log.w(TAG, "RemoteException when onMetadataChanged");
                }
            }
        }
    }

    private int getIdleCurrentMa() {
        return BluetoothProperties.getHardwareIdleCurrentMa().orElse(0);
    }

    private int getTxCurrentMa() {
        return BluetoothProperties.getHardwareTxCurrentMa().orElse(0);
    }

    private int getRxCurrentMa() {
        return BluetoothProperties.getHardwareRxCurrentMa().orElse(0);
    }

    private double getOperatingVolt() {
        return BluetoothProperties.getHardwareOperatingVoltageMv().orElse(0) / 1000.0;
    }

    public RemoteDevices getRemoteDevices() {
        return mRemoteDevices;
    }

    @Override
    protected void dump(FileDescriptor fd, PrintWriter writer, String[] args) {
        if (args.length == 0) {
            writer.println("Skipping dump in APP SERVICES, see bluetooth_manager section.");
            writer.println("Use --print argument for dumpsys direct from AdapterService.");
            return;
        }

        if ("set-test-mode".equals(args[0])) {
            final boolean testModeEnabled = "enabled".equalsIgnoreCase(args[1]);
            for (ProfileService profile : mRunningProfiles) {
                profile.setTestModeEnabled(testModeEnabled);
            }
            mTestModeEnabled = testModeEnabled;
            return;
        }

        verboseLog("dumpsys arguments, check for protobuf output: " + TextUtils.join(" ", args));
        if (args[0].equals("--proto-bin")) {
            dumpMetrics(fd);
            return;
        }

        writer.println();
        mAdapterProperties.dump(fd, writer, args);
        writer.println("sSnoopLogSettingAtEnable = " + sSnoopLogSettingAtEnable);
        writer.println("sDefaultSnoopLogSettingAtEnable = " + sDefaultSnoopLogSettingAtEnable);

        writer.println();
        writer.println("Enabled Profile Services:");
        for (Class profile : Config.getSupportedProfiles()) {
            writer.println("  " + profile.getSimpleName());
        }
        writer.println();

        mAdapterStateMachine.dump(fd, writer, args);

        StringBuilder sb = new StringBuilder();
        for (ProfileService profile : mRegisteredProfiles) {
            profile.dump(sb);
        }
        mSilenceDeviceManager.dump(fd, writer, args);
        mDatabaseManager.dump(writer);

        writer.write(sb.toString());
        writer.flush();

        final int currentState = mAdapterProperties.getState();
        if (currentState == BluetoothAdapter.STATE_OFF
                || currentState == BluetoothAdapter.STATE_TURNING_OFF
                || currentState == BluetoothAdapter.STATE_BLE_TURNING_OFF) {
            writer.println();
            writer.println("Not dumping, since Bluetooth is turning off");
            writer.println();
        } else {
            mNativeInterface.dump(fd, args);
        }
    }

    private void dumpMetrics(FileDescriptor fd) {
        BluetoothMetricsProto.BluetoothLog.Builder metricsBuilder =
                BluetoothMetricsProto.BluetoothLog.newBuilder();
        byte[] nativeMetricsBytes = mNativeInterface.dumpMetrics();
        debugLog("dumpMetrics: native metrics size is " + nativeMetricsBytes.length);
        if (nativeMetricsBytes.length > 0) {
            try {
                metricsBuilder.mergeFrom(nativeMetricsBytes);
            } catch (InvalidProtocolBufferException ex) {
                Log.w(TAG, "dumpMetrics: problem parsing metrics protobuf, " + ex.getMessage());
                return;
            }
        }
        metricsBuilder.setNumBondedDevices(getBondedDevices().length);
        MetricsLogger.dumpProto(metricsBuilder);
        for (ProfileService profile : mRegisteredProfiles) {
            profile.dumpProto(metricsBuilder);
        }
        byte[] metricsBytes = Base64.encode(metricsBuilder.build().toByteArray(), Base64.DEFAULT);
        debugLog("dumpMetrics: combined metrics size is " + metricsBytes.length);
        try (FileOutputStream protoOut = new FileOutputStream(fd)) {
            protoOut.write(metricsBytes);
        } catch (IOException e) {
            errorLog("dumpMetrics: error writing combined protobuf to fd, " + e.getMessage());
        }
    }

    private void debugLog(String msg) {
        if (DBG) {
            Log.d(TAG, msg);
        }
    }

    private void verboseLog(String msg) {
        if (VERBOSE) {
            Log.v(TAG, msg);
        }
    }

    private void errorLog(String msg) {
        Log.e(TAG, msg);
    }

    private boolean isCommonCriteriaMode() {
        return getNonNullSystemService(DevicePolicyManager.class).isCommonCriteriaModeEnabled(null);
    }

    @SuppressLint("AndroidFrameworkRequiresPermission")
    private void enforceBluetoothPrivilegedPermissionIfNeeded(
            OobData remoteP192Data, OobData remoteP256Data) {
        if (remoteP192Data != null || remoteP256Data != null) {
            enforceBluetoothPrivilegedPermission(this);
        }
    }

    @RequiresPermission(android.Manifest.permission.READ_DEVICE_CONFIG)
    private String[] getInitFlags() {
        final DeviceConfig.Properties properties =
                DeviceConfig.getProperties(DeviceConfig.NAMESPACE_BLUETOOTH);
        ArrayList<String> initFlags = new ArrayList<>();
        for (String property : properties.getKeyset()) {
            if (property.startsWith("INIT_")) {
                initFlags.add(
                        String.format("%s=%s", property, properties.getString(property, null)));
            }
        }
        return initFlags.toArray(new String[0]);
    }

    private final Object mDeviceConfigLock = new Object();

    /**
     * Predicate that can be applied to names to determine if a device is well-known to be used for
     * physical location.
     */
    @GuardedBy("mDeviceConfigLock")
    private Predicate<String> mLocationDenylistName = (v) -> false;

    /**
     * Predicate that can be applied to MAC addresses to determine if a device is well-known to be
     * used for physical location.
     */
    @GuardedBy("mDeviceConfigLock")
    private Predicate<byte[]> mLocationDenylistMac = (v) -> false;

    /**
     * Predicate that can be applied to Advertising Data payloads to determine if a device is
     * well-known to be used for physical location.
     */
    @GuardedBy("mDeviceConfigLock")
    private Predicate<byte[]> mLocationDenylistAdvertisingData = (v) -> false;

    @GuardedBy("mDeviceConfigLock")
    private int mScanQuotaCount = DeviceConfigListener.DEFAULT_SCAN_QUOTA_COUNT;

    @GuardedBy("mDeviceConfigLock")
    private long mScanQuotaWindowMillis = DeviceConfigListener.DEFAULT_SCAN_QUOTA_WINDOW_MILLIS;

    @GuardedBy("mDeviceConfigLock")
    private long mScanTimeoutMillis = DeviceConfigListener.DEFAULT_SCAN_TIMEOUT_MILLIS;

    @GuardedBy("mDeviceConfigLock")
    private int mScanUpgradeDurationMillis =
            DeviceConfigListener.DEFAULT_SCAN_UPGRADE_DURATION_MILLIS;

    @GuardedBy("mDeviceConfigLock")
    private int mScanDowngradeDurationMillis =
            DeviceConfigListener.DEFAULT_SCAN_DOWNGRADE_DURATION_BT_CONNECTING_MILLIS;

    @GuardedBy("mDeviceConfigLock")
    private int mScreenOffLowPowerWindowMillis =
            ScanManager.SCAN_MODE_SCREEN_OFF_LOW_POWER_WINDOW_MS;

    @GuardedBy("mDeviceConfigLock")
    private int mScreenOffLowPowerIntervalMillis =
            ScanManager.SCAN_MODE_SCREEN_OFF_LOW_POWER_INTERVAL_MS;

    @GuardedBy("mDeviceConfigLock")
    private int mScreenOffBalancedWindowMillis =
            ScanManager.SCAN_MODE_SCREEN_OFF_BALANCED_WINDOW_MS;

    @GuardedBy("mDeviceConfigLock")
    private int mScreenOffBalancedIntervalMillis =
            ScanManager.SCAN_MODE_SCREEN_OFF_BALANCED_INTERVAL_MS;

    @GuardedBy("mDeviceConfigLock")
    private String mLeAudioAllowList;

    public @NonNull Predicate<String> getLocationDenylistName() {
        synchronized (mDeviceConfigLock) {
            return mLocationDenylistName;
        }
    }

    public @NonNull Predicate<byte[]> getLocationDenylistMac() {
        synchronized (mDeviceConfigLock) {
            return mLocationDenylistMac;
        }
    }

    public @NonNull Predicate<byte[]> getLocationDenylistAdvertisingData() {
        synchronized (mDeviceConfigLock) {
            return mLocationDenylistAdvertisingData;
        }
    }

    /** Returns scan quota count. */
    public int getScanQuotaCount() {
        synchronized (mDeviceConfigLock) {
            return mScanQuotaCount;
        }
    }

    /** Returns scan quota window in millis. */
    public long getScanQuotaWindowMillis() {
        synchronized (mDeviceConfigLock) {
            return mScanQuotaWindowMillis;
        }
    }

    /** Returns scan timeout in millis. */
    public long getScanTimeoutMillis() {
        synchronized (mDeviceConfigLock) {
            return mScanTimeoutMillis;
        }
    }

    /** Returns scan upgrade duration in millis. */
    public long getScanUpgradeDurationMillis() {
        synchronized (mDeviceConfigLock) {
            return mScanUpgradeDurationMillis;
        }
    }

    /** Returns scan downgrade duration in millis. */
    public long getScanDowngradeDurationMillis() {
        synchronized (mDeviceConfigLock) {
            return mScanDowngradeDurationMillis;
        }
    }

    /** Returns SCREEN_OFF_BALANCED scan window in millis. */
    public int getScreenOffBalancedWindowMillis() {
        synchronized (mDeviceConfigLock) {
            return mScreenOffBalancedWindowMillis;
        }
    }

    /** Returns SCREEN_OFF_BALANCED scan interval in millis. */
    public int getScreenOffBalancedIntervalMillis() {
        synchronized (mDeviceConfigLock) {
            return mScreenOffBalancedIntervalMillis;
        }
    }

    /** Returns SCREEN_OFF low power scan window in millis. */
    public int getScreenOffLowPowerWindowMillis() {
        synchronized (mDeviceConfigLock) {
            return mScreenOffLowPowerWindowMillis;
        }
    }

    /** Returns SCREEN_OFF low power scan interval in millis. */
    public int getScreenOffLowPowerIntervalMillis() {
        synchronized (mDeviceConfigLock) {
            return mScreenOffLowPowerIntervalMillis;
        }
    }

    private final DeviceConfigListener mDeviceConfigListener = new DeviceConfigListener();

    private class DeviceConfigListener implements DeviceConfig.OnPropertiesChangedListener {
        private static final String LOCATION_DENYLIST_NAME = "location_denylist_name";
        private static final String LOCATION_DENYLIST_MAC = "location_denylist_mac";
        private static final String LOCATION_DENYLIST_ADVERTISING_DATA =
                "location_denylist_advertising_data";
        private static final String SCAN_QUOTA_COUNT = "scan_quota_count";
        private static final String SCAN_QUOTA_WINDOW_MILLIS = "scan_quota_window_millis";
        private static final String SCAN_TIMEOUT_MILLIS = "scan_timeout_millis";
        private static final String SCAN_UPGRADE_DURATION_MILLIS = "scan_upgrade_duration_millis";
        private static final String SCAN_DOWNGRADE_DURATION_MILLIS =
                "scan_downgrade_duration_millis";
        private static final String SCREEN_OFF_LOW_POWER_WINDOW_MILLIS =
                "screen_off_low_power_window_millis";
        private static final String SCREEN_OFF_LOW_POWER_INTERVAL_MILLIS =
                "screen_off_low_power_interval_millis";
        private static final String SCREEN_OFF_BALANCED_WINDOW_MILLIS =
                "screen_off_balanced_window_millis";
        private static final String SCREEN_OFF_BALANCED_INTERVAL_MILLIS =
                "screen_off_balanced_interval_millis";
        private static final String LE_AUDIO_ALLOW_LIST = "le_audio_allow_list";

        /** Default denylist which matches Eddystone and iBeacon payloads. */
        private static final String DEFAULT_LOCATION_DENYLIST_ADVERTISING_DATA =
                "⊆0016AAFE/00FFFFFF,⊆00FF4C0002/00FFFFFFFF";

        private static final int DEFAULT_SCAN_QUOTA_COUNT = 5;
        private static final long DEFAULT_SCAN_QUOTA_WINDOW_MILLIS = 30 * SECOND_IN_MILLIS;
        private static final long DEFAULT_SCAN_TIMEOUT_MILLIS = 10 * MINUTE_IN_MILLIS;
        private static final int DEFAULT_SCAN_UPGRADE_DURATION_MILLIS = (int) SECOND_IN_MILLIS * 6;
        private static final int DEFAULT_SCAN_DOWNGRADE_DURATION_BT_CONNECTING_MILLIS =
                (int) SECOND_IN_MILLIS * 6;

        @RequiresPermission(android.Manifest.permission.READ_DEVICE_CONFIG)
        public void start() {
            DeviceConfig.addOnPropertiesChangedListener(
                    DeviceConfig.NAMESPACE_BLUETOOTH, BackgroundThread.getExecutor(), this);
            onPropertiesChanged(DeviceConfig.getProperties(DeviceConfig.NAMESPACE_BLUETOOTH));
        }

        @Override
        public void onPropertiesChanged(DeviceConfig.Properties properties) {
            synchronized (mDeviceConfigLock) {
                final String name = properties.getString(LOCATION_DENYLIST_NAME, null);
                mLocationDenylistName =
                        !TextUtils.isEmpty(name)
                                ? Pattern.compile(name).asPredicate()
                                : (v) -> false;
                mLocationDenylistMac =
                        BytesMatcher.decode(properties.getString(LOCATION_DENYLIST_MAC, null));
                mLocationDenylistAdvertisingData =
                        BytesMatcher.decode(
                                properties.getString(
                                        LOCATION_DENYLIST_ADVERTISING_DATA,
                                        DEFAULT_LOCATION_DENYLIST_ADVERTISING_DATA));
                mScanQuotaCount = properties.getInt(SCAN_QUOTA_COUNT, DEFAULT_SCAN_QUOTA_COUNT);
                mScanQuotaWindowMillis =
                        properties.getLong(
                                SCAN_QUOTA_WINDOW_MILLIS, DEFAULT_SCAN_QUOTA_WINDOW_MILLIS);
                mScanTimeoutMillis =
                        properties.getLong(SCAN_TIMEOUT_MILLIS, DEFAULT_SCAN_TIMEOUT_MILLIS);
                mScanUpgradeDurationMillis =
                        properties.getInt(
                                SCAN_UPGRADE_DURATION_MILLIS, DEFAULT_SCAN_UPGRADE_DURATION_MILLIS);
                mScanDowngradeDurationMillis =
                        properties.getInt(
                                SCAN_DOWNGRADE_DURATION_MILLIS,
                                DEFAULT_SCAN_DOWNGRADE_DURATION_BT_CONNECTING_MILLIS);
                mScreenOffLowPowerWindowMillis =
                        properties.getInt(
                                SCREEN_OFF_LOW_POWER_WINDOW_MILLIS,
                                ScanManager.SCAN_MODE_SCREEN_OFF_LOW_POWER_WINDOW_MS);
                mScreenOffLowPowerIntervalMillis =
                        properties.getInt(
                                SCREEN_OFF_LOW_POWER_INTERVAL_MILLIS,
                                ScanManager.SCAN_MODE_SCREEN_OFF_LOW_POWER_INTERVAL_MS);
                mScreenOffBalancedWindowMillis =
                        properties.getInt(
                                SCREEN_OFF_BALANCED_WINDOW_MILLIS,
                                ScanManager.SCAN_MODE_SCREEN_OFF_BALANCED_WINDOW_MS);
                mScreenOffBalancedIntervalMillis =
                        properties.getInt(
                                SCREEN_OFF_BALANCED_INTERVAL_MILLIS,
                                ScanManager.SCAN_MODE_SCREEN_OFF_BALANCED_INTERVAL_MS);
                mLeAudioAllowList = properties.getString(LE_AUDIO_ALLOW_LIST, "");

                if (mLeAudioAllowList.isEmpty()) {
                    List<String> leAudioAllowDevices = BluetoothProperties.le_audio_allow_list();
                    if (leAudioAllowDevices != null && !leAudioAllowDevices.isEmpty()) {
                        mLeAudioAllowDevices = new HashSet<String>(leAudioAllowDevices);
                    }
                } else {
                    List<String> leAudioAllowDevices = Arrays.asList(mLeAudioAllowList.split(","));
                    BluetoothProperties.le_audio_allow_list(leAudioAllowDevices);
                    mLeAudioAllowDevices = new HashSet<String>(leAudioAllowDevices);
                }
            }
        }
    }

    /** A callback that will be called when AdapterState is changed */
    public interface BluetoothStateCallback {
        /**
         * Called when the status of bluetooth adapter is changing. {@code prevState} and {@code
         * newState} takes one of following values defined in BluetoothAdapter.java: STATE_OFF,
         * STATE_TURNING_ON, STATE_ON, STATE_TURNING_OFF, STATE_BLE_TURNING_ON, STATE_BLE_ON,
         * STATE_BLE_TURNING_OFF
         *
         * @param prevState the previous Bluetooth state.
         * @param newState the new Bluetooth state.
         */
        void onBluetoothStateChange(int prevState, int newState);
    }

    /**
     * Obfuscate Bluetooth MAC address into a PII free ID string
     *
     * @param device Bluetooth device whose MAC address will be obfuscated
     * @return a byte array that is unique to this MAC address on this device, or empty byte array
     *     when either device is null or obfuscateAddressNative fails
     */
    public byte[] obfuscateAddress(BluetoothDevice device) {
        if (device == null) {
            return new byte[0];
        }
        return mNativeInterface.obfuscateAddress(Utils.getByteAddress(device));
    }

    /**
     * Get dynamic audio buffer size supported type
     *
     * @return support
     *     <p>Possible values are {@link BluetoothA2dp#DYNAMIC_BUFFER_SUPPORT_NONE}, {@link
     *     BluetoothA2dp#DYNAMIC_BUFFER_SUPPORT_A2DP_OFFLOAD}, {@link
     *     BluetoothA2dp#DYNAMIC_BUFFER_SUPPORT_A2DP_SOFTWARE_ENCODING}.
     */
    public int getDynamicBufferSupport() {
        return mAdapterProperties.getDynamicBufferSupport();
    }

    /**
     * Get dynamic audio buffer size
     *
     * @return BufferConstraints
     */
    public BufferConstraints getBufferConstraints() {
        return mAdapterProperties.getBufferConstraints();
    }

    /**
     * Set dynamic audio buffer size
     *
     * @param codec Audio codec
     * @param value buffer millis
     * @return true if the settings is successful, false otherwise
     */
    public boolean setBufferLengthMillis(int codec, int value) {
        return mAdapterProperties.setBufferLengthMillis(codec, value);
    }

    /**
     * Get an incremental id of Bluetooth metrics and log
     *
     * @param device Bluetooth device
     * @return int of id for Bluetooth metrics and logging, 0 if the device is invalid
     */
    public int getMetricId(BluetoothDevice device) {
        if (device == null) {
            return 0;
        }
        return mNativeInterface.getMetricId(Utils.getByteAddress(device));
    }

    public CompanionManager getCompanionManager() {
        return mBtCompanionManager;
    }

    /**
     * Call for the AdapterService receives bond state change
     *
     * @param device Bluetooth device
     * @param state bond state
     */
    public void onBondStateChanged(BluetoothDevice device, int state) {
        if (mBtCompanionManager != null) {
            mBtCompanionManager.onBondStateChanged(device, state);
        }
    }

    /**
     * Get audio policy feature support status
     *
     * @param device Bluetooth device to be checked for audio policy support
     * @return int status of the remote support for audio policy feature
     */
    public int isRequestAudioPolicyAsSinkSupported(BluetoothDevice device) {
        if (mHeadsetClientService != null) {
            return mHeadsetClientService.getAudioPolicyRemoteSupported(device);
        } else {
            Log.e(TAG, "No audio transport connected");
            return BluetoothStatusCodes.FEATURE_NOT_CONFIGURED;
        }
    }

    /**
     * Set audio policy for remote device
     *
     * @param device Bluetooth device to be set policy for
     * @return int result status for requestAudioPolicyAsSink API
     */
    public int requestAudioPolicyAsSink(BluetoothDevice device, BluetoothSinkAudioPolicy policies) {
        DeviceProperties deviceProp = mRemoteDevices.getDeviceProperties(device);
        if (deviceProp == null) {
            return BluetoothStatusCodes.ERROR_DEVICE_NOT_BONDED;
        }

        if (mHeadsetClientService != null) {
            if (isRequestAudioPolicyAsSinkSupported(device)
                    != BluetoothStatusCodes.FEATURE_SUPPORTED) {
                throw new UnsupportedOperationException(
                        "Request Audio Policy As Sink not supported");
            }
            deviceProp.setHfAudioPolicyForRemoteAg(policies);
            mHeadsetClientService.setAudioPolicy(device, policies);
            return BluetoothStatusCodes.SUCCESS;
        } else {
            Log.e(TAG, "HeadsetClient not connected");
            return BluetoothStatusCodes.ERROR_PROFILE_NOT_CONNECTED;
        }
    }

    /**
     * Get audio policy for remote device
     *
     * @param device Bluetooth device to be set policy for
     * @return {@link BluetoothSinkAudioPolicy} policy stored for the device
     */
    public BluetoothSinkAudioPolicy getRequestedAudioPolicyAsSink(BluetoothDevice device) {
        DeviceProperties deviceProp = mRemoteDevices.getDeviceProperties(device);
        if (deviceProp == null) {
            return null;
        }

        if (mHeadsetClientService != null) {
            return deviceProp.getHfAudioPolicyForRemoteAg();
        } else {
            Log.e(TAG, "HeadsetClient not connected");
            return null;
        }
    }

    /**
     * Allow audio low latency
     *
     * @param allowed true if audio low latency is being allowed
     * @param device device whose audio low latency will be allowed or disallowed
     * @return boolean true if audio low latency is successfully allowed or disallowed
     */
    public boolean allowLowLatencyAudio(boolean allowed, BluetoothDevice device) {
        return mNativeInterface.allowLowLatencyAudio(allowed, Utils.getByteAddress(device));
    }

    /**
     * get remote PBAP PCE version.
     *
     * @param address of remote device
     * @return int value other than 0 if remote PBAP PCE version is found
     */
    public int getRemotePbapPceVersion(String address) {
        return mNativeInterface.getRemotePbapPceVersion(address);
    }

    /**
     * check, if PBAP PSE dynamic version upgrade is enabled.
     *
     * @return true/false.
     */
    public boolean pbapPseDynamicVersionUpgradeIsEnabled() {
        return mNativeInterface.pbapPseDynamicVersionUpgradeIsEnabled();
    }

    /** Sets the battery level of the remote device */
    public void setBatteryLevel(BluetoothDevice device, int batteryLevel, boolean isBas) {
        if (batteryLevel == BATTERY_LEVEL_UNKNOWN) {
            mRemoteDevices.resetBatteryLevel(device, isBas);
        } else {
            mRemoteDevices.updateBatteryLevel(device, batteryLevel, isBas);
        }
    }

    public boolean interopMatchAddr(InteropFeature feature, String address) {
        return mNativeInterface.interopMatchAddr(feature.name(), address);
    }

    public boolean interopMatchName(InteropFeature feature, String name) {
        return mNativeInterface.interopMatchName(feature.name(), name);
    }

    public boolean interopMatchAddrOrName(InteropFeature feature, String address) {
        return mNativeInterface.interopMatchAddrOrName(feature.name(), address);
    }

    public void interopDatabaseAddAddr(InteropFeature feature, String address, int length) {
        mNativeInterface.interopDatabaseAddRemoveAddr(true, feature.name(), address, length);
    }

    public void interopDatabaseRemoveAddr(InteropFeature feature, String address) {
        mNativeInterface.interopDatabaseAddRemoveAddr(false, feature.name(), address, 0);
    }

    public void interopDatabaseAddName(InteropFeature feature, String name) {
        mNativeInterface.interopDatabaseAddRemoveName(true, feature.name(), name);
    }

    public void interopDatabaseRemoveName(InteropFeature feature, String name) {
        mNativeInterface.interopDatabaseAddRemoveName(false, feature.name(), name);
    }

    private void loadLeAudioAllowDevices() {
        Log.i(TAG, "loadLeAudioAllowDevices");
        mLeAudioAllowListEnabled =
                SystemProperties.getBoolean(BLUETOOTH_ENABLE_LE_AUDIO_ALLOW_LIST, false);

        if (!mLeAudioAllowListEnabled) {
            Log.i(TAG, "LE Audio allow list is disabled.");
            return;
        }

        synchronized (mDeviceConfigLock) {
            mLeAudioAllowDevices = new HashSet<String>(Arrays.asList(mLeAudioAllowList.split(",")));
        }
        return;
    }

    /**
     * Checks the remote device is in the LE Audio allow list or not.
     *
     * @param device the device to check
     * @return boolean true if le audio allow list is not enabled or the device is in the allow
     *     list, false otherwise.
     */
    public boolean isLeAudioAllowed(BluetoothDevice device) {
        if (!mLeAudioAllowListEnabled) {
            return true;
        }

        DeviceProperties deviceProp = mRemoteDevices.getDeviceProperties(device);

        if (deviceProp == null
                || deviceProp.getModelName() == null
                || !mLeAudioAllowDevices.contains(deviceProp.getModelName())) {

            if (mLeAudioService != null) {
                mLeAudioService.setConnectionPolicy(
                        device, BluetoothProfile.CONNECTION_POLICY_FORBIDDEN);
            }

            Log.e(
                    TAG,
                    String.format("Device %s not in the LE Audio allow list, ", device)
                            + "force LE Audio policy to forbidden");
            return false;
        }

        if (mLeAudioService != null) {
            mLeAudioService.setConnectionPolicy(device, BluetoothProfile.CONNECTION_POLICY_ALLOWED);
        }

        return true;
    }

    /**
     * Sends service discovery UUIDs internally within the stack. This is meant to remove internal
     * dependencies on the broadcast {@link BluetoothDevice#ACTION_UUID}.
     *
     * @param device is the remote device whose UUIDs have been discovered
     * @param uuids are the services supported on the remote device
     */
    void sendUuidsInternal(BluetoothDevice device, ParcelUuid[] uuids) {
        if (device == null) {
            Log.w(TAG, "sendUuidsInternal: null device");
            return;
        }
        if (uuids == null) {
            Log.w(TAG, "sendUuidsInternal: uuids is null");
            return;
        }
        Log.i(TAG, "sendUuidsInternal: Received service discovery UUIDs for device " + device);
        if (DBG) {
            for (int i = 0; i < uuids.length; i++) {
                Log.d(TAG, "index=" + i + "uuid=" + uuids[i]);
            }
        }
        if (mPhonePolicy != null) {
            mPhonePolicy.onUuidsDiscovered(device, uuids);
        }
    }

    // Returns if this is a mock object. This is currently used in testing so that we may not call
    // System.exit() while finalizing the object. Otherwise GC of mock objects unfortunately ends up
    // calling finalize() which in turn calls System.exit() and the process crashes.
    //
    // Mock this in your testing framework to return true to avoid the mentioned behavior. In
    // production this has no effect.
    public boolean isMock() {
        return false;
    }
}<|MERGE_RESOLUTION|>--- conflicted
+++ resolved
@@ -6890,7 +6890,6 @@
         return BluetoothStatusCodes.FEATURE_NOT_SUPPORTED;
     }
 
-<<<<<<< HEAD
     /**
      * Notify the UID and package name of the app, and the address of associated active device
      *
@@ -6900,19 +6899,6 @@
     public void notifyActivityAttributionInfo(AttributionSource source, String deviceAddress) {
         mActivityAttributionService.notifyActivityAttributionInfo(
                 source.getUid(), source.getPackageName(), deviceAddress);
-=======
-    IBinder getBluetoothGatt() {
-        if (mGattService == null) {
-            return null;
-        }
-        return ((ProfileService) mGattService).getBinder();
-    }
-
-    void unregAllGattClient(AttributionSource source) {
-        if (mGattService != null) {
-            mGattService.unregAll(source);
-        }
->>>>>>> dac4c0cf
     }
 
     boolean isMediaProfileConnected() {
