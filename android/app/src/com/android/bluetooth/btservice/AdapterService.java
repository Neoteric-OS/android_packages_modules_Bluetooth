--- conflicted
+++ resolved
@@ -285,11 +285,8 @@
     private AdapterState mAdapterStateMachine;
     private BondStateMachine mBondStateMachine;
     private RemoteDevices mRemoteDevices;
-<<<<<<< HEAD
+    private AdapterSuspend mAdapterSuspend;
     private Vendor mVendor;
-=======
-    private AdapterSuspend mAdapterSuspend;
->>>>>>> 63de348b
 
     /* TODO: Consider to remove the search API from this class, if changed to use call-back */
     private SdpManager mSdpManager = null;
