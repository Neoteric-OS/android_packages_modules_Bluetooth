--- conflicted
+++ resolved
@@ -78,15 +78,8 @@
 import android.bluetooth.UidTraffic;
 import android.companion.CompanionDeviceManager;
 import android.content.AttributionSource;
-<<<<<<< HEAD
-import android.content.BroadcastReceiver;
 import android.content.Context;
 import android.content.Intent;
-import android.content.IntentFilter;
-=======
-import android.content.Context;
-import android.content.Intent;
->>>>>>> 0e4aa000
 import android.content.SharedPreferences;
 import android.content.pm.PackageManager;
 import android.os.AsyncTask;
@@ -382,10 +375,6 @@
     private BassClientService mBassClientService;
     private BatteryService mBatteryService;
     private BluetoothQualityReportNativeInterface mBluetoothQualityReportNativeInterface;
-<<<<<<< HEAD
-=======
-    private GattService mGattService;
->>>>>>> 0e4aa000
 
     private volatile boolean mTestModeEnabled = false;
 
@@ -989,32 +978,13 @@
         }
     }
 
-<<<<<<< HEAD
-=======
-    private void startGattProfileService() {
-        mStartedProfiles.add(GattService.class.getSimpleName());
-
-        mGattService = new GattService(this);
-        ((ProfileService) mGattService).doStart();
-    }
-
->>>>>>> 0e4aa000
     private void stopGattProfileService() {
         mAdapterProperties.onBleDisable();
         if (mRunningProfiles.size() == 0) {
             debugLog("stopGattProfileService() - No profiles services to stop.");
             mAdapterStateMachine.sendMessage(AdapterState.BLE_STOPPED);
         }
-<<<<<<< HEAD
         setProfileServiceState(GattService.class, BluetoothAdapter.STATE_OFF);
-=======
-
-        mStartedProfiles.remove(GattService.class.getSimpleName());
-        if (mGattService != null) {
-            ((ProfileService) mGattService).doStop();
-            mGattService = null;
-        }
->>>>>>> 0e4aa000
     }
 
     private void invalidateBluetoothGetStateCache() {
@@ -6888,22 +6858,6 @@
         return BluetoothStatusCodes.FEATURE_NOT_SUPPORTED;
     }
 
-<<<<<<< HEAD
-=======
-    IBluetoothGatt getBluetoothGatt() {
-        if (mGattService == null) {
-            return null;
-        }
-        return IBluetoothGatt.Stub.asInterface(((ProfileService) mGattService).getBinder());
-    }
-
-    void unregAllGattClient(AttributionSource source) {
-        if (mGattService != null) {
-            mGattService.unregAll(source);
-        }
-    }
-
->>>>>>> 0e4aa000
     /**
      * Notify the UID and package name of the app, and the address of associated active device
      *
