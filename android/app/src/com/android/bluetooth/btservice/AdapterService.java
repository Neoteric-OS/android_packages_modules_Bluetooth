--- conflicted
+++ resolved
@@ -7030,7 +7030,6 @@
         }
     }
 
-<<<<<<< HEAD
     /**
      * Notify the UID and package name of the app, and the address of associated active device
      *
@@ -7041,7 +7040,7 @@
   //      mActivityAttributionService.notifyActivityAttributionInfo(
   //              source.getUid(), source.getPackageName(), deviceAddress);
   //  }
-=======
+
     IBinder getProfile(int profileId) {
         if (getState() == BluetoothAdapter.STATE_TURNING_ON) {
             return null;
@@ -7054,7 +7053,6 @@
             return null;
         }
     }
->>>>>>> f9e9b55f
 
     boolean isMediaProfileConnected() {
         if (mA2dpService != null && mA2dpService.getConnectedDevices().size() > 0) {
