--- conflicted
+++ resolved
@@ -4359,13 +4359,8 @@
      * @param modeToProfileBundle is the preferences we want to set for the device
      * @return whether the preferences were successfully requested
      */
-<<<<<<< HEAD
     public int setPreferredAudioProfiles(BluetoothDevice device, Bundle modeToProfileBundle) {
-        Log.i(TAG, "setPreferredAudioProfiles for device=" + device.getAddressForLogging());
-=======
-    private int setPreferredAudioProfiles(BluetoothDevice device, Bundle modeToProfileBundle) {
         Log.i(TAG, "setPreferredAudioProfiles for device=" + device);
->>>>>>> d3b1ea6c
         if (!isDualModeAudioEnabled()) {
             Log.e(TAG, "setPreferredAudioProfiles called while sysprop is disabled");
             return BluetoothStatusCodes.FEATURE_NOT_SUPPORTED;
