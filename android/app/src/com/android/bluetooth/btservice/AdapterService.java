/*
 * Copyright (C) 2012 The Android Open Source Project
 * Copyright (C) 2016-2017 The Linux Foundation
 *
 * Licensed under the Apache License, Version 2.0 (the "License");
 * you may not use this file except in compliance with the License.
 * You may obtain a copy of the License at
 *
 *      http://www.apache.org/licenses/LICENSE-2.0
 *
 * Unless required by applicable law or agreed to in writing, software
 * distributed under the License is distributed on an "AS IS" BASIS,
 * WITHOUT WARRANTIES OR CONDITIONS OF ANY KIND, either express or implied.
 * See the License for the specific language governing permissions and
 * limitations under the License.
 */

package com.android.bluetooth.btservice;

import static android.bluetooth.BluetoothDevice.BATTERY_LEVEL_UNKNOWN;
import static android.bluetooth.BluetoothDevice.TRANSPORT_AUTO;
import static android.bluetooth.IBluetoothLeAudio.LE_AUDIO_GROUP_ID_INVALID;
import static android.text.format.DateUtils.MINUTE_IN_MILLIS;
import static android.text.format.DateUtils.SECOND_IN_MILLIS;

import static com.android.bluetooth.ChangeIds.ENFORCE_CONNECT;
import static com.android.bluetooth.Utils.callerIsSystem;
import static com.android.bluetooth.Utils.callerIsSystemOrActiveOrManagedUser;
import static com.android.bluetooth.Utils.enforceBluetoothPrivilegedPermission;
import static com.android.bluetooth.Utils.enforceCdmAssociation;
import static com.android.bluetooth.Utils.enforceDumpPermission;
import static com.android.bluetooth.Utils.enforceLocalMacAddressPermission;
import static com.android.bluetooth.Utils.getBytesFromAddress;
import static com.android.bluetooth.Utils.hasBluetoothPrivilegedPermission;
import static com.android.bluetooth.Utils.isDualModeAudioEnabled;
import static com.android.bluetooth.Utils.isPackageNameAccurate;

import android.annotation.NonNull;
import android.annotation.Nullable;
import android.annotation.RequiresPermission;
import android.annotation.SuppressLint;
import android.app.AlarmManager;
import android.app.AppOpsManager;
import android.app.PendingIntent;
import android.app.Service;
import android.app.admin.DevicePolicyManager;
import android.app.compat.CompatChanges;
import android.bluetooth.BluetoothA2dp;
import android.bluetooth.BluetoothActivityEnergyInfo;
import android.bluetooth.BluetoothAdapter;
import android.bluetooth.BluetoothAdapter.ActiveDeviceProfile;
import android.bluetooth.BluetoothAdapter.ActiveDeviceUse;
import android.bluetooth.BluetoothDevice;
import android.bluetooth.BluetoothFrameworkInitializer;
import android.bluetooth.BluetoothMap;
import android.bluetooth.BluetoothProfile;
import android.bluetooth.BluetoothProtoEnums;
import android.bluetooth.BluetoothQualityReport;
import android.bluetooth.BluetoothSap;
import android.bluetooth.BluetoothServerSocket;
import android.bluetooth.BluetoothSinkAudioPolicy;
import android.bluetooth.BluetoothSocket;
import android.bluetooth.BluetoothStatusCodes;
import android.bluetooth.BluetoothUuid;
import android.bluetooth.BufferConstraints;
import android.bluetooth.IBluetooth;
import android.bluetooth.IBluetoothActivityEnergyInfoListener;
import android.bluetooth.IBluetoothCallback;
import android.bluetooth.IBluetoothConnectionCallback;
import android.bluetooth.IBluetoothGatt;
import android.bluetooth.IBluetoothMetadataListener;
import android.bluetooth.IBluetoothOobDataCallback;
import android.bluetooth.IBluetoothPreferredAudioProfilesCallback;
import android.bluetooth.IBluetoothQualityReportReadyCallback;
import android.bluetooth.IBluetoothSocketManager;
import android.bluetooth.IncomingRfcommSocketInfo;
import android.bluetooth.OobData;
import android.bluetooth.UidTraffic;
import android.companion.CompanionDeviceManager;
import android.content.AttributionSource;
import android.content.BroadcastReceiver;
import android.content.ComponentName;
import android.content.Context;
import android.content.Intent;
import android.content.IntentFilter;
import android.content.ServiceConnection;
import android.content.SharedPreferences;
import android.content.pm.PackageManager;
import android.os.AsyncTask;
import android.os.BatteryStatsManager;
import android.os.Binder;
import android.os.Build;
import android.os.Bundle;
import android.os.Handler;
import android.os.IBinder;
import android.os.Looper;
import android.os.Message;
import android.os.ParcelUuid;
import android.os.PowerManager;
import android.os.RemoteCallbackList;
import android.os.RemoteException;
import android.os.SystemClock;
import android.os.SystemProperties;
import android.os.UserHandle;
import android.os.UserManager;
import android.provider.DeviceConfig;
import android.provider.Settings;
import android.sysprop.BluetoothProperties;
import android.text.TextUtils;
import android.util.Base64;
import android.util.Log;
import android.util.SparseArray;

import com.android.bluetooth.BluetoothMetricsProto;
import com.android.bluetooth.BluetoothStatsLog;
import com.android.bluetooth.R;
import com.android.bluetooth.Utils;
import com.android.bluetooth.a2dp.A2dpService;
import com.android.bluetooth.a2dpsink.A2dpSinkService;
import com.android.bluetooth.bas.BatteryService;
import com.android.bluetooth.bass_client.BassClientService;
import com.android.bluetooth.btservice.InteropUtil.InteropFeature;
import com.android.bluetooth.btservice.RemoteDevices.DeviceProperties;
import com.android.bluetooth.btservice.activityattribution.ActivityAttributionService;
import com.android.bluetooth.btservice.bluetoothkeystore.BluetoothKeystoreService;
import com.android.bluetooth.btservice.storage.DatabaseManager;
import com.android.bluetooth.btservice.storage.MetadataDatabase;
import com.android.bluetooth.csip.CsipSetCoordinatorService;
import com.android.bluetooth.gatt.GattService;
import com.android.bluetooth.gatt.ScanManager;
import com.android.bluetooth.hap.HapClientService;
import com.android.bluetooth.hearingaid.HearingAidService;
import com.android.bluetooth.hfp.HeadsetService;
import com.android.bluetooth.hfpclient.HeadsetClientService;
import com.android.bluetooth.hid.HidDeviceService;
import com.android.bluetooth.hid.HidHostService;
import com.android.bluetooth.le_audio.LeAudioService;
import com.android.bluetooth.map.BluetoothMapService;
import com.android.bluetooth.mapclient.MapClientService;
import com.android.bluetooth.pan.PanService;
import com.android.bluetooth.pbap.BluetoothPbapService;
import com.android.bluetooth.pbapclient.PbapClientService;
import com.android.bluetooth.sap.SapService;
import com.android.bluetooth.sdp.SdpManager;
import com.android.bluetooth.telephony.BluetoothInCallService;
import com.android.bluetooth.vc.VolumeControlService;
import com.android.internal.annotations.GuardedBy;
import com.android.internal.annotations.VisibleForTesting;
import com.android.modules.utils.BackgroundThread;
import com.android.modules.utils.BytesMatcher;
import com.android.modules.utils.SynchronousResultReceiver;

import com.google.protobuf.InvalidProtocolBufferException;

import libcore.util.SneakyThrow;

import java.io.FileDescriptor;
import java.io.FileOutputStream;
import java.io.IOException;
import java.io.PrintWriter;
import java.time.Duration;
import java.util.ArrayDeque;
import java.util.ArrayList;
import java.util.Arrays;
import java.util.HashMap;
import java.util.HashSet;
import java.util.Iterator;
import java.util.List;
import java.util.Map;
import java.util.Objects;
import java.util.Set;
import java.util.UUID;
import java.util.concurrent.ConcurrentHashMap;
import java.util.concurrent.ConcurrentLinkedQueue;
import java.util.concurrent.Executor;
import java.util.function.Predicate;
import java.util.regex.Pattern;

public class AdapterService extends Service {
    private static final String TAG = "BluetoothAdapterService";
    private static final boolean DBG = true;
    private static final boolean VERBOSE = false;
    private static final int MIN_ADVT_INSTANCES_FOR_MA = 5;
    private static final int MIN_OFFLOADED_FILTERS = 10;
    private static final int MIN_OFFLOADED_SCAN_STORAGE_BYTES = 1024;
    private static final Duration PENDING_SOCKET_HANDOFF_TIMEOUT = Duration.ofMinutes(1);
    private static final Duration GENERATE_LOCAL_OOB_DATA_TIMEOUT = Duration.ofSeconds(2);
    private static final Duration PREFERRED_AUDIO_PROFILE_CHANGE_TIMEOUT = Duration.ofSeconds(10);

    private final Object mEnergyInfoLock = new Object();
    private int mStackReportedState;
    private long mTxTimeTotalMs;
    private long mRxTimeTotalMs;
    private long mIdleTimeTotalMs;
    private long mEnergyUsedTotalVoltAmpSecMicro;
    private final SparseArray<UidTraffic> mUidTraffic = new SparseArray<>();

    private final ArrayList<String> mStartedProfiles = new ArrayList<>();
    private final ArrayList<ProfileService> mRegisteredProfiles = new ArrayList<>();
    private final ArrayList<ProfileService> mRunningProfiles = new ArrayList<>();
    private HashSet<String> mLeAudioAllowDevices = new HashSet<>();
    private boolean mLeAudioAllowListEnabled = false;

    public static final String ACTION_LOAD_ADAPTER_PROPERTIES =
            "com.android.bluetooth.btservice.action.LOAD_ADAPTER_PROPERTIES";
    public static final String ACTION_SERVICE_STATE_CHANGED =
            "com.android.bluetooth.btservice.action.STATE_CHANGED";
    public static final String EXTRA_ACTION = "action";
    public static final int PROFILE_CONN_REJECTED = 2;

    private static final String ACTION_ALARM_WAKEUP =
            "com.android.bluetooth.btservice.action.ALARM_WAKEUP";

    private static BluetoothProperties.snoop_log_mode_values sSnoopLogSettingAtEnable =
            BluetoothProperties.snoop_log_mode_values.EMPTY;
    private static String sDefaultSnoopLogSettingAtEnable = "empty";
    private static Boolean sSnoopLogFilterHeadersSettingAtEnable = false;
    private static Boolean sSnoopLogFilterProfileA2dpSettingAtEnable = false;
    private static Boolean sSnoopLogFilterProfileRfcommSettingAtEnable = false;
    private static BluetoothProperties.snoop_log_filter_profile_pbap_values
            sSnoopLogFilterProfilePbapModeSettingAtEnable =
                    BluetoothProperties.snoop_log_filter_profile_pbap_values.EMPTY;
    private static BluetoothProperties.snoop_log_filter_profile_map_values
            sSnoopLogFilterProfileMapModeSettingAtEnable =
                    BluetoothProperties.snoop_log_filter_profile_map_values.EMPTY;

    public static final String BLUETOOTH_PRIVILEGED =
            android.Manifest.permission.BLUETOOTH_PRIVILEGED;
    static final String BLUETOOTH_PERM = android.Manifest.permission.BLUETOOTH;
    static final String LOCAL_MAC_ADDRESS_PERM = android.Manifest.permission.LOCAL_MAC_ADDRESS;
    static final String RECEIVE_MAP_PERM = android.Manifest.permission.RECEIVE_BLUETOOTH_MAP;
    static final String BLUETOOTH_LE_AUDIO_ALLOW_LIST = "persist.bluetooth.leaudio.allow_list";
    static final String BLUETOOTH_ENABLE_LE_AUDIO_ALLOW_LIST =
            "persist.bluetooth.leaudio.enable_allow_list";

    static final String PHONEBOOK_ACCESS_PERMISSION_PREFERENCE_FILE =
            "phonebook_access_permission";
    static final String MESSAGE_ACCESS_PERMISSION_PREFERENCE_FILE =
            "message_access_permission";
    static final String SIM_ACCESS_PERMISSION_PREFERENCE_FILE = "sim_access_permission";

    private static final int CONTROLLER_ENERGY_UPDATE_TIMEOUT_MILLIS = 30;

    public static final String ACTIVITY_ATTRIBUTION_NO_ACTIVE_DEVICE_ADDRESS =
            "no_active_device_address";

    // Report ID definition
    public enum BqrQualityReportId {
        QUALITY_REPORT_ID_MONITOR_MODE(0x01),
        QUALITY_REPORT_ID_APPROACH_LSTO(0x02),
        QUALITY_REPORT_ID_A2DP_AUDIO_CHOPPY(0x03),
        QUALITY_REPORT_ID_SCO_VOICE_CHOPPY(0x04),
        QUALITY_REPORT_ID_ROOT_INFLAMMATION(0x05),
        QUALITY_REPORT_ID_CONNECT_FAIL(0x08),
        QUALITY_REPORT_ID_LMP_LL_MESSAGE_TRACE(0x11),
        QUALITY_REPORT_ID_BT_SCHEDULING_TRACE(0x12),
        QUALITY_REPORT_ID_CONTROLLER_DBG_INFO(0x13);

        private final int value;
        private BqrQualityReportId(int value) {
            this.value = value;
        }
        public int getValue() {
            return value;
        }
    };

    private final ArrayList<DiscoveringPackage> mDiscoveringPackages = new ArrayList<>();

    static {
        classInitNative();
    }

    private static AdapterService sAdapterService;

    public static synchronized AdapterService getAdapterService() {
        return sAdapterService;
    }

    private static synchronized void setAdapterService(AdapterService instance) {
        Log.d(TAG, "setAdapterService() - trying to set service to " + instance);
        if (instance == null) {
            return;
        }
        sAdapterService = instance;
    }

    private static synchronized void clearAdapterService(AdapterService current) {
        if (sAdapterService == current) {
            sAdapterService = null;
        }
    }

    private BluetoothAdapter mAdapter;
    @VisibleForTesting
    AdapterProperties mAdapterProperties;
    private AdapterState mAdapterStateMachine;
    private BondStateMachine mBondStateMachine;
    private JniCallbacks mJniCallbacks;
    private RemoteDevices mRemoteDevices;

    /* TODO: Consider to remove the search API from this class, if changed to use call-back */
    private SdpManager mSdpManager = null;

    private boolean mNativeAvailable;
    private boolean mCleaningUp;
    private final HashMap<BluetoothDevice, ArrayList<IBluetoothMetadataListener>>
            mMetadataListeners = new HashMap<>();
    private final HashMap<String, Integer> mProfileServicesState = new HashMap<String, Integer>();
    private Set<IBluetoothConnectionCallback> mBluetoothConnectionCallbacks = new HashSet<>();
    private RemoteCallbackList<IBluetoothPreferredAudioProfilesCallback>
            mPreferredAudioProfilesCallbacks;
    private RemoteCallbackList<IBluetoothQualityReportReadyCallback>
            mBluetoothQualityReportReadyCallbacks;
    // Map<groupId, PendingAudioProfilePreferenceRequest>
    private final Map<Integer, PendingAudioProfilePreferenceRequest>
            mCsipGroupsPendingAudioProfileChanges = new HashMap<>();
    //Only BluetoothManagerService should be registered
    private RemoteCallbackList<IBluetoothCallback> mCallbacks;
    private int mCurrentRequestId;
    private boolean mQuietmode = false;
    private HashMap<String, CallerInfo> mBondAttemptCallerInfo = new HashMap<>();

    private final Map<UUID, RfcommListenerData> mBluetoothServerSockets = new ConcurrentHashMap<>();
    private final Executor mSocketServersExecutor = r -> new Thread(r).start();

    private AlarmManager mAlarmManager;
    private PendingIntent mPendingAlarm;
    private BatteryStatsManager mBatteryStatsManager;
    private PowerManager mPowerManager;
    private PowerManager.WakeLock mWakeLock;
    private String mWakeLockName;
    private UserManager mUserManager;
    private CompanionDeviceManager mCompanionDeviceManager;

    private PhonePolicy mPhonePolicy;
    private ActiveDeviceManager mActiveDeviceManager;
    private DatabaseManager mDatabaseManager;
    private SilenceDeviceManager mSilenceDeviceManager;
    private CompanionManager mBtCompanionManager;
    private AppOpsManager mAppOps;

    private BluetoothSocketManagerBinder mBluetoothSocketManagerBinder;

    private BluetoothKeystoreService mBluetoothKeystoreService;
    private A2dpService mA2dpService;
    private A2dpSinkService mA2dpSinkService;
    private ActivityAttributionService mActivityAttributionService;
    private HeadsetService mHeadsetService;
    private HeadsetClientService mHeadsetClientService;
    private BluetoothMapService mMapService;
    private MapClientService mMapClientService;
    private HidDeviceService mHidDeviceService;
    private HidHostService mHidHostService;
    private PanService mPanService;
    private BluetoothPbapService mPbapService;
    private PbapClientService mPbapClientService;
    private HearingAidService mHearingAidService;
    private HapClientService mHapClientService;
    private SapService mSapService;
    private VolumeControlService mVolumeControlService;
    private CsipSetCoordinatorService mCsipSetCoordinatorService;
    private LeAudioService mLeAudioService;
    private BassClientService mBassClientService;
    private BatteryService mBatteryService;
    private BluetoothQualityReportNativeInterface mBluetoothQualityReportNativeInterface;
    private IBluetoothGatt mBluetoothGatt;

    private volatile boolean mTestModeEnabled = false;

    private MetricsLogger mMetricsLogger;

    /**
     * Register a {@link ProfileService} with AdapterService.
     *
     * @param profile the service being added.
     */
    public void addProfile(ProfileService profile) {
        mHandler.obtainMessage(MESSAGE_PROFILE_SERVICE_REGISTERED, profile).sendToTarget();
    }

    /**
     * Unregister a ProfileService with AdapterService.
     *
     * @param profile the service being removed.
     */
    public void removeProfile(ProfileService profile) {
        mHandler.obtainMessage(MESSAGE_PROFILE_SERVICE_UNREGISTERED, profile).sendToTarget();
    }

    /**
     * Notify AdapterService that a ProfileService has started or stopped.
     *
     * @param profile the service being removed.
     * @param state {@link BluetoothAdapter#STATE_ON} or {@link BluetoothAdapter#STATE_OFF}
     */
    public void onProfileServiceStateChanged(ProfileService profile, int state) {
        if (state != BluetoothAdapter.STATE_ON && state != BluetoothAdapter.STATE_OFF) {
            throw new IllegalArgumentException(BluetoothAdapter.nameForState(state));
        }
        Message m = mHandler.obtainMessage(MESSAGE_PROFILE_SERVICE_STATE_CHANGED);
        m.obj = profile;
        m.arg1 = state;
        mHandler.sendMessage(m);
    }

    /**
     * Confirm whether the ProfileService is started expectedly.
     *
     * @param serviceSampleName the service simple name.
     * @return true if the service is started expectedly, false otherwise.
     */
    public boolean isStartedProfile(String serviceSampleName) {
        return mStartedProfiles.contains(serviceSampleName);
    }

    private static final int MESSAGE_PROFILE_SERVICE_STATE_CHANGED = 1;
    private static final int MESSAGE_PROFILE_SERVICE_REGISTERED = 2;
    private static final int MESSAGE_PROFILE_SERVICE_UNREGISTERED = 3;
    private static final int MESSAGE_PREFERRED_AUDIO_PROFILES_AUDIO_FRAMEWORK_TIMEOUT = 4;
    private static final int MESSAGE_ON_PROFILE_SERVICE_BIND = 5;
    private static final int MESSAGE_ON_PROFILE_SERVICE_UNBIND = 6;

    class AdapterServiceHandler extends Handler {
        @Override
        public void handleMessage(Message msg) {
            verboseLog("handleMessage() - Message: " + msg.what);

            switch (msg.what) {
                case MESSAGE_PROFILE_SERVICE_STATE_CHANGED:
                    verboseLog("handleMessage() - MESSAGE_PROFILE_SERVICE_STATE_CHANGED");
                    processProfileServiceStateChanged((ProfileService) msg.obj, msg.arg1);
                    break;
                case MESSAGE_PROFILE_SERVICE_REGISTERED:
                    verboseLog("handleMessage() - MESSAGE_PROFILE_SERVICE_REGISTERED");
                    registerProfileService((ProfileService) msg.obj);
                    break;
                case MESSAGE_PROFILE_SERVICE_UNREGISTERED:
                    verboseLog("handleMessage() - MESSAGE_PROFILE_SERVICE_UNREGISTERED");
                    unregisterProfileService((ProfileService) msg.obj);
                    break;
                case MESSAGE_ON_PROFILE_SERVICE_BIND:
                    verboseLog("handleMessage() - MESSAGE_ON_PROFILE_SERVICE_BIND");
                    onGattBind((IBinder) msg.obj);
                    break;
                case MESSAGE_ON_PROFILE_SERVICE_UNBIND:
                    verboseLog("handleMessage() - MESSAGE_ON_PROFILE_SERVICE_UNBIND");
                    onGattUnbind();
                    break;
                case MESSAGE_PREFERRED_AUDIO_PROFILES_AUDIO_FRAMEWORK_TIMEOUT:
                    errorLog("handleMessage() - "
                            + "MESSAGE_PREFERRED_PROFILE_CHANGE_AUDIO_FRAMEWORK_TIMEOUT");
                    int groupId = (int) msg.obj;

                    synchronized (mCsipGroupsPendingAudioProfileChanges) {
                        removeFromPendingAudioProfileChanges(groupId);
                        PendingAudioProfilePreferenceRequest request =
                                mCsipGroupsPendingAudioProfileChanges.remove(groupId);
                        Log.e(TAG, "Preferred audio profiles change audio framework timeout for "
                                + "device " + request.mDeviceRequested);
                        sendPreferredAudioProfilesCallbackToApps(request.mDeviceRequested,
                                request.mRequestedPreferences, BluetoothStatusCodes.ERROR_TIMEOUT);
                    }
                    break;
            }
        }

        private void registerProfileService(ProfileService profile) {
            if (mRegisteredProfiles.contains(profile)) {
                Log.e(TAG, profile.getName() + " already registered.");
                return;
            }
            mRegisteredProfiles.add(profile);
        }

        private void unregisterProfileService(ProfileService profile) {
            if (!mRegisteredProfiles.contains(profile)) {
                Log.e(TAG, profile.getName() + " not registered (UNREGISTER).");
                return;
            }
            mRegisteredProfiles.remove(profile);
        }

        private void onGattBind(IBinder service) {
            mBluetoothGatt = IBluetoothGatt.Stub.asInterface(service);
            try {
                mBluetoothGatt.startService();
            } catch (RemoteException e) {
                Log.e(TAG, "onGattBind: RemoteException", e);
            }
        }

        private void onGattUnbind() {
            mBluetoothGatt = null;
            Log.e(
                    TAG,
                    "onGattUnbind: Gatt service has disconnected from AdapterService unexpectedly");
        }

        private void processProfileServiceStateChanged(ProfileService profile, int state) {
            switch (state) {
                case BluetoothAdapter.STATE_ON:
                    if (!mRegisteredProfiles.contains(profile)) {
                        Log.e(TAG, profile.getName() + " not registered (STATE_ON).");
                        return;
                    }
                    if (mRunningProfiles.contains(profile)) {
                        Log.e(TAG, profile.getName() + " already running.");
                        return;
                    }
                    mRunningProfiles.add(profile);
                    // TODO(b/228875190): GATT is assumed supported. GATT starting triggers hardware
                    // initializtion. Configuring a device without GATT causes start up failures.
                    if (GattService.class.getSimpleName().equals(profile.getName())) {
                        enableNative();
                    } else if (mRegisteredProfiles.size() == Config.getSupportedProfiles().length
                            && mRegisteredProfiles.size() == mRunningProfiles.size()) {
                        mAdapterProperties.onBluetoothReady();
                        updateUuids();
                        initProfileServices();
                        getAdapterPropertyNative(AbstractionLayer.BT_PROPERTY_LOCAL_IO_CAPS);
                        getAdapterPropertyNative(AbstractionLayer.BT_PROPERTY_DYNAMIC_AUDIO_BUFFER);
                        mAdapterStateMachine.sendMessage(AdapterState.BREDR_STARTED);
                        mBtCompanionManager.loadCompanionInfo();
                    }
                    break;
                case BluetoothAdapter.STATE_OFF:
                    if (!mRegisteredProfiles.contains(profile)) {
                        Log.e(TAG, profile.getName() + " not registered (STATE_OFF).");
                        return;
                    }
                    if (!mRunningProfiles.contains(profile)) {
                        Log.e(TAG, profile.getName() + " not running.");
                        return;
                    }
                    mRunningProfiles.remove(profile);
                    // TODO(b/228875190): GATT is assumed supported. GATT is expected to be the only
                    // profile available in the "BLE ON" state. If only GATT is left, send
                    // BREDR_STOPPED. If GATT is stopped, deinitialize the hardware.
                    if ((mRunningProfiles.size() == 1 && (GattService.class.getSimpleName()
                            .equals(mRunningProfiles.get(0).getName())))) {
                        mAdapterStateMachine.sendMessage(AdapterState.BREDR_STOPPED);
                    } else if (mRunningProfiles.size() == 0) {
                        disableNative();
                    }
                    break;
                default:
                    Log.e(TAG, "Unhandled profile state: " + state);
            }
        }
    }

    private final AdapterServiceHandler mHandler = new AdapterServiceHandler();

    /**
     * Stores information about requests made to the audio framework arising from calls to
     * {@link BluetoothAdapter#setPreferredAudioProfiles(BluetoothDevice, Bundle)}.
     */
    private static class PendingAudioProfilePreferenceRequest {
        // The newly requested preferences
        final Bundle mRequestedPreferences;
        // Reference counter for how many calls are pending completion in the audio framework
        int mRemainingRequestsToAudioFramework;
        // The device with which the request was made. Used for sending the callback.
        final BluetoothDevice mDeviceRequested;

        /**
         * Constructs an entity to store information about pending preferred audio profile changes.
         *
         * @param preferences newly requested preferences
         * @param numRequestsToAudioFramework how many active device changed requests are sent to
         *                                    the audio framework
         * @param device the device with which the request was made
         */
        PendingAudioProfilePreferenceRequest(Bundle preferences,
                int numRequestsToAudioFramework, BluetoothDevice device) {
            mRequestedPreferences = preferences;
            mRemainingRequestsToAudioFramework = numRequestsToAudioFramework;
            mDeviceRequested = device;
        }
    }

    @Override
    @RequiresPermission(
            allOf = {
                android.Manifest.permission.INTERACT_ACROSS_USERS_FULL,
                android.Manifest.permission.READ_DEVICE_CONFIG,
            },
            anyOf = {
                android.Manifest.permission.INTERACT_ACROSS_USERS_FULL,
                android.Manifest.permission.INTERACT_ACROSS_USERS,
                android.Manifest.permission.CREATE_USERS,
                android.Manifest.permission.MANAGE_USERS,
    })
    public void onCreate() {
        super.onCreate();
        initMetricsLogger();
        debugLog("onCreate()");
        mDeviceConfigListener.start();
        mRemoteDevices = new RemoteDevices(this, Looper.getMainLooper());
        mRemoteDevices.init();
        clearDiscoveringPackages();
        mBinder = new AdapterServiceBinder(this);
        mAdapter = BluetoothAdapter.getDefaultAdapter();
        mAdapterProperties = new AdapterProperties(this);
        mAdapterStateMachine = AdapterState.make(this);
        mJniCallbacks = new JniCallbacks(this, mAdapterProperties);
        mBluetoothKeystoreService = new BluetoothKeystoreService(isCommonCriteriaMode());
        mBluetoothKeystoreService.start();
        int configCompareResult = mBluetoothKeystoreService.getCompareResult();

        // Start tracking Binder latency for the bluetooth process.
        BluetoothFrameworkInitializer.initializeBinderCallsStats(getApplicationContext());

        // Android TV doesn't show consent dialogs for just works and encryption only le pairing
        boolean isAtvDevice = getApplicationContext().getPackageManager().hasSystemFeature(
                PackageManager.FEATURE_LEANBACK_ONLY);
        mUserManager = getSystemService(UserManager.class);
        initNative(mUserManager.isGuestUser(), isCommonCriteriaMode(), configCompareResult,
                getInitFlags(), isAtvDevice, getApplicationInfo().dataDir);
        mNativeAvailable = true;
        mPreferredAudioProfilesCallbacks =
                new RemoteCallbackList<IBluetoothPreferredAudioProfilesCallback>();
        mBluetoothQualityReportReadyCallbacks =
                new RemoteCallbackList<IBluetoothQualityReportReadyCallback>();
        mCallbacks = new RemoteCallbackList<IBluetoothCallback>();
        mAppOps = getSystemService(AppOpsManager.class);
        //Load the name and address
        getAdapterPropertyNative(AbstractionLayer.BT_PROPERTY_BDADDR);
        getAdapterPropertyNative(AbstractionLayer.BT_PROPERTY_BDNAME);
        getAdapterPropertyNative(AbstractionLayer.BT_PROPERTY_CLASS_OF_DEVICE);
        mAlarmManager = getSystemService(AlarmManager.class);
        mPowerManager = getSystemService(PowerManager.class);
        mBatteryStatsManager = getSystemService(BatteryStatsManager.class);
        mCompanionDeviceManager = getSystemService(CompanionDeviceManager.class);

        mBluetoothKeystoreService.initJni();

        mBluetoothQualityReportNativeInterface =
                Objects.requireNonNull(
                        BluetoothQualityReportNativeInterface.getInstance(),
                        "BluetoothQualityReportNativeInterface cannot be null when BQR starts");
        mBluetoothQualityReportNativeInterface.init();

        mSdpManager = SdpManager.init(this);
        IntentFilter filter = new IntentFilter(ACTION_ALARM_WAKEUP);
        filter.setPriority(IntentFilter.SYSTEM_HIGH_PRIORITY);
        registerReceiver(mAlarmBroadcastReceiver, filter);
        loadLeAudioAllowDevices();

        mDatabaseManager = new DatabaseManager(this);
        mDatabaseManager.start(MetadataDatabase.createDatabase(this));

        boolean isAutomotiveDevice = getApplicationContext().getPackageManager().hasSystemFeature(
                PackageManager.FEATURE_AUTOMOTIVE);

        /*
         * Phone policy is specific to phone implementations and hence if a device wants to exclude
         * it out then it can be disabled by using the flag below. Phone policy is never used on
         * Android Automotive OS builds, in favor of a policy currently located in
         * CarBluetoothService.
         */
        if (!isAutomotiveDevice && getResources().getBoolean(R.bool.enable_phone_policy)) {
            Log.i(TAG, "Phone policy enabled");
            mPhonePolicy = new PhonePolicy(this, new ServiceFactory());
            mPhonePolicy.start();
        } else {
            Log.i(TAG, "Phone policy disabled");
        }

        mActiveDeviceManager = new ActiveDeviceManager(this, new ServiceFactory());
        mActiveDeviceManager.start();

        mSilenceDeviceManager = new SilenceDeviceManager(this, new ServiceFactory(),
                Looper.getMainLooper());
        mSilenceDeviceManager.start();

        mBtCompanionManager = new CompanionManager(this, new ServiceFactory());

        mBluetoothSocketManagerBinder = new BluetoothSocketManagerBinder(this);

        mActivityAttributionService = new ActivityAttributionService();
        mActivityAttributionService.start();

        setAdapterService(this);

        invalidateBluetoothCaches();

        // First call to getSharedPreferences will result in a file read into
        // memory cache. Call it here asynchronously to avoid potential ANR
        // in the future
        new AsyncTask<Void, Void, Void>() {
            @Override
            protected Void doInBackground(Void... params) {
                getSharedPreferences(PHONEBOOK_ACCESS_PERMISSION_PREFERENCE_FILE,
                        Context.MODE_PRIVATE);
                getSharedPreferences(MESSAGE_ACCESS_PERMISSION_PREFERENCE_FILE,
                        Context.MODE_PRIVATE);
                getSharedPreferences(SIM_ACCESS_PERMISSION_PREFERENCE_FILE, Context.MODE_PRIVATE);
                return null;
            }
        }.execute();

        try {
            int systemUiUid = getApplicationContext()
                    .createContextAsUser(UserHandle.SYSTEM, /* flags= */ 0)
                    .getPackageManager()
                    .getPackageUid("com.android.systemui", PackageManager.MATCH_SYSTEM_ONLY);

            Utils.setSystemUiUid(systemUiUid);
        } catch (PackageManager.NameNotFoundException e) {
            // Some platforms, such as wearables do not have a system ui.
            Log.w(TAG, "Unable to resolve SystemUI's UID.", e);
        }
    }

    @Override
    public IBinder onBind(Intent intent) {
        debugLog("onBind()");
        return mBinder;
    }

    @Override
    @RequiresPermission(android.Manifest.permission.BLUETOOTH_CONNECT)
    public boolean onUnbind(Intent intent) {
        debugLog("onUnbind() - calling cleanup");
        cleanup();
        return super.onUnbind(intent);
    }

    @Override
    public void onDestroy() {
        debugLog("onDestroy()");
        if (!isMock()) {
            // TODO(b/27859763)
            Log.i(TAG, "Force exit to cleanup internal state in Bluetooth stack");
            System.exit(0);
        }
    }

    private boolean initMetricsLogger() {
        if (mMetricsLogger != null) {
            return false;
        }
        mMetricsLogger = MetricsLogger.getInstance();
        return mMetricsLogger.init(this);
    }

    private boolean closeMetricsLogger() {
        if (mMetricsLogger == null) {
            return false;
        }
        boolean result = mMetricsLogger.close();
        mMetricsLogger = null;
        return result;
    }

    /**
     *  Log L2CAP CoC Server Connection Metrics
     *
     *  @param port port of socket
     *  @param isSecured if secured API is called
     *  @param result transaction result of the connection
     *  @param connectionLatencyMillis latency of the connection
     *  @param timeoutMillis timeout set by the app
     */
    public void logL2capcocServerConnection(
            BluetoothDevice device,
            int port,
            boolean isSecured,
            int result,
            long socketCreationTimeMillis,
            long socketCreationLatencyMillis,
            long socketConnectionTimeMillis,
            long timeoutMillis,
            int appUid) {

        int metricId = 0;
        if (device != null) {
            metricId = getMetricId(device);
        }
        long currentTime = System.currentTimeMillis();
        long endToEndLatencyMillis = currentTime - socketCreationTimeMillis;
        long socketAcceptanceLatencyMillis = currentTime - socketConnectionTimeMillis;
        Log.i(TAG, "Statslog L2capcoc server connection. metricId "
                + metricId + " port " + port + " isSecured " + isSecured
                + " result " + result + " endToEndLatencyMillis " + endToEndLatencyMillis
                + " socketCreationLatencyMillis " + socketCreationLatencyMillis
                + " socketAcceptanceLatencyMillis " + socketAcceptanceLatencyMillis
                + " timeout set by app " + timeoutMillis + " appUid " + appUid);
        BluetoothStatsLog.write(
                BluetoothStatsLog.BLUETOOTH_L2CAP_COC_SERVER_CONNECTION,
                metricId, port, isSecured, result, endToEndLatencyMillis, timeoutMillis, appUid,
                socketCreationLatencyMillis, socketAcceptanceLatencyMillis);
    }

    public void setMetricsLogger(MetricsLogger metricsLogger) {
        mMetricsLogger = metricsLogger;
    }


    /**
     *  Log L2CAP CoC Client Connection Metrics
     *
     *  @param device Bluetooth device
     *  @param port port of socket
     *  @param isSecured if secured API is called
     *  @param result transaction result of the connection
     *  @param connectionLatencyMillis latency of the connection
     */
    public void logL2capcocClientConnection(
            BluetoothDevice device,
            int port,
            boolean isSecured,
            int result,
            long socketCreationTimeMillis,
            long socketCreationLatencyMillis,
            long socketConnectionTimeMillis,
            int appUid) {

        int metricId = getMetricId(device);
        long currentTime = System.currentTimeMillis();
        long endToEndLatencyMillis = currentTime - socketCreationTimeMillis;
        long socketConnectionLatencyMillis = currentTime - socketConnectionTimeMillis;
        Log.i(TAG, "Statslog L2capcoc client connection. metricId "
                + metricId + " port " + port + " isSecured " + isSecured
                + " result " + result + " endToEndLatencyMillis " + endToEndLatencyMillis
                + " socketCreationLatencyMillis " + socketCreationLatencyMillis
                + " socketConnectionLatencyMillis " + socketConnectionLatencyMillis
                + " appUid " + appUid);
        BluetoothStatsLog.write(
                BluetoothStatsLog.BLUETOOTH_L2CAP_COC_CLIENT_CONNECTION,
                metricId, port, isSecured, result, endToEndLatencyMillis,
                appUid, socketCreationLatencyMillis, socketConnectionLatencyMillis);
    }

    @RequiresPermission(allOf = {
            android.Manifest.permission.BLUETOOTH_CONNECT,
            android.Manifest.permission.UPDATE_DEVICE_STATS,
    })
    void bringUpBle() {
        debugLog("bleOnProcessStart()");

        if (getResources().getBoolean(
                R.bool.config_bluetooth_reload_supported_profiles_when_enabled)) {
            Config.init(getApplicationContext());
        }

        // Reset |mRemoteDevices| whenever BLE is turned off then on
        // This is to replace the fact that |mRemoteDevices| was
        // reinitialized in previous code.
        //
        // TODO(apanicke): The reason is unclear but
        // I believe it is to clear the variable every time BLE was
        // turned off then on. The same effect can be achieved by
        // calling cleanup but this may not be necessary at all
        // We should figure out why this is needed later
        mRemoteDevices.reset();
        mAdapterProperties.init(mRemoteDevices);

        debugLog("bleOnProcessStart() - Make Bond State Machine");
        mBondStateMachine = BondStateMachine.make(this, mAdapterProperties, mRemoteDevices);

        mJniCallbacks.init(mBondStateMachine, mRemoteDevices);

        mBatteryStatsManager.reportBleScanReset();
        BluetoothStatsLog.write_non_chained(BluetoothStatsLog.BLE_SCAN_STATE_CHANGED, -1, null,
                BluetoothStatsLog.BLE_SCAN_STATE_CHANGED__STATE__RESET, false, false, false);

        // TODO(b/228875190): GATT is assumed supported. As a result, we don't respect the
        // configuration sysprop. Configuring a device without GATT, although rare, will cause stack
        // start up errors yielding init loops.
        if (!GattService.isEnabled()) {
            Log.w(TAG,
                    "GATT is configured off but the stack assumes it to be enabled. Start anyway.");
        }
        startGattProfileService();
    }

    void bringDownBle() {
        stopGattProfileService();
    }

    void stateChangeCallback(int status) {
        if (status == AbstractionLayer.BT_STATE_OFF) {
            debugLog("stateChangeCallback: disableNative() completed");
            mAdapterStateMachine.sendMessage(AdapterState.BLE_STOPPED);
        } else if (status == AbstractionLayer.BT_STATE_ON) {
            mAdapterStateMachine.sendMessage(AdapterState.BLE_STARTED);
        } else {
            Log.e(TAG, "Incorrect status " + status + " in stateChangeCallback");
        }
    }

    void startProfileServices() {
        debugLog("startCoreServices()");
        Class[] supportedProfileServices = Config.getSupportedProfiles();
        // TODO(b/228875190): GATT is assumed supported. If we support no other profiles then just
        // move on to BREDR_STARTED. Note that configuring GATT to NOT supported will cause adapter
        // initialization failures
        if (supportedProfileServices.length == 1 && GattService.class.getSimpleName()
                .equals(supportedProfileServices[0].getSimpleName())) {
            mAdapterProperties.onBluetoothReady();
            updateUuids();
            mAdapterStateMachine.sendMessage(AdapterState.BREDR_STARTED);
        } else {
            setAllProfileServiceStates(supportedProfileServices, BluetoothAdapter.STATE_ON);
        }
    }

    void stopProfileServices() {
        // Make sure to stop classic background tasks now
        cancelDiscoveryNative();
        mAdapterProperties.setScanMode(BluetoothAdapter.SCAN_MODE_NONE);

        Class[] supportedProfileServices = Config.getSupportedProfiles();
        // TODO(b/228875190): GATT is assumed supported. If we support no profiles then just move on
        // to BREDR_STOPPED
        if (supportedProfileServices.length == 1 && (mRunningProfiles.size() == 1
                && GattService.class.getSimpleName().equals(mRunningProfiles.get(0).getName()))) {
            debugLog("stopProfileServices() - No profiles services to stop or already stopped.");
            mAdapterStateMachine.sendMessage(AdapterState.BREDR_STOPPED);
        } else {
            setAllProfileServiceStates(supportedProfileServices, BluetoothAdapter.STATE_OFF);
        }
    }

    class GattServiceConnection implements ServiceConnection {
        public void onServiceConnected(ComponentName componentName, IBinder service) {
            String name = componentName.getClassName();
            if (DBG) {
                Log.d(TAG, "GattServiceConnection.onServiceConnected: " + name);
            }
            if (!name.equals(GattService.class.getName())) {
                Log.e(TAG, "Unknown service connected: " + name);
                return;
            }
            mHandler.obtainMessage(MESSAGE_ON_PROFILE_SERVICE_BIND, service).sendToTarget();
        }

        public void onServiceDisconnected(ComponentName componentName) {
            // Called if we unexpectedly disconnect. This should never happen.
            String name = componentName.getClassName();
            Log.e(TAG, "GattServiceConnection.onServiceDisconnected: " + name);
            if (!name.equals(GattService.class.getName())) {
                Log.e(TAG, "Unknown service disconnected: " + name);
                return;
            }
            mHandler.sendEmptyMessage(MESSAGE_ON_PROFILE_SERVICE_UNBIND);
        }
    }

    private GattServiceConnection mGattConnection = new GattServiceConnection();

    private void startGattProfileService() {
        mStartedProfiles.add(GattService.class.getSimpleName());

        Intent intent = new Intent(this, GattService.class);
        if (!bindServiceAsUser(
                intent,
                mGattConnection,
                Context.BIND_AUTO_CREATE | Context.BIND_IMPORTANT,
                UserHandle.CURRENT)) {
            // This should never happen
            // unbindService will be called during stopGattProfileService triggered by AdapterState
            Log.e(TAG, "Error while binding to gatt. This Bluetooth session will timeout");
            unbindService(mGattConnection);
        }
    }

    private void stopGattProfileService() {
        mAdapterProperties.onBleDisable();
        if (mRunningProfiles.size() == 0) {
            debugLog("stopGattProfileService() - No profiles services to stop.");
            mAdapterStateMachine.sendMessage(AdapterState.BLE_STOPPED);
        }

        mStartedProfiles.remove(GattService.class.getSimpleName());

        try {
            if (mBluetoothGatt != null) {
                mBluetoothGatt.stopService();
            }
        } catch (RemoteException e) {
            Log.e(TAG, "stopGattProfileService: RemoteException", e);
        }
        unbindService(mGattConnection);
    }

    private void invalidateBluetoothGetStateCache() {
        BluetoothAdapter.invalidateBluetoothGetStateCache();
    }

    void updateLeAudioProfileServiceState() {
        HashSet<Class> nonSupportedProfiles = new HashSet<>();

        if (!isLeConnectedIsochronousStreamCentralSupported()) {
            nonSupportedProfiles.addAll(Config.getLeAudioUnicastProfiles());
        }

        if (!isLeAudioBroadcastAssistantSupported()) {
            nonSupportedProfiles.add(BassClientService.class);
        }

        if (!isLeAudioBroadcastSourceSupported()) {
            Config.updateSupportedProfileMask(
                    false, LeAudioService.class, BluetoothProfile.LE_AUDIO_BROADCAST);
        }

        if (!nonSupportedProfiles.isEmpty()) {
            // Remove non-supported profiles from the supported list
            // since the controller doesn't support
            Config.removeProfileFromSupportedList(nonSupportedProfiles);

            // Disable the non-supported profiles service
            for (Class profileService : nonSupportedProfiles) {
                if (isStartedProfile(profileService.getSimpleName())) {
                    setProfileServiceState(profileService, BluetoothAdapter.STATE_OFF);
                }
            }
        }
    }

    void updateAdapterState(int prevState, int newState) {
        mAdapterProperties.setState(newState);
        invalidateBluetoothGetStateCache();
        if (mCallbacks != null) {
            int n = mCallbacks.beginBroadcast();
            debugLog("updateAdapterState() - Broadcasting state " + BluetoothAdapter.nameForState(
                    newState) + " to " + n + " receivers.");
            for (int i = 0; i < n; i++) {
                try {
                    mCallbacks.getBroadcastItem(i).onBluetoothStateChange(prevState, newState);
                } catch (RemoteException e) {
                    debugLog("updateAdapterState() - Callback #" + i + " failed (" + e + ")");
                }
            }
            mCallbacks.finishBroadcast();
        }

        // Turn the Adapter all the way off if we are disabling and the snoop log setting changed.
        if (newState == BluetoothAdapter.STATE_BLE_TURNING_ON) {
            sSnoopLogSettingAtEnable = BluetoothProperties.snoop_log_mode()
                    .orElse(BluetoothProperties.snoop_log_mode_values.EMPTY);
            sDefaultSnoopLogSettingAtEnable =
                    Settings.Global.getString(getContentResolver(),
                            Settings.Global.BLUETOOTH_BTSNOOP_DEFAULT_MODE);

            sSnoopLogFilterHeadersSettingAtEnable =
                    BluetoothProperties.snoop_log_filter_snoop_headers_enabled().orElse(false);
            sSnoopLogFilterProfileA2dpSettingAtEnable =
                    BluetoothProperties.snoop_log_filter_profile_a2dp_enabled().orElse(false);
            sSnoopLogFilterProfileRfcommSettingAtEnable =
                    BluetoothProperties.snoop_log_filter_profile_rfcomm_enabled().orElse(false);
            sSnoopLogFilterProfilePbapModeSettingAtEnable =
                    BluetoothProperties.snoop_log_filter_profile_pbap()
                    .orElse(BluetoothProperties.snoop_log_filter_profile_pbap_values.EMPTY);
            sSnoopLogFilterProfileMapModeSettingAtEnable =
                    BluetoothProperties.snoop_log_filter_profile_map()
                    .orElse(BluetoothProperties.snoop_log_filter_profile_map_values.EMPTY);

            BluetoothProperties.snoop_default_mode(
                    BluetoothProperties.snoop_default_mode_values.DISABLED);
            for (BluetoothProperties.snoop_default_mode_values value :
                    BluetoothProperties.snoop_default_mode_values.values()) {
                if (value.getPropValue().equals(sDefaultSnoopLogSettingAtEnable)) {
                    BluetoothProperties.snoop_default_mode(value);
                }
            }
        } else if (newState == BluetoothAdapter.STATE_BLE_ON
                   && prevState != BluetoothAdapter.STATE_OFF) {
            var snoopLogSetting = BluetoothProperties.snoop_log_mode()
                    .orElse(BluetoothProperties.snoop_log_mode_values.EMPTY);
            var snoopDefaultModeSetting =
                    Settings.Global.getString(getContentResolver(),
                            Settings.Global.BLUETOOTH_BTSNOOP_DEFAULT_MODE);

            var snoopLogFilterHeadersSettingAtEnable =
                    BluetoothProperties.snoop_log_filter_snoop_headers_enabled().orElse(false);
            var snoopLogFilterProfileA2dpSettingAtEnable =
                    BluetoothProperties.snoop_log_filter_profile_a2dp_enabled().orElse(false);
            var snoopLogFilterProfileRfcommSettingAtEnable =
                    BluetoothProperties.snoop_log_filter_profile_rfcomm_enabled().orElse(false);

            var snoopLogFilterProfilePbapModeSetting =
                    BluetoothProperties.snoop_log_filter_profile_pbap()
                    .orElse(BluetoothProperties.snoop_log_filter_profile_pbap_values.EMPTY);
            var snoopLogFilterProfileMapModeSetting =
                    BluetoothProperties.snoop_log_filter_profile_map()
                    .orElse(BluetoothProperties.snoop_log_filter_profile_map_values.EMPTY);

            if (!(sSnoopLogSettingAtEnable == snoopLogSetting)
                    || !(sDefaultSnoopLogSettingAtEnable == snoopDefaultModeSetting)
                    || !(sSnoopLogFilterHeadersSettingAtEnable
                            == snoopLogFilterHeadersSettingAtEnable)
                    || !(sSnoopLogFilterProfileA2dpSettingAtEnable
                            == snoopLogFilterProfileA2dpSettingAtEnable)
                    || !(sSnoopLogFilterProfileRfcommSettingAtEnable
                            == snoopLogFilterProfileRfcommSettingAtEnable)
                    || !(sSnoopLogFilterProfilePbapModeSettingAtEnable
                            == snoopLogFilterProfilePbapModeSetting)
                    || !(sSnoopLogFilterProfileMapModeSettingAtEnable
                            == snoopLogFilterProfileMapModeSetting)) {
                mAdapterStateMachine.sendMessage(AdapterState.BLE_TURN_OFF);
            }
        }
    }

    void linkQualityReportCallback(
            long timestamp,
            int reportId,
            int rssi,
            int snr,
            int retransmissionCount,
            int packetsNotReceiveCount,
            int negativeAcknowledgementCount) {
        BluetoothInCallService bluetoothInCallService = BluetoothInCallService.getInstance();

        if (reportId == BqrQualityReportId.QUALITY_REPORT_ID_SCO_VOICE_CHOPPY.getValue()) {
            if (bluetoothInCallService == null) {
                Log.w(TAG, "No BluetoothInCallService while trying to send BQR."
                        + " timestamp: " + timestamp + " reportId: " + reportId
                        + " rssi: " + rssi + " snr: " + snr
                        + " retransmissionCount: " + retransmissionCount
                        + " packetsNotReceiveCount: " + packetsNotReceiveCount
                        + " negativeAcknowledgementCount: " + negativeAcknowledgementCount);
                return;
            }
            bluetoothInCallService.sendBluetoothCallQualityReport(
                    timestamp, rssi, snr, retransmissionCount,
                    packetsNotReceiveCount, negativeAcknowledgementCount);
        }
    }

    /**
     * Callback from Bluetooth Quality Report Native Interface to inform the listeners about
     * Bluetooth Quality.
     *
     * @param device is the BluetoothDevice which connection quality is being reported
     * @param bluetoothQualityReport a Parcel that contains information about Bluetooth Quality
     * @return whether the Bluetooth stack acknowledged the change successfully
     */
    public int bluetoothQualityReportReadyCallback(BluetoothDevice device,
            BluetoothQualityReport bluetoothQualityReport) {
        synchronized (mBluetoothQualityReportReadyCallbacks) {
            if (mBluetoothQualityReportReadyCallbacks != null) {
                int n = mBluetoothQualityReportReadyCallbacks.beginBroadcast();
                debugLog("bluetoothQualityReportReadyCallback() - "
                        + "Broadcasting Bluetooth Quality Report to " + n + " receivers.");
                for (int i = 0; i < n; i++) {
                    try {
                        mBluetoothQualityReportReadyCallbacks.getBroadcastItem(i)
                                .onBluetoothQualityReportReady(device,
                                        bluetoothQualityReport,
                                        BluetoothStatusCodes.SUCCESS);
                    } catch (RemoteException e) {
                        debugLog("bluetoothQualityReportReadyCallback() - Callback #" + i
                                + " failed (" + e + ")");
                    }
                }
                mBluetoothQualityReportReadyCallbacks.finishBroadcast();
            }
        }

        return BluetoothStatusCodes.SUCCESS;
    }

    void switchBufferSizeCallback(boolean isLowLatencyBufferSize) {
        List<BluetoothDevice> activeDevices = getActiveDevices(BluetoothProfile.A2DP);
        if (activeDevices.size() != 1) {
            errorLog(
                    "Cannot switch buffer size. The number of A2DP active devices is "
                            + activeDevices.size());
        }

        // Send intent to fastpair
        Intent switchBufferSizeIntent = new Intent(BluetoothDevice.ACTION_SWITCH_BUFFER_SIZE);
        switchBufferSizeIntent.setClassName(
                getString(com.android.bluetooth.R.string.peripheral_link_package),
                getString(com.android.bluetooth.R.string.peripheral_link_package)
                        + getString(com.android.bluetooth.R.string.peripheral_link_service));
        switchBufferSizeIntent.putExtra(BluetoothDevice.EXTRA_DEVICE, activeDevices.get(0));
        switchBufferSizeIntent.putExtra(
                BluetoothDevice.EXTRA_LOW_LATENCY_BUFFER_SIZE, isLowLatencyBufferSize);
        sendBroadcastMultiplePermissions(switchBufferSizeIntent, new String[] {
                android.Manifest.permission.BLUETOOTH_CONNECT,
                android.Manifest.permission.BLUETOOTH_PRIVILEGED
        }, null);
    }

    void switchCodecCallback(boolean isLowLatencyBufferSize) {
        List<BluetoothDevice> activeDevices = getActiveDevices(BluetoothProfile.A2DP);
        if (activeDevices.size() != 1) {
            errorLog(
                    "Cannot switch buffer size. The number of A2DP active devices is "
                            + activeDevices.size());
            return;
        }
        mA2dpService.switchCodecByBufferSize(activeDevices.get(0), isLowLatencyBufferSize);
    }

    @RequiresPermission(android.Manifest.permission.BLUETOOTH_CONNECT)
    void cleanup() {
        debugLog("cleanup()");
        if (mCleaningUp) {
            errorLog("cleanup() - Service already starting to cleanup, ignoring request...");
            return;
        }

        closeMetricsLogger();

        clearAdapterService(this);

        mCleaningUp = true;
        invalidateBluetoothCaches();

        unregisterReceiver(mAlarmBroadcastReceiver);

        stopRfcommServerSockets();

        if (mPendingAlarm != null) {
            mAlarmManager.cancel(mPendingAlarm);
            mPendingAlarm = null;
        }

        // This wake lock release may also be called concurrently by
        // {@link #releaseWakeLock(String lockName)}, so a synchronization is needed here.
        synchronized (this) {
            if (mWakeLock != null) {
                if (mWakeLock.isHeld()) {
                    mWakeLock.release();
                }
                mWakeLock = null;
            }
        }

        if (mDatabaseManager != null) {
            mDatabaseManager.cleanup();
        }

        if (mAdapterStateMachine != null) {
            mAdapterStateMachine.doQuit();
        }

        if (mBondStateMachine != null) {
            mBondStateMachine.doQuit();
        }

        if (mRemoteDevices != null) {
            mRemoteDevices.cleanup();
        }

        if (mSdpManager != null) {
            mSdpManager.cleanup();
            mSdpManager = null;
        }

        if (mActivityAttributionService != null) {
            mActivityAttributionService.cleanup();
        }

        if (mNativeAvailable) {
            debugLog("cleanup() - Cleaning up adapter native");
            cleanupNative();
            mNativeAvailable = false;
        }

        if (mAdapterProperties != null) {
            mAdapterProperties.cleanup();
        }

        if (mJniCallbacks != null) {
            mJniCallbacks.cleanup();
        }

        if (mBluetoothKeystoreService != null) {
            debugLog("cleanup(): mBluetoothKeystoreService.cleanup()");
            mBluetoothKeystoreService.cleanup();
        }

        if (mPhonePolicy != null) {
            mPhonePolicy.cleanup();
        }

        if (mSilenceDeviceManager != null) {
            mSilenceDeviceManager.cleanup();
        }

        if (mActiveDeviceManager != null) {
            mActiveDeviceManager.cleanup();
        }

        if (mProfileServicesState != null) {
            mProfileServicesState.clear();
        }

        if (mBluetoothSocketManagerBinder != null) {
            mBluetoothSocketManagerBinder.cleanUp();
            mBluetoothSocketManagerBinder = null;
        }

        if (mBinder != null) {
            mBinder.cleanup();
            mBinder = null;  //Do not remove. Otherwise Binder leak!
        }

        if (mPreferredAudioProfilesCallbacks != null) {
            mPreferredAudioProfilesCallbacks.kill();
        }

        if (mBluetoothQualityReportReadyCallbacks != null) {
            mBluetoothQualityReportReadyCallbacks.kill();
        }

        if (mCallbacks != null) {
            mCallbacks.kill();
        }
    }

    private void invalidateBluetoothCaches() {
        BluetoothAdapter.invalidateGetProfileConnectionStateCache();
        BluetoothAdapter.invalidateIsOffloadedFilteringSupportedCache();
        BluetoothDevice.invalidateBluetoothGetBondStateCache();
        BluetoothAdapter.invalidateBluetoothGetStateCache();
        BluetoothAdapter.invalidateGetAdapterConnectionStateCache();
        BluetoothMap.invalidateBluetoothGetConnectionStateCache();
        BluetoothSap.invalidateBluetoothGetConnectionStateCache();
    }

    private void setProfileServiceState(Class service, int state) {
        if (state == BluetoothAdapter.STATE_ON) {
            mStartedProfiles.add(service.getSimpleName());
        } else if (state == BluetoothAdapter.STATE_OFF) {
            mStartedProfiles.remove(service.getSimpleName());
        }
        Intent intent = new Intent(this, service);
        intent.putExtra(EXTRA_ACTION, ACTION_SERVICE_STATE_CHANGED);
        intent.putExtra(BluetoothAdapter.EXTRA_STATE, state);
        startService(intent);
    }

    private void setAllProfileServiceStates(Class[] services, int state) {
        for (Class service : services) {
            // TODO(b/228875190): GATT is assumed supported and treated differently as part of the
            // "BLE ON" state, despite GATT not being BLE specific.
            if (GattService.class.getSimpleName().equals(service.getSimpleName())) {
                continue;
            }
            setProfileServiceState(service, state);
        }
    }

    /**
     * Checks whether the remote device is a dual mode audio sink device (supports both classic and
     * LE Audio sink roles.
     *
     * @param device the remote device
     * @return {@code true} if it's a dual mode audio device, {@code false} otherwise
     */
    public boolean isDualModeAudioSinkDevice(BluetoothDevice device) {
        if (mLeAudioService == null
                || mLeAudioService.getGroupId(device) == LE_AUDIO_GROUP_ID_INVALID) {
            return false;
        }

        // Check if any device in the CSIP group is a dual mode audio sink device
        for (BluetoothDevice groupDevice: mLeAudioService.getGroupDevices(
                mLeAudioService.getGroupId(device))) {
            if (isProfileSupported(groupDevice, BluetoothProfile.LE_AUDIO)
                    && (isProfileSupported(groupDevice, BluetoothProfile.HEADSET)
                    || isProfileSupported(groupDevice, BluetoothProfile.A2DP))) {
                return true;
            }
        }
        return false;
    }

    /**
     * Checks whether the local and remote device support a connection for duplex audio (input and
     * output) over HFP or LE Audio.
     *
     * @param groupDevices the devices in the CSIP group
     * @return {@code true} if duplex is supported on the remote device, {@code false} otherwise
     */
    private boolean isDuplexAudioSupported(List<BluetoothDevice> groupDevices) {
        for (BluetoothDevice device: groupDevices) {
            if (isProfileSupported(device, BluetoothProfile.HEADSET)
                    || (isProfileSupported(device, BluetoothProfile.LE_AUDIO)
                    && mLeAudioService != null
                    && mLeAudioService.isLeAudioDuplexSupported(device))) {
                return true;
            }
        }
        return false;
    }

    /**
     * Checks whether the local and remote device support a connection for output only audio over
     * A2DP or LE Audio.
     *
     * @param groupDevices the devices in the CSIP group
     * @return {@code true} if output only is supported, {@code false} otherwise
     */
    private boolean isOutputOnlyAudioSupported(List<BluetoothDevice> groupDevices) {
        for (BluetoothDevice device: groupDevices) {
            if (isProfileSupported(device, BluetoothProfile.A2DP)
                    || (isProfileSupported(device, BluetoothProfile.LE_AUDIO)
                    && mLeAudioService != null
                    && mLeAudioService.isLeAudioOutputSupported(device))) {
                return true;
            }
        }
        return false;
    }

    /**
     * Verifies whether the profile is supported by the local bluetooth adapter by checking a
     * bitmask of its supported profiles
     *
     * @param device            is the remote device we wish to connect to
     * @param profile           is the profile we are checking for support
     * @return true if the profile is supported by both the local and remote device, false otherwise
     */
    @VisibleForTesting
    @RequiresPermission(android.Manifest.permission.BLUETOOTH_PRIVILEGED)
    boolean isProfileSupported(BluetoothDevice device, int profile) {
        ParcelUuid[] remoteDeviceUuids = getRemoteUuids(device);
        ParcelUuid[] localDeviceUuids = mAdapterProperties.getUuids();
        if (remoteDeviceUuids == null || remoteDeviceUuids.length == 0) {
            Log.e(TAG, "isSupported: Remote Device Uuids Empty");
        }

        if (profile == BluetoothProfile.HEADSET) {
            return (Utils.arrayContains(localDeviceUuids, BluetoothUuid.HSP_AG)
                    && Utils.arrayContains(remoteDeviceUuids, BluetoothUuid.HSP))
                    || (Utils.arrayContains(localDeviceUuids, BluetoothUuid.HFP_AG)
                    && Utils.arrayContains(remoteDeviceUuids, BluetoothUuid.HFP));
        }
        if (profile == BluetoothProfile.HEADSET_CLIENT) {
            return Utils.arrayContains(remoteDeviceUuids, BluetoothUuid.HFP_AG)
                    && Utils.arrayContains(localDeviceUuids, BluetoothUuid.HFP);
        }
        if (profile == BluetoothProfile.A2DP) {
            return Utils.arrayContains(remoteDeviceUuids, BluetoothUuid.ADV_AUDIO_DIST)
                    || Utils.arrayContains(remoteDeviceUuids, BluetoothUuid.A2DP_SINK);
        }
        if (profile == BluetoothProfile.A2DP_SINK) {
            return Utils.arrayContains(remoteDeviceUuids, BluetoothUuid.ADV_AUDIO_DIST)
                    || Utils.arrayContains(remoteDeviceUuids, BluetoothUuid.A2DP_SOURCE);
        }
        if (profile == BluetoothProfile.OPP) {
            return Utils.arrayContains(remoteDeviceUuids, BluetoothUuid.OBEX_OBJECT_PUSH);
        }
        if (profile == BluetoothProfile.HID_HOST) {
            return Utils.arrayContains(remoteDeviceUuids, BluetoothUuid.HID)
                    || Utils.arrayContains(remoteDeviceUuids, BluetoothUuid.HOGP);
        }
        if (profile == BluetoothProfile.HID_DEVICE) {
            return mHidDeviceService.getConnectionState(device)
                    == BluetoothProfile.STATE_DISCONNECTED;
        }
        if (profile == BluetoothProfile.PAN) {
            return Utils.arrayContains(remoteDeviceUuids, BluetoothUuid.NAP);
        }
        if (profile == BluetoothProfile.MAP) {
            return mMapService.getConnectionState(device) == BluetoothProfile.STATE_CONNECTED;
        }
        if (profile == BluetoothProfile.PBAP) {
            return mPbapService.getConnectionState(device) == BluetoothProfile.STATE_CONNECTED;
        }
        if (profile == BluetoothProfile.MAP_CLIENT) {
            return true;
        }
        if (profile == BluetoothProfile.PBAP_CLIENT) {
            return Utils.arrayContains(localDeviceUuids, BluetoothUuid.PBAP_PCE)
                    && Utils.arrayContains(remoteDeviceUuids, BluetoothUuid.PBAP_PSE);
        }
        if (profile == BluetoothProfile.HEARING_AID) {
            return Utils.arrayContains(remoteDeviceUuids, BluetoothUuid.HEARING_AID);
        }
        if (profile == BluetoothProfile.SAP) {
            return Utils.arrayContains(remoteDeviceUuids, BluetoothUuid.SAP);
        }
        if (profile == BluetoothProfile.VOLUME_CONTROL) {
            return Utils.arrayContains(remoteDeviceUuids, BluetoothUuid.VOLUME_CONTROL);
        }
        if (profile == BluetoothProfile.CSIP_SET_COORDINATOR) {
            return Utils.arrayContains(remoteDeviceUuids, BluetoothUuid.COORDINATED_SET);
        }
        if (profile == BluetoothProfile.LE_AUDIO) {
            return Utils.arrayContains(remoteDeviceUuids, BluetoothUuid.LE_AUDIO)
                    && isLeAudioAllowed(device);
        }
        if (profile == BluetoothProfile.HAP_CLIENT) {
            return Utils.arrayContains(remoteDeviceUuids, BluetoothUuid.HAS);
        }
        if (profile == BluetoothProfile.LE_AUDIO_BROADCAST_ASSISTANT) {
            return Utils.arrayContains(remoteDeviceUuids, BluetoothUuid.BASS);
        }
        if (profile == BluetoothProfile.BATTERY) {
            return Utils.arrayContains(remoteDeviceUuids, BluetoothUuid.BATTERY);
        }

        Log.e(TAG, "isSupported: Unexpected profile passed in to function: " + profile);
        return false;
    }

    /**
     * Checks if the connectino policy of all profiles are unknown for the given device
     *
     * @param device is the device for which we are checking if the connection policy of
     * all profiles are unknown
     * @return false if one of profile is enabled or disabled, true otherwise
     */
    @RequiresPermission(android.Manifest.permission.BLUETOOTH_PRIVILEGED)
    boolean isAllProfilesUnknown(BluetoothDevice device) {
        if (mA2dpService != null && mA2dpService.getConnectionPolicy(device)
                != BluetoothProfile.CONNECTION_POLICY_UNKNOWN) {
            return false;
        }
        if (mA2dpSinkService != null && mA2dpSinkService.getConnectionPolicy(device)
                != BluetoothProfile.CONNECTION_POLICY_UNKNOWN) {
            return false;
        }
        if (mHeadsetService != null && mHeadsetService.getConnectionPolicy(device)
                != BluetoothProfile.CONNECTION_POLICY_UNKNOWN) {
            return false;
        }
        if (mHeadsetClientService != null && mHeadsetClientService.getConnectionPolicy(device)
                != BluetoothProfile.CONNECTION_POLICY_UNKNOWN) {
            return false;
        }
        if (mMapClientService != null && mMapClientService.getConnectionPolicy(device)
                != BluetoothProfile.CONNECTION_POLICY_UNKNOWN) {
            return false;
        }
        if (mHidHostService != null && mHidHostService.getConnectionPolicy(device)
                != BluetoothProfile.CONNECTION_POLICY_UNKNOWN) {
            return false;
        }
        if (mPanService != null && mPanService.getConnectionPolicy(device)
                != BluetoothProfile.CONNECTION_POLICY_UNKNOWN) {
            return false;
        }
        if (mPbapClientService != null && mPbapClientService.getConnectionPolicy(device)
                != BluetoothProfile.CONNECTION_POLICY_UNKNOWN) {
            return false;
        }
        if (mHearingAidService != null && mHearingAidService.getConnectionPolicy(device)
                != BluetoothProfile.CONNECTION_POLICY_UNKNOWN) {
            return false;
        }
        if (mHapClientService != null && mHapClientService.getConnectionPolicy(device)
                != BluetoothProfile.CONNECTION_POLICY_UNKNOWN) {
            return false;
        }
        if (mVolumeControlService != null && mVolumeControlService.getConnectionPolicy(device)
                != BluetoothProfile.CONNECTION_POLICY_UNKNOWN) {
            return false;
        }
        if (mCsipSetCoordinatorService != null
                && mCsipSetCoordinatorService.getConnectionPolicy(device)
                        != BluetoothProfile.CONNECTION_POLICY_UNKNOWN) {
            return false;
        }
        if (mLeAudioService != null && mLeAudioService.getConnectionPolicy(device)
                != BluetoothProfile.CONNECTION_POLICY_UNKNOWN) {
            return false;
        }
        if (mBassClientService != null && mBassClientService.getConnectionPolicy(device)
                 != BluetoothProfile.CONNECTION_POLICY_UNKNOWN) {
            return false;
        }
        return true;
    }

    /**
     * Connects only available profiles
     * (those with {@link BluetoothProfile#CONNECTION_POLICY_ALLOWED})
     *
     * @param device is the device with which we are connecting the profiles
     * @return {@link BluetoothStatusCodes#SUCCESS}
     */
    @RequiresPermission(allOf = {
            android.Manifest.permission.BLUETOOTH_PRIVILEGED,
            android.Manifest.permission.MODIFY_PHONE_STATE,
    })
    private int connectEnabledProfiles(BluetoothDevice device) {
        if (mCsipSetCoordinatorService != null
                && isProfileSupported(device, BluetoothProfile.CSIP_SET_COORDINATOR)
                && mCsipSetCoordinatorService.getConnectionPolicy(device)
                        > BluetoothProfile.CONNECTION_POLICY_FORBIDDEN) {
            Log.i(TAG, "connectEnabledProfiles: Connecting Coordinated Set Profile");
            mCsipSetCoordinatorService.connect(device);
        }
        if (mA2dpService != null && isProfileSupported(
                device, BluetoothProfile.A2DP) && mA2dpService.getConnectionPolicy(device)
                > BluetoothProfile.CONNECTION_POLICY_FORBIDDEN) {
            Log.i(TAG, "connectEnabledProfiles: Connecting A2dp");
            mA2dpService.connect(device);
        }
        if (mA2dpSinkService != null && isProfileSupported(
                device, BluetoothProfile.A2DP_SINK) && mA2dpSinkService.getConnectionPolicy(device)
                > BluetoothProfile.CONNECTION_POLICY_FORBIDDEN) {
            Log.i(TAG, "connectEnabledProfiles: Connecting A2dp Sink");
            mA2dpSinkService.connect(device);
        }
        if (mHeadsetService != null && isProfileSupported(
                device, BluetoothProfile.HEADSET) && mHeadsetService.getConnectionPolicy(device)
                > BluetoothProfile.CONNECTION_POLICY_FORBIDDEN) {
            Log.i(TAG, "connectEnabledProfiles: Connecting Headset Profile");
            mHeadsetService.connect(device);
        }
        if (mHeadsetClientService != null && isProfileSupported(
                device, BluetoothProfile.HEADSET_CLIENT)
                && mHeadsetClientService.getConnectionPolicy(device)
                > BluetoothProfile.CONNECTION_POLICY_FORBIDDEN) {
            Log.i(TAG, "connectEnabledProfiles: Connecting HFP");
            mHeadsetClientService.connect(device);
        }
        if (mMapClientService != null && isProfileSupported(
                device, BluetoothProfile.MAP_CLIENT)
                && mMapClientService.getConnectionPolicy(device)
                > BluetoothProfile.CONNECTION_POLICY_FORBIDDEN) {
            Log.i(TAG, "connectEnabledProfiles: Connecting MAP");
            mMapClientService.connect(device);
        }
        if (mHidHostService != null && isProfileSupported(
                device, BluetoothProfile.HID_HOST) && mHidHostService.getConnectionPolicy(device)
                > BluetoothProfile.CONNECTION_POLICY_FORBIDDEN) {
            Log.i(TAG, "connectEnabledProfiles: Connecting Hid Host Profile");
            mHidHostService.connect(device);
        }
        if (mPanService != null && isProfileSupported(
                device, BluetoothProfile.PAN) && mPanService.getConnectionPolicy(device)
                > BluetoothProfile.CONNECTION_POLICY_FORBIDDEN) {
            Log.i(TAG, "connectEnabledProfiles: Connecting Pan Profile");
            mPanService.connect(device);
        }
        if (mPbapClientService != null && isProfileSupported(
                device, BluetoothProfile.PBAP_CLIENT)
                && mPbapClientService.getConnectionPolicy(device)
                > BluetoothProfile.CONNECTION_POLICY_FORBIDDEN) {
            Log.i(TAG, "connectEnabledProfiles: Connecting Pbap");
            mPbapClientService.connect(device);
        }
        if (mHearingAidService != null && isProfileSupported(
                device, BluetoothProfile.HEARING_AID)
                && mHearingAidService.getConnectionPolicy(device)
                > BluetoothProfile.CONNECTION_POLICY_FORBIDDEN) {
            Log.i(TAG, "connectEnabledProfiles: Connecting Hearing Aid Profile");
            mHearingAidService.connect(device);
        }
        if (mHapClientService != null && isProfileSupported(
                device, BluetoothProfile.HAP_CLIENT)
                && mHapClientService.getConnectionPolicy(device)
                > BluetoothProfile.CONNECTION_POLICY_FORBIDDEN) {
            Log.i(TAG, "connectEnabledProfiles: Connecting HAS Profile");
            mHapClientService.connect(device);
        }
        if (mVolumeControlService != null && isProfileSupported(
                device, BluetoothProfile.VOLUME_CONTROL)
                && mVolumeControlService.getConnectionPolicy(device)
                > BluetoothProfile.CONNECTION_POLICY_FORBIDDEN) {
            Log.i(TAG, "connectEnabledProfiles: Connecting Volume Control Profile");
            mVolumeControlService.connect(device);
        }
        if (mLeAudioService != null && isProfileSupported(
                device, BluetoothProfile.LE_AUDIO)
                && mLeAudioService.getConnectionPolicy(device)
                        > BluetoothProfile.CONNECTION_POLICY_FORBIDDEN) {
            Log.i(TAG, "connectEnabledProfiles: Connecting LeAudio profile (BAP)");
            mLeAudioService.connect(device);
        }
        if (mBassClientService != null && isProfileSupported(
                device, BluetoothProfile.LE_AUDIO_BROADCAST_ASSISTANT)
                && mBassClientService.getConnectionPolicy(device)
                        > BluetoothProfile.CONNECTION_POLICY_FORBIDDEN) {
            Log.i(TAG, "connectEnabledProfiles: Connecting LE Broadcast Assistant Profile");
            mBassClientService.connect(device);
        }
        if (mBatteryService != null
                && isProfileSupported(
                device, BluetoothProfile.BATTERY)
                && mBatteryService.getConnectionPolicy(device)
                        > BluetoothProfile.CONNECTION_POLICY_FORBIDDEN) {
            Log.i(TAG, "connectEnabledProfiles: Connecting Battery Service");
            mBatteryService.connect(device);
        }
        return BluetoothStatusCodes.SUCCESS;
    }

    /**
     * Verifies that all bluetooth profile services are running
     *
     * @return true if all bluetooth profile services running, false otherwise
     */
    private boolean profileServicesRunning() {
        if (mRegisteredProfiles.size() == Config.getSupportedProfiles().length
                && mRegisteredProfiles.size() == mRunningProfiles.size()) {
            return true;
        }

        Log.e(TAG, "profileServicesRunning: One or more supported services not running");
        return false;
    }

    /**
     * Initializes all the profile services fields
     */
    private void initProfileServices() {
        Log.i(TAG, "initProfileServices: Initializing all bluetooth profile services");
        mA2dpService = A2dpService.getA2dpService();
        mA2dpSinkService = A2dpSinkService.getA2dpSinkService();
        mHeadsetService = HeadsetService.getHeadsetService();
        mHeadsetClientService = HeadsetClientService.getHeadsetClientService();
        mMapService = BluetoothMapService.getBluetoothMapService();
        mMapClientService = MapClientService.getMapClientService();
        mHidDeviceService = HidDeviceService.getHidDeviceService();
        mHidHostService = HidHostService.getHidHostService();
        mPanService = PanService.getPanService();
        mPbapService = BluetoothPbapService.getBluetoothPbapService();
        mPbapClientService = PbapClientService.getPbapClientService();
        mHearingAidService = HearingAidService.getHearingAidService();
        mHapClientService = HapClientService.getHapClientService();
        mSapService = SapService.getSapService();
        mVolumeControlService = VolumeControlService.getVolumeControlService();
        mCsipSetCoordinatorService = CsipSetCoordinatorService.getCsipSetCoordinatorService();
        mLeAudioService = LeAudioService.getLeAudioService();
        mBassClientService = BassClientService.getBassClientService();
        mBatteryService = BatteryService.getBatteryService();
    }

    @BluetoothAdapter.RfcommListenerResult
    @RequiresPermission(android.Manifest.permission.BLUETOOTH_CONNECT)
    private int startRfcommListener(
            String name,
            ParcelUuid uuid,
            PendingIntent pendingIntent,
            AttributionSource attributionSource) {
        if (mBluetoothServerSockets.containsKey(uuid.getUuid())) {
            Log.d(TAG, String.format(
                        "Cannot start RFCOMM listener: UUID %s already in use.", uuid.getUuid()));
            return BluetoothStatusCodes.RFCOMM_LISTENER_START_FAILED_UUID_IN_USE;
        }

        try {
            startRfcommListenerInternal(name, uuid.getUuid(), pendingIntent, attributionSource);
        } catch (IOException e) {
            return BluetoothStatusCodes.RFCOMM_LISTENER_FAILED_TO_CREATE_SERVER_SOCKET;
        }

        return BluetoothStatusCodes.SUCCESS;
    }

    @BluetoothAdapter.RfcommListenerResult
    @VisibleForTesting
    int stopRfcommListener(ParcelUuid uuid, AttributionSource attributionSource) {
        RfcommListenerData listenerData = mBluetoothServerSockets.get(uuid.getUuid());

        if (listenerData == null) {
            Log.d(TAG, String.format(
                        "Cannot stop RFCOMM listener: UUID %s is not registered.", uuid.getUuid()));
            return BluetoothStatusCodes.RFCOMM_LISTENER_OPERATION_FAILED_NO_MATCHING_SERVICE_RECORD;
        }

        if (attributionSource.getUid() != listenerData.mAttributionSource.getUid()) {
            return BluetoothStatusCodes.RFCOMM_LISTENER_OPERATION_FAILED_DIFFERENT_APP;
        }

        // Remove the entry so that it does not try and restart the server socket.
        mBluetoothServerSockets.remove(uuid.getUuid());

        return listenerData.closeServerAndPendingSockets(mHandler);
    }

    @VisibleForTesting
    IncomingRfcommSocketInfo retrievePendingSocketForServiceRecord(
            ParcelUuid uuid, AttributionSource attributionSource) {
        IncomingRfcommSocketInfo socketInfo = new IncomingRfcommSocketInfo();

        RfcommListenerData listenerData = mBluetoothServerSockets.get(uuid.getUuid());

        if (listenerData == null) {
            socketInfo.status =
                    BluetoothStatusCodes
                            .RFCOMM_LISTENER_OPERATION_FAILED_NO_MATCHING_SERVICE_RECORD;
            return socketInfo;
        }

        if (attributionSource.getUid() != listenerData.mAttributionSource.getUid()) {
            socketInfo.status = BluetoothStatusCodes.RFCOMM_LISTENER_OPERATION_FAILED_DIFFERENT_APP;
            return socketInfo;
        }

        BluetoothSocket socket = listenerData.mPendingSockets.poll();

        if (socket == null) {
            socketInfo.status = BluetoothStatusCodes.RFCOMM_LISTENER_NO_SOCKET_AVAILABLE;
            return socketInfo;
        }

        mHandler.removeCallbacksAndMessages(socket);

        socketInfo.bluetoothDevice = socket.getRemoteDevice();
        socketInfo.pfd = socket.getParcelFileDescriptor();
        socketInfo.status = BluetoothStatusCodes.SUCCESS;

        return socketInfo;
    }

    @RequiresPermission(android.Manifest.permission.BLUETOOTH_CONNECT)
    private void handleIncomingRfcommConnections(UUID uuid) {
        RfcommListenerData listenerData = mBluetoothServerSockets.get(uuid);
        for (;;) {
            BluetoothSocket socket;
            try {
                socket = listenerData.mServerSocket.accept();
            } catch (IOException e) {
                if (mBluetoothServerSockets.containsKey(uuid)) {
                    // The uuid still being in the map indicates that the accept failure is
                    // unexpected. Try and restart the listener.
                    Log.e(TAG, "Failed to accept socket on " + listenerData.mServerSocket, e);
                    restartRfcommListener(listenerData, uuid);
                }
                return;
            }

            listenerData.mPendingSockets.add(socket);
            try {
                listenerData.mPendingIntent.send();
            } catch (PendingIntent.CanceledException e) {
                Log.e(TAG, "PendingIntent for RFCOMM socket notifications cancelled.", e);
                // The pending intent was cancelled, close the server as there is no longer any way
                // to notify the app that registered the listener.
                listenerData.closeServerAndPendingSockets(mHandler);
                mBluetoothServerSockets.remove(uuid);
                return;
            }
            mHandler.postDelayed(
                    () -> pendingSocketTimeoutRunnable(listenerData, socket),
                    socket,
                    PENDING_SOCKET_HANDOFF_TIMEOUT.toMillis());
        }
    }

    // Tries to restart the rfcomm listener for the given UUID
    @RequiresPermission(android.Manifest.permission.BLUETOOTH_CONNECT)
    private void restartRfcommListener(RfcommListenerData listenerData, UUID uuid) {
        listenerData.closeServerAndPendingSockets(mHandler);
        try {
            startRfcommListenerInternal(
                    listenerData.mName,
                    uuid,
                    listenerData.mPendingIntent,
                    listenerData.mAttributionSource);
        } catch (IOException e) {
            Log.e(TAG, "Failed to recreate rfcomm server socket", e);

            mBluetoothServerSockets.remove(uuid);
        }
    }

    private void pendingSocketTimeoutRunnable(
            RfcommListenerData listenerData, BluetoothSocket socket) {
        boolean socketFound = listenerData.mPendingSockets.remove(socket);
        if (socketFound) {
            try {
                socket.close();
            } catch (IOException e) {
                Log.e(TAG, "Failed to close bt socket", e);
                // We don't care if closing the socket failed, just continue on.
            }
        }
    }

    @RequiresPermission(android.Manifest.permission.BLUETOOTH_CONNECT)
    private void startRfcommListenerInternal(
            String name, UUID uuid, PendingIntent intent, AttributionSource attributionSource)
            throws IOException {
        BluetoothServerSocket bluetoothServerSocket =
                mAdapter.listenUsingRfcommWithServiceRecord(name, uuid);

        RfcommListenerData listenerData =
                new RfcommListenerData(bluetoothServerSocket, name, intent, attributionSource);

        mBluetoothServerSockets.put(uuid, listenerData);

        mSocketServersExecutor.execute(() -> handleIncomingRfcommConnections(uuid));
    }

    private void stopRfcommServerSockets() {
        Iterator<Map.Entry<UUID, RfcommListenerData>> socketsIterator =
                mBluetoothServerSockets.entrySet().iterator();
        while (socketsIterator.hasNext()) {
            socketsIterator.next().getValue().closeServerAndPendingSockets(mHandler);
            socketsIterator.remove();
        }
    }

    private static class RfcommListenerData {
        final BluetoothServerSocket mServerSocket;
        // Service record name
        final String mName;
        // The Intent which contains the Service info to which the incoming socket connections are
        // handed off to.
        final PendingIntent mPendingIntent;
        // AttributionSource for the requester of the RFCOMM listener
        final AttributionSource mAttributionSource;
        // Contains the connected sockets which are pending transfer to the app which requested the
        // listener.
        final ConcurrentLinkedQueue<BluetoothSocket> mPendingSockets =
                new ConcurrentLinkedQueue<>();

        RfcommListenerData(
                BluetoothServerSocket serverSocket,
                String name,
                PendingIntent pendingIntent,
                AttributionSource attributionSource) {
            mServerSocket = serverSocket;
            mName = name;
            mPendingIntent = pendingIntent;
            mAttributionSource = attributionSource;
        }

        int closeServerAndPendingSockets(Handler handler) {
            int result = BluetoothStatusCodes.SUCCESS;
            try {
                mServerSocket.close();
            } catch (IOException e) {
                Log.e(TAG, "Failed to call close on rfcomm server socket", e);
                result = BluetoothStatusCodes.RFCOMM_LISTENER_FAILED_TO_CLOSE_SERVER_SOCKET;
            }
            mPendingSockets.forEach(
                    pendingSocket -> {
                        handler.removeCallbacksAndMessages(pendingSocket);
                        try {
                            pendingSocket.close();
                        } catch (IOException e) {
                            Log.e(TAG, "Failed to close socket", e);
                        }
                    });
            mPendingSockets.clear();

            return result;
        }
    }

    @VisibleForTesting
    boolean isAvailable() {
        return !mCleaningUp;
    }

    /**
     *  Get an metadata of given device and key
     *
     *  @param device Bluetooth device
     *  @param key Metadata key
     *  @param value Metadata value
     *  @return if metadata is set successfully
     */
    public boolean setMetadata(BluetoothDevice device, int key, byte[] value) {
        if (value == null || value.length > BluetoothDevice.METADATA_MAX_LENGTH) {
            return false;
        }
        return mDatabaseManager.setCustomMeta(device, key, value);
    }

    /**
     *  Get an metadata of given device and key
     *
     *  @param device Bluetooth device
     *  @param key Metadata key
     *  @return value of given device and key combination
     */
    public byte[] getMetadata(BluetoothDevice device, int key) {
        return mDatabaseManager.getCustomMeta(device, key);
    }

    /**
     * Handlers for incoming service calls
     */
    private AdapterServiceBinder mBinder;

    /**
     * The Binder implementation must be declared to be a static class, with
     * the AdapterService instance passed in the constructor. Furthermore,
     * when the AdapterService shuts down, the reference to the AdapterService
     * must be explicitly removed.
     *
     * Otherwise, a memory leak can occur from repeated starting/stopping the
     * service...Please refer to android.os.Binder for further details on
     * why an inner instance class should be avoided.
     *
     */
    @VisibleForTesting
    public static class AdapterServiceBinder extends IBluetooth.Stub {
        private AdapterService mService;

        AdapterServiceBinder(AdapterService svc) {
            mService = svc;
            mService.invalidateBluetoothGetStateCache();
            BluetoothAdapter.getDefaultAdapter().disableBluetoothGetStateCache();
        }

        public void cleanup() {
            mService = null;
        }

        public AdapterService getService() {
            if (mService != null && mService.isAvailable()) {
                return mService;
            }
            return null;
        }

        @Override
        public void getState(SynchronousResultReceiver receiver) {
            try {
                receiver.send(getState());
            } catch (RuntimeException e) {
                receiver.propagateException(e);
            }
        }
        private int getState() {
            // don't check caller, may be called from system UI
            AdapterService service = getService();
            if (service == null) {
                return BluetoothAdapter.STATE_OFF;
            }

            return service.getState();
        }

        @Override
        public void enable(boolean quietMode, AttributionSource source,
                SynchronousResultReceiver receiver) {
            try {
                receiver.send(enable(quietMode, source));
            } catch (RuntimeException e) {
                receiver.propagateException(e);
            }
        }
        @RequiresPermission(value = android.Manifest.permission.BLUETOOTH_CONNECT,
                anyOf = {
                    android.Manifest.permission.INTERACT_ACROSS_USERS,
                    android.Manifest.permission.MANAGE_USERS,
        })
        private boolean enable(boolean quietMode, AttributionSource attributionSource) {
            AdapterService service = getService();
            if (service == null || !callerIsSystemOrActiveOrManagedUser(service, TAG, "enable")
                    || !Utils.checkConnectPermissionForDataDelivery(
                            service, attributionSource, "AdapterService enable")) {
                return false;
            }

            return service.enable(quietMode);
        }

        @Override
        public void disable(AttributionSource source, SynchronousResultReceiver receiver) {
            try {
                receiver.send(disable(source));
            } catch (RuntimeException e) {
                receiver.propagateException(e);
            }
        }
        @RequiresPermission(android.Manifest.permission.BLUETOOTH_CONNECT)
        private boolean disable(AttributionSource attributionSource) {
            AdapterService service = getService();
            if (service == null || !callerIsSystemOrActiveOrManagedUser(service, TAG, "disable")
                    || !Utils.checkConnectPermissionForDataDelivery(
                            service, attributionSource, "AdapterService disable")) {
                return false;
            }

            return service.disable();
        }

        @Override
        public void getAddress(AttributionSource source,
                SynchronousResultReceiver receiver) {
            try {
                receiver.send(getAddress(source));
            } catch (RuntimeException e) {
                receiver.propagateException(e);
            }
        }
        @RequiresPermission(allOf = {
                android.Manifest.permission.BLUETOOTH_CONNECT,
                android.Manifest.permission.LOCAL_MAC_ADDRESS,
        })
        private String getAddress(AttributionSource attributionSource) {
            AdapterService service = getService();
            if (service == null || !callerIsSystemOrActiveOrManagedUser(service, TAG, "getAddress")
                    || !Utils.checkConnectPermissionForDataDelivery(
                            service, attributionSource, "AdapterService getAddress")) {
                return null;
            }

            enforceLocalMacAddressPermission(service);

            return Utils.getAddressStringFromByte(service.mAdapterProperties.getAddress());
        }

        @Override
        public void isLogRedactionEnabled(SynchronousResultReceiver receiver) {
            AdapterService service = getService();
            if (service == null) {
                // by default return true
                receiver.send(true);
            } else {
                receiver.send(service.isLogRedactionEnabled());
            }
        }

        @Override
        public void getUuids(AttributionSource source, SynchronousResultReceiver receiver) {
            try {
                receiver.send(getUuids(source));
            } catch (RuntimeException e) {
                receiver.propagateException(e);
            }
        }
        @RequiresPermission(android.Manifest.permission.BLUETOOTH_CONNECT)
        private List<ParcelUuid> getUuids(AttributionSource attributionSource) {
            AdapterService service = getService();
            if (service == null || !callerIsSystemOrActiveOrManagedUser(service, TAG, "getUuids")
                    || !Utils.checkConnectPermissionForDataDelivery(
                            service, attributionSource, "AdapterService getUuids")) {
                return new ArrayList<>();
            }

            ParcelUuid[] parcels = service.mAdapterProperties.getUuids();
            if (parcels == null) {
                parcels = new ParcelUuid[0];
            }
            return Arrays.asList(parcels);
        }

        @Override
        public void getIdentityAddress(String address, SynchronousResultReceiver receiver) {
            try {
                receiver.send(getIdentityAddress(address));
            } catch (RuntimeException e) {
                receiver.propagateException(e);
            }
        }
        public String getIdentityAddress(String address) {
            AdapterService service = getService();
            if (service == null
                    || !callerIsSystemOrActiveOrManagedUser(service, TAG, "getIdentityAddress")
                    || !Utils.checkConnectPermissionForDataDelivery(
                            service, Utils.getCallingAttributionSource(mService),
                                "AdapterService getIdentityAddress")) {
                return null;
            }
            enforceBluetoothPrivilegedPermission(service);
            return service.getIdentityAddress(address);
        }

        @Override
        public void getName(AttributionSource source, SynchronousResultReceiver receiver) {
            try {
                receiver.send(getName(source));
            } catch (RuntimeException e) {
                receiver.propagateException(e);
            }
        }
        @RequiresPermission(android.Manifest.permission.BLUETOOTH_CONNECT)
        private String getName(AttributionSource attributionSource) {
            AdapterService service = getService();
            if (service == null || !callerIsSystemOrActiveOrManagedUser(service, TAG, "getName")
                    || !Utils.checkConnectPermissionForDataDelivery(
                            service, attributionSource, "AdapterService getName")) {
                return null;
            }

            return service.getName();
        }

        @Override
        public void getNameLengthForAdvertise(AttributionSource source,
                SynchronousResultReceiver receiver) {
            try {
                receiver.send(getNameLengthForAdvertise(source));
            } catch (RuntimeException e) {
                receiver.propagateException(e);
            }
        }
        @RequiresPermission(android.Manifest.permission.BLUETOOTH_ADVERTISE)
        private int getNameLengthForAdvertise(AttributionSource attributionSource) {
            AdapterService service = getService();
            if (service == null
                    || !callerIsSystemOrActiveOrManagedUser(service,
                            TAG, "getNameLengthForAdvertise")
                    || !Utils.checkAdvertisePermissionForDataDelivery(
                            service, attributionSource, TAG)) {
                return -1;
            }

            return service.getNameLengthForAdvertise();
        }

        @Override
        public void setName(String name, AttributionSource source,
                SynchronousResultReceiver receiver) {
            try {
                receiver.send(setName(name, source));
            } catch (RuntimeException e) {
                receiver.propagateException(e);
            }
        }
        @RequiresPermission(android.Manifest.permission.BLUETOOTH_CONNECT)
        private boolean setName(String name, AttributionSource attributionSource) {
            AdapterService service = getService();
            if (service == null || !callerIsSystemOrActiveOrManagedUser(service, TAG, "setName")
                    || !Utils.checkConnectPermissionForDataDelivery(
                            service, attributionSource, "AdapterService setName")) {
                return false;
            }

            return service.mAdapterProperties.setName(name);
        }

        @Override
        public void getIoCapability(AttributionSource source, SynchronousResultReceiver receiver) {
            try {
                receiver.send(getIoCapability(source));
            } catch (RuntimeException e) {
                receiver.propagateException(e);
            }
        }
        @RequiresPermission(android.Manifest.permission.BLUETOOTH_CONNECT)
        private int getIoCapability(AttributionSource attributionSource) {
            AdapterService service = getService();
            if (service == null
                    || !callerIsSystemOrActiveOrManagedUser(service, TAG, "getIoCapability")
                    || !Utils.checkConnectPermissionForDataDelivery(
                            service, attributionSource, "AdapterService getIoCapability")) {
                return BluetoothAdapter.IO_CAPABILITY_UNKNOWN;
            }

            return service.mAdapterProperties.getIoCapability();
        }

        @Override
        public void setIoCapability(int capability, AttributionSource source,
                SynchronousResultReceiver receiver) {
            try {
                receiver.send(setIoCapability(capability, source));
            } catch (RuntimeException e) {
                receiver.propagateException(e);
            }
        }
        @RequiresPermission(allOf = {
                android.Manifest.permission.BLUETOOTH_CONNECT,
                android.Manifest.permission.BLUETOOTH_PRIVILEGED,
        })
        private boolean setIoCapability(int capability, AttributionSource source) {
            AdapterService service = getService();
            if (service == null
                    || !callerIsSystemOrActiveOrManagedUser(service, TAG, "setIoCapability")
                    || !Utils.checkConnectPermissionForDataDelivery(service, source, TAG)) {
                return false;
            }

            enforceBluetoothPrivilegedPermission(service);

            if (!isValidIoCapability(capability)) {
              return false;
            }

            return service.mAdapterProperties.setIoCapability(capability);
        }

        @Override
        public void getScanMode(AttributionSource source, SynchronousResultReceiver receiver) {
            try {
                receiver.send(getScanMode(source));
            } catch (RuntimeException e) {
                receiver.propagateException(e);
            }
        }
        @VisibleForTesting
        @RequiresPermission(android.Manifest.permission.BLUETOOTH_SCAN)
        int getScanMode(AttributionSource attributionSource) {
            AdapterService service = getService();
            if (service == null || !callerIsSystemOrActiveOrManagedUser(service, TAG, "getScanMode")
                    || !Utils.checkScanPermissionForDataDelivery(
                            service, attributionSource, "AdapterService getScanMode")) {
                return BluetoothAdapter.SCAN_MODE_NONE;
            }

            return service.mAdapterProperties.getScanMode();
        }

        @Override
        public void setScanMode(int mode, AttributionSource source,
                SynchronousResultReceiver receiver) {
            try {
                receiver.send(setScanMode(mode, source));
            } catch (RuntimeException e) {
                receiver.propagateException(e);
            }
        }
        @RequiresPermission(android.Manifest.permission.BLUETOOTH_SCAN)
        private int setScanMode(int mode, AttributionSource attributionSource) {
            AdapterService service = getService();
            if (service == null
                    || !callerIsSystemOrActiveOrManagedUser(service, TAG, "setScanMode")
                    || !Utils.checkScanPermissionForDataDelivery(
                            service, attributionSource, "AdapterService setScanMode")) {
                return BluetoothStatusCodes.ERROR_MISSING_BLUETOOTH_SCAN_PERMISSION;
            }
            enforceBluetoothPrivilegedPermission(service);

            return service.mAdapterProperties.setScanMode(mode)
                    ? BluetoothStatusCodes.SUCCESS : BluetoothStatusCodes.ERROR_UNKNOWN;
        }

        @Override
        public void getDiscoverableTimeout(AttributionSource source,
                SynchronousResultReceiver receiver) {
            try {
                receiver.send(getDiscoverableTimeout(source));
            } catch (RuntimeException e) {
                receiver.propagateException(e);
            }
        }
        @RequiresPermission(android.Manifest.permission.BLUETOOTH_SCAN)
        private long getDiscoverableTimeout(AttributionSource attributionSource) {
            AdapterService service = getService();
            if (service == null
                    || !callerIsSystemOrActiveOrManagedUser(service, TAG, "getDiscoverableTimeout")
                    || !Utils.checkScanPermissionForDataDelivery(
                            service, attributionSource, "AdapterService getDiscoverableTimeout")) {
                return -1;
            }

            return service.mAdapterProperties.getDiscoverableTimeout();
        }

        @Override
        public void setDiscoverableTimeout(long timeout, AttributionSource source,
                SynchronousResultReceiver receiver) {
            try {
                receiver.send(setDiscoverableTimeout(timeout, source));
            } catch (RuntimeException e) {
                receiver.propagateException(e);
            }
        }
        @RequiresPermission(android.Manifest.permission.BLUETOOTH_SCAN)
        private int setDiscoverableTimeout(long timeout, AttributionSource attributionSource) {
            AdapterService service = getService();
            if (service == null
                    || !callerIsSystemOrActiveOrManagedUser(service, TAG, "setDiscoverableTimeout")
                    || !Utils.checkScanPermissionForDataDelivery(
                            service, attributionSource, "AdapterService setDiscoverableTimeout")) {
                return BluetoothStatusCodes.ERROR_MISSING_BLUETOOTH_SCAN_PERMISSION;
            }
            enforceBluetoothPrivilegedPermission(service);

            return service.mAdapterProperties.setDiscoverableTimeout((int) timeout)
                    ? BluetoothStatusCodes.SUCCESS : BluetoothStatusCodes.ERROR_UNKNOWN;
        }

        @Override
        public void startDiscovery(AttributionSource source, SynchronousResultReceiver receiver) {
            try {
                receiver.send(startDiscovery(source));
            } catch (RuntimeException e) {
                receiver.propagateException(e);
            }
        }
        @RequiresPermission(android.Manifest.permission.BLUETOOTH_SCAN)
        private boolean startDiscovery(AttributionSource attributionSource) {
            AdapterService service = getService();
            if (service == null
                    || !callerIsSystemOrActiveOrManagedUser(service, TAG, "startDiscovery")) {
                return false;
            }

            if (!Utils.checkScanPermissionForDataDelivery(
                    service, attributionSource, "Starting discovery.")) {
                return false;
            }

            return service.startDiscovery(attributionSource);
        }

        @Override
        public void cancelDiscovery(AttributionSource source, SynchronousResultReceiver receiver) {
            try {
                receiver.send(cancelDiscovery(source));
            } catch (RuntimeException e) {
                receiver.propagateException(e);
            }
        }
        @RequiresPermission(android.Manifest.permission.BLUETOOTH_SCAN)
        private boolean cancelDiscovery(AttributionSource attributionSource) {
            AdapterService service = getService();
            if (service == null
                    || !callerIsSystemOrActiveOrManagedUser(service, TAG, "cancelDiscovery")
                    || !Utils.checkScanPermissionForDataDelivery(
                            service, attributionSource, "AdapterService cancelDiscovery")) {
                return false;
            }

            service.debugLog("cancelDiscovery");
            return service.cancelDiscoveryNative();
        }

        @Override
        public void isDiscovering(AttributionSource source, SynchronousResultReceiver receiver) {
            try {
                receiver.send(isDiscovering(source));
            } catch (RuntimeException e) {
                receiver.propagateException(e);
            }
        }
        @RequiresPermission(android.Manifest.permission.BLUETOOTH_SCAN)
        private boolean isDiscovering(AttributionSource attributionSource) {
            AdapterService service = getService();
            if (service == null
                    || !callerIsSystemOrActiveOrManagedUser(service, TAG, "isDiscovering")
                    || !Utils.checkScanPermissionForDataDelivery(
                            service, attributionSource, "AdapterService isDiscovering")) {
                return false;
            }

            return service.mAdapterProperties.isDiscovering();
        }

        @Override
        public void getDiscoveryEndMillis(AttributionSource source,
                SynchronousResultReceiver receiver) {
            try {
                receiver.send(getDiscoveryEndMillis(source));
            } catch (RuntimeException e) {
                receiver.propagateException(e);
            }
        }
        @RequiresPermission(allOf = {
                android.Manifest.permission.BLUETOOTH_CONNECT,
                android.Manifest.permission.BLUETOOTH_PRIVILEGED,
        })
        private long getDiscoveryEndMillis(AttributionSource source) {
            AdapterService service = getService();
            if (service == null
                    || !callerIsSystemOrActiveOrManagedUser(service, TAG, "getDiscoveryEndMillis")
                    || !Utils.checkConnectPermissionForDataDelivery(service, source, TAG)) {
                return -1;
            }

            enforceBluetoothPrivilegedPermission(service);

            return service.mAdapterProperties.discoveryEndMillis();
        }

        @Override
        public void getMostRecentlyConnectedDevices(AttributionSource source,
                SynchronousResultReceiver receiver) {
            try {
                receiver.send(getMostRecentlyConnectedDevices(source));
            } catch (RuntimeException e) {
                receiver.propagateException(e);
            }
        }
        @RequiresPermission(allOf = {
                android.Manifest.permission.BLUETOOTH_CONNECT,
                android.Manifest.permission.BLUETOOTH_PRIVILEGED,
        })
        private List<BluetoothDevice> getMostRecentlyConnectedDevices(
                AttributionSource attributionSource) {
            // don't check caller, may be called from system UI
            AdapterService service = getService();
            if (service == null || !Utils.checkConnectPermissionForDataDelivery(
                    service, attributionSource, "AdapterService getMostRecentlyConnectedDevices")) {
                return new ArrayList<>();
            }

            enforceBluetoothPrivilegedPermission(service);

            return service.mDatabaseManager.getMostRecentlyConnectedDevices();
        }

        @Override
        public void getBondedDevices(AttributionSource source, SynchronousResultReceiver receiver) {
            try {
                receiver.send(getBondedDevices(source));
            } catch (RuntimeException e) {
                receiver.propagateException(e);
            }
        }
        @RequiresPermission(android.Manifest.permission.BLUETOOTH_CONNECT)
        private List<BluetoothDevice> getBondedDevices(AttributionSource attributionSource) {
            // don't check caller, may be called from system UI
            AdapterService service = getService();
            if (service == null || !Utils.checkConnectPermissionForDataDelivery(
                    service, attributionSource, "AdapterService getBondedDevices")) {
                return new ArrayList<>();
            }

            return Arrays.asList(service.getBondedDevices());
        }

        @Override
        public void getAdapterConnectionState(SynchronousResultReceiver receiver) {
            try {
                receiver.send(getAdapterConnectionState());
            } catch (RuntimeException e) {
                receiver.propagateException(e);
            }
        }
        private int getAdapterConnectionState() {
            // don't check caller, may be called from system UI
            AdapterService service = getService();
            if (service == null) {
                return BluetoothAdapter.STATE_DISCONNECTED;
            }

            return service.mAdapterProperties.getConnectionState();
        }

        /**
         * This method has an associated binder cache.  The invalidation
         * methods must be changed if the logic behind this method changes.
         */
        @Override
        public void getProfileConnectionState(int profile, AttributionSource source,
                SynchronousResultReceiver receiver) {
            try {
                receiver.send(getProfileConnectionState(profile, source));
            } catch (RuntimeException e) {
                receiver.propagateException(e);
            }
        }
        @RequiresPermission(android.Manifest.permission.BLUETOOTH_CONNECT)
        private int getProfileConnectionState(int profile, AttributionSource source) {
            AdapterService service = getService();
            boolean checkConnect = false;
            final int callingUid = Binder.getCallingUid();
            final long token = Binder.clearCallingIdentity();
            try {
                checkConnect =
                        CompatChanges.isChangeEnabled(ENFORCE_CONNECT, callingUid);
            } finally {
                Binder.restoreCallingIdentity(token);
            }
            if (service == null
                    || !callerIsSystemOrActiveOrManagedUser(
                            service, TAG, "getProfileConnectionState")
                    || (checkConnect && !Utils.checkConnectPermissionForDataDelivery(
                            service, source, "AdapterService getProfileConnectionState"))) {
                return BluetoothProfile.STATE_DISCONNECTED;
            }

            return service.mAdapterProperties.getProfileConnectionState(profile);
        }

        @Override
        public void createBond(BluetoothDevice device, int transport, OobData remoteP192Data,
                OobData remoteP256Data, AttributionSource source,
                SynchronousResultReceiver receiver) {
            try {
                receiver.send(createBond(device, transport, remoteP192Data, remoteP256Data,
                            source));
            } catch (RuntimeException e) {
                receiver.propagateException(e);
            }
        }
        @RequiresPermission(android.Manifest.permission.BLUETOOTH_CONNECT)
        private boolean createBond(BluetoothDevice device, int transport, OobData remoteP192Data,
                OobData remoteP256Data, AttributionSource attributionSource) {
            AdapterService service = getService();
            if (service == null || !callerIsSystemOrActiveOrManagedUser(service, TAG, "createBond")
                    || !Utils.checkConnectPermissionForDataDelivery(
                            service, attributionSource, "AdapterService createBond")) {
                return false;
            }

            // This conditional is required to satisfy permission dependencies
            // since createBond calls createBondOutOfBand with null value passed as data.
            // BluetoothDevice#createBond requires BLUETOOTH_ADMIN only.
            service.enforceBluetoothPrivilegedPermissionIfNeeded(remoteP192Data, remoteP256Data);

            return service.createBond(device, transport, remoteP192Data, remoteP256Data,
                    attributionSource.getPackageName());
        }

        @Override
        public void cancelBondProcess(BluetoothDevice device, AttributionSource source,
                SynchronousResultReceiver receiver) {
            try {
                receiver.send(cancelBondProcess(device, source));
            } catch (RuntimeException e) {
                receiver.propagateException(e);
            }
        }
        @RequiresPermission(allOf = {
                android.Manifest.permission.BLUETOOTH_CONNECT,
                android.Manifest.permission.BLUETOOTH_PRIVILEGED,
        })
        private boolean cancelBondProcess(
                BluetoothDevice device, AttributionSource attributionSource) {
            AdapterService service = getService();
            if (service == null
                    || !callerIsSystemOrActiveOrManagedUser(service, TAG, "cancelBondProcess")
                    || !Utils.checkConnectPermissionForDataDelivery(
                            service, attributionSource, "AdapterService cancelBondProcess")) {
                return false;
            }

            enforceBluetoothPrivilegedPermission(service);

            DeviceProperties deviceProp = service.mRemoteDevices.getDeviceProperties(device);
            if (deviceProp != null) {
                deviceProp.setBondingInitiatedLocally(false);
            }

            return service.cancelBondNative(getBytesFromAddress(device.getAddress()));
        }

        @Override
        public void removeBond(BluetoothDevice device, AttributionSource source,
                SynchronousResultReceiver receiver) {
            try {
                receiver.send(removeBond(device, source));
            } catch (RuntimeException e) {
                receiver.propagateException(e);
            }
        }
        @RequiresPermission(android.Manifest.permission.BLUETOOTH_CONNECT)
        private boolean removeBond(BluetoothDevice device, AttributionSource attributionSource) {
            AdapterService service = getService();
            if (service == null
                    || !callerIsSystemOrActiveOrManagedUser(service, TAG, "removeBond")
                    || !Utils.checkConnectPermissionForDataDelivery(
                            service, attributionSource, "AdapterService removeBond")) {
                return false;
            }

            DeviceProperties deviceProp = service.mRemoteDevices.getDeviceProperties(device);
            if (deviceProp == null || deviceProp.getBondState() != BluetoothDevice.BOND_BONDED) {
                return false;
            }
            service.mBondAttemptCallerInfo.remove(device.getAddress());
            deviceProp.setBondingInitiatedLocally(false);

            Message msg = service.mBondStateMachine.obtainMessage(BondStateMachine.REMOVE_BOND);
            msg.obj = device;
            service.mBondStateMachine.sendMessage(msg);
            return true;
        }

        @Override
        public void getBondState(BluetoothDevice device, AttributionSource source,
                SynchronousResultReceiver receiver) {
            try {
                receiver.send(getBondState(device, source));
            } catch (RuntimeException e) {
                receiver.propagateException(e);
            }
        }
        @RequiresPermission(android.Manifest.permission.BLUETOOTH_CONNECT)
        private int getBondState(BluetoothDevice device, AttributionSource attributionSource) {
            // don't check caller, may be called from system UI
            AdapterService service = getService();
            if (service == null || !Utils.checkConnectPermissionForDataDelivery(
                    service, attributionSource, "AdapterService getBondState")) {
                return BluetoothDevice.BOND_NONE;
            }

            return service.getBondState(device);
        }

        @Override
        public void isBondingInitiatedLocally(BluetoothDevice device, AttributionSource source,
                SynchronousResultReceiver receiver) {
            try {
                receiver.send(isBondingInitiatedLocally(device, source));
            } catch (RuntimeException e) {
                receiver.propagateException(e);
            }
        }
        @RequiresPermission(android.Manifest.permission.BLUETOOTH_CONNECT)
        private boolean isBondingInitiatedLocally(
                BluetoothDevice device, AttributionSource attributionSource) {
            // don't check caller, may be called from system UI
            AdapterService service = getService();
            if (service == null || !Utils.checkConnectPermissionForDataDelivery(
                    service, attributionSource, "AdapterService isBondingInitiatedLocally")) {
                return false;
            }

            DeviceProperties deviceProp = service.mRemoteDevices.getDeviceProperties(device);
            return deviceProp != null && deviceProp.isBondingInitiatedLocally();
        }

        @Override
        public void generateLocalOobData(int transport, IBluetoothOobDataCallback callback,
                AttributionSource source, SynchronousResultReceiver receiver) {
            try {
                generateLocalOobData(transport, callback, source);
                receiver.send(null);
            } catch (RuntimeException e) {
                receiver.propagateException(e);
            }
        }
        @RequiresPermission(allOf = {
                android.Manifest.permission.BLUETOOTH_CONNECT,
                android.Manifest.permission.BLUETOOTH_PRIVILEGED,
        })
        private void generateLocalOobData(int transport, IBluetoothOobDataCallback callback,
                AttributionSource source) {
            AdapterService service = getService();
            if (service == null
                    || !callerIsSystemOrActiveOrManagedUser(service, TAG, "generateLocalOobData")
                    || !Utils.checkConnectPermissionForDataDelivery(service, source, TAG)) {
                return;
            }
            enforceBluetoothPrivilegedPermission(service);
            service.generateLocalOobData(transport, callback);
        }

        @Override
        public void getSupportedProfiles(AttributionSource source,
                SynchronousResultReceiver receiver) {
            try {
                receiver.send(getSupportedProfiles(source));
            } catch (RuntimeException e) {
                receiver.propagateException(e);
            }
        }
        @RequiresPermission(allOf = {
                android.Manifest.permission.BLUETOOTH_CONNECT,
                android.Manifest.permission.BLUETOOTH_PRIVILEGED,
        })
        private long getSupportedProfiles(AttributionSource source) {
            AdapterService service = getService();
            if (service == null
                    || !Utils.checkConnectPermissionForDataDelivery(service, source, TAG)) {
                return 0;
            }
            enforceBluetoothPrivilegedPermission(service);

            return Config.getSupportedProfilesBitMask();
        }

        @Override
        public void getConnectionState(BluetoothDevice device,
                AttributionSource source, SynchronousResultReceiver receiver) {
            try {
                receiver.send(getConnectionState(device, source));
            } catch (RuntimeException e) {
                receiver.propagateException(e);
            }
        }
        @RequiresPermission(android.Manifest.permission.BLUETOOTH_CONNECT)
        private int getConnectionState(
                BluetoothDevice device, AttributionSource attributionSource) {
            AdapterService service = getService();
            if (service == null || !Utils.checkConnectPermissionForDataDelivery(
                    service, attributionSource, "AdapterService getConnectionState")) {
                return BluetoothProfile.STATE_DISCONNECTED;
            }

            return service.getConnectionState(device);
        }

        @Override
        public void getConnectionHandle(BluetoothDevice device, int transport,
                AttributionSource source, SynchronousResultReceiver receiver) {
            try {
                receiver.send(getConnectionHandle(device, transport, source));
            } catch (RuntimeException e) {
                receiver.propagateException(e);
            }
        }
        @RequiresPermission(allOf = {
                android.Manifest.permission.BLUETOOTH_CONNECT,
                android.Manifest.permission.BLUETOOTH_PRIVILEGED,
        })
        private int getConnectionHandle(
                BluetoothDevice device, int transport, AttributionSource attributionSource) {
            AdapterService service = getService();
            if (service == null
                    || !callerIsSystemOrActiveOrManagedUser(service, TAG, "getConnectionHandle")
                    || !Utils.checkConnectPermissionForDataDelivery(
                        service, attributionSource, TAG)) {
                return BluetoothDevice.ERROR;
            }

            enforceBluetoothPrivilegedPermission(service);

            return service.getConnectionHandle(device, transport);
        }

        @Override
        public void canBondWithoutDialog(BluetoothDevice device, AttributionSource source,
                SynchronousResultReceiver receiver) {
            try {
                receiver.send(canBondWithoutDialog(device, source));
            } catch (RuntimeException e) {
                receiver.propagateException(e);
            }
        }
        @RequiresPermission(allOf = {
                android.Manifest.permission.BLUETOOTH_CONNECT,
                android.Manifest.permission.BLUETOOTH_PRIVILEGED,
        })
        private boolean canBondWithoutDialog(BluetoothDevice device, AttributionSource source) {
            AdapterService service = getService();
            if (service == null
                    || !Utils.checkConnectPermissionForDataDelivery(service, source, TAG)) {
                return false;
            }

            enforceBluetoothPrivilegedPermission(service);

            return service.canBondWithoutDialog(device);
        }

        @Override
        public void getPackageNameOfBondingApplication(BluetoothDevice device,
                SynchronousResultReceiver receiver) {
            try {
                receiver.send(getPackageNameOfBondingApplication(device));
            } catch (RuntimeException e) {
                receiver.propagateException(e);
            }
        }

        @RequiresPermission(allOf = {
                android.Manifest.permission.BLUETOOTH_CONNECT,
                android.Manifest.permission.BLUETOOTH_PRIVILEGED,
        })
        private String getPackageNameOfBondingApplication(BluetoothDevice device)  {
            AdapterService service = getService();

            if (service == null) {
                return null;
            }

            enforceBluetoothPrivilegedPermission(service);

            return service.getPackageNameOfBondingApplication(device);
        }

        @Override
        public void removeActiveDevice(@ActiveDeviceUse int profiles,
                AttributionSource source, SynchronousResultReceiver receiver) {
            try {
                receiver.send(removeActiveDevice(profiles, source));
            } catch (RuntimeException e) {
                receiver.propagateException(e);
            }
        }
        @RequiresPermission(allOf = {
                android.Manifest.permission.BLUETOOTH_CONNECT,
                android.Manifest.permission.BLUETOOTH_PRIVILEGED,
                android.Manifest.permission.MODIFY_PHONE_STATE,
        })
        private boolean removeActiveDevice(@ActiveDeviceUse int profiles,
                AttributionSource source) {
            AdapterService service = getService();
            if (service == null
                    || !callerIsSystemOrActiveOrManagedUser(service, TAG, "removeActiveDevice")
                    || !Utils.checkConnectPermissionForDataDelivery(service, source, TAG)) {
                return false;
            }
            return service.setActiveDevice(null, profiles);
        }

        @Override
        public void setActiveDevice(BluetoothDevice device, @ActiveDeviceUse int profiles,
                AttributionSource source, SynchronousResultReceiver receiver) {
            try {
                receiver.send(setActiveDevice(device, profiles, source));
            } catch (RuntimeException e) {
                receiver.propagateException(e);
            }
        }
        @RequiresPermission(allOf = {
                android.Manifest.permission.BLUETOOTH_CONNECT,
                android.Manifest.permission.BLUETOOTH_PRIVILEGED,
                android.Manifest.permission.MODIFY_PHONE_STATE,
        })
        private boolean setActiveDevice(BluetoothDevice device, @ActiveDeviceUse int profiles,
                AttributionSource source) {
            AdapterService service = getService();
            if (service == null
                    || !callerIsSystemOrActiveOrManagedUser(service, TAG, "setActiveDevice")
                    || !Utils.checkConnectPermissionForDataDelivery(service, source, TAG)) {
                return false;
            }

            enforceBluetoothPrivilegedPermission(service);

            return service.setActiveDevice(device, profiles);
        }

        @Override
        public void getActiveDevices(@ActiveDeviceProfile int profile,
                AttributionSource source, SynchronousResultReceiver receiver) {
            try {
                receiver.send(getActiveDevices(profile, source));
            } catch (RuntimeException e) {
                receiver.propagateException(e);
            }
        }
        @RequiresPermission(allOf = {
                android.Manifest.permission.BLUETOOTH_CONNECT,
                android.Manifest.permission.BLUETOOTH_PRIVILEGED,
        })
        private List<BluetoothDevice> getActiveDevices(@ActiveDeviceProfile int profile,
                AttributionSource source) {
            AdapterService service = getService();
            if (service == null
                    || !callerIsSystemOrActiveOrManagedUser(service, TAG, "getActiveDevices")
                    || !Utils.checkConnectPermissionForDataDelivery(service, source, TAG)) {
                return new ArrayList<>();
            }

            enforceBluetoothPrivilegedPermission(service);

            return service.getActiveDevices(profile);
        }

        @Override
        public void connectAllEnabledProfiles(BluetoothDevice device,
                AttributionSource source, SynchronousResultReceiver receiver) {
            try {
                receiver.send(connectAllEnabledProfiles(device, source));
            } catch (RuntimeException e) {
                receiver.propagateException(e);
            }
        }
        @RequiresPermission(allOf = {
                android.Manifest.permission.BLUETOOTH_CONNECT,
                android.Manifest.permission.BLUETOOTH_PRIVILEGED,
                android.Manifest.permission.MODIFY_PHONE_STATE,
        })
        private int connectAllEnabledProfiles(BluetoothDevice device,
                AttributionSource source) {
            AdapterService service = getService();
            if (service == null) {
                return BluetoothStatusCodes.ERROR_BLUETOOTH_NOT_ENABLED;
            }
            if (!callerIsSystemOrActiveOrManagedUser(service, TAG, "connectAllEnabledProfiles")) {
                return BluetoothStatusCodes.ERROR_BLUETOOTH_NOT_ALLOWED;
            }
            if (device == null) {
                throw new IllegalArgumentException("device cannot be null");
            }
            if (!BluetoothAdapter.checkBluetoothAddress(device.getAddress())) {
                throw new IllegalArgumentException("device cannot have an invalid address");
            }
            if (!Utils.checkConnectPermissionForDataDelivery(service, source, TAG)) {
                return BluetoothStatusCodes.ERROR_MISSING_BLUETOOTH_CONNECT_PERMISSION;
            }

            enforceBluetoothPrivilegedPermission(service);

            try {
                return service.connectAllEnabledProfiles(device);
            } catch (Exception e) {
                Log.v(TAG, "connectAllEnabledProfiles() failed", e);
                SneakyThrow.sneakyThrow(e);
                throw new RuntimeException(e);
            }
        }

        @Override
        public void disconnectAllEnabledProfiles(BluetoothDevice device,
                AttributionSource source, SynchronousResultReceiver receiver) {
            try {
                receiver.send(disconnectAllEnabledProfiles(device, source));
            } catch (RuntimeException e) {
                receiver.propagateException(e);
            }
        }
        @RequiresPermission(allOf = {
                android.Manifest.permission.BLUETOOTH_CONNECT,
                android.Manifest.permission.BLUETOOTH_PRIVILEGED,
        })
        private int disconnectAllEnabledProfiles(BluetoothDevice device,
                AttributionSource source) {
            AdapterService service = getService();
            if (service == null) {
                return BluetoothStatusCodes.ERROR_BLUETOOTH_NOT_ENABLED;
            }
            if (!callerIsSystemOrActiveOrManagedUser(service,
                    TAG, "disconnectAllEnabledProfiles")) {
                return BluetoothStatusCodes.ERROR_BLUETOOTH_NOT_ALLOWED;
            }
            if (device == null) {
                throw new IllegalArgumentException("device cannot be null");
            }
            if (!BluetoothAdapter.checkBluetoothAddress(device.getAddress())) {
                throw new IllegalArgumentException("device cannot have an invalid address");
            }
            if (!Utils.checkConnectPermissionForDataDelivery(service, source, TAG)) {
                return BluetoothStatusCodes.ERROR_MISSING_BLUETOOTH_CONNECT_PERMISSION;
            }

            enforceBluetoothPrivilegedPermission(service);

            try {
                return service.disconnectAllEnabledProfiles(device);
            } catch (Exception e) {
                Log.v(TAG, "disconnectAllEnabledProfiles() failed", e);
                SneakyThrow.sneakyThrow(e);
                throw new RuntimeException(e);
            }
        }

        @Override
        public void getRemoteName(BluetoothDevice device, AttributionSource source,
                SynchronousResultReceiver receiver) {
            try {
                receiver.send(getRemoteName(device, source));
            } catch (RuntimeException e) {
                receiver.propagateException(e);
            }
        }
        @RequiresPermission(android.Manifest.permission.BLUETOOTH_CONNECT)
        private String getRemoteName(BluetoothDevice device, AttributionSource attributionSource) {
            AdapterService service = getService();
            if (service == null
                    || !callerIsSystemOrActiveOrManagedUser(service, TAG, "getRemoteName")
                    || !Utils.checkConnectPermissionForDataDelivery(
                            service, attributionSource, "AdapterService getRemoteName")) {
                return null;
            }

            return service.getRemoteName(device);
        }

        @Override
        public void getRemoteType(BluetoothDevice device, AttributionSource source,
                SynchronousResultReceiver receiver) {
            try {
                receiver.send(getRemoteType(device, source));
            } catch (RuntimeException e) {
                receiver.propagateException(e);
            }
        }
        @RequiresPermission(android.Manifest.permission.BLUETOOTH_CONNECT)
        private int getRemoteType(BluetoothDevice device, AttributionSource attributionSource) {
            AdapterService service = getService();
            if (service == null
                    || !callerIsSystemOrActiveOrManagedUser(service, TAG, "getRemoteType")
                    || !Utils.checkConnectPermissionForDataDelivery(
                            service, attributionSource, "AdapterService getRemoteType")) {
                return BluetoothDevice.DEVICE_TYPE_UNKNOWN;
            }

            DeviceProperties deviceProp = service.mRemoteDevices.getDeviceProperties(device);
            return deviceProp != null
                    ? deviceProp.getDeviceType() : BluetoothDevice.DEVICE_TYPE_UNKNOWN;
        }

        @Override
        public void getRemoteAlias(BluetoothDevice device, AttributionSource source,
                SynchronousResultReceiver receiver) {
            try {
                receiver.send(getRemoteAlias(device, source));
            } catch (RuntimeException e) {
                receiver.propagateException(e);
            }
        }
        @RequiresPermission(android.Manifest.permission.BLUETOOTH_CONNECT)
        private String getRemoteAlias(
                BluetoothDevice device, AttributionSource attributionSource) {
            AdapterService service = getService();
            if (service == null
                    || !callerIsSystemOrActiveOrManagedUser(service, TAG, "getRemoteAlias")
                    || !Utils.checkConnectPermissionForDataDelivery(
                            service, attributionSource, "AdapterService getRemoteAlias")) {
                return null;
            }

            DeviceProperties deviceProp = service.mRemoteDevices.getDeviceProperties(device);
            return deviceProp != null ? deviceProp.getAlias() : null;
        }

        @Override
        public void setRemoteAlias(BluetoothDevice device, String name, AttributionSource source,
                SynchronousResultReceiver receiver) {
            try {
                receiver.send(setRemoteAlias(device, name, source));
            } catch (RuntimeException e) {
                receiver.propagateException(e);
            }
        }
        @RequiresPermission(android.Manifest.permission.BLUETOOTH_CONNECT)
        private int setRemoteAlias(BluetoothDevice device, String name,
                AttributionSource attributionSource) {
            AdapterService service = getService();
            if (service == null) {
                return BluetoothStatusCodes.ERROR_BLUETOOTH_NOT_ENABLED;
            }
            if (!callerIsSystemOrActiveOrManagedUser(service, TAG, "setRemoteAlias")) {
                return BluetoothStatusCodes.ERROR_BLUETOOTH_NOT_ALLOWED;
            }
            if (name != null && name.isEmpty()) {
                throw new IllegalArgumentException("alias cannot be the empty string");
            }

            if (!hasBluetoothPrivilegedPermission(service)) {
                if (!Utils.checkConnectPermissionForDataDelivery(
                        service, attributionSource, "AdapterService setRemoteAlias")) {
                    return BluetoothStatusCodes.ERROR_MISSING_BLUETOOTH_CONNECT_PERMISSION;
                }
                enforceCdmAssociation(service.mCompanionDeviceManager, service,
                        attributionSource.getPackageName(), Binder.getCallingUid(), device);
            }

            DeviceProperties deviceProp = service.mRemoteDevices.getDeviceProperties(device);
            if (deviceProp == null) {
                return BluetoothStatusCodes.ERROR_DEVICE_NOT_BONDED;
            }
            deviceProp.setAlias(device, name);
            return BluetoothStatusCodes.SUCCESS;
        }

        @Override
        public void getRemoteClass(BluetoothDevice device, AttributionSource source,
                SynchronousResultReceiver receiver) {
            try {
                receiver.send(getRemoteClass(device, source));
            } catch (RuntimeException e) {
                receiver.propagateException(e);
            }
        }
        @RequiresPermission(android.Manifest.permission.BLUETOOTH_CONNECT)
        private int getRemoteClass(BluetoothDevice device, AttributionSource attributionSource) {
            AdapterService service = getService();
            if (service == null
                    || !callerIsSystemOrActiveOrManagedUser(service, TAG, "getRemoteClass")
                    || !Utils.checkConnectPermissionForDataDelivery(
                            service, attributionSource, "AdapterService getRemoteClass")) {
                return 0;
            }

            DeviceProperties deviceProp = service.mRemoteDevices.getDeviceProperties(device);
            return deviceProp != null ? deviceProp.getBluetoothClass() : 0;
        }

        @Override
        public void getRemoteUuids(BluetoothDevice device, AttributionSource source,
                SynchronousResultReceiver receiver) {
            try {
                receiver.send(getRemoteUuids(device, source));
            } catch (RuntimeException e) {
                receiver.propagateException(e);
            }
        }
        @RequiresPermission(android.Manifest.permission.BLUETOOTH_CONNECT)
        private List<ParcelUuid> getRemoteUuids(
                BluetoothDevice device, AttributionSource attributionSource) {
            AdapterService service = getService();
            if (service == null
                    || !callerIsSystemOrActiveOrManagedUser(service, TAG, "getRemoteUuids")
                    || !Utils.checkConnectPermissionForDataDelivery(
                            service, attributionSource, "AdapterService getRemoteUuids")) {
                return new ArrayList<>();
            }

            ParcelUuid[] parcels = service.getRemoteUuids(device);
            if (parcels == null) {
                return null;
            }
            return Arrays.asList(parcels);
        }

        @Override
        public void fetchRemoteUuids(BluetoothDevice device, int transport,
                AttributionSource source, SynchronousResultReceiver receiver) {
            try {
                // SDP Initiated SDP fetch UUID request
                receiver.send(fetchRemoteUuids(device, transport, source));
                MetricsLogger.getInstance().cacheCount(
                        BluetoothProtoEnums.SDP_FETCH_UUID_REQUEST, 1);
            } catch (RuntimeException e) {
                receiver.propagateException(e);
            }
        }
        @RequiresPermission(allOf = {
                android.Manifest.permission.BLUETOOTH_CONNECT,
                android.Manifest.permission.BLUETOOTH_PRIVILEGED,
        })
        private boolean fetchRemoteUuids(
                BluetoothDevice device, int transport, AttributionSource attributionSource) {
            AdapterService service = getService();
            if (service == null
                    || !callerIsSystemOrActiveOrManagedUser(service, TAG, "fetchRemoteUuids")
                    || !Utils.checkConnectPermissionForDataDelivery(
                            service, attributionSource, "AdapterService fetchRemoteUuids")) {
                return false;
            }
            if (transport != TRANSPORT_AUTO) {
                enforceBluetoothPrivilegedPermission(service);
            }

            service.mRemoteDevices.fetchUuids(device, transport);
            return true;
        }

        @Override
        public void setPin(BluetoothDevice device, boolean accept, int len, byte[] pinCode,
                AttributionSource source, SynchronousResultReceiver receiver) {
            try {
                receiver.send(setPin(device, accept, len, pinCode, source));
            } catch (RuntimeException e) {
                receiver.propagateException(e);
            }
        }
        @RequiresPermission(android.Manifest.permission.BLUETOOTH_CONNECT)
        private boolean setPin(BluetoothDevice device, boolean accept, int len, byte[] pinCode,
                AttributionSource attributionSource) {
            AdapterService service = getService();
            if (service == null
                    || !callerIsSystemOrActiveOrManagedUser(service, TAG, "setPin")
                    || !Utils.checkConnectPermissionForDataDelivery(
                            service, attributionSource, "AdapterService setPin")) {
                return false;
            }

            DeviceProperties deviceProp = service.mRemoteDevices.getDeviceProperties(device);
            // Only allow setting a pin in bonding state, or bonded state in case of security
            // upgrade.
            if (deviceProp == null || !deviceProp.isBondingOrBonded()) {
                return false;
            }
            if (pinCode.length != len) {
                android.util.EventLog.writeEvent(0x534e4554, "139287605", -1,
                        "PIN code length mismatch");
                return false;
            }
            service.logUserBondResponse(device, accept,
                    BluetoothProtoEnums.BOND_SUB_STATE_LOCAL_PIN_REPLIED);
            return service.pinReplyNative(
                    getBytesFromAddress(device.getAddress()), accept, len, pinCode);
        }

        @Override
        public void setPasskey(BluetoothDevice device, boolean accept, int len, byte[] passkey,
                AttributionSource source, SynchronousResultReceiver receiver) {
            try {
                receiver.send(setPasskey(device, accept, len, passkey, source));
            } catch (RuntimeException e) {
                receiver.propagateException(e);
            }
        }
        @RequiresPermission(android.Manifest.permission.BLUETOOTH_CONNECT)
        private boolean setPasskey(BluetoothDevice device, boolean accept, int len, byte[] passkey,
                AttributionSource attributionSource) {
            AdapterService service = getService();
            if (service == null
                    || !callerIsSystemOrActiveOrManagedUser(service, TAG, "setPasskey")
                    || !Utils.checkConnectPermissionForDataDelivery(
                            service, attributionSource, "AdapterService setPasskey")) {
                return false;
            }

            DeviceProperties deviceProp = service.mRemoteDevices.getDeviceProperties(device);
            if (deviceProp == null || !deviceProp.isBonding()) {
                return false;
            }
            if (passkey.length != len) {
                android.util.EventLog.writeEvent(0x534e4554, "139287605", -1,
                        "Passkey length mismatch");
                return false;
            }
            service.logUserBondResponse(device, accept, BluetoothProtoEnums.BOND_SUB_STATE_LOCAL_SSP_REPLIED);
            return service.sspReplyNative(
                    getBytesFromAddress(device.getAddress()),
                    AbstractionLayer.BT_SSP_VARIANT_PASSKEY_ENTRY,
                    accept,
                    Utils.byteArrayToInt(passkey));
        }

        @Override
        public void setPairingConfirmation(BluetoothDevice device, boolean accept,
                AttributionSource source, SynchronousResultReceiver receiver) {
            try {
                receiver.send(setPairingConfirmation(device, accept, source));
            } catch (RuntimeException e) {
                receiver.propagateException(e);
            }
        }
        @RequiresPermission(allOf = {
                android.Manifest.permission.BLUETOOTH_CONNECT,
                android.Manifest.permission.BLUETOOTH_PRIVILEGED,
        })
        private boolean setPairingConfirmation(BluetoothDevice device, boolean accept,
                AttributionSource source) {
            AdapterService service = getService();
            if (service == null
                    || !callerIsSystemOrActiveOrManagedUser(service, TAG, "setPairingConfirmation")
                    || !Utils.checkConnectPermissionForDataDelivery(service, source, TAG)) {
                return false;
            }

            enforceBluetoothPrivilegedPermission(service);

            DeviceProperties deviceProp = service.mRemoteDevices.getDeviceProperties(device);
            if (deviceProp == null || !deviceProp.isBonding()) {
                return false;
            }
            service.logUserBondResponse(device, accept, BluetoothProtoEnums.BOND_SUB_STATE_LOCAL_SSP_REPLIED);
            return service.sspReplyNative(
                    getBytesFromAddress(device.getAddress()),
                    AbstractionLayer.BT_SSP_VARIANT_PASSKEY_CONFIRMATION,
                    accept,
                    0);
        }

        @Override
        public void getSilenceMode(BluetoothDevice device, AttributionSource source,
                SynchronousResultReceiver receiver) {
            try {
                receiver.send(getSilenceMode(device, source));
            } catch (RuntimeException e) {
                receiver.propagateException(e);
            }
        }
        @RequiresPermission(allOf = {
                android.Manifest.permission.BLUETOOTH_CONNECT,
                android.Manifest.permission.BLUETOOTH_PRIVILEGED,
        })
        private boolean getSilenceMode(BluetoothDevice device, AttributionSource source) {
            AdapterService service = getService();
            if (service == null
                    || !callerIsSystemOrActiveOrManagedUser(service, TAG, "getSilenceMode")
                    || !Utils.checkConnectPermissionForDataDelivery(service, source, TAG)) {
                return false;
            }

            enforceBluetoothPrivilegedPermission(service);

            return service.mSilenceDeviceManager.getSilenceMode(device);
        }

        @Override
        public void setSilenceMode(BluetoothDevice device, boolean silence,
                AttributionSource source, SynchronousResultReceiver receiver) {
            try {
                receiver.send(setSilenceMode(device, silence, source));
            } catch (RuntimeException e) {
                receiver.propagateException(e);
            }
        }
        @RequiresPermission(allOf = {
                android.Manifest.permission.BLUETOOTH_CONNECT,
                android.Manifest.permission.BLUETOOTH_PRIVILEGED,
        })
        private boolean setSilenceMode(BluetoothDevice device, boolean silence,
                AttributionSource source) {
            AdapterService service = getService();
            if (service == null
                    || !callerIsSystemOrActiveOrManagedUser(service, TAG, "setSilenceMode")
                    || !Utils.checkConnectPermissionForDataDelivery(service, source, TAG)) {
                return false;
            }

            enforceBluetoothPrivilegedPermission(service);

            service.mSilenceDeviceManager.setSilenceMode(device, silence);
            return true;
        }

        @Override
        public void getPhonebookAccessPermission(BluetoothDevice device, AttributionSource source,
                SynchronousResultReceiver receiver) {
            try {
                receiver.send(getPhonebookAccessPermission(device, source));
            } catch (RuntimeException e) {
                receiver.propagateException(e);
            }
        }
        @RequiresPermission(android.Manifest.permission.BLUETOOTH_CONNECT)
        private int getPhonebookAccessPermission(
                BluetoothDevice device, AttributionSource attributionSource) {
            AdapterService service = getService();
            if (service == null
                    || !callerIsSystemOrActiveOrManagedUser(
                            service, TAG, "getPhonebookAccessPermission")
                    || !Utils.checkConnectPermissionForDataDelivery(
                    service, attributionSource, "AdapterService getPhonebookAccessPermission")) {
                return BluetoothDevice.ACCESS_UNKNOWN;
            }

            return service.getDeviceAccessFromPrefs(device, PHONEBOOK_ACCESS_PERMISSION_PREFERENCE_FILE);
        }

        @Override
        public void setPhonebookAccessPermission(BluetoothDevice device, int value,
                AttributionSource source, SynchronousResultReceiver receiver) {
            try {
                receiver.send(setPhonebookAccessPermission(device, value, source));
            } catch (RuntimeException e) {
                receiver.propagateException(e);
            }
        }
        @RequiresPermission(allOf = {
                android.Manifest.permission.BLUETOOTH_CONNECT,
                android.Manifest.permission.BLUETOOTH_PRIVILEGED,
        })
        private boolean setPhonebookAccessPermission(BluetoothDevice device, int value,
                AttributionSource source) {
            AdapterService service = getService();
            if (service == null
                    || !callerIsSystemOrActiveOrManagedUser(service,
                            TAG, "setPhonebookAccessPermission")
                    || !Utils.checkConnectPermissionForDataDelivery(service, source, TAG)) {
                return false;
            }

            enforceBluetoothPrivilegedPermission(service);

            service.setPhonebookAccessPermission(device, value);
            return true;
        }

        @Override
        public void getMessageAccessPermission(BluetoothDevice device, AttributionSource source,
                SynchronousResultReceiver receiver) {
            try {
                receiver.send(getMessageAccessPermission(device, source));
            } catch (RuntimeException e) {
                receiver.propagateException(e);
            }
        }
        @RequiresPermission(android.Manifest.permission.BLUETOOTH_CONNECT)
        private int getMessageAccessPermission(
                BluetoothDevice device, AttributionSource attributionSource) {
            AdapterService service = getService();
            if (service == null
                    || !callerIsSystemOrActiveOrManagedUser(service,
                            TAG, "getMessageAccessPermission")
                    || !Utils.checkConnectPermissionForDataDelivery(
                    service, attributionSource, "AdapterService getMessageAccessPermission")) {
                return BluetoothDevice.ACCESS_UNKNOWN;
            }

            return service.getDeviceAccessFromPrefs(device, MESSAGE_ACCESS_PERMISSION_PREFERENCE_FILE);
        }

        @Override
        public void setMessageAccessPermission(BluetoothDevice device, int value,
                AttributionSource source, SynchronousResultReceiver receiver) {
            try {
                receiver.send(setMessageAccessPermission(device, value, source));
            } catch (RuntimeException e) {
                receiver.propagateException(e);
            }
        }
        @RequiresPermission(allOf = {
                android.Manifest.permission.BLUETOOTH_CONNECT,
                android.Manifest.permission.BLUETOOTH_PRIVILEGED,
        })
        private boolean setMessageAccessPermission(BluetoothDevice device, int value,
                AttributionSource source) {
            AdapterService service = getService();
            if (service == null
                    || !callerIsSystemOrActiveOrManagedUser(service,
                            TAG, "setMessageAccessPermission")
                    || !Utils.checkConnectPermissionForDataDelivery(service, source, TAG)) {
                return false;
            }

            enforceBluetoothPrivilegedPermission(service);

            service.setMessageAccessPermission(device, value);
            return true;
        }

        @Override
        public void getSimAccessPermission(BluetoothDevice device, AttributionSource source,
                SynchronousResultReceiver receiver) {
            try {
                receiver.send(getSimAccessPermission(device, source));
            } catch (RuntimeException e) {
                receiver.propagateException(e);
            }
        }
        @RequiresPermission(android.Manifest.permission.BLUETOOTH_CONNECT)
        private int getSimAccessPermission(
                BluetoothDevice device, AttributionSource attributionSource) {
            AdapterService service = getService();
            if (service == null
                    || !callerIsSystemOrActiveOrManagedUser(service,
                            TAG, "getSimAccessPermission")
                    || !Utils.checkConnectPermissionForDataDelivery(
                            service, attributionSource, "AdapterService getSimAccessPermission")) {
                return BluetoothDevice.ACCESS_UNKNOWN;
            }

            return service.getDeviceAccessFromPrefs(device, SIM_ACCESS_PERMISSION_PREFERENCE_FILE);
        }

        @Override
        public void setSimAccessPermission(BluetoothDevice device, int value,
                AttributionSource source, SynchronousResultReceiver receiver) {
            try {
                receiver.send(setSimAccessPermission(device, value, source));
            } catch (RuntimeException e) {
                receiver.propagateException(e);
            }
        }
        @RequiresPermission(allOf = {
                android.Manifest.permission.BLUETOOTH_CONNECT,
                android.Manifest.permission.BLUETOOTH_PRIVILEGED,
        })
        private boolean setSimAccessPermission(BluetoothDevice device, int value,
                AttributionSource source) {
            AdapterService service = getService();
            if (service == null
                    || !callerIsSystemOrActiveOrManagedUser(service, TAG, "setSimAccessPermission")
                    || !Utils.checkConnectPermissionForDataDelivery(service, source, TAG)) {
                return false;
            }

            enforceBluetoothPrivilegedPermission(service);

            service.setSimAccessPermission(device, value);
            return true;
        }

        @Override
        public void logL2capcocServerConnection(
                BluetoothDevice device,
                int port,
                boolean isSecured,
                int result,
                long socketCreationTimeMillis,
                long socketCreationLatencyMillis,
                long socketConnectionTimeMillis,
                long timeoutMillis,
                SynchronousResultReceiver receiver) {
            AdapterService service = getService();
            if (service == null) {
                return;
            }
            try {
                service.logL2capcocServerConnection(
                        device,
                        port,
                        isSecured,
                        result,
                        socketCreationTimeMillis,
                        socketCreationLatencyMillis,
                        socketConnectionTimeMillis,
                        timeoutMillis,
                        Binder.getCallingUid());
                receiver.send(null);
            } catch (RuntimeException e) {
                receiver.propagateException(e);
            }
        }

        @Override
        public IBluetoothSocketManager getSocketManager() {
            AdapterService service = getService();
            if (service == null) {
                return null;
            }

            return IBluetoothSocketManager.Stub.asInterface(service.mBluetoothSocketManagerBinder);
        }

        @Override
        public void logL2capcocClientConnection(
                BluetoothDevice device,
                int port,
                boolean isSecured,
                int result,
                long socketCreationTimeMillis,
                long socketCreationLatencyMillis,
                long socketConnectionTimeMillis,
                SynchronousResultReceiver receiver) {
            AdapterService service = getService();
            if (service == null) {
                return;
            }
            try {
                service.logL2capcocClientConnection(
                        device,
                        port,
                        isSecured,
                        result,
                        socketCreationTimeMillis,
                        socketCreationLatencyMillis,
                        socketConnectionTimeMillis,
                        Binder.getCallingUid());
                receiver.send(null);
            } catch (RuntimeException e) {
                receiver.propagateException(e);
            }
        }

        @Override
        public void sdpSearch(BluetoothDevice device, ParcelUuid uuid, AttributionSource source,
                SynchronousResultReceiver receiver) {
            try {
                receiver.send(sdpSearch(device, uuid, source));
            } catch (RuntimeException e) {
                receiver.propagateException(e);
            }
        }
        @RequiresPermission(android.Manifest.permission.BLUETOOTH_CONNECT)
        private boolean sdpSearch(
                BluetoothDevice device, ParcelUuid uuid, AttributionSource attributionSource) {
            AdapterService service = getService();
            if (service == null
                    || !callerIsSystemOrActiveOrManagedUser(service, TAG, "sdpSearch")
                    || !Utils.checkConnectPermissionForDataDelivery(
                            service, attributionSource, "AdapterService sdpSearch")) {
                return false;
            }

            if (service.mSdpManager == null) {
                return false;
            }
            service.mSdpManager.sdpSearch(device, uuid);
            return true;
        }

        @Override
        public void getBatteryLevel(BluetoothDevice device, AttributionSource source,
                SynchronousResultReceiver receiver) {
            try {
                receiver.send(getBatteryLevel(device, source));
            } catch (RuntimeException e) {
                receiver.propagateException(e);
            }
        }
        @RequiresPermission(android.Manifest.permission.BLUETOOTH_CONNECT)
        private int getBatteryLevel(BluetoothDevice device, AttributionSource attributionSource) {
            AdapterService service = getService();
            if (service == null
                    || !callerIsSystemOrActiveOrManagedUser(service, TAG, "getBatteryLevel")
                    || !Utils.checkConnectPermissionForDataDelivery(
                            service, attributionSource, "AdapterService getBatteryLevel")) {
                return BluetoothDevice.BATTERY_LEVEL_UNKNOWN;
            }

            DeviceProperties deviceProp = service.mRemoteDevices.getDeviceProperties(device);
            if (deviceProp == null) {
                return BluetoothDevice.BATTERY_LEVEL_UNKNOWN;
            }
            return deviceProp.getBatteryLevel();
        }

        @Override
        public void getMaxConnectedAudioDevices(AttributionSource source,
                SynchronousResultReceiver receiver) {
            try {
                receiver.send(getMaxConnectedAudioDevices(source));
            } catch (RuntimeException e) {
                receiver.propagateException(e);
            }
        }
        @RequiresPermission(android.Manifest.permission.BLUETOOTH_CONNECT)
        private int getMaxConnectedAudioDevices(AttributionSource attributionSource) {
            // don't check caller, may be called from system UI
            AdapterService service = getService();
            if (service == null || !Utils.checkConnectPermissionForDataDelivery(
                    service, attributionSource, "AdapterService getMaxConnectedAudioDevices")) {
                return -1;
            }

            return service.getMaxConnectedAudioDevices();
        }

        //@Override
        @RequiresPermission(android.Manifest.permission.BLUETOOTH_CONNECT)
        public void isA2dpOffloadEnabled(AttributionSource source,
                SynchronousResultReceiver receiver) {
            try {
                receiver.send(isA2dpOffloadEnabled(source));
            } catch (RuntimeException e) {
                receiver.propagateException(e);
            }
        }
        @RequiresPermission(android.Manifest.permission.BLUETOOTH_CONNECT)
        private boolean isA2dpOffloadEnabled(AttributionSource attributionSource) {
            // don't check caller, may be called from system UI
            AdapterService service = getService();
            if (service == null || !Utils.checkConnectPermissionForDataDelivery(
                    service, attributionSource, "AdapterService isA2dpOffloadEnabled")) {
                return false;
            }

            return service.isA2dpOffloadEnabled();
        }

        @Override
        public void factoryReset(AttributionSource source, SynchronousResultReceiver receiver) {
            try {
                receiver.send(factoryReset(source));
            } catch (RuntimeException e) {
                receiver.propagateException(e);
            }
        }
        @VisibleForTesting
        @RequiresPermission(allOf = {
                android.Manifest.permission.BLUETOOTH_CONNECT,
                android.Manifest.permission.BLUETOOTH_PRIVILEGED,
        })
        boolean factoryReset(AttributionSource source) {
            AdapterService service = getService();
            if (service == null
                    || !Utils.checkConnectPermissionForDataDelivery(service, source, TAG)) {
                return false;
            }

            enforceBluetoothPrivilegedPermission(service);

            if (service.mDatabaseManager != null) {
                service.mDatabaseManager.factoryReset();
            }

            if (service.mBluetoothKeystoreService != null) {
                service.mBluetoothKeystoreService.factoryReset();
            }

            if (service.mBtCompanionManager != null) {
                service.mBtCompanionManager.factoryReset();
            }

            return service.factoryResetNative();
        }

        @Override
        public void registerBluetoothConnectionCallback(IBluetoothConnectionCallback callback,
                AttributionSource source, SynchronousResultReceiver receiver) {
            try {
                receiver.send(registerBluetoothConnectionCallback(callback, source));
            } catch (RuntimeException e) {
                receiver.propagateException(e);
            }
        }
        @RequiresPermission(allOf = {
                android.Manifest.permission.BLUETOOTH_CONNECT,
                android.Manifest.permission.BLUETOOTH_PRIVILEGED,
        })
        private boolean registerBluetoothConnectionCallback(IBluetoothConnectionCallback callback,
                AttributionSource source) {
            AdapterService service = getService();
            if (service == null
                    || !callerIsSystemOrActiveOrManagedUser(service,
                            TAG, "registerBluetoothConnectionCallback")
                    || !Utils.checkConnectPermissionForDataDelivery(service, source, TAG)) {
                return false;
            }
            enforceBluetoothPrivilegedPermission(service);
            service.mBluetoothConnectionCallbacks.add(callback);
            return true;
        }

        @Override
        public void unregisterBluetoothConnectionCallback(IBluetoothConnectionCallback callback,
                AttributionSource source, SynchronousResultReceiver receiver) {
            try {
                receiver.send(unregisterBluetoothConnectionCallback(callback, source));
            } catch (RuntimeException e) {
                receiver.propagateException(e);
            }
        }
        @RequiresPermission(allOf = {
                android.Manifest.permission.BLUETOOTH_CONNECT,
                android.Manifest.permission.BLUETOOTH_PRIVILEGED,
        })
        private boolean unregisterBluetoothConnectionCallback(
                IBluetoothConnectionCallback callback, AttributionSource source) {
            AdapterService service = getService();
            if (service == null
                    || !callerIsSystemOrActiveOrManagedUser(service,
                            TAG, "unregisterBluetoothConnectionCallback")
                    || !Utils.checkConnectPermissionForDataDelivery(service, source, TAG)) {
                return false;
            }
            enforceBluetoothPrivilegedPermission(service);
            return service.mBluetoothConnectionCallbacks.remove(callback);
        }

        @Override
        public void registerCallback(IBluetoothCallback callback, AttributionSource source,
                SynchronousResultReceiver receiver) {
            try {
                registerCallback(callback, source);
                receiver.send(null);
            } catch (RuntimeException e) {
                receiver.propagateException(e);
            }
        }
        @VisibleForTesting
        @RequiresPermission(allOf = {
                android.Manifest.permission.BLUETOOTH_CONNECT,
                android.Manifest.permission.BLUETOOTH_PRIVILEGED,
        })
        void registerCallback(IBluetoothCallback callback, AttributionSource source) {
            AdapterService service = getService();
            if (service == null
                    || !callerIsSystemOrActiveOrManagedUser(service, TAG, "registerCallback")
                    || !Utils.checkConnectPermissionForDataDelivery(service, source, TAG)) {
                return;
            }

            enforceBluetoothPrivilegedPermission(service);

            service.mCallbacks.register(callback);
        }

        @Override
        public void unregisterCallback(IBluetoothCallback callback, AttributionSource source,
                SynchronousResultReceiver receiver) {
            try {
                unregisterCallback(callback, source);
                receiver.send(null);
            } catch (RuntimeException e) {
                receiver.propagateException(e);
            }
        }
        @VisibleForTesting
        @RequiresPermission(allOf = {
                android.Manifest.permission.BLUETOOTH_CONNECT,
                android.Manifest.permission.BLUETOOTH_PRIVILEGED,
        })
        void unregisterCallback(IBluetoothCallback callback, AttributionSource source) {
            AdapterService service = getService();
            if (service == null || service.mCallbacks == null
                    || !callerIsSystemOrActiveOrManagedUser(service, TAG, "unregisterCallback")
                    || !Utils.checkConnectPermissionForDataDelivery(service, source, TAG)) {
                return;
            }

            enforceBluetoothPrivilegedPermission(service);

            service.mCallbacks.unregister(callback);
        }

        @Override
        public void isMultiAdvertisementSupported(SynchronousResultReceiver receiver) {
            try {
                receiver.send(isMultiAdvertisementSupported());
            } catch (RuntimeException e) {
                receiver.propagateException(e);
            }
        }
        private boolean isMultiAdvertisementSupported() {
            AdapterService service = getService();
            if (service == null) {
                return false;
            }

            int val = service.mAdapterProperties.getNumOfAdvertisementInstancesSupported();
            return val >= MIN_ADVT_INSTANCES_FOR_MA;
        }

        /**
         * This method has an associated binder cache.  The invalidation
         * methods must be changed if the logic behind this method changes.
         */
        @Override
        public void isOffloadedFilteringSupported(SynchronousResultReceiver receiver) {
            try {
                receiver.send(isOffloadedFilteringSupported());
            } catch (RuntimeException e) {
                receiver.propagateException(e);
            }
        }
        private boolean isOffloadedFilteringSupported() {
            AdapterService service = getService();
            if (service == null) {
                return false;
            }

            int val = service.getNumOfOffloadedScanFilterSupported();
            return val >= MIN_OFFLOADED_FILTERS;
        }

        @Override
        public void isOffloadedScanBatchingSupported(SynchronousResultReceiver receiver) {
            try {
                receiver.send(isOffloadedScanBatchingSupported());
            } catch (RuntimeException e) {
                receiver.propagateException(e);
            }
        }
        private boolean isOffloadedScanBatchingSupported() {
            AdapterService service = getService();
            if (service == null) {
                return false;
            }

            int val = service.getOffloadedScanResultStorage();
            return val >= MIN_OFFLOADED_SCAN_STORAGE_BYTES;
        }

        @Override
        public void isLe2MPhySupported(SynchronousResultReceiver receiver) {
            try {
                receiver.send(isLe2MPhySupported());
            } catch (RuntimeException e) {
                receiver.propagateException(e);
            }
        }
        private boolean isLe2MPhySupported() {
            AdapterService service = getService();
            if (service == null) {
                return false;
            }

            return service.isLe2MPhySupported();
        }

        @Override
        public void isLeCodedPhySupported(SynchronousResultReceiver receiver) {
            try {
                receiver.send(isLeCodedPhySupported());
            } catch (RuntimeException e) {
                receiver.propagateException(e);
            }
        }
        private boolean isLeCodedPhySupported() {
            AdapterService service = getService();
            if (service == null) {
                return false;
            }

            return service.isLeCodedPhySupported();
        }

        @Override
        public void isLeExtendedAdvertisingSupported(SynchronousResultReceiver receiver) {
            try {
                receiver.send(isLeExtendedAdvertisingSupported());
            } catch (RuntimeException e) {
                receiver.propagateException(e);
            }
        }
        private boolean isLeExtendedAdvertisingSupported() {
            AdapterService service = getService();
            if (service == null) {
                return false;
            }

            return service.isLeExtendedAdvertisingSupported();
        }

        @Override
        public void isLePeriodicAdvertisingSupported(SynchronousResultReceiver receiver) {
            try {
                receiver.send(isLePeriodicAdvertisingSupported());
            } catch (RuntimeException e) {
                receiver.propagateException(e);
            }
        }
        private boolean isLePeriodicAdvertisingSupported() {
            AdapterService service = getService();
            if (service == null) {
                return false;
            }

            return service.isLePeriodicAdvertisingSupported();
        }

        @Override
        public void isLeAudioSupported(SynchronousResultReceiver receiver) {
            try {
                receiver.send(isLeAudioSupported());
            } catch (RuntimeException e) {
                receiver.propagateException(e);
            }
        }
        private int isLeAudioSupported() {
            AdapterService service = getService();
            if (service == null) {
                return BluetoothStatusCodes.ERROR_BLUETOOTH_NOT_ENABLED;
            }

            HashSet<Class> supportedProfileServices =
                    new HashSet<Class>(Arrays.asList(Config.getSupportedProfiles()));
            HashSet<Class> leAudioUnicastProfiles = Config.getLeAudioUnicastProfiles();

            if (supportedProfileServices.containsAll(leAudioUnicastProfiles)) {
                return BluetoothStatusCodes.FEATURE_SUPPORTED;
            }

            return BluetoothStatusCodes.FEATURE_NOT_SUPPORTED;
        }

        @Override
        public void isLeAudioBroadcastSourceSupported(SynchronousResultReceiver receiver) {
            try {
                receiver.send(isLeAudioBroadcastSourceSupported());
            } catch (RuntimeException e) {
                receiver.propagateException(e);
            }
        }
        private int isLeAudioBroadcastSourceSupported() {
            AdapterService service = getService();
            if (service == null) {
                return BluetoothStatusCodes.ERROR_BLUETOOTH_NOT_ENABLED;
            }

            long supportBitMask = Config.getSupportedProfilesBitMask();
            if ((supportBitMask & (1 << BluetoothProfile.LE_AUDIO_BROADCAST)) != 0) {
                return BluetoothStatusCodes.FEATURE_SUPPORTED;
            }

            return BluetoothStatusCodes.FEATURE_NOT_SUPPORTED;
        }

        @Override
        public void isLeAudioBroadcastAssistantSupported(SynchronousResultReceiver receiver) {
            try {
                receiver.send(isLeAudioBroadcastAssistantSupported());
            } catch (RuntimeException e) {
                receiver.propagateException(e);
            }
        }
        public int isLeAudioBroadcastAssistantSupported() {
            AdapterService service = getService();
            if (service == null) {
                return BluetoothStatusCodes.ERROR_BLUETOOTH_NOT_ENABLED;
            }

            HashSet<Class> supportedProfileServices =
                    new HashSet<Class>(Arrays.asList(Config.getSupportedProfiles()));

            if (supportedProfileServices.contains(BassClientService.class)) {
                return BluetoothStatusCodes.FEATURE_SUPPORTED;
            }

            return BluetoothStatusCodes.FEATURE_NOT_SUPPORTED;
        }

        @Override
        public void isDistanceMeasurementSupported(AttributionSource source,
                SynchronousResultReceiver receiver) {
            try {
                receiver.send(isDistanceMeasurementSupported(source));
            } catch (RuntimeException e) {
                receiver.propagateException(e);
            }
        }
        public int isDistanceMeasurementSupported(AttributionSource source) {
            AdapterService service = getService();
            if (service == null) {
                return BluetoothStatusCodes.ERROR_BLUETOOTH_NOT_ENABLED;
            } else if (!callerIsSystemOrActiveOrManagedUser(service, TAG,
                    "isDistanceMeasurementSupported")) {
                return BluetoothStatusCodes.ERROR_BLUETOOTH_NOT_ALLOWED;
            } else if (!Utils.checkConnectPermissionForDataDelivery(
                    service, source, TAG)) {
                return BluetoothStatusCodes.ERROR_MISSING_BLUETOOTH_CONNECT_PERMISSION;
            }
            enforceBluetoothPrivilegedPermission(service);
            return BluetoothStatusCodes.FEATURE_SUPPORTED;
        }

        @Override
        public void getLeMaximumAdvertisingDataLength(SynchronousResultReceiver receiver) {
            try {
                receiver.send(getLeMaximumAdvertisingDataLength());
            } catch (RuntimeException e) {
                receiver.propagateException(e);
            }
        }
        private int getLeMaximumAdvertisingDataLength() {
            AdapterService service = getService();
            if (service == null) {
                return 0;
            }

            return service.getLeMaximumAdvertisingDataLength();
        }

        @Override
        public void isActivityAndEnergyReportingSupported(SynchronousResultReceiver receiver) {
            try {
                receiver.send(isActivityAndEnergyReportingSupported());
            } catch (RuntimeException e) {
                receiver.propagateException(e);
            }
        }
        private boolean isActivityAndEnergyReportingSupported() {
            AdapterService service = getService();
            if (service == null) {
                return false;
            }

            return service.mAdapterProperties.isActivityAndEnergyReportingSupported();
        }

        @Override
        public void reportActivityInfo(AttributionSource source,
                SynchronousResultReceiver receiver) {
            try {
                receiver.send(reportActivityInfo(source));
            } catch (RuntimeException e) {
                receiver.propagateException(e);
            }
        }
        @RequiresPermission(allOf = {
                android.Manifest.permission.BLUETOOTH_CONNECT,
                android.Manifest.permission.BLUETOOTH_PRIVILEGED,
        })
        private BluetoothActivityEnergyInfo reportActivityInfo(AttributionSource source) {
            AdapterService service = getService();
            if (service == null
                    || !Utils.checkConnectPermissionForDataDelivery(service, source, TAG)) {
                return null;
            }

            enforceBluetoothPrivilegedPermission(service);

            return service.reportActivityInfo();
        }

        @Override
        public void registerMetadataListener(IBluetoothMetadataListener listener,
                BluetoothDevice device, AttributionSource source,
                SynchronousResultReceiver receiver) {
            try {
                receiver.send(registerMetadataListener(listener, device, source));
            } catch (RuntimeException e) {
                receiver.propagateException(e);
            }
        }
        @RequiresPermission(allOf = {
                android.Manifest.permission.BLUETOOTH_CONNECT,
                android.Manifest.permission.BLUETOOTH_PRIVILEGED,
        })
        private boolean registerMetadataListener(IBluetoothMetadataListener listener,
                BluetoothDevice device, AttributionSource source) {
            AdapterService service = getService();
            if (service == null
                    || !callerIsSystemOrActiveOrManagedUser(service,
                            TAG, "registerMetadataListener")
                    || !Utils.checkConnectPermissionForDataDelivery(service, source, TAG)) {
                return false;
            }

            enforceBluetoothPrivilegedPermission(service);

            if (service.mMetadataListeners == null) {
                return false;
            }
            ArrayList<IBluetoothMetadataListener> list = service.mMetadataListeners.get(device);
            if (list == null) {
                list = new ArrayList<>();
            } else if (list.contains(listener)) {
                // The device is already registered with this listener
                return true;
            }
            list.add(listener);
            service.mMetadataListeners.put(device, list);
            return true;
        }

        @Override
        public void unregisterMetadataListener(BluetoothDevice device, AttributionSource source,
                SynchronousResultReceiver receiver) {
            try {
                receiver.send(unregisterMetadataListener(device, source));
            } catch (RuntimeException e) {
                receiver.propagateException(e);
            }
        }
        @RequiresPermission(allOf = {
                android.Manifest.permission.BLUETOOTH_CONNECT,
                android.Manifest.permission.BLUETOOTH_PRIVILEGED,
        })
        private boolean unregisterMetadataListener(BluetoothDevice device,
                AttributionSource source) {
            AdapterService service = getService();
            if (service == null
                    || !callerIsSystemOrActiveOrManagedUser(service,
                            TAG, "unregisterMetadataListener")
                    || !Utils.checkConnectPermissionForDataDelivery(service, source, TAG)) {
                return false;
            }

            enforceBluetoothPrivilegedPermission(service);

            if (service.mMetadataListeners == null) {
                return false;
            }
            if (service.mMetadataListeners.containsKey(device)) {
                service.mMetadataListeners.remove(device);
            }
            return true;
        }

        @Override
        public void setMetadata(BluetoothDevice device, int key, byte[] value,
                AttributionSource source, SynchronousResultReceiver receiver) {
            try {
                receiver.send(setMetadata(device, key, value, source));
            } catch (RuntimeException e) {
                receiver.propagateException(e);
            }
        }
        @RequiresPermission(allOf = {
                android.Manifest.permission.BLUETOOTH_CONNECT,
                android.Manifest.permission.BLUETOOTH_PRIVILEGED,
        })
        private boolean setMetadata(BluetoothDevice device, int key, byte[] value,
                AttributionSource source) {
            AdapterService service = getService();
            if (service == null
                    || !callerIsSystemOrActiveOrManagedUser(service, TAG, "setMetadata")
                    || !Utils.checkConnectPermissionForDataDelivery(service, source, TAG)) {
                return false;
            }

            enforceBluetoothPrivilegedPermission(service);

            if (value.length > BluetoothDevice.METADATA_MAX_LENGTH) {
                return false;
            }
            return service.mDatabaseManager.setCustomMeta(device, key, value);
        }

        @Override
        public void getMetadata(BluetoothDevice device, int key, AttributionSource source,
                SynchronousResultReceiver receiver) {
            try {
                receiver.send(getMetadata(device, key, source));
            } catch (RuntimeException e) {
                receiver.propagateException(e);
            }
        }
        @RequiresPermission(allOf = {
                android.Manifest.permission.BLUETOOTH_CONNECT,
                android.Manifest.permission.BLUETOOTH_PRIVILEGED,
        })
        private byte[] getMetadata(BluetoothDevice device, int key,
                AttributionSource source) {
            AdapterService service = getService();
            if (service == null
                    || !callerIsSystemOrActiveOrManagedUser(service, TAG, "getMetadata")
                    || !Utils.checkConnectPermissionForDataDelivery(service, source, TAG)) {
                return null;
            }

            enforceBluetoothPrivilegedPermission(service);

            return service.mDatabaseManager.getCustomMeta(device, key);
        }

        @Override
        public void isRequestAudioPolicyAsSinkSupported(BluetoothDevice device,
                AttributionSource source, SynchronousResultReceiver receiver) {
            try {
                receiver.send(isRequestAudioPolicyAsSinkSupported(device, source));
            } catch (RuntimeException e) {
                receiver.propagateException(e);
            }
        }
        private int isRequestAudioPolicyAsSinkSupported(BluetoothDevice device,
                AttributionSource source) {
            AdapterService service = getService();
            if (service == null
                    || !callerIsSystemOrActiveOrManagedUser(service, TAG,
                        "isRequestAudioPolicyAsSinkSupported")
                    || !Utils.checkConnectPermissionForDataDelivery(service, source, TAG)) {
                return BluetoothStatusCodes.FEATURE_NOT_CONFIGURED;
            }
            enforceBluetoothPrivilegedPermission(service);
            return service.isRequestAudioPolicyAsSinkSupported(device);
        }

        @Override
        public void requestAudioPolicyAsSink(BluetoothDevice device,
                BluetoothSinkAudioPolicy policies, AttributionSource source,
                SynchronousResultReceiver receiver) {
            try {
                receiver.send(requestAudioPolicyAsSink(device, policies, source));
            } catch (RuntimeException e) {
                receiver.propagateException(e);
            }
        }
        private int requestAudioPolicyAsSink(BluetoothDevice device,
                BluetoothSinkAudioPolicy policies, AttributionSource source) {
            AdapterService service = getService();
            if (service == null) {
                return BluetoothStatusCodes.ERROR_BLUETOOTH_NOT_ENABLED;
            } else if (!callerIsSystemOrActiveOrManagedUser(service,
                    TAG, "requestAudioPolicyAsSink")) {
                return BluetoothStatusCodes.ERROR_BLUETOOTH_NOT_ALLOWED;
            } else if (!Utils.checkConnectPermissionForDataDelivery(
                    service, source, TAG)) {
                return BluetoothStatusCodes.ERROR_MISSING_BLUETOOTH_CONNECT_PERMISSION;
            }
            enforceBluetoothPrivilegedPermission(service);
            return service.requestAudioPolicyAsSink(device, policies);
        }

        @Override
        public void getRequestedAudioPolicyAsSink(BluetoothDevice device,
                AttributionSource source, SynchronousResultReceiver receiver) {
            try {
                receiver.send(getRequestedAudioPolicyAsSink(device, source));
            } catch (RuntimeException e) {
                receiver.propagateException(e);
            }
        }
        private BluetoothSinkAudioPolicy getRequestedAudioPolicyAsSink(BluetoothDevice device,
                AttributionSource source) {
            AdapterService service = getService();
            if (service == null
                    || !callerIsSystemOrActiveOrManagedUser(service,
                            TAG, "getRequestedAudioPolicyAsSink")
                    || !Utils.checkConnectPermissionForDataDelivery(service, source, TAG)) {
                return null;
            }
            enforceBluetoothPrivilegedPermission(service);
            return service.getRequestedAudioPolicyAsSink(device);
        }

        @Override
        public void requestActivityInfo(IBluetoothActivityEnergyInfoListener listener,
                    AttributionSource source) {
            BluetoothActivityEnergyInfo info = reportActivityInfo(source);
            try {
                listener.onBluetoothActivityEnergyInfoAvailable(info);
            } catch (RemoteException e) {
                Log.e(TAG, "onBluetoothActivityEnergyInfo: RemoteException", e);
            }
        }

        @Override
        public void startBrEdr(AttributionSource source, SynchronousResultReceiver receiver) {
            try {
                startBrEdr(source);
                receiver.send(null);
            } catch (RuntimeException e) {
                receiver.propagateException(e);
            }
        }

        @VisibleForTesting
        @RequiresPermission(
                allOf = {
                    android.Manifest.permission.BLUETOOTH_CONNECT,
                    android.Manifest.permission.BLUETOOTH_PRIVILEGED,
                })
        void startBrEdr(AttributionSource source) {
            AdapterService service = getService();
            if (service == null
                    || !callerIsSystemOrActiveOrManagedUser(service, TAG, "startBrEdr")
                    || !Utils.checkConnectPermissionForDataDelivery(service, source, TAG)) {
                return;
            }

            enforceBluetoothPrivilegedPermission(service);

            service.mAdapterStateMachine.sendMessage(AdapterState.USER_TURN_ON);
        }

        @Override
        public void stopBle(AttributionSource source, SynchronousResultReceiver receiver) {
            try {
                stopBle(source);
                receiver.send(null);
            } catch (RuntimeException e) {
                receiver.propagateException(e);
            }
        }

        @VisibleForTesting
        @RequiresPermission(
                allOf = {
                    android.Manifest.permission.BLUETOOTH_CONNECT,
                    android.Manifest.permission.BLUETOOTH_PRIVILEGED,
                })
        void stopBle(AttributionSource source) {
            AdapterService service = getService();
            if (service == null
                    || !callerIsSystemOrActiveOrManagedUser(service, TAG, "stopBle")
                    || !Utils.checkConnectPermissionForDataDelivery(service, source, TAG)) {
                return;
            }

            enforceBluetoothPrivilegedPermission(service);

            service.mAdapterStateMachine.sendMessage(AdapterState.BLE_TURN_OFF);
        }

        @Override
        public void dump(FileDescriptor fd, String[] args) {
            PrintWriter writer = new PrintWriter(new FileOutputStream(fd));
            AdapterService service = getService();
            if (service == null) {
                return;
            }

            enforceDumpPermission(service);

            service.dump(fd, writer, args);
            writer.close();
        }

        @Override
        public void allowLowLatencyAudio(boolean allowed, BluetoothDevice device,
                SynchronousResultReceiver receiver) {
            try {
                receiver.send(allowLowLatencyAudio(allowed, device));
            } catch (RuntimeException e) {
                receiver.propagateException(e);
            }
        }
        @RequiresPermission(allOf = {
                android.Manifest.permission.BLUETOOTH_CONNECT,
                android.Manifest.permission.BLUETOOTH_PRIVILEGED,
        })
        private boolean allowLowLatencyAudio(boolean allowed, BluetoothDevice device) {
            AdapterService service = getService();
            if (service == null
                    || !callerIsSystemOrActiveOrManagedUser(service, TAG, "allowLowLatencyAudio")
                    || !Utils.checkConnectPermissionForDataDelivery(
                            service, Utils.getCallingAttributionSource(service),
                                "AdapterService allowLowLatencyAudio")) {
                return false;
            }
            enforceBluetoothPrivilegedPermission(service);
            return service.allowLowLatencyAudio(allowed, device);
        }

        // Either implement these custom methods, or remove them from IBluetooth.
        @Override
        public void setBondingInitiatedLocally(BluetoothDevice device, boolean localInitiated,
                AttributionSource source) {}

        @Override
        public boolean isTwsPlusDevice(BluetoothDevice device,
                AttributionSource attributionSource) { return false; }

        @Override
        public String getTwsPlusPeerAddress(BluetoothDevice device,
                AttributionSource attributionSource) { return null; }

        @Override
        public void updateQuietModeStatus(boolean quietMode,
                AttributionSource attributionSource) {}

        @Override
        public int setSocketOpt(int type, int port, int optionName, byte [] optionVal,
                int optionLen) { return -1; }

        @Override
        public int getSocketOpt(int type, int port, int optionName,
                byte [] optionVal) { return -1; }

        @Override
        public int getDeviceType(BluetoothDevice device, AttributionSource source)
                { return -1; }

        @Override
        public boolean isBroadcastActive(AttributionSource attributionSource) {
            return true;
        }

        @Override
        public void startRfcommListener(String name, ParcelUuid uuid, PendingIntent pendingIntent,
                AttributionSource attributionSource, SynchronousResultReceiver receiver) {
            try {
                receiver.send(startRfcommListener(name, uuid, pendingIntent, attributionSource));
            } catch (RuntimeException e) {
                receiver.propagateException(e);
            }
        }
        @RequiresPermission(allOf = {
                android.Manifest.permission.BLUETOOTH_CONNECT,
                android.Manifest.permission.BLUETOOTH_PRIVILEGED,
        })
        private int startRfcommListener(
                String name,
                ParcelUuid uuid,
                PendingIntent pendingIntent,
                AttributionSource attributionSource) {
            AdapterService service = getService();
            if (service == null
                    || !callerIsSystemOrActiveOrManagedUser(service, TAG, "startRfcommListener")
                    || !Utils.checkConnectPermissionForDataDelivery(
                            service, attributionSource, "AdapterService startRfcommListener")) {
                return BluetoothStatusCodes.ERROR_BLUETOOTH_NOT_ALLOWED;
            }
            enforceBluetoothPrivilegedPermission(service);
            return service.startRfcommListener(name, uuid, pendingIntent, attributionSource);
        }

        @Override
        public void stopRfcommListener(ParcelUuid uuid, AttributionSource attributionSource,
                SynchronousResultReceiver receiver) {
            try {
                receiver.send(stopRfcommListener(uuid, attributionSource));
            } catch (RuntimeException e) {
                receiver.propagateException(e);
            }
        }
        @RequiresPermission(allOf = {
                android.Manifest.permission.BLUETOOTH_CONNECT,
                android.Manifest.permission.BLUETOOTH_PRIVILEGED,
        })
        private int stopRfcommListener(ParcelUuid uuid, AttributionSource attributionSource) {
            AdapterService service = getService();
            if (service == null
                    || !callerIsSystemOrActiveOrManagedUser(service, TAG, "stopRfcommListener")
                    || !Utils.checkConnectPermissionForDataDelivery(
                            service, attributionSource, "AdapterService stopRfcommListener")) {
                return BluetoothStatusCodes.ERROR_BLUETOOTH_NOT_ALLOWED;
            }
            enforceBluetoothPrivilegedPermission(service);
            return service.stopRfcommListener(uuid, attributionSource);
        }

        @Override
        public void retrievePendingSocketForServiceRecord(ParcelUuid uuid,
                AttributionSource attributionSource, SynchronousResultReceiver receiver) {
            try {
                receiver.send(retrievePendingSocketForServiceRecord(uuid, attributionSource));
            } catch (RuntimeException e) {
                receiver.propagateException(e);
            }
        }
        @RequiresPermission(allOf = {
                android.Manifest.permission.BLUETOOTH_CONNECT,
                android.Manifest.permission.BLUETOOTH_PRIVILEGED,
        })
        private IncomingRfcommSocketInfo retrievePendingSocketForServiceRecord(
                ParcelUuid uuid, AttributionSource attributionSource) {
            AdapterService service = getService();
            if (service == null
                    || !callerIsSystemOrActiveOrManagedUser(service,
                            TAG, "retrievePendingSocketForServiceRecord")
                    || !Utils.checkConnectPermissionForDataDelivery(
                            service, attributionSource,
                            "AdapterService retrievePendingSocketForServiceRecord")) {
                return null;
            }
            enforceBluetoothPrivilegedPermission(service);
            return service.retrievePendingSocketForServiceRecord(uuid, attributionSource);
        }

        @Override
        public void setForegroundUserId(int userId, AttributionSource attributionSource) {
            AdapterService service = getService();
            if (service == null || !Utils.checkConnectPermissionForDataDelivery(
                    service, Utils.getCallingAttributionSource(mService),
                    "AdapterService setForegroundUserId")) {
                return;
            }
            enforceBluetoothPrivilegedPermission(service);
            Utils.setForegroundUserId(userId);
        }

        @Override
        public void setPreferredAudioProfiles(BluetoothDevice device, Bundle modeToProfileBundle,
                AttributionSource source, SynchronousResultReceiver receiver) {
            try {
                receiver.send(setPreferredAudioProfiles(device, modeToProfileBundle, source));
            } catch (RuntimeException e) {
                receiver.propagateException(e);
            }
        }

        private int setPreferredAudioProfiles(BluetoothDevice device, Bundle modeToProfileBundle,
                AttributionSource source) {
            AdapterService service = getService();
            if (service == null) {
                return BluetoothStatusCodes.ERROR_BLUETOOTH_NOT_ENABLED;
            }
            if (!callerIsSystemOrActiveOrManagedUser(service, TAG, "setPreferredAudioProfiles")) {
                return BluetoothStatusCodes.ERROR_BLUETOOTH_NOT_ALLOWED;
            }
            Objects.requireNonNull(device);
            Objects.requireNonNull(modeToProfileBundle);
            if (!BluetoothAdapter.checkBluetoothAddress(device.getAddress())) {
                throw new IllegalArgumentException("device cannot have an invalid address");
            }
            if (service.getBondState(device) != BluetoothDevice.BOND_BONDED) {
                return BluetoothStatusCodes.ERROR_DEVICE_NOT_BONDED;
            }
            if (!Utils.checkConnectPermissionForDataDelivery(service, source, TAG)) {
                return BluetoothStatusCodes.ERROR_MISSING_BLUETOOTH_CONNECT_PERMISSION;
            }
            enforceBluetoothPrivilegedPermission(service);

            return service.setPreferredAudioProfiles(device, modeToProfileBundle);
        }

        @Override
        public void getPreferredAudioProfiles(BluetoothDevice device,
                AttributionSource source, SynchronousResultReceiver receiver) {
            try {
                receiver.send(getPreferredAudioProfiles(device, source));
            } catch (RuntimeException e) {
                receiver.propagateException(e);
            }
        }

        private Bundle getPreferredAudioProfiles(BluetoothDevice device,
                AttributionSource source) {
            AdapterService service = getService();
            if (service == null) {
                return Bundle.EMPTY;
            }
            if (!callerIsSystemOrActiveOrManagedUser(service, TAG, "getPreferredAudioProfiles")) {
                return Bundle.EMPTY;
            }
            Objects.requireNonNull(device);
            if (!BluetoothAdapter.checkBluetoothAddress(device.getAddress())) {
                throw new IllegalArgumentException("device cannot have an invalid address");
            }
            if (service.getBondState(device) != BluetoothDevice.BOND_BONDED) {
                return Bundle.EMPTY;
            }
            if (!Utils.checkConnectPermissionForDataDelivery(service, source, TAG)) {
                return Bundle.EMPTY;
            }
            enforceBluetoothPrivilegedPermission(service);

            return service.getPreferredAudioProfiles(device);
        }

        @Override
        public void notifyActiveDeviceChangeApplied(BluetoothDevice device,
                AttributionSource source, SynchronousResultReceiver receiver) {
            try {
                receiver.send(notifyActiveDeviceChangeApplied(device, source));
            } catch (RuntimeException e) {
                receiver.propagateException(e);
            }
        }

        private int notifyActiveDeviceChangeApplied(BluetoothDevice device,
                AttributionSource source) {
            AdapterService service = getService();
            if (service == null) {
                return BluetoothStatusCodes.ERROR_BLUETOOTH_NOT_ENABLED;
            }
            if (!callerIsSystem(TAG, "setPreferredAudioProfiles")) {
                return BluetoothStatusCodes.ERROR_BLUETOOTH_NOT_ALLOWED;
            }
            Objects.requireNonNull(device);
            if (!BluetoothAdapter.checkBluetoothAddress(device.getAddress())) {
                throw new IllegalArgumentException("device cannot have an invalid address");
            }
            if (service.getBondState(device) != BluetoothDevice.BOND_BONDED) {
                return BluetoothStatusCodes.ERROR_DEVICE_NOT_BONDED;
            }
            if (!Utils.checkConnectPermissionForDataDelivery(service, source, TAG)) {
                return BluetoothStatusCodes.ERROR_MISSING_BLUETOOTH_CONNECT_PERMISSION;
            }
            enforceBluetoothPrivilegedPermission(service);

            return service.notifyActiveDeviceChangeApplied(device);
        }

        @Override
        public void registerPreferredAudioProfilesChangedCallback(
                IBluetoothPreferredAudioProfilesCallback callback,
                AttributionSource attributionSource, SynchronousResultReceiver receiver) {
            try {
                receiver.send(registerPreferredAudioProfilesChangedCallback(callback,
                        attributionSource));
            } catch (RuntimeException e) {
                receiver.propagateException(e);
            }
        }
        @RequiresPermission(allOf = {
                android.Manifest.permission.BLUETOOTH_CONNECT,
                android.Manifest.permission.BLUETOOTH_PRIVILEGED,
        })
        private int registerPreferredAudioProfilesChangedCallback(
                IBluetoothPreferredAudioProfilesCallback callback, AttributionSource source) {
            AdapterService service = getService();
            if (service == null) {
                return BluetoothStatusCodes.ERROR_BLUETOOTH_NOT_ENABLED;
            }
            if (!callerIsSystemOrActiveOrManagedUser(service, TAG,
                    "registerPreferredAudioProfilesChangedCallback")) {
                return BluetoothStatusCodes.ERROR_BLUETOOTH_NOT_ALLOWED;
            }
            Objects.requireNonNull(callback);
            if (!Utils.checkConnectPermissionForDataDelivery(service, source, TAG)) {
                return BluetoothStatusCodes.ERROR_MISSING_BLUETOOTH_CONNECT_PERMISSION;
            }
            enforceBluetoothPrivilegedPermission(service);

            // If LE only mode is enabled, the dual mode audio feature is disabled
            if (!isDualModeAudioEnabled()) {
                return BluetoothStatusCodes.FEATURE_NOT_SUPPORTED;
            }

            service.mPreferredAudioProfilesCallbacks.register(callback);
            return BluetoothStatusCodes.SUCCESS;
        }

        @Override
        public void unregisterPreferredAudioProfilesChangedCallback(
                IBluetoothPreferredAudioProfilesCallback callback,
                AttributionSource attributionSource, SynchronousResultReceiver receiver) {
            try {
                receiver.send(unregisterPreferredAudioProfilesChangedCallback(callback,
                        attributionSource));
            } catch (RuntimeException e) {
                receiver.propagateException(e);
            }
        }
        @RequiresPermission(allOf = {
                android.Manifest.permission.BLUETOOTH_CONNECT,
                android.Manifest.permission.BLUETOOTH_PRIVILEGED,
        })
        private int unregisterPreferredAudioProfilesChangedCallback(
                IBluetoothPreferredAudioProfilesCallback callback, AttributionSource source) {
            AdapterService service = getService();
            if (service == null) {
                return BluetoothStatusCodes.ERROR_BLUETOOTH_NOT_ENABLED;
            }
            if (!callerIsSystemOrActiveOrManagedUser(service, TAG,
                    "unregisterPreferredAudioProfilesChangedCallback")) {
                return BluetoothStatusCodes.ERROR_BLUETOOTH_NOT_ALLOWED;
            }
            Objects.requireNonNull(callback);
            if (!Utils.checkConnectPermissionForDataDelivery(service, source, TAG)) {
                return BluetoothStatusCodes.ERROR_MISSING_BLUETOOTH_CONNECT_PERMISSION;
            }
            enforceBluetoothPrivilegedPermission(service);

            if (!service.mPreferredAudioProfilesCallbacks.unregister(callback)) {
                Log.e(TAG, "unregisterPreferredAudioProfilesChangedCallback: callback was never "
                        + "registered");
                return BluetoothStatusCodes.ERROR_CALLBACK_NOT_REGISTERED;
            }
            return BluetoothStatusCodes.SUCCESS;
        }
        @RequiresPermission(android.Manifest.permission.BLUETOOTH_SCAN)
        @Override
        public void getOffloadedTransportDiscoveryDataScanSupported(
                AttributionSource source, SynchronousResultReceiver receiver) {
            try {
                receiver.send(getOffloadedTransportDiscoveryDataScanSupported(source));
            } catch (RuntimeException e) {
                receiver.propagateException(e);
            }
        }

        private int getOffloadedTransportDiscoveryDataScanSupported(
                AttributionSource attributionSource) {
            AdapterService service = getService();
            if (service == null
                    || !callerIsSystemOrActiveOrManagedUser(service, TAG,
                            "getOffloadedTransportDiscoveryDataScanSupported")
                    || !Utils.checkScanPermissionForDataDelivery(
                            service, attributionSource,
                            "getOffloadedTransportDiscoveryDataScanSupported")) {
                return BluetoothStatusCodes.ERROR_MISSING_BLUETOOTH_SCAN_PERMISSION;
            }
            enforceBluetoothPrivilegedPermission(service);

            return service.getOffloadedTransportDiscoveryDataScanSupported();
        }

        @Override
        public void registerBluetoothQualityReportReadyCallback(
                IBluetoothQualityReportReadyCallback callback,
                AttributionSource attributionSource, SynchronousResultReceiver receiver) {
            try {
                receiver.send(registerBluetoothQualityReportReadyCallback(callback,
                        attributionSource));
            } catch (RuntimeException e) {
                receiver.propagateException(e);
            }
        }
        @RequiresPermission(allOf = {
                android.Manifest.permission.BLUETOOTH_CONNECT,
                android.Manifest.permission.BLUETOOTH_PRIVILEGED,
        })
        private int registerBluetoothQualityReportReadyCallback(
                IBluetoothQualityReportReadyCallback callback, AttributionSource source) {
            AdapterService service = getService();
            if (service == null) {
                return BluetoothStatusCodes.ERROR_BLUETOOTH_NOT_ENABLED;
            }
            if (!callerIsSystemOrActiveOrManagedUser(service, TAG,
                    "registerBluetoothQualityReportReadyCallback")) {
                return BluetoothStatusCodes.ERROR_BLUETOOTH_NOT_ALLOWED;
            }
            Objects.requireNonNull(callback);
            if (!Utils.checkConnectPermissionForDataDelivery(service, source, TAG)) {
                return BluetoothStatusCodes.ERROR_MISSING_BLUETOOTH_CONNECT_PERMISSION;
            }
            enforceBluetoothPrivilegedPermission(service);

            service.mBluetoothQualityReportReadyCallbacks.register(callback);
            return BluetoothStatusCodes.SUCCESS;
        }

        @Override
        public void unregisterBluetoothQualityReportReadyCallback(
                IBluetoothQualityReportReadyCallback callback,
                AttributionSource attributionSource, SynchronousResultReceiver receiver) {
            try {
                receiver.send(unregisterBluetoothQualityReportReadyCallback(callback,
                        attributionSource));
            } catch (RuntimeException e) {
                receiver.propagateException(e);
            }
        }
        @RequiresPermission(allOf = {
                android.Manifest.permission.BLUETOOTH_CONNECT,
                android.Manifest.permission.BLUETOOTH_PRIVILEGED,
        })
        private int unregisterBluetoothQualityReportReadyCallback(
                IBluetoothQualityReportReadyCallback callback, AttributionSource source) {
            AdapterService service = getService();
            if (service == null) {
                return BluetoothStatusCodes.ERROR_BLUETOOTH_NOT_ENABLED;
            }
            if (!callerIsSystemOrActiveOrManagedUser(service, TAG,
                    "unregisterBluetoothQualityReportReadyCallback")) {
                return BluetoothStatusCodes.ERROR_BLUETOOTH_NOT_ALLOWED;
            }
            Objects.requireNonNull(callback);
            if (!Utils.checkConnectPermissionForDataDelivery(service, source, TAG)) {
                return BluetoothStatusCodes.ERROR_MISSING_BLUETOOTH_CONNECT_PERMISSION;
            }
            enforceBluetoothPrivilegedPermission(service);

            if (!service.mBluetoothQualityReportReadyCallbacks.unregister(callback)) {
                Log.e(TAG, "unregisterBluetoothQualityReportReadyCallback: callback was never "
                        + "registered");
                return BluetoothStatusCodes.ERROR_CALLBACK_NOT_REGISTERED;
            }
            return BluetoothStatusCodes.SUCCESS;
        }
<<<<<<< HEAD
=======

        @RequiresPermission(android.Manifest.permission.BLUETOOTH_SCAN)
        @Override
        public void getOffloadedTransportDiscoveryDataScanSupported(
                AttributionSource source, SynchronousResultReceiver receiver) {
            try {
                receiver.send(getOffloadedTransportDiscoveryDataScanSupported(source));
            } catch (RuntimeException e) {
                receiver.propagateException(e);
            }
        }

        private int getOffloadedTransportDiscoveryDataScanSupported(
                AttributionSource attributionSource) {
            AdapterService service = getService();
            if (service == null
                    || !callerIsSystemOrActiveOrManagedUser(service, TAG,
                            "getOffloadedTransportDiscoveryDataScanSupported")
                    || !Utils.checkScanPermissionForDataDelivery(
                            service, attributionSource,
                            "getOffloadedTransportDiscoveryDataScanSupported")) {
                return BluetoothStatusCodes.ERROR_MISSING_BLUETOOTH_SCAN_PERMISSION;
            }
            enforceBluetoothPrivilegedPermission(service);

            return service.getOffloadedTransportDiscoveryDataScanSupported();
        }

        @Override
        public IBluetoothGatt getBluetoothGatt() {
            AdapterService service = getService();
            if (service == null) {
                return null;
            }
            return service.getBluetoothGatt();
        }

        @RequiresPermission(android.Manifest.permission.BLUETOOTH_CONNECT)
        @Override
        public void unregAllGattClient(
                AttributionSource source, SynchronousResultReceiver receiver) {
            try {
                AdapterService service = getService();
                if (service != null) {
                    service.unregAllGattClient(source);
                }
                receiver.send(null);
            } catch (RuntimeException e) {
                receiver.propagateException(e);
            }
        }
>>>>>>> 2f24ff0b
    }

    /**
     * Gets the preferred audio profiles for the device. See
     * {@link BluetoothAdapter#getPreferredAudioProfiles(BluetoothDevice)} for more details.
     *
     * @param device is the remote device whose preferences we want to fetch
     * @return a Bundle containing the preferred audio profiles for the device
     */
    public Bundle getPreferredAudioProfiles(BluetoothDevice device) {
        if (!isDualModeAudioEnabled() || mLeAudioService == null
                || !isDualModeAudioSinkDevice(device)) {
            return Bundle.EMPTY;
        }
        // Checks if the device is part of an LE Audio group
        List<BluetoothDevice> groupDevices = mLeAudioService.getGroupDevices(device);
        if (groupDevices.isEmpty()) {
            return Bundle.EMPTY;
        }

        // If there are no preferences stored, return the defaults
        Bundle storedBundle = Bundle.EMPTY;
        for (BluetoothDevice groupDevice: groupDevices) {
            Bundle groupDevicePreferences = mDatabaseManager.getPreferredAudioProfiles(groupDevice);
            if (!groupDevicePreferences.isEmpty()) {
                storedBundle = groupDevicePreferences;
                break;
            }
        }

        if (storedBundle.isEmpty()) {
            Bundle defaultPreferencesBundle = new Bundle();
            boolean useDefaultPreferences = false;
            if (isOutputOnlyAudioSupported(groupDevices)) {
                // Gets the default output only audio profile or defaults to LE_AUDIO if not present
                int outputOnlyDefault = BluetoothProperties.getDefaultOutputOnlyAudioProfile()
                        .orElse(BluetoothProfile.LE_AUDIO);
                if (outputOnlyDefault != BluetoothProfile.A2DP
                        && outputOnlyDefault != BluetoothProfile.LE_AUDIO) {
                    outputOnlyDefault = BluetoothProfile.LE_AUDIO;
                }
                defaultPreferencesBundle.putInt(BluetoothAdapter.AUDIO_MODE_OUTPUT_ONLY,
                        outputOnlyDefault);
                useDefaultPreferences = true;
            }
            if (isDuplexAudioSupported(groupDevices)) {
                // Gets the default duplex audio profile or defaults to LE_AUDIO if not present
                int duplexDefault = BluetoothProperties.getDefaultDuplexAudioProfile().orElse(
                        BluetoothProfile.LE_AUDIO);
                if (duplexDefault != BluetoothProfile.HEADSET
                        && duplexDefault != BluetoothProfile.LE_AUDIO) {
                    duplexDefault = BluetoothProfile.LE_AUDIO;
                }
                defaultPreferencesBundle.putInt(BluetoothAdapter.AUDIO_MODE_DUPLEX, duplexDefault);
                useDefaultPreferences = true;
            }

            if (useDefaultPreferences) {
                return defaultPreferencesBundle;
            }
        }
        return storedBundle;
    }

    /**
     * Sets the preferred audio profiles for the device. See
     * {@link BluetoothAdapter#setPreferredAudioProfiles(BluetoothDevice, Bundle)} for more details.
     *
     * @param device is the remote device whose preferences we want to fetch
     * @param modeToProfileBundle is the preferences we want to set for the device
     * @return whether the preferences were successfully requested
     */
    private int setPreferredAudioProfiles(BluetoothDevice device, Bundle modeToProfileBundle) {
        Log.i(TAG, "setPreferredAudioProfiles for device=" + device.getAddressForLogging());
        if (!isDualModeAudioEnabled()) {
            Log.e(TAG, "setPreferredAudioProfiles called while sysprop is disabled");
            return BluetoothStatusCodes.FEATURE_NOT_SUPPORTED;
        }
        if (mLeAudioService == null) {
            Log.e(TAG, "setPreferredAudioProfiles: LEA service is not up");
            return BluetoothStatusCodes.ERROR_PROFILE_NOT_CONNECTED;
        }
        if (!isDualModeAudioSinkDevice(device)) {
            Log.e(TAG, "setPreferredAudioProfiles: Not a dual mode audio device");
            return BluetoothStatusCodes.ERROR_NOT_DUAL_MODE_AUDIO_DEVICE;
        }
        // Checks if the device is part of an LE Audio group
        int groupId = mLeAudioService.getGroupId(device);
        List<BluetoothDevice> groupDevices = mLeAudioService.getGroupDevices(groupId);
        if (groupDevices.isEmpty()) {
            return BluetoothStatusCodes.ERROR_DEVICE_NOT_BONDED;
        }

        // Copies relevant keys & values from modeToProfile bundle
        Bundle strippedPreferences = new Bundle();
        if (modeToProfileBundle.containsKey(BluetoothAdapter.AUDIO_MODE_OUTPUT_ONLY)
                && isOutputOnlyAudioSupported(groupDevices)) {
            int outputOnlyProfile = modeToProfileBundle.getInt(
                    BluetoothAdapter.AUDIO_MODE_OUTPUT_ONLY);
            if (outputOnlyProfile != BluetoothProfile.A2DP
                    && outputOnlyProfile != BluetoothProfile.LE_AUDIO) {
                throw new IllegalArgumentException("AUDIO_MODE_OUTPUT_ONLY has invalid value: "
                        + outputOnlyProfile);
            }
            strippedPreferences.putInt(BluetoothAdapter.AUDIO_MODE_OUTPUT_ONLY, outputOnlyProfile);
        }
        if (modeToProfileBundle.containsKey(BluetoothAdapter.AUDIO_MODE_DUPLEX)
                && isDuplexAudioSupported(groupDevices)) {
            int duplexProfile = modeToProfileBundle.getInt(BluetoothAdapter.AUDIO_MODE_DUPLEX);
            if (duplexProfile != BluetoothProfile.HEADSET
                    && duplexProfile != BluetoothProfile.LE_AUDIO) {
                throw new IllegalArgumentException("AUDIO_MODE_DUPLEX has invalid value: "
                        + duplexProfile);
            }
            strippedPreferences.putInt(BluetoothAdapter.AUDIO_MODE_DUPLEX, duplexProfile);
        }

        synchronized (mCsipGroupsPendingAudioProfileChanges) {
            if (mCsipGroupsPendingAudioProfileChanges.containsKey(groupId)) {
                return BluetoothStatusCodes.ERROR_ANOTHER_ACTIVE_REQUEST;
            }

            Bundle previousPreferences = getPreferredAudioProfiles(device);

            int dbResult = mDatabaseManager.setPreferredAudioProfiles(groupDevices,
                    strippedPreferences);
            if (dbResult != BluetoothStatusCodes.SUCCESS) {
                return dbResult;
            }

            int outputOnlyPreference = strippedPreferences.getInt(
                    BluetoothAdapter.AUDIO_MODE_OUTPUT_ONLY);
            if (outputOnlyPreference == 0) {
                outputOnlyPreference = previousPreferences.getInt(
                        BluetoothAdapter.AUDIO_MODE_OUTPUT_ONLY);
            }
            int duplexPreference = strippedPreferences.getInt(BluetoothAdapter.AUDIO_MODE_DUPLEX);
            if (duplexPreference == 0) {
                duplexPreference = previousPreferences.getInt(BluetoothAdapter.AUDIO_MODE_DUPLEX);
            }

            mLeAudioService.sendAudioProfilePreferencesToNative(groupId,
                    outputOnlyPreference == BluetoothProfile.LE_AUDIO,
                    duplexPreference == BluetoothProfile.LE_AUDIO);

            /* Populates the HashMap to hold requests on the groupId. We will update
            numRequestsToAudioFramework after we make requests to the audio framework */
            PendingAudioProfilePreferenceRequest holdRequest =
                    new PendingAudioProfilePreferenceRequest(strippedPreferences, 0, device);
            mCsipGroupsPendingAudioProfileChanges.put(groupId, holdRequest);

            // Notifies audio framework via the handler thread to avoid this blocking calls
            mHandler.post(() -> sendPreferredAudioProfileChangeToAudioFramework(
                    device, strippedPreferences, previousPreferences));
            return BluetoothStatusCodes.SUCCESS;
        }
    }

    /**
     * Sends the updated preferred audio profiles to the audio framework.
     *
     * @param device is the device with updated audio preferences
     * @param strippedPreferences is a {@link Bundle} containing the preferences
     */
    private void sendPreferredAudioProfileChangeToAudioFramework(BluetoothDevice device,
            Bundle strippedPreferences, Bundle previousPreferences) {
        int newOutput = strippedPreferences.getInt(BluetoothAdapter.AUDIO_MODE_OUTPUT_ONLY);
        int newDuplex = strippedPreferences.getInt(BluetoothAdapter.AUDIO_MODE_DUPLEX);
        int previousOutput = previousPreferences.getInt(BluetoothAdapter.AUDIO_MODE_OUTPUT_ONLY);
        int previousDuplex = previousPreferences.getInt(BluetoothAdapter.AUDIO_MODE_DUPLEX);

        Log.i(TAG, "sendPreferredAudioProfileChangeToAudioFramework: changing output from "
                + BluetoothProfile.getProfileName(previousOutput) + " to "
                + BluetoothProfile.getProfileName(newOutput) + " and duplex from "
                + BluetoothProfile.getProfileName(previousDuplex) + " to "
                + BluetoothProfile.getProfileName(newDuplex));

        // If no change from existing preferences, do not inform audio framework
        if (previousOutput == newOutput && previousDuplex == newDuplex) {
            Log.i(TAG, "No change to preferred audio profiles, no requests to Audio FW");
            sendPreferredAudioProfilesCallbackToApps(device, strippedPreferences,
                    BluetoothStatusCodes.SUCCESS);
            return;
        }

        int numRequestsToAudioFw = 0;

        // Checks if the device is part of an LE Audio group
        int groupId = mLeAudioService.getGroupId(device);
        List<BluetoothDevice> groupDevices = mLeAudioService.getGroupDevices(groupId);
        if (groupDevices.isEmpty()) {
            Log.i(TAG, "sendPreferredAudioProfileChangeToAudioFramework: Empty LEA group for "
                    + "device - " + device);
            sendPreferredAudioProfilesCallbackToApps(device, strippedPreferences,
                    BluetoothStatusCodes.ERROR_DEVICE_NOT_BONDED);
            return;
        }

        synchronized (mCsipGroupsPendingAudioProfileChanges) {

            if (previousOutput != newOutput) {
                if (newOutput == BluetoothProfile.A2DP && mA2dpService.getActiveDevice() != null
                        && groupDevices.contains(mA2dpService.getActiveDevice())) {
                    Log.i(TAG, "Sent change for AUDIO_MODE_OUTPUT_ONLY to A2DP to Audio FW");
                    numRequestsToAudioFw +=
                            mA2dpService.sendPreferredAudioProfileChangeToAudioFramework();
                } else if (newOutput == BluetoothProfile.LE_AUDIO
                        && mLeAudioService.getActiveGroupId() == groupId) {
                    Log.i(TAG, "Sent change for AUDIO_MODE_OUTPUT_ONLY to LE_AUDIO to Audio FW");
                    numRequestsToAudioFw +=
                            mLeAudioService.sendPreferredAudioProfileChangeToAudioFramework();
                }
            }

            if (previousDuplex != newDuplex) {
                if (newDuplex == BluetoothProfile.HEADSET
                        && mHeadsetService.getActiveDevice() != null
                        && groupDevices.contains(mHeadsetService.getActiveDevice())) {
                    Log.i(TAG, "Sent change for AUDIO_MODE_DUPLEX to HFP to Audio FW");
                    // TODO(b/275426145): Add similar HFP method in BluetoothProfileConnectionInfo
                    numRequestsToAudioFw +=
                            mA2dpService.sendPreferredAudioProfileChangeToAudioFramework();
                } else if (newDuplex == BluetoothProfile.LE_AUDIO
                        && mLeAudioService.getActiveGroupId() == groupId) {
                    Log.i(TAG, "Sent change for AUDIO_MODE_DUPLEX to LE_AUDIO to Audio FW");
                    numRequestsToAudioFw +=
                            mLeAudioService.sendPreferredAudioProfileChangeToAudioFramework();
                }
            }

            Log.i(TAG,
                    "sendPreferredAudioProfileChangeToAudioFramework: sent " + numRequestsToAudioFw
                            + " request(s) to the Audio Framework for device: " + device);

            if (numRequestsToAudioFw > 0) {
                mCsipGroupsPendingAudioProfileChanges.put(groupId,
                        new PendingAudioProfilePreferenceRequest(strippedPreferences,
                                numRequestsToAudioFw, device));

                Message m = mHandler.obtainMessage(
                        MESSAGE_PREFERRED_AUDIO_PROFILES_AUDIO_FRAMEWORK_TIMEOUT);
                m.obj = groupId;
                mHandler.sendMessageDelayed(m, PREFERRED_AUDIO_PROFILE_CHANGE_TIMEOUT.toMillis());
                return;
            }
        }
        sendPreferredAudioProfilesCallbackToApps(device, strippedPreferences,
                BluetoothStatusCodes.SUCCESS);
    }

    private void removeFromPendingAudioProfileChanges(int groupId) {
        synchronized (mCsipGroupsPendingAudioProfileChanges) {
            Log.i(TAG, "removeFromPendingAudioProfileChanges: Timeout on change for groupId="
                    + groupId);
            if (!mCsipGroupsPendingAudioProfileChanges.containsKey(groupId)) {
                Log.e(TAG, "removeFromPendingAudioProfileChanges( " + groupId + ", " + groupId
                        + ") is not pending");
                return;
            }
        }
    }

    /**
     * Notification from the audio framework that an active device change has taken effect.
     * See {@link BluetoothAdapter#notifyActiveDeviceChangeApplied(BluetoothDevice)} for
     * more details.
     *
     * @param device the remote device whose preferred audio profiles have been changed
     * @return whether the Bluetooth stack acknowledged the change successfully
     */

    private int notifyActiveDeviceChangeApplied(BluetoothDevice device) {
        if (mLeAudioService == null) {
            Log.e(TAG, "LE Audio profile not enabled");
            return BluetoothStatusCodes.ERROR_PROFILE_NOT_CONNECTED;
        }

        int groupId = mLeAudioService.getGroupId(device);
        if (groupId == LE_AUDIO_GROUP_ID_INVALID) {
            return BluetoothStatusCodes.ERROR_DEVICE_NOT_BONDED;
        }

        synchronized (mCsipGroupsPendingAudioProfileChanges) {
            if (!mCsipGroupsPendingAudioProfileChanges.containsKey(groupId)) {
                Log.e(TAG, "notifyActiveDeviceChangeApplied, but no pending request for "
                        + "groupId: " + groupId);
                return BluetoothStatusCodes.ERROR_UNKNOWN;
            }

            PendingAudioProfilePreferenceRequest pendingRequest =
                    mCsipGroupsPendingAudioProfileChanges.get(groupId);

            // If this is the final audio framework request, send callback to apps
            if (pendingRequest.mRemainingRequestsToAudioFramework == 1) {
                Log.i(TAG, "notifyActiveDeviceChangeApplied: Complete for device "
                        + pendingRequest.mDeviceRequested);
                sendPreferredAudioProfilesCallbackToApps(pendingRequest.mDeviceRequested,
                        pendingRequest.mRequestedPreferences, BluetoothStatusCodes.SUCCESS);
                // Removes the timeout from the handler
                mHandler.removeMessages(
                        MESSAGE_PREFERRED_AUDIO_PROFILES_AUDIO_FRAMEWORK_TIMEOUT, groupId);
            } else if (pendingRequest.mRemainingRequestsToAudioFramework > 1) {
                PendingAudioProfilePreferenceRequest updatedPendingRequest =
                        new PendingAudioProfilePreferenceRequest(
                                pendingRequest.mRequestedPreferences,
                                pendingRequest.mRemainingRequestsToAudioFramework - 1,
                                pendingRequest.mDeviceRequested);
                Log.i(TAG, "notifyActiveDeviceChangeApplied: Updating device "
                        + updatedPendingRequest.mDeviceRequested
                        + " with new remaining requests count="
                        + updatedPendingRequest.mRemainingRequestsToAudioFramework);
                mCsipGroupsPendingAudioProfileChanges.put(groupId, updatedPendingRequest);
            } else {
                Log.i(TAG, "notifyActiveDeviceChangeApplied: " + pendingRequest.mDeviceRequested
                        + " has no remaining requests to audio framework, but is still present in"
                        + " mCsipGroupsPendingAudioProfileChanges");
            }
        }

        return BluetoothStatusCodes.SUCCESS;
    }

    private void sendPreferredAudioProfilesCallbackToApps(BluetoothDevice device,
            Bundle preferredAudioProfiles, int status) {
        if (mPreferredAudioProfilesCallbacks == null) {
            return;
        }

        int n = mPreferredAudioProfilesCallbacks.beginBroadcast();
        debugLog("sendPreferredAudioProfilesCallbackToApps() - Broadcasting audio profile "
                + "change callback to device: " + device + " and status=" + status + " to " + n
                + " receivers.");
        for (int i = 0; i < n; i++) {
            try {
                mPreferredAudioProfilesCallbacks.getBroadcastItem(i)
                        .onPreferredAudioProfilesChanged(device,
                                preferredAudioProfiles,
                                status);
            } catch (RemoteException e) {
                debugLog("sendPreferredAudioProfilesCallbackToApps() - Callback #" + i
                        + " failed (" + e + ")");
            }
        }
        mPreferredAudioProfilesCallbacks.finishBroadcast();
    }

    // ----API Methods--------

    public boolean isEnabled() {
        return getState() == BluetoothAdapter.STATE_ON;
    }

    public int getState() {
        if (mAdapterProperties != null) {
            return mAdapterProperties.getState();
        }
        return BluetoothAdapter.STATE_OFF;
    }

    @RequiresPermission(anyOf = {
            android.Manifest.permission.INTERACT_ACROSS_USERS,
            android.Manifest.permission.MANAGE_USERS,
    })
    public synchronized boolean enable(boolean quietMode) {
        // Enforce the user restriction for disallowing Bluetooth if it was set.
        if (mUserManager.hasUserRestrictionForUser(UserManager.DISALLOW_BLUETOOTH,
                    UserHandle.SYSTEM)) {
            debugLog("enable() called when Bluetooth was disallowed");
            return false;
        }

        debugLog("enable() - Enable called with quiet mode status =  " + quietMode);
        mQuietmode = quietMode;
        mAdapterStateMachine.sendMessage(AdapterState.BLE_TURN_ON);
        return true;
    }

    boolean disable() {
        debugLog("disable() called with mRunningProfiles.size() = " + mRunningProfiles.size());
        mAdapterStateMachine.sendMessage(AdapterState.USER_TURN_OFF);
        return true;
    }

    public String getName() {
        return mAdapterProperties.getName();
    }

    private native boolean isLogRedactionEnabled();

    public int getNameLengthForAdvertise() {
        return mAdapterProperties.getName().length();
    }

    @VisibleForTesting
    static boolean isValidIoCapability(int capability) {
        if (capability < 0 || capability >= BluetoothAdapter.IO_CAPABILITY_MAX) {
            Log.e(TAG, "Invalid IO capability value - " + capability);
            return false;
        }

        return true;
    }

    ArrayList<DiscoveringPackage> getDiscoveringPackages() {
        return mDiscoveringPackages;
    }

    void clearDiscoveringPackages() {
        synchronized (mDiscoveringPackages) {
            mDiscoveringPackages.clear();
        }
    }

    boolean startDiscovery(AttributionSource attributionSource) {
        UserHandle callingUser = Binder.getCallingUserHandle();
        debugLog("startDiscovery");
        String callingPackage = attributionSource.getPackageName();
        mAppOps.checkPackage(Binder.getCallingUid(), callingPackage);
        boolean isQApp = Utils.checkCallerTargetSdk(this, callingPackage, Build.VERSION_CODES.Q);
        boolean hasDisavowedLocation =
                Utils.hasDisavowedLocationForScan(this, attributionSource, mTestModeEnabled);
        String permission = null;
        if (Utils.checkCallerHasNetworkSettingsPermission(this)) {
            permission = android.Manifest.permission.NETWORK_SETTINGS;
        } else if (Utils.checkCallerHasNetworkSetupWizardPermission(this)) {
            permission = android.Manifest.permission.NETWORK_SETUP_WIZARD;
        } else if (!hasDisavowedLocation) {
            if (isQApp) {
                if (!Utils.checkCallerHasFineLocation(this, attributionSource, callingUser)) {
                    return false;
                }
                permission = android.Manifest.permission.ACCESS_FINE_LOCATION;
            } else {
                if (!Utils.checkCallerHasCoarseLocation(this, attributionSource, callingUser)) {
                    return false;
                }
                permission = android.Manifest.permission.ACCESS_COARSE_LOCATION;
            }
        }

        synchronized (mDiscoveringPackages) {
            mDiscoveringPackages.add(
                    new DiscoveringPackage(callingPackage, permission, hasDisavowedLocation));
        }
        return startDiscoveryNative();
    }

    /**
     * Same as API method {@link BluetoothAdapter#getBondedDevices()}
     *
     * @return array of bonded {@link BluetoothDevice} or null on error
     */
    public BluetoothDevice[] getBondedDevices() {
        return mAdapterProperties.getBondedDevices();
    }

    /**
     * Get the database manager to access Bluetooth storage
     *
     * @return {@link DatabaseManager} or null on error
     */
    @VisibleForTesting
    public DatabaseManager getDatabase() {
        return mDatabaseManager;
    }

    public byte[] getByteIdentityAddress(BluetoothDevice device) {
        DeviceProperties deviceProp = mRemoteDevices.getDeviceProperties(device);
        if (deviceProp != null && deviceProp.getIdentityAddress() != null) {
            return Utils.getBytesFromAddress(deviceProp.getIdentityAddress());
        } else {
            return Utils.getByteAddress(device);
        }
    }

    public BluetoothDevice getDeviceFromByte(byte[] address) {
        BluetoothDevice device = mRemoteDevices.getDevice(address);
        if (device == null) {
            device = BluetoothAdapter.getDefaultAdapter().getRemoteDevice(address);
        }
        return device;
    }

    public String getIdentityAddress(String address) {
        BluetoothDevice device = BluetoothAdapter.getDefaultAdapter().getRemoteDevice(address.toUpperCase());
        DeviceProperties deviceProp = mRemoteDevices.getDeviceProperties(device);
        if (deviceProp != null && deviceProp.getIdentityAddress() != null) {
            return deviceProp.getIdentityAddress();
        } else {
            return address;
        }
    }

    private static class CallerInfo {
        public String callerPackageName;
        public UserHandle user;
    }

    boolean createBond(BluetoothDevice device, int transport, OobData remoteP192Data,
            OobData remoteP256Data, String callingPackage) {
        DeviceProperties deviceProp = mRemoteDevices.getDeviceProperties(device);
        if (deviceProp != null && deviceProp.getBondState() != BluetoothDevice.BOND_NONE) {
            // true for BONDING, false for BONDED
            return deviceProp.getBondState() == BluetoothDevice.BOND_BONDING;
        }

        if (!isPackageNameAccurate(this, callingPackage, Binder.getCallingUid())) {
            return false;
        }

        CallerInfo createBondCaller = new CallerInfo();
        createBondCaller.callerPackageName = callingPackage;
        createBondCaller.user = Binder.getCallingUserHandle();
        mBondAttemptCallerInfo.put(device.getAddress(), createBondCaller);

        mRemoteDevices.setBondingInitiatedLocally(Utils.getByteAddress(device));

        // Pairing is unreliable while scanning, so cancel discovery
        // Note, remove this when native stack improves
        cancelDiscoveryNative();

        Message msg = mBondStateMachine.obtainMessage(BondStateMachine.CREATE_BOND);
        msg.obj = device;
        msg.arg1 = transport;

        Bundle remoteOobDatasBundle = new Bundle();
        boolean setData = false;
        if (remoteP192Data != null) {
            remoteOobDatasBundle.putParcelable(BondStateMachine.OOBDATAP192, remoteP192Data);
            setData = true;
        }
        if (remoteP256Data != null) {
            remoteOobDatasBundle.putParcelable(BondStateMachine.OOBDATAP256, remoteP256Data);
            setData = true;
        }
        if (setData) {
            msg.setData(remoteOobDatasBundle);
        }
        mBondStateMachine.sendMessage(msg);
        return true;
    }

    private final ArrayDeque<IBluetoothOobDataCallback> mOobDataCallbackQueue =
            new ArrayDeque<>();

    /**
     * Fetches the local OOB data to give out to remote.
     *
     * @param transport - specify data transport.
     * @param callback - callback used to receive the requested {@link OobData}; null will be
     * ignored silently.
     *
     * @hide
     */
    public synchronized void generateLocalOobData(int transport,
            IBluetoothOobDataCallback callback) {
        if (callback == null) {
            Log.e(TAG, "'callback' argument must not be null!");
            return;
        }
        if (mOobDataCallbackQueue.peek() != null) {
            try {
                callback.onError(BluetoothStatusCodes.ERROR_ANOTHER_ACTIVE_OOB_REQUEST);
            } catch (RemoteException e) {
                Log.e(TAG, "Failed to make callback", e);
            }
            return;
        }
        mOobDataCallbackQueue.offer(callback);
        mHandler.postDelayed(() -> removeFromOobDataCallbackQueue(callback),
                GENERATE_LOCAL_OOB_DATA_TIMEOUT.toMillis());
        generateLocalOobDataNative(transport);
    }

    private synchronized void removeFromOobDataCallbackQueue(IBluetoothOobDataCallback callback) {
        if (callback == null) {
            return;
        }

        if (mOobDataCallbackQueue.peek() == callback) {
            try {
                mOobDataCallbackQueue.poll().onError(BluetoothStatusCodes.ERROR_UNKNOWN);
            } catch (RemoteException e) {
                Log.e(TAG, "Failed to make OobDataCallback to remove callback from queue", e);
            }
        }
    }

    /* package */ synchronized void notifyOobDataCallback(int transport, OobData oobData) {
        if (mOobDataCallbackQueue.peek() == null) {
            Log.e(TAG, "Failed to make callback, no callback exists");
            return;
        }
        if (oobData == null) {
            try {
                mOobDataCallbackQueue.poll().onError(BluetoothStatusCodes.ERROR_UNKNOWN);
            } catch (RemoteException e) {
                Log.e(TAG, "Failed to make callback", e);
            }
        } else {
            try {
                mOobDataCallbackQueue.poll().onOobData(transport, oobData);
            } catch (RemoteException e) {
                Log.e(TAG, "Failed to make callback", e);
            }
        }
    }

    public boolean isQuietModeEnabled() {
        debugLog("isQuietModeEnabled() - Enabled = " + mQuietmode);
        return mQuietmode;
    }

    public void updateUuids() {
        debugLog("updateUuids() - Updating UUIDs for bonded devices");
        BluetoothDevice[] bondedDevices = getBondedDevices();
        if (bondedDevices == null) {
            return;
        }

        for (BluetoothDevice device : bondedDevices) {
            mRemoteDevices.updateUuids(device);
        }
    }

    /**
     * Update device UUID changed to {@link BondStateMachine}
     *
     * @param device remote device of interest
     */
    public void deviceUuidUpdated(BluetoothDevice device) {
        // Notify BondStateMachine for SDP complete / UUID changed.
        Message msg = mBondStateMachine.obtainMessage(BondStateMachine.UUID_UPDATE);
        msg.obj = device;
        mBondStateMachine.sendMessage(msg);
    }

    /**
     * Get the bond state of a particular {@link BluetoothDevice}
     *
     * @param device remote device of interest
     * @return bond state <p>Possible values are
     * {@link BluetoothDevice#BOND_NONE},
     * {@link BluetoothDevice#BOND_BONDING},
     * {@link BluetoothDevice#BOND_BONDED}.
     */
    @VisibleForTesting
    public int getBondState(BluetoothDevice device) {
        DeviceProperties deviceProp = mRemoteDevices.getDeviceProperties(device);
        if (deviceProp == null) {
            return BluetoothDevice.BOND_NONE;
        }
        return deviceProp.getBondState();
    }

    int getConnectionState(BluetoothDevice device) {
        return getConnectionStateNative(getBytesFromAddress(device.getAddress()));
    }

    int getConnectionHandle(BluetoothDevice device, int transport) {
        DeviceProperties deviceProp = mRemoteDevices.getDeviceProperties(device);
        if (deviceProp == null) {
            return BluetoothDevice.ERROR;
        }
        return deviceProp.getConnectionHandle(transport);
    }

    /**
     * Get ASHA Capability
     *
     * @param device discovered bluetooth device
     * @return ASHA capability
     */
    public int getAshaCapability(BluetoothDevice device) {
        DeviceProperties deviceProp = mRemoteDevices.getDeviceProperties(device);
        if (deviceProp == null) {
            return BluetoothDevice.ERROR;
        }
        return deviceProp.getAshaCapability();
    }

    /**
     * Get ASHA truncated HiSyncId
     *
     * @param device discovered bluetooth device
     * @return ASHA truncated HiSyncId
     */
    public int getAshaTruncatedHiSyncId(BluetoothDevice device) {
        DeviceProperties deviceProp = mRemoteDevices.getDeviceProperties(device);
        if (deviceProp == null) {
            return BluetoothDevice.ERROR;
        }
        return deviceProp.getAshaTruncatedHiSyncId();
    }

    /**
     * Checks whether the device was recently associated with the comapnion app that called
     * {@link BluetoothDevice#createBond}. This allows these devices to skip the pairing dialog if
     * their pairing variant is {@link BluetoothDevice#PAIRING_VARIANT_CONSENT}.
     *
     * @param device the bluetooth device that is being bonded
     * @return true if it was recently associated and we can bypass the dialog, false otherwise
     */
    public boolean canBondWithoutDialog(BluetoothDevice device) {
        if (mBondAttemptCallerInfo.containsKey(device.getAddress())) {
            CallerInfo bondCallerInfo = mBondAttemptCallerInfo.get(device.getAddress());

            return mCompanionDeviceManager.canPairWithoutPrompt(bondCallerInfo.callerPackageName,
                    device.getAddress(), bondCallerInfo.user);
        }
        return false;
    }

    /**
     * Returns the package name of the most recent caller that called
     * {@link BluetoothDevice#createBond} on the given device.
     */
    @Nullable
    public String getPackageNameOfBondingApplication(BluetoothDevice device) {
        CallerInfo info = mBondAttemptCallerInfo.get(device.getAddress());
        if (info == null) {
            return null;
        }
        return info.callerPackageName;
    }

    /**
     * Sets device as the active devices for the profiles passed into the function.
     *
     * @param device is the remote bluetooth device
     * @param profiles is a constant that references for which profiles we'll be setting the remote
     *                 device as our active device. One of the following:
     *                 {@link BluetoothAdapter#ACTIVE_DEVICE_AUDIO},
     *                 {@link BluetoothAdapter#ACTIVE_DEVICE_PHONE_CALL}
     *                 {@link BluetoothAdapter#ACTIVE_DEVICE_ALL}
     * @return false if profiles value is not one of the constants we accept, true otherwise
     */
    @RequiresPermission(allOf = {
            android.Manifest.permission.BLUETOOTH_PRIVILEGED,
            android.Manifest.permission.MODIFY_PHONE_STATE,
    })
    public boolean setActiveDevice(BluetoothDevice device, @ActiveDeviceUse int profiles) {
        boolean setA2dp = false;
        boolean setHeadset = false;

        // Determine for which profiles we want to set device as our active device
        switch(profiles) {
            case BluetoothAdapter.ACTIVE_DEVICE_AUDIO:
                setA2dp = true;
                break;
            case BluetoothAdapter.ACTIVE_DEVICE_PHONE_CALL:
                setHeadset = true;
                break;
            case BluetoothAdapter.ACTIVE_DEVICE_ALL:
                setA2dp = true;
                setHeadset = true;
                break;
            default:
                return false;
        }


        boolean a2dpSupported = mA2dpService != null && (device == null
                || mA2dpService.getConnectionPolicy(device)
                == BluetoothProfile.CONNECTION_POLICY_ALLOWED);
        boolean hfpSupported = mHeadsetService != null && (device == null
                || mHeadsetService.getConnectionPolicy(device)
                == BluetoothProfile.CONNECTION_POLICY_ALLOWED);
        boolean leAudioSupported = mLeAudioService != null && (device == null
                || mLeAudioService.getConnectionPolicy(device)
                == BluetoothProfile.CONNECTION_POLICY_ALLOWED);

        if (leAudioSupported) {
            Log.i(TAG, "setActiveDevice: Setting active Le Audio device " + device);
            if (device == null) {
                mLeAudioService.removeActiveDevice(false);
            } else {
                mLeAudioService.setActiveDevice(device);
            }
        }

        if (setA2dp && a2dpSupported) {
            Log.i(TAG, "setActiveDevice: Setting active A2dp device " + device);
            if (device == null) {
                mA2dpService.removeActiveDevice(false);
            } else {
                mA2dpService.setActiveDevice(device);
            }
        }

        if (mHearingAidService != null && (device == null
                || mHearingAidService.getConnectionPolicy(device)
                == BluetoothProfile.CONNECTION_POLICY_ALLOWED)) {
            Log.i(TAG, "setActiveDevice: Setting active Hearing Aid " + device);
            if (device == null) {
                mHearingAidService.removeActiveDevice(false);
            } else {
                mHearingAidService.setActiveDevice(device);
            }
        }

        if (setHeadset && hfpSupported) {
            Log.i(TAG, "setActiveDevice: Setting active Headset " + device);
            mHeadsetService.setActiveDevice(device);
        }

        return true;
    }

    /**
     * Checks if all supported classic audio profiles are active on this LE Audio device.
     * @param leAudioDevice the remote device
     * @return {@code true} if all supported classic audio profiles are active on this device,
     * {@code false} otherwise
     */
    public boolean isAllSupportedClassicAudioProfilesActive(BluetoothDevice leAudioDevice) {
        if (mLeAudioService == null) {
            return false;
        }
        boolean a2dpSupported = isProfileSupported(leAudioDevice, BluetoothProfile.A2DP);
        boolean hfpSupported = isProfileSupported(leAudioDevice, BluetoothProfile.HEADSET);

        List<BluetoothDevice> groupDevices = mLeAudioService.getGroupDevices(leAudioDevice);
        if (hfpSupported && mHeadsetService != null) {
            BluetoothDevice activeHfpDevice = mHeadsetService.getActiveDevice();
            if (activeHfpDevice == null || !groupDevices.contains(activeHfpDevice)) {
                return false;
            }
        }
        if (a2dpSupported && mA2dpService != null) {
            BluetoothDevice activeA2dpDevice = mA2dpService.getActiveDevice();
            if (activeA2dpDevice == null || !groupDevices.contains(activeA2dpDevice)) {
                return false;
            }
        }
        return true;
    }

    /**
     * Get the active devices for the BluetoothProfile specified
     *
     * @param profile is the profile from which we want the active devices.
     *                Possible values are:
     *                {@link BluetoothProfile#HEADSET},
     *                {@link BluetoothProfile#A2DP},
     *                {@link BluetoothProfile#HEARING_AID}
     *                {@link BluetoothProfile#LE_AUDIO}
     * @return A list of active bluetooth devices
     */
    public List<BluetoothDevice> getActiveDevices(@ActiveDeviceProfile int profile) {
        List<BluetoothDevice> activeDevices = new ArrayList<>();

        switch (profile) {
            case BluetoothProfile.HEADSET:
                if (mHeadsetService == null) {
                    Log.e(TAG, "getActiveDevices: HeadsetService is null");
                } else {
                    BluetoothDevice device = mHeadsetService.getActiveDevice();
                    if (device != null) {
                        activeDevices.add(device);
                    }
                    Log.i(TAG, "getActiveDevices: Headset device: " + device);
                }
                break;
            case BluetoothProfile.A2DP:
                if (mA2dpService == null) {
                    Log.e(TAG, "getActiveDevices: A2dpService is null");
                } else {
                    BluetoothDevice device = mA2dpService.getActiveDevice();
                    if (device != null) {
                        activeDevices.add(device);
                    }
                    Log.i(TAG, "getActiveDevices: A2dp device: " + device);
                }
                break;
            case BluetoothProfile.HEARING_AID:
                if (mHearingAidService == null) {
                    Log.e(TAG, "getActiveDevices: HearingAidService is null");
                } else {
                    activeDevices = mHearingAidService.getActiveDevices();
                    Log.i(TAG, "getActiveDevices: Hearing Aid devices: Left["
                            + activeDevices.get(0) + "] - Right[" + activeDevices.get(1) + "]");
                }
                break;
            case BluetoothProfile.LE_AUDIO:
                if (mLeAudioService == null) {
                Log.e(TAG, "getActiveDevices: LeAudioService is null");
                } else {
                    activeDevices = mLeAudioService.getActiveDevices();
                    Log.i(TAG, "getActiveDevices: LeAudio devices: Lead["
                            + activeDevices.get(0) + "] - member_1[" + activeDevices.get(1) + "]");
                }
                break;
            default:
                Log.e(TAG, "getActiveDevices: profile value is not valid");
        }
        return activeDevices;
    }

    /**
     * Attempts connection to all enabled and supported bluetooth profiles between the local and
     * remote device
     *
     * @param device is the remote device with which to connect these profiles
     * @return {@link BluetoothStatusCodes#SUCCESS} if all profiles connections are attempted, false
     *         if an error occurred
     */
    @RequiresPermission(allOf = {
            android.Manifest.permission.BLUETOOTH_PRIVILEGED,
            android.Manifest.permission.MODIFY_PHONE_STATE,
    })
    public int connectAllEnabledProfiles(BluetoothDevice device) {
        if (!profileServicesRunning()) {
            Log.e(TAG, "connectAllEnabledProfiles: Not all profile services running");
            return BluetoothStatusCodes.ERROR_BLUETOOTH_NOT_ENABLED;
        }

        // Checks if any profiles are enablde or disabled and if so, only connect enabled profiles
        if (!isAllProfilesUnknown(device)) {
            return connectEnabledProfiles(device);
        }

        connectAllSupportedProfiles(device);

        return BluetoothStatusCodes.SUCCESS;
    }

    /**
     * Connect all supported bluetooth profiles between the local and remote device
     *
     * @param device is the remote device with which to connect all supported profiles
     */
    @RequiresPermission(allOf = {
            android.Manifest.permission.BLUETOOTH_PRIVILEGED,
            android.Manifest.permission.MODIFY_PHONE_STATE,
    })
    void connectAllSupportedProfiles(BluetoothDevice device) {
        int numProfilesConnected = 0;

        // All profile toggles disabled, so connects all supported profiles
        if (mA2dpService != null && isProfileSupported(device, BluetoothProfile.A2DP)) {
            Log.i(TAG, "connectAllSupportedProfiles: Connecting A2dp");
            // Set connection policy also connects the profile with CONNECTION_POLICY_ALLOWED
            mA2dpService.setConnectionPolicy(device, BluetoothProfile.CONNECTION_POLICY_ALLOWED);
            numProfilesConnected++;
        }
        if (mA2dpSinkService != null && isProfileSupported(
                device, BluetoothProfile.A2DP_SINK)) {
            Log.i(TAG, "connectAllSupportedProfiles: Connecting A2dp Sink");
            mA2dpSinkService.setConnectionPolicy(device,
                    BluetoothProfile.CONNECTION_POLICY_ALLOWED);
            numProfilesConnected++;
        }
        if (mHeadsetService != null && isProfileSupported(
                device, BluetoothProfile.HEADSET)) {
            Log.i(TAG, "connectAllSupportedProfiles: Connecting Headset Profile");
            mHeadsetService.setConnectionPolicy(device, BluetoothProfile.CONNECTION_POLICY_ALLOWED);
            numProfilesConnected++;
        }
        if (mHeadsetClientService != null && isProfileSupported(
                device, BluetoothProfile.HEADSET_CLIENT)) {
            Log.i(TAG, "connectAllSupportedProfiles: Connecting HFP");
            mHeadsetClientService.setConnectionPolicy(device,
                    BluetoothProfile.CONNECTION_POLICY_ALLOWED);
            numProfilesConnected++;
        }
        if (mMapClientService != null && isProfileSupported(
                device, BluetoothProfile.MAP_CLIENT)) {
            Log.i(TAG, "connectAllSupportedProfiles: Connecting MAP");
            mMapClientService.setConnectionPolicy(device,
                    BluetoothProfile.CONNECTION_POLICY_ALLOWED);
            numProfilesConnected++;
        }
        if (mHidHostService != null && isProfileSupported(
                device, BluetoothProfile.HID_HOST)) {
            Log.i(TAG, "connectAllSupportedProfiles: Connecting Hid Host Profile");
            mHidHostService.setConnectionPolicy(device, BluetoothProfile.CONNECTION_POLICY_ALLOWED);
            numProfilesConnected++;
        }
        if (mPanService != null && isProfileSupported(
                device, BluetoothProfile.PAN)) {
            Log.i(TAG, "connectAllSupportedProfiles: Connecting Pan Profile");
            mPanService.setConnectionPolicy(device, BluetoothProfile.CONNECTION_POLICY_ALLOWED);
            numProfilesConnected++;
        }
        if (mPbapClientService != null && isProfileSupported(
                device, BluetoothProfile.PBAP_CLIENT)) {
            Log.i(TAG, "connectAllSupportedProfiles: Connecting Pbap");
            mPbapClientService.setConnectionPolicy(device,
                    BluetoothProfile.CONNECTION_POLICY_ALLOWED);
            numProfilesConnected++;
        }
        if (mHearingAidService != null && isProfileSupported(
                device, BluetoothProfile.HEARING_AID)) {
            if (mHapClientService != null && isProfileSupported(
                    device, BluetoothProfile.HAP_CLIENT)) {
                Log.i(TAG, "connectAllSupportedProfiles: Hearing Access Client Profile is enabled"
                        + " at the same time with Hearing Aid Profile, ignore Hearing Aid Profile");
            } else {
                Log.i(TAG, "connectAllSupportedProfiles: Connecting Hearing Aid Profile");
                mHearingAidService.setConnectionPolicy(device,
                    BluetoothProfile.CONNECTION_POLICY_ALLOWED);
                numProfilesConnected++;
            }
        }
        if (mHapClientService != null && isProfileSupported(
                device, BluetoothProfile.HAP_CLIENT)) {
            Log.i(TAG, "connectAllSupportedProfiles: Connecting Hearing Access Client Profile");
            mHapClientService.setConnectionPolicy(device,
                    BluetoothProfile.CONNECTION_POLICY_ALLOWED);
            numProfilesConnected++;
        }
        if (mVolumeControlService != null && isProfileSupported(
                device, BluetoothProfile.VOLUME_CONTROL)) {
            Log.i(TAG, "connectAllSupportedProfiles: Connecting Volume Control Profile");
            mVolumeControlService.setConnectionPolicy(device,
                    BluetoothProfile.CONNECTION_POLICY_ALLOWED);
            numProfilesConnected++;
        }
        if (mCsipSetCoordinatorService != null
                && isProfileSupported(
                device, BluetoothProfile.CSIP_SET_COORDINATOR)) {
            Log.i(TAG, "connectAllSupportedProfiles: Connecting Coordinated Set Profile");
            mCsipSetCoordinatorService.setConnectionPolicy(
                    device, BluetoothProfile.CONNECTION_POLICY_ALLOWED);
            numProfilesConnected++;
        }
        if (mLeAudioService != null && isProfileSupported(
                device, BluetoothProfile.LE_AUDIO)) {
            Log.i(TAG, "connectAllSupportedProfiles: Connecting LeAudio profile (BAP)");
            mLeAudioService.setConnectionPolicy(device,
                    BluetoothProfile.CONNECTION_POLICY_ALLOWED);
            numProfilesConnected++;
        }
        if (mBassClientService != null && isProfileSupported(
                device, BluetoothProfile.LE_AUDIO_BROADCAST_ASSISTANT)) {
            Log.i(TAG, "connectAllSupportedProfiles: Connecting LE Broadcast Assistant Profile");
            mBassClientService.setConnectionPolicy(device,
                    BluetoothProfile.CONNECTION_POLICY_ALLOWED);
            numProfilesConnected++;
        }
        if (mBatteryService != null && isProfileSupported(
                device, BluetoothProfile.BATTERY)) {
            Log.i(TAG, "connectAllSupportedProfiles: Connecting Battery Service");
            mBatteryService.setConnectionPolicy(device,
                    BluetoothProfile.CONNECTION_POLICY_ALLOWED);
            numProfilesConnected++;
        }

        Log.i(TAG, "connectAllSupportedProfiles: Number of Profiles Connected: "
                + numProfilesConnected);
    }

    /**
     * Disconnects all enabled and supported bluetooth profiles between the local and remote device
     *
     * @param device is the remote device with which to disconnect these profiles
     * @return true if all profiles successfully disconnected, false if an error occurred
     */
    @RequiresPermission(android.Manifest.permission.BLUETOOTH_PRIVILEGED)
    public int disconnectAllEnabledProfiles(BluetoothDevice device) {
        if (!profileServicesRunning()) {
            Log.e(TAG, "disconnectAllEnabledProfiles: Not all profile services bound");
            return BluetoothStatusCodes.ERROR_BLUETOOTH_NOT_ENABLED;
        }

        if (mA2dpService != null && (mA2dpService.getConnectionState(device)
                == BluetoothProfile.STATE_CONNECTED
                || mA2dpService.getConnectionState(device)
                == BluetoothProfile.STATE_CONNECTING)) {
            Log.i(TAG, "disconnectAllEnabledProfiles: Disconnecting A2dp");
            mA2dpService.disconnect(device);
        }
        if (mA2dpSinkService != null && (mA2dpSinkService.getConnectionState(device)
                == BluetoothProfile.STATE_CONNECTED
                || mA2dpSinkService.getConnectionState(device)
                == BluetoothProfile.STATE_CONNECTING)) {
            Log.i(TAG, "disconnectAllEnabledProfiles: Disconnecting A2dp Sink");
            mA2dpSinkService.disconnect(device);
        }
        if (mHeadsetService != null && (mHeadsetService.getConnectionState(device)
                == BluetoothProfile.STATE_CONNECTED
                ||  mHeadsetService.getConnectionState(device)
                == BluetoothProfile.STATE_CONNECTING)) {
            Log.i(TAG,
                    "disconnectAllEnabledProfiles: Disconnecting Headset Profile");
            mHeadsetService.disconnect(device);
        }
        if (mHeadsetClientService != null && (mHeadsetClientService.getConnectionState(device)
                == BluetoothProfile.STATE_CONNECTED
                || mHeadsetClientService.getConnectionState(device)
                == BluetoothProfile.STATE_CONNECTING)) {
            Log.i(TAG, "disconnectAllEnabledProfiles: Disconnecting HFP");
            mHeadsetClientService.disconnect(device);
        }
        if (mMapClientService != null && (mMapClientService.getConnectionState(device)
                == BluetoothProfile.STATE_CONNECTED
                || mMapClientService.getConnectionState(device)
                == BluetoothProfile.STATE_CONNECTING)) {
            Log.i(TAG, "disconnectAllEnabledProfiles: Disconnecting MAP Client");
            mMapClientService.disconnect(device);
        }
        if (mMapService != null && (mMapService.getConnectionState(device)
                == BluetoothProfile.STATE_CONNECTED
                || mMapService.getConnectionState(device)
                == BluetoothProfile.STATE_CONNECTING)) {
            Log.i(TAG, "disconnectAllEnabledProfiles: Disconnecting MAP");
            mMapService.disconnect(device);
        }
        if (mHidDeviceService != null && (mHidDeviceService.getConnectionState(device)
                == BluetoothProfile.STATE_CONNECTED
                || mHidDeviceService.getConnectionState(device)
                == BluetoothProfile.STATE_CONNECTING)) {
            Log.i(TAG, "disconnectAllEnabledProfiles: Disconnecting Hid Device Profile");
            mHidDeviceService.disconnect(device);
        }
        if (mHidHostService != null && (mHidHostService.getConnectionState(device)
                == BluetoothProfile.STATE_CONNECTED
                || mHidHostService.getConnectionState(device)
                == BluetoothProfile.STATE_CONNECTING)) {
            Log.i(TAG, "disconnectAllEnabledProfiles: Disconnecting Hid Host Profile");
            mHidHostService.disconnect(device);
        }
        if (mPanService != null && (mPanService.getConnectionState(device)
                == BluetoothProfile.STATE_CONNECTED
                || mPanService.getConnectionState(device)
                == BluetoothProfile.STATE_CONNECTING)) {
            Log.i(TAG, "disconnectAllEnabledProfiles: Disconnecting Pan Profile");
            mPanService.disconnect(device);
        }
        if (mPbapClientService != null && (mPbapClientService.getConnectionState(device)
                == BluetoothProfile.STATE_CONNECTED
                || mPbapClientService.getConnectionState(device)
                == BluetoothProfile.STATE_CONNECTING)) {
            Log.i(TAG, "disconnectAllEnabledProfiles: Disconnecting Pbap Client");
            mPbapClientService.disconnect(device);
        }
        if (mPbapService != null && (mPbapService.getConnectionState(device)
                == BluetoothProfile.STATE_CONNECTED
                || mPbapService.getConnectionState(device)
                == BluetoothProfile.STATE_CONNECTING)) {
            Log.i(TAG, "disconnectAllEnabledProfiles: Disconnecting Pbap Server");
            mPbapService.disconnect(device);
        }
        if (mHearingAidService != null && (mHearingAidService.getConnectionState(device)
                == BluetoothProfile.STATE_CONNECTED
                || mHearingAidService.getConnectionState(device)
                == BluetoothProfile.STATE_CONNECTING)) {
            Log.i(TAG, "disconnectAllEnabledProfiles: Disconnecting Hearing Aid Profile");
            mHearingAidService.disconnect(device);
        }
        if (mHapClientService != null && (mHapClientService.getConnectionState(device)
                == BluetoothProfile.STATE_CONNECTED
                || mHapClientService.getConnectionState(device)
                == BluetoothProfile.STATE_CONNECTING)) {
            Log.i(TAG, "disconnectAllEnabledProfiles: Disconnecting Hearing Access Profile Client");
            mHapClientService.disconnect(device);
        }
        if (mVolumeControlService != null && (mVolumeControlService.getConnectionState(device)
                == BluetoothProfile.STATE_CONNECTED
                || mVolumeControlService.getConnectionState(device)
                == BluetoothProfile.STATE_CONNECTING)) {
            Log.i(TAG, "disconnectAllEnabledProfiles: Disconnecting Volume Control Profile");
            mVolumeControlService.disconnect(device);
        }
        if (mSapService != null && (mSapService.getConnectionState(device)
                == BluetoothProfile.STATE_CONNECTED
                || mSapService.getConnectionState(device)
                == BluetoothProfile.STATE_CONNECTING)) {
            Log.i(TAG, "disconnectAllEnabledProfiles: Disconnecting Sap Profile");
            mSapService.disconnect(device);
        }
        if (mCsipSetCoordinatorService != null
                && (mCsipSetCoordinatorService.getConnectionState(device)
                == BluetoothProfile.STATE_CONNECTED
                || mCsipSetCoordinatorService.getConnectionState(device)
                == BluetoothProfile.STATE_CONNECTING)) {
            Log.i(TAG, "disconnectAllEnabledProfiles: Disconnecting Coordinater Set Profile");
            mCsipSetCoordinatorService.disconnect(device);
        }
        if (mLeAudioService != null && (mLeAudioService.getConnectionState(device)
                == BluetoothProfile.STATE_CONNECTED
                || mLeAudioService.getConnectionState(device)
                == BluetoothProfile.STATE_CONNECTING)) {
            Log.i(TAG, "disconnectAllEnabledProfiles: Disconnecting LeAudio profile (BAP)");
            mLeAudioService.disconnect(device);
        }
        if (mBassClientService != null && (mBassClientService.getConnectionState(device)
                == BluetoothProfile.STATE_CONNECTED
                || mBassClientService.getConnectionState(device)
                == BluetoothProfile.STATE_CONNECTING)) {
            Log.i(TAG, "disconnectAllEnabledProfiles: Disconnecting "
                            + "LE Broadcast Assistant Profile");
            mBassClientService.disconnect(device);
        }
        if (mBatteryService != null && (mBatteryService.getConnectionState(device)
                == BluetoothProfile.STATE_CONNECTED
                || mBatteryService.getConnectionState(device)
                == BluetoothProfile.STATE_CONNECTING)) {
            Log.i(TAG, "disconnectAllEnabledProfiles: Disconnecting "
                            + "Battery Service");
            mBatteryService.disconnect(device);
        }

        return BluetoothStatusCodes.SUCCESS;
    }

    /**
     * Same as API method {@link BluetoothDevice#getName()}
     *
     * @param device remote device of interest
     * @return remote device name
     */
    public String getRemoteName(BluetoothDevice device) {
        if (mRemoteDevices == null) {
            return null;
        }
        DeviceProperties deviceProp = mRemoteDevices.getDeviceProperties(device);
        if (deviceProp == null) {
            return null;
        }
        return deviceProp.getName();
    }

    /**
     * Get UUIDs for service supported by a remote device
     *
     * @param device the remote device that we want to get UUIDs from
     * @return the uuids of the remote device
     */
    @VisibleForTesting
    public ParcelUuid[] getRemoteUuids(BluetoothDevice device) {
        DeviceProperties deviceProp = mRemoteDevices.getDeviceProperties(device);
        if (deviceProp == null) {
            return null;
        }
        return deviceProp.getUuids();
    }

    public Set<IBluetoothConnectionCallback> getBluetoothConnectionCallbacks() {
        return mBluetoothConnectionCallbacks;
    }

    /**
     * Converts HCI disconnect reasons to Android disconnect reasons.
     * <p>
     * The HCI Error Codes used for ACL disconnect reasons propagated up from native code were
     * copied from: packages/modules/Bluetooth/system/stack/include/hci_error_code.h
     * <p>
     * These error codes are specified and described in Bluetooth Core Spec v5.1, Vol 2, Part D.
     *
     * @param hciReason is the raw HCI disconnect reason from native.
     * @return the Android disconnect reason for apps.
     */
    static @BluetoothAdapter.BluetoothConnectionCallback.DisconnectReason int
            hciToAndroidDisconnectReason(int hciReason) {
        switch(hciReason) {
            case /*HCI_SUCCESS*/ 0x00:
            case /*HCI_ERR_UNSPECIFIED*/ 0x1F:
            case /*HCI_ERR_UNDEFINED*/ 0xff:
                return BluetoothStatusCodes.ERROR_UNKNOWN;
            case /*HCI_ERR_ILLEGAL_COMMAND*/ 0x01:
            case /*HCI_ERR_NO_CONNECTION*/ 0x02:
            case /*HCI_ERR_HW_FAILURE*/ 0x03:
            case /*HCI_ERR_DIFF_TRANSACTION_COLLISION*/ 0x2A:
            case /*HCI_ERR_ROLE_SWITCH_PENDING*/ 0x32:
            case /*HCI_ERR_ROLE_SWITCH_FAILED*/ 0x35:
                return BluetoothStatusCodes.ERROR_DISCONNECT_REASON_LOCAL;
            case /*HCI_ERR_PAGE_TIMEOUT*/ 0x04:
            case /*HCI_ERR_CONNECTION_TOUT*/ 0x08:
            case /*HCI_ERR_HOST_TIMEOUT*/ 0x10:
            case /*HCI_ERR_LMP_RESPONSE_TIMEOUT*/ 0x22:
            case /*HCI_ERR_ADVERTISING_TIMEOUT*/ 0x3C:
            case /*HCI_ERR_CONN_FAILED_ESTABLISHMENT*/ 0x3E:
                return BluetoothStatusCodes.ERROR_DISCONNECT_REASON_TIMEOUT;
            case /*HCI_ERR_AUTH_FAILURE*/ 0x05:
            case /*HCI_ERR_KEY_MISSING*/ 0x06:
            case /*HCI_ERR_HOST_REJECT_SECURITY*/ 0x0E:
            case /*HCI_ERR_REPEATED_ATTEMPTS*/ 0x17:
            case /*HCI_ERR_PAIRING_NOT_ALLOWED*/ 0x18:
            case /*HCI_ERR_ENCRY_MODE_NOT_ACCEPTABLE*/ 0x25:
            case /*HCI_ERR_UNIT_KEY_USED*/ 0x26:
            case /*HCI_ERR_PAIRING_WITH_UNIT_KEY_NOT_SUPPORTED*/ 0x29:
            case /*HCI_ERR_INSUFFCIENT_SECURITY*/ 0x2F:
            case /*HCI_ERR_HOST_BUSY_PAIRING*/ 0x38:
                return BluetoothStatusCodes.ERROR_DISCONNECT_REASON_SECURITY;
            case /*HCI_ERR_MEMORY_FULL*/ 0x07:
            case /*HCI_ERR_MAX_NUM_OF_CONNECTIONS*/ 0x09:
            case /*HCI_ERR_MAX_NUM_OF_SCOS*/ 0x0A:
            case /*HCI_ERR_COMMAND_DISALLOWED*/ 0x0C:
            case /*HCI_ERR_HOST_REJECT_RESOURCES*/ 0x0D:
            case /*HCI_ERR_LIMIT_REACHED*/ 0x43:
                return BluetoothStatusCodes.ERROR_DISCONNECT_REASON_RESOURCE_LIMIT_REACHED;
            case /*HCI_ERR_CONNECTION_EXISTS*/ 0x0B:
                return BluetoothStatusCodes.ERROR_DISCONNECT_REASON_CONNECTION_ALREADY_EXISTS;
            case /*HCI_ERR_HOST_REJECT_DEVICE*/ 0x0F:
                return BluetoothStatusCodes.ERROR_DISCONNECT_REASON_SYSTEM_POLICY;
            case /*HCI_ERR_ILLEGAL_PARAMETER_FMT*/ 0x12:
                return BluetoothStatusCodes.ERROR_DISCONNECT_REASON_BAD_PARAMETERS;
            case /*HCI_ERR_PEER_USER*/ 0x13:
                return BluetoothStatusCodes.ERROR_DISCONNECT_REASON_REMOTE_REQUEST;
            case /*HCI_ERR_REMOTE_POWER_OFF*/ 0x15:
                return BluetoothStatusCodes.ERROR_DISCONNECT_REASON_REMOTE_REQUEST;
            case /*HCI_ERR_CONN_CAUSE_LOCAL_HOST*/ 0x16:
                return BluetoothStatusCodes.ERROR_DISCONNECT_REASON_LOCAL_REQUEST;
            case /*HCI_ERR_UNSUPPORTED_REM_FEATURE*/ 0x1A:
                return BluetoothStatusCodes.ERROR_DISCONNECT_REASON_REMOTE;
            case /*HCI_ERR_UNACCEPT_CONN_INTERVAL*/ 0x3B:
                return BluetoothStatusCodes.ERROR_DISCONNECT_REASON_BAD_PARAMETERS;
            default:
                Log.e(TAG, "Invalid HCI disconnect reason: " + hciReason);
                return BluetoothStatusCodes.ERROR_UNKNOWN;
        }
    }

    void logUserBondResponse(BluetoothDevice device, boolean accepted, int event) {
        final long token = Binder.clearCallingIdentity();
        try {
            BluetoothStatsLog.write(BluetoothStatsLog.BLUETOOTH_BOND_STATE_CHANGED,
                    obfuscateAddress(device), 0, device.getType(),
                    BluetoothDevice.BOND_BONDING,
                    event,
                    accepted ? 0 : BluetoothDevice.UNBOND_REASON_AUTH_REJECTED);
        } finally {
            Binder.restoreCallingIdentity(token);
        }
    }

    int getDeviceAccessFromPrefs(BluetoothDevice device, String prefFile) {
        SharedPreferences prefs = getSharedPreferences(prefFile, Context.MODE_PRIVATE);
        if (!prefs.contains(device.getAddress())) {
            return BluetoothDevice.ACCESS_UNKNOWN;
        }
        return prefs.getBoolean(device.getAddress(), false)
                ? BluetoothDevice.ACCESS_ALLOWED
                : BluetoothDevice.ACCESS_REJECTED;
    }

    void setDeviceAccessFromPrefs(BluetoothDevice device, int value, String prefFile) {
        SharedPreferences pref = getSharedPreferences(prefFile, Context.MODE_PRIVATE);
        SharedPreferences.Editor editor = pref.edit();
        if (value == BluetoothDevice.ACCESS_UNKNOWN) {
            editor.remove(device.getAddress());
        } else {
            editor.putBoolean(device.getAddress(), value == BluetoothDevice.ACCESS_ALLOWED);
        }
        editor.apply();
    }

    public void setPhonebookAccessPermission(BluetoothDevice device, int value) {
        setDeviceAccessFromPrefs(device, value, PHONEBOOK_ACCESS_PERMISSION_PREFERENCE_FILE);
    }

    public void setMessageAccessPermission(BluetoothDevice device, int value) {
        setDeviceAccessFromPrefs(device, value, MESSAGE_ACCESS_PERMISSION_PREFERENCE_FILE);
    }

    public void setSimAccessPermission(BluetoothDevice device, int value) {
        setDeviceAccessFromPrefs(device, value, SIM_ACCESS_PERMISSION_PREFERENCE_FILE);
    }

    public boolean isRpaOffloadSupported() {
        return mAdapterProperties.isRpaOffloadSupported();
    }

    public int getNumOfOffloadedIrkSupported() {
        return mAdapterProperties.getNumOfOffloadedIrkSupported();
    }

    public int getNumOfOffloadedScanFilterSupported() {
        return mAdapterProperties.getNumOfOffloadedScanFilterSupported();
    }

    public int getOffloadedScanResultStorage() {
        return mAdapterProperties.getOffloadedScanResultStorage();
    }

    public boolean isLe2MPhySupported() {
        return mAdapterProperties.isLe2MPhySupported();
    }

    public boolean isLeCodedPhySupported() {
        return mAdapterProperties.isLeCodedPhySupported();
    }

    public boolean isLeExtendedAdvertisingSupported() {
        return mAdapterProperties.isLeExtendedAdvertisingSupported();
    }

    public boolean isLePeriodicAdvertisingSupported() {
        return mAdapterProperties.isLePeriodicAdvertisingSupported();
    }

    /**
     * Check if the LE audio broadcast source feature is supported.
     *
     * @return true, if the LE audio broadcast source is supported
     */
    public boolean isLeAudioBroadcastSourceSupported() {
        return  mAdapterProperties.isLePeriodicAdvertisingSupported()
                && mAdapterProperties.isLeExtendedAdvertisingSupported()
                && mAdapterProperties.isLeIsochronousBroadcasterSupported();
    }

    /**
     * Check if the LE audio broadcast assistant feature is supported.
     *
     * @return true, if the LE audio broadcast assistant is supported
     */
    public boolean isLeAudioBroadcastAssistantSupported() {
        return mAdapterProperties.isLePeriodicAdvertisingSupported()
            && mAdapterProperties.isLeExtendedAdvertisingSupported()
            && (mAdapterProperties.isLePeriodicAdvertisingSyncTransferSenderSupported()
                || mAdapterProperties.isLePeriodicAdvertisingSyncTransferRecipientSupported());
    }

    public long getSupportedProfilesBitMask() {
        return Config.getSupportedProfilesBitMask();
    }

    /**
     * Check if the LE audio CIS central feature is supported.
     *
     * @return true, if the LE audio CIS central is supported
     */
    public boolean isLeConnectedIsochronousStreamCentralSupported() {
        return mAdapterProperties.isLeConnectedIsochronousStreamCentralSupported();
    }

    public int getLeMaximumAdvertisingDataLength() {
        return mAdapterProperties.getLeMaximumAdvertisingDataLength();
    }

    /**
     * Get the maximum number of connected audio devices.
     *
     * @return the maximum number of connected audio devices
     */
    public int getMaxConnectedAudioDevices() {
        return mAdapterProperties.getMaxConnectedAudioDevices();
    }

    /**
     * Check whether A2DP offload is enabled.
     *
     * @return true if A2DP offload is enabled
     */
    public boolean isA2dpOffloadEnabled() {
        return mAdapterProperties.isA2dpOffloadEnabled();
    }

    public String[] getAllowlistedMediaPlayers() {
        return mAdapterProperties.getAllowlistedMediaPlayers();
    }

    @VisibleForTesting
    BluetoothActivityEnergyInfo reportActivityInfo() {
        if (mAdapterProperties.getState() != BluetoothAdapter.STATE_ON
                || !mAdapterProperties.isActivityAndEnergyReportingSupported()) {
            return null;
        }

        // Pull the data. The callback will notify mEnergyInfoLock.
        readEnergyInfo();

        synchronized (mEnergyInfoLock) {
            long now = System.currentTimeMillis();
            final long deadline = now + CONTROLLER_ENERGY_UPDATE_TIMEOUT_MILLIS;
            while (now < deadline) {
                try {
                    mEnergyInfoLock.wait(deadline - now);
                    break;
                } catch (InterruptedException e) {
                    now = System.currentTimeMillis();
                }
            }

            final BluetoothActivityEnergyInfo info =
                    new BluetoothActivityEnergyInfo(SystemClock.elapsedRealtime(),
                            mStackReportedState, mTxTimeTotalMs, mRxTimeTotalMs, mIdleTimeTotalMs,
                            mEnergyUsedTotalVoltAmpSecMicro);

            // Count the number of entries that have byte counts > 0
            int arrayLen = 0;
            for (int i = 0; i < mUidTraffic.size(); i++) {
                final UidTraffic traffic = mUidTraffic.valueAt(i);
                if (traffic.getTxBytes() != 0 || traffic.getRxBytes() != 0) {
                    arrayLen++;
                }
            }

            // Copy the traffic objects whose byte counts are > 0
            final List<UidTraffic> result = new ArrayList<>();
            int putIdx = 0;
            for (int i = 0; i < mUidTraffic.size(); i++) {
                final UidTraffic traffic = mUidTraffic.valueAt(i);
                if (traffic.getTxBytes() != 0 || traffic.getRxBytes() != 0) {
                    result.add(traffic.clone());
                }
            }

            info.setUidTraffic(result);

            return info;
        }
    }

    public int getTotalNumOfTrackableAdvertisements() {
        return mAdapterProperties.getTotalNumOfTrackableAdvertisements();
    }

    /**
     * Return if offloaded TDS filter is supported.
     * @return  {@code BluetoothStatusCodes.FEATURE_SUPPORTED} if supported
     */
    public int getOffloadedTransportDiscoveryDataScanSupported() {
        if (mAdapterProperties.isOffloadedTransportDiscoveryDataScanSupported()) {
            return BluetoothStatusCodes.FEATURE_SUPPORTED;
        }
        return BluetoothStatusCodes.FEATURE_NOT_SUPPORTED;
    }

    IBluetoothGatt getBluetoothGatt() {
        return mBluetoothGatt;
    }

    void unregAllGattClient(AttributionSource source) {
        if (mBluetoothGatt != null) {
            try {
                mBluetoothGatt.unregAll(source);
            } catch (RemoteException e) {
                Log.e(TAG, "Unable to disconnect all apps.", e);
            }
        }
    }

    /**
     * Notify the UID and package name of the app, and the address of associated active device
     *
     * @param source The attribution source that starts the activity
     * @param deviceAddress The address of the active device associated with the app
     */
    public void notifyActivityAttributionInfo(AttributionSource source, String deviceAddress) {
        mActivityAttributionService.notifyActivityAttributionInfo(
                source.getUid(), source.getPackageName(), deviceAddress);
    }

    static int convertScanModeToHal(int mode) {
        switch (mode) {
            case BluetoothAdapter.SCAN_MODE_NONE:
                return AbstractionLayer.BT_SCAN_MODE_NONE;
            case BluetoothAdapter.SCAN_MODE_CONNECTABLE:
                return AbstractionLayer.BT_SCAN_MODE_CONNECTABLE;
            case BluetoothAdapter.SCAN_MODE_CONNECTABLE_DISCOVERABLE:
                return AbstractionLayer.BT_SCAN_MODE_CONNECTABLE_DISCOVERABLE;
        }
        // errorLog("Incorrect scan mode in convertScanModeToHal");
        return -1;
    }

    static int convertScanModeFromHal(int mode) {
        switch (mode) {
            case AbstractionLayer.BT_SCAN_MODE_NONE:
                return BluetoothAdapter.SCAN_MODE_NONE;
            case AbstractionLayer.BT_SCAN_MODE_CONNECTABLE:
                return BluetoothAdapter.SCAN_MODE_CONNECTABLE;
            case AbstractionLayer.BT_SCAN_MODE_CONNECTABLE_DISCOVERABLE:
                return BluetoothAdapter.SCAN_MODE_CONNECTABLE_DISCOVERABLE;
        }
        //errorLog("Incorrect scan mode in convertScanModeFromHal");
        return -1;
    }

    // This function is called from JNI. It allows native code to set a single wake
    // alarm. If an alarm is already pending and a new request comes in, the alarm
    // will be rescheduled (i.e. the previously set alarm will be cancelled).
    @RequiresPermission(android.Manifest.permission.SCHEDULE_EXACT_ALARM)
    private boolean setWakeAlarm(long delayMillis, boolean shouldWake) {
        synchronized (this) {
            if (mPendingAlarm != null) {
                mAlarmManager.cancel(mPendingAlarm);
            }

            long wakeupTime = SystemClock.elapsedRealtime() + delayMillis;
            int type = shouldWake ? AlarmManager.ELAPSED_REALTIME_WAKEUP
                    : AlarmManager.ELAPSED_REALTIME;

            Intent intent = new Intent(ACTION_ALARM_WAKEUP);
            mPendingAlarm =
                    PendingIntent.getBroadcast(this, 0, intent, PendingIntent.FLAG_ONE_SHOT
                            | PendingIntent.FLAG_IMMUTABLE);
            mAlarmManager.setExact(type, wakeupTime, mPendingAlarm);
            return true;
        }
    }

    // This function is called from JNI. It allows native code to acquire a single wake lock.
    // If the wake lock is already held, this function returns success. Although this function
    // only supports acquiring a single wake lock at a time right now, it will eventually be
    // extended to allow acquiring an arbitrary number of wake locks. The current interface
    // takes |lockName| as a parameter in anticipation of that implementation.
    private boolean acquireWakeLock(String lockName) {
        synchronized (this) {
            if (mWakeLock == null) {
                mWakeLockName = lockName;
                mWakeLock = mPowerManager.newWakeLock(PowerManager.PARTIAL_WAKE_LOCK, lockName);
            }

            if (!mWakeLock.isHeld()) {
                mWakeLock.acquire();
            }
        }
        return true;
    }

    // This function is called from JNI. It allows native code to release a wake lock acquired
    // by |acquireWakeLock|. If the wake lock is not held, this function returns failure.
    // Note that the release() call is also invoked by {@link #cleanup()} so a synchronization is
    // needed here. See the comment for |acquireWakeLock| for an explanation of the interface.
    private boolean releaseWakeLock(String lockName) {
        synchronized (this) {
            if (mWakeLock == null) {
                errorLog("Repeated wake lock release; aborting release: " + lockName);
                return false;
            }

            if (mWakeLock.isHeld()) {
                mWakeLock.release();
            }
        }
        return true;
    }

    private void energyInfoCallback(int status, int ctrlState, long txTime, long rxTime,
            long idleTime, long energyUsed, UidTraffic[] data) throws RemoteException {
        if (ctrlState >= BluetoothActivityEnergyInfo.BT_STACK_STATE_INVALID
                && ctrlState <= BluetoothActivityEnergyInfo.BT_STACK_STATE_STATE_IDLE) {
            // Energy is product of mA, V and ms. If the chipset doesn't
            // report it, we have to compute it from time
            if (energyUsed == 0) {
                try {
                    final long txMah = Math.multiplyExact(txTime, getTxCurrentMa());
                    final long rxMah = Math.multiplyExact(rxTime, getRxCurrentMa());
                    final long idleMah = Math.multiplyExact(idleTime, getIdleCurrentMa());
                    energyUsed = (long) (Math.addExact(Math.addExact(txMah, rxMah), idleMah)
                            * getOperatingVolt());
                } catch (ArithmeticException e) {
                    Log.wtf(TAG, "overflow in bluetooth energy callback", e);
                    // Energy is already 0 if the exception was thrown.
                }
            }

            synchronized (mEnergyInfoLock) {
                mStackReportedState = ctrlState;
                long totalTxTimeMs;
                long totalRxTimeMs;
                long totalIdleTimeMs;
                long totalEnergy;
                try {
                    totalTxTimeMs = Math.addExact(mTxTimeTotalMs, txTime);
                    totalRxTimeMs = Math.addExact(mRxTimeTotalMs, rxTime);
                    totalIdleTimeMs = Math.addExact(mIdleTimeTotalMs, idleTime);
                    totalEnergy = Math.addExact(mEnergyUsedTotalVoltAmpSecMicro, energyUsed);
                } catch (ArithmeticException e) {
                    // This could be because we accumulated a lot of time, or we got a very strange
                    // value from the controller (more likely). Discard this data.
                    Log.wtf(TAG, "overflow in bluetooth energy callback", e);
                    totalTxTimeMs = mTxTimeTotalMs;
                    totalRxTimeMs = mRxTimeTotalMs;
                    totalIdleTimeMs = mIdleTimeTotalMs;
                    totalEnergy = mEnergyUsedTotalVoltAmpSecMicro;
                }

                mTxTimeTotalMs = totalTxTimeMs;
                mRxTimeTotalMs = totalRxTimeMs;
                mIdleTimeTotalMs = totalIdleTimeMs;
                mEnergyUsedTotalVoltAmpSecMicro = totalEnergy;

                for (UidTraffic traffic : data) {
                    UidTraffic existingTraffic = mUidTraffic.get(traffic.getUid());
                    if (existingTraffic == null) {
                        mUidTraffic.put(traffic.getUid(), traffic);
                    } else {
                        existingTraffic.addRxBytes(traffic.getRxBytes());
                        existingTraffic.addTxBytes(traffic.getTxBytes());
                    }
                }
                mEnergyInfoLock.notifyAll();
            }
        }

        verboseLog("energyInfoCallback() status = " + status + "txTime = " + txTime + "rxTime = "
                + rxTime + "idleTime = " + idleTime + "energyUsed = " + energyUsed + "ctrlState = "
                + ctrlState + "traffic = " + Arrays.toString(data));
    }

    /**
     * Update metadata change to registered listeners
     */
    @VisibleForTesting
    public void metadataChanged(String address, int key, byte[] value) {
        BluetoothDevice device = mRemoteDevices.getDevice(Utils.getBytesFromAddress(address));

        // pass just interesting metadata to native, to reduce spam
        if (key == BluetoothDevice.METADATA_LE_AUDIO) {
            metadataChangedNative(Utils.getBytesFromAddress(address), key, value);
        }

        if (mMetadataListeners.containsKey(device)) {
            ArrayList<IBluetoothMetadataListener> list = mMetadataListeners.get(device);
            for (IBluetoothMetadataListener listener : list) {
                try {
                    listener.onMetadataChanged(device, key, value);
                } catch (RemoteException e) {
                    Log.w(TAG, "RemoteException when onMetadataChanged");
                }
            }
        }
    }

    private int getIdleCurrentMa() {
        return BluetoothProperties.getHardwareIdleCurrentMa().orElse(0);
    }

    private int getTxCurrentMa() {
        return BluetoothProperties.getHardwareTxCurrentMa().orElse(0);
    }

    private int getRxCurrentMa() {
        return BluetoothProperties.getHardwareRxCurrentMa().orElse(0);
    }

    private double getOperatingVolt() {
        return BluetoothProperties.getHardwareOperatingVoltageMv().orElse(0) / 1000.0;
    }

    @VisibleForTesting
    protected RemoteDevices getRemoteDevices() {
        return mRemoteDevices;
    }

    @Override
    protected void dump(FileDescriptor fd, PrintWriter writer, String[] args) {
        if (args.length == 0) {
            writer.println("Skipping dump in APP SERVICES, see bluetooth_manager section.");
            writer.println("Use --print argument for dumpsys direct from AdapterService.");
            return;
        }

        if ("set-test-mode".equals(args[0])) {
            final boolean testModeEnabled = "enabled".equalsIgnoreCase(args[1]);
            for (ProfileService profile : mRunningProfiles) {
                profile.setTestModeEnabled(testModeEnabled);
            }
            mTestModeEnabled = testModeEnabled;
            return;
        }

        verboseLog("dumpsys arguments, check for protobuf output: " + TextUtils.join(" ", args));
        if (args[0].equals("--proto-bin")) {
            dumpMetrics(fd);
            return;
        }

        writer.println();
        mAdapterProperties.dump(fd, writer, args);
        writer.println("sSnoopLogSettingAtEnable = " + sSnoopLogSettingAtEnable);
        writer.println("sDefaultSnoopLogSettingAtEnable = " + sDefaultSnoopLogSettingAtEnable);

        writer.println();
        writer.println("Enabled Profile Services:");
        for (Class profile : Config.getSupportedProfiles()) {
            writer.println("  " + profile.getSimpleName());
        }
        writer.println();

        mAdapterStateMachine.dump(fd, writer, args);

        StringBuilder sb = new StringBuilder();
        for (ProfileService profile : mRegisteredProfiles) {
            profile.dump(sb);
        }
        mSilenceDeviceManager.dump(fd, writer, args);
        mDatabaseManager.dump(writer);

        writer.write(sb.toString());
        writer.flush();

        final int currentState = mAdapterProperties.getState();
        if (currentState == BluetoothAdapter.STATE_OFF
                || currentState == BluetoothAdapter.STATE_TURNING_OFF
                || currentState == BluetoothAdapter.STATE_BLE_TURNING_OFF) {
            writer.println();
            writer.println("Not dumping, since Bluetooth is turning off");
            writer.println();
        } else {
            dumpNative(fd, args);
        }
    }

    private void dumpMetrics(FileDescriptor fd) {
        BluetoothMetricsProto.BluetoothLog.Builder metricsBuilder =
                BluetoothMetricsProto.BluetoothLog.newBuilder();
        byte[] nativeMetricsBytes = dumpMetricsNative();
        debugLog("dumpMetrics: native metrics size is " + nativeMetricsBytes.length);
        if (nativeMetricsBytes.length > 0) {
            try {
                metricsBuilder.mergeFrom(nativeMetricsBytes);
            } catch (InvalidProtocolBufferException ex) {
                Log.w(TAG, "dumpMetrics: problem parsing metrics protobuf, " + ex.getMessage());
                return;
            }
        }
        metricsBuilder.setNumBondedDevices(getBondedDevices().length);
        MetricsLogger.dumpProto(metricsBuilder);
        for (ProfileService profile : mRegisteredProfiles) {
            profile.dumpProto(metricsBuilder);
        }
        byte[] metricsBytes = Base64.encode(metricsBuilder.build().toByteArray(), Base64.DEFAULT);
        debugLog("dumpMetrics: combined metrics size is " + metricsBytes.length);
        try (FileOutputStream protoOut = new FileOutputStream(fd)) {
            protoOut.write(metricsBytes);
        } catch (IOException e) {
            errorLog("dumpMetrics: error writing combined protobuf to fd, " + e.getMessage());
        }
    }

    private void debugLog(String msg) {
        if (DBG) {
            Log.d(TAG, msg);
        }
    }

    private void verboseLog(String msg) {
        if (VERBOSE) {
            Log.v(TAG, msg);
        }
    }

    private void errorLog(String msg) {
        Log.e(TAG, msg);
    }

    private final BroadcastReceiver mAlarmBroadcastReceiver = new BroadcastReceiver() {
        @Override
        public void onReceive(Context context, Intent intent) {
            synchronized (AdapterService.this) {
                mPendingAlarm = null;
                alarmFiredNative();
            }
        }
    };

    private boolean isCommonCriteriaMode() {
        return getSystemService(DevicePolicyManager.class).isCommonCriteriaModeEnabled(null);
    }

    @SuppressLint("AndroidFrameworkRequiresPermission")
    private void enforceBluetoothPrivilegedPermissionIfNeeded(OobData remoteP192Data,
            OobData remoteP256Data) {
        if (remoteP192Data != null || remoteP256Data != null) {
            enforceBluetoothPrivilegedPermission(this);
        }
    }

    @RequiresPermission(android.Manifest.permission.READ_DEVICE_CONFIG)
    private String[] getInitFlags() {
        final DeviceConfig.Properties properties =
                DeviceConfig.getProperties(DeviceConfig.NAMESPACE_BLUETOOTH);
        ArrayList<String> initFlags = new ArrayList<>();
        for (String property: properties.getKeyset()) {
            if (property.startsWith("INIT_")) {
                initFlags.add(String.format("%s=%s", property,
                            properties.getString(property, null)));
            }
        }
        return initFlags.toArray(new String[0]);
    }

    private final Object mDeviceConfigLock = new Object();

    /**
     * Predicate that can be applied to names to determine if a device is
     * well-known to be used for physical location.
     */
    @GuardedBy("mDeviceConfigLock")
    private Predicate<String> mLocationDenylistName = (v) -> false;

    /**
     * Predicate that can be applied to MAC addresses to determine if a device
     * is well-known to be used for physical location.
     */
    @GuardedBy("mDeviceConfigLock")
    private Predicate<byte[]> mLocationDenylistMac = (v) -> false;

    /**
     * Predicate that can be applied to Advertising Data payloads to determine
     * if a device is well-known to be used for physical location.
     */
    @GuardedBy("mDeviceConfigLock")
    private Predicate<byte[]> mLocationDenylistAdvertisingData = (v) -> false;

    @GuardedBy("mDeviceConfigLock")
    private int mScanQuotaCount = DeviceConfigListener.DEFAULT_SCAN_QUOTA_COUNT;
    @GuardedBy("mDeviceConfigLock")
    private long mScanQuotaWindowMillis = DeviceConfigListener.DEFAULT_SCAN_QUOTA_WINDOW_MILLIS;
    @GuardedBy("mDeviceConfigLock")
    private long mScanTimeoutMillis = DeviceConfigListener.DEFAULT_SCAN_TIMEOUT_MILLIS;
    @GuardedBy("mDeviceConfigLock")
    private int mScanUpgradeDurationMillis =
            DeviceConfigListener.DEFAULT_SCAN_UPGRADE_DURATION_MILLIS;
    @GuardedBy("mDeviceConfigLock")
    private int mScanDowngradeDurationMillis =
            DeviceConfigListener.DEFAULT_SCAN_DOWNGRADE_DURATION_BT_CONNECTING_MILLIS;
    @GuardedBy("mDeviceConfigLock")
    private int mScreenOffLowPowerWindowMillis =
            ScanManager.SCAN_MODE_SCREEN_OFF_LOW_POWER_WINDOW_MS;
    @GuardedBy("mDeviceConfigLock")
    private int mScreenOffLowPowerIntervalMillis =
            ScanManager.SCAN_MODE_SCREEN_OFF_LOW_POWER_INTERVAL_MS;
    @GuardedBy("mDeviceConfigLock")
    private int mScreenOffBalancedWindowMillis =
            ScanManager.SCAN_MODE_SCREEN_OFF_BALANCED_WINDOW_MS;
    @GuardedBy("mDeviceConfigLock")
    private int mScreenOffBalancedIntervalMillis =
            ScanManager.SCAN_MODE_SCREEN_OFF_BALANCED_INTERVAL_MS;
    @GuardedBy("mDeviceConfigLock")
    private String mLeAudioAllowList;

    public @NonNull Predicate<String> getLocationDenylistName() {
        synchronized (mDeviceConfigLock) {
            return mLocationDenylistName;
        }
    }

    public @NonNull Predicate<byte[]> getLocationDenylistMac() {
        synchronized (mDeviceConfigLock) {
            return mLocationDenylistMac;
        }
    }

    public @NonNull Predicate<byte[]> getLocationDenylistAdvertisingData() {
        synchronized (mDeviceConfigLock) {
            return mLocationDenylistAdvertisingData;
        }
    }

    /**
     * Returns scan quota count.
     */
    public int getScanQuotaCount() {
        synchronized (mDeviceConfigLock) {
            return mScanQuotaCount;
        }
    }

    /**
     * Returns scan quota window in millis.
     */
    public long getScanQuotaWindowMillis() {
        synchronized (mDeviceConfigLock) {
            return mScanQuotaWindowMillis;
        }
    }

    /**
     * Returns scan timeout in millis.
     */
    public long getScanTimeoutMillis() {
        synchronized (mDeviceConfigLock) {
            return mScanTimeoutMillis;
        }
    }

    /**
     * Returns scan upgrade duration in millis.
     */
    public long getScanUpgradeDurationMillis() {
        synchronized (mDeviceConfigLock) {
            return mScanUpgradeDurationMillis;
        }
    }

    /**
     * Returns scan downgrade duration in millis.
     */
    public long getScanDowngradeDurationMillis() {
        synchronized (mDeviceConfigLock) {
            return mScanDowngradeDurationMillis;
        }
    }

    /**
     * Returns SCREEN_OFF_BALANCED scan window in millis.
     */
    public int getScreenOffBalancedWindowMillis() {
        synchronized (mDeviceConfigLock) {
            return mScreenOffBalancedWindowMillis;
        }
    }

    /**
     * Returns SCREEN_OFF_BALANCED scan interval in millis.
     */
    public int getScreenOffBalancedIntervalMillis() {
        synchronized (mDeviceConfigLock) {
            return mScreenOffBalancedIntervalMillis;
        }
    }

    /**
     * Returns SCREEN_OFF low power scan window in millis.
     */
    public int getScreenOffLowPowerWindowMillis() {
        synchronized (mDeviceConfigLock) {
            return mScreenOffLowPowerWindowMillis;
        }
    }

    /**
     * Returns SCREEN_OFF low power scan interval in millis.
     */
    public int getScreenOffLowPowerIntervalMillis() {
        synchronized (mDeviceConfigLock) {
            return mScreenOffLowPowerIntervalMillis;
        }
    }

    private final DeviceConfigListener mDeviceConfigListener = new DeviceConfigListener();

    private class DeviceConfigListener implements DeviceConfig.OnPropertiesChangedListener {
        private static final String LOCATION_DENYLIST_NAME =
                "location_denylist_name";
        private static final String LOCATION_DENYLIST_MAC =
                "location_denylist_mac";
        private static final String LOCATION_DENYLIST_ADVERTISING_DATA =
                "location_denylist_advertising_data";
        private static final String SCAN_QUOTA_COUNT =
                "scan_quota_count";
        private static final String SCAN_QUOTA_WINDOW_MILLIS =
                "scan_quota_window_millis";
        private static final String SCAN_TIMEOUT_MILLIS =
                "scan_timeout_millis";
        private static final String SCAN_UPGRADE_DURATION_MILLIS =
                "scan_upgrade_duration_millis";
        private static final String SCAN_DOWNGRADE_DURATION_MILLIS =
                "scan_downgrade_duration_millis";
        private static final String SCREEN_OFF_LOW_POWER_WINDOW_MILLIS =
                "screen_off_low_power_window_millis";
        private static final String SCREEN_OFF_LOW_POWER_INTERVAL_MILLIS =
                "screen_off_low_power_interval_millis";
        private static final String SCREEN_OFF_BALANCED_WINDOW_MILLIS =
                "screen_off_balanced_window_millis";
        private static final String SCREEN_OFF_BALANCED_INTERVAL_MILLIS =
                "screen_off_balanced_interval_millis";
        private static final String LE_AUDIO_ALLOW_LIST =
                "le_audio_allow_list";

        /**
         * Default denylist which matches Eddystone and iBeacon payloads.
         */
        private static final String DEFAULT_LOCATION_DENYLIST_ADVERTISING_DATA =
                "⊆0016AAFE/00FFFFFF,⊆00FF4C0002/00FFFFFFFF";

        private static final int DEFAULT_SCAN_QUOTA_COUNT = 5;
        private static final long DEFAULT_SCAN_QUOTA_WINDOW_MILLIS = 30 * SECOND_IN_MILLIS;
        private static final long DEFAULT_SCAN_TIMEOUT_MILLIS = 10 * MINUTE_IN_MILLIS;
        private static final int DEFAULT_SCAN_UPGRADE_DURATION_MILLIS = (int) SECOND_IN_MILLIS * 6;
        private static final int DEFAULT_SCAN_DOWNGRADE_DURATION_BT_CONNECTING_MILLIS =
                (int) SECOND_IN_MILLIS * 6;

        @RequiresPermission(android.Manifest.permission.READ_DEVICE_CONFIG)
        public void start() {
            DeviceConfig.addOnPropertiesChangedListener(DeviceConfig.NAMESPACE_BLUETOOTH,
                    BackgroundThread.getExecutor(), this);
            onPropertiesChanged(DeviceConfig.getProperties(DeviceConfig.NAMESPACE_BLUETOOTH));
        }

        @Override
        public void onPropertiesChanged(DeviceConfig.Properties properties) {
            synchronized (mDeviceConfigLock) {
                final String name = properties.getString(LOCATION_DENYLIST_NAME, null);
                mLocationDenylistName = !TextUtils.isEmpty(name)
                        ? Pattern.compile(name).asPredicate()
                        : (v) -> false;
                mLocationDenylistMac = BytesMatcher
                        .decode(properties.getString(LOCATION_DENYLIST_MAC, null));
                mLocationDenylistAdvertisingData = BytesMatcher
                        .decode(properties.getString(LOCATION_DENYLIST_ADVERTISING_DATA,
                                DEFAULT_LOCATION_DENYLIST_ADVERTISING_DATA));
                mScanQuotaCount = properties.getInt(SCAN_QUOTA_COUNT,
                        DEFAULT_SCAN_QUOTA_COUNT);
                mScanQuotaWindowMillis = properties.getLong(SCAN_QUOTA_WINDOW_MILLIS,
                        DEFAULT_SCAN_QUOTA_WINDOW_MILLIS);
                mScanTimeoutMillis = properties.getLong(SCAN_TIMEOUT_MILLIS,
                        DEFAULT_SCAN_TIMEOUT_MILLIS);
                mScanUpgradeDurationMillis = properties.getInt(SCAN_UPGRADE_DURATION_MILLIS,
                        DEFAULT_SCAN_UPGRADE_DURATION_MILLIS);
                mScanDowngradeDurationMillis = properties.getInt(SCAN_DOWNGRADE_DURATION_MILLIS,
                        DEFAULT_SCAN_DOWNGRADE_DURATION_BT_CONNECTING_MILLIS);
                mScreenOffLowPowerWindowMillis = properties.getInt(
                        SCREEN_OFF_LOW_POWER_WINDOW_MILLIS,
                        ScanManager.SCAN_MODE_SCREEN_OFF_LOW_POWER_WINDOW_MS);
                mScreenOffLowPowerIntervalMillis = properties.getInt(
                        SCREEN_OFF_LOW_POWER_INTERVAL_MILLIS,
                        ScanManager.SCAN_MODE_SCREEN_OFF_LOW_POWER_INTERVAL_MS);
                mScreenOffBalancedWindowMillis = properties.getInt(
                        SCREEN_OFF_BALANCED_WINDOW_MILLIS,
                        ScanManager.SCAN_MODE_SCREEN_OFF_BALANCED_WINDOW_MS);
                mScreenOffBalancedIntervalMillis = properties.getInt(
                        SCREEN_OFF_BALANCED_INTERVAL_MILLIS,
                        ScanManager.SCAN_MODE_SCREEN_OFF_BALANCED_INTERVAL_MS);
                mLeAudioAllowList = properties.getString(LE_AUDIO_ALLOW_LIST, "");

                if (mLeAudioAllowList.isEmpty()) {
                    List<String> leAudioAllowDevices = BluetoothProperties.le_audio_allow_list();
                    if (leAudioAllowDevices != null && !leAudioAllowDevices.isEmpty()) {
                        mLeAudioAllowDevices = new HashSet<String>(leAudioAllowDevices);
                    }
                } else {
                    List<String> leAudioAllowDevices = Arrays.asList(mLeAudioAllowList.split(","));
                    BluetoothProperties.le_audio_allow_list(leAudioAllowDevices);
                    mLeAudioAllowDevices = new HashSet<String>(leAudioAllowDevices);
                }
            }
        }
    }

    /**
     *  Obfuscate Bluetooth MAC address into a PII free ID string
     *
     *  @param device Bluetooth device whose MAC address will be obfuscated
     *  @return a byte array that is unique to this MAC address on this device,
     *          or empty byte array when either device is null or obfuscateAddressNative fails
     */
    public byte[] obfuscateAddress(BluetoothDevice device) {
        if (device == null) {
            return new byte[0];
        }
        return obfuscateAddressNative(Utils.getByteAddress(device));
    }

    /**
     * Get dynamic audio buffer size supported type
     *
     * @return support <p>Possible values are
     * {@link BluetoothA2dp#DYNAMIC_BUFFER_SUPPORT_NONE},
     * {@link BluetoothA2dp#DYNAMIC_BUFFER_SUPPORT_A2DP_OFFLOAD},
     * {@link BluetoothA2dp#DYNAMIC_BUFFER_SUPPORT_A2DP_SOFTWARE_ENCODING}.
     */
    public int getDynamicBufferSupport() {
        return mAdapterProperties.getDynamicBufferSupport();
    }

    /**
     * Get dynamic audio buffer size
     *
     * @return BufferConstraints
     */
    public BufferConstraints getBufferConstraints() {
        return mAdapterProperties.getBufferConstraints();
    }

    /**
     * Set dynamic audio buffer size
     *
     * @param codec Audio codec
     * @param value buffer millis
     * @return true if the settings is successful, false otherwise
     */
    public boolean setBufferLengthMillis(int codec, int value) {
        return mAdapterProperties.setBufferLengthMillis(codec, value);
    }

    /**
     *  Get an incremental id of Bluetooth metrics and log
     *
     *  @param device Bluetooth device
     *  @return int of id for Bluetooth metrics and logging, 0 if the device is invalid
     */
    public int getMetricId(BluetoothDevice device) {
        if (device == null) {
            return 0;
        }
        return getMetricIdNative(Utils.getByteAddress(device));
    }

    public CompanionManager getCompanionManager() {
        return mBtCompanionManager;
    }

    /**
     *  Call for the AdapterService receives bond state change
     *
     *  @param device Bluetooth device
     *  @param state bond state
     */
    public void onBondStateChanged(BluetoothDevice device, int state) {
        if (mBtCompanionManager != null) {
            mBtCompanionManager.onBondStateChanged(device, state);
        }
    }

    /**
     * Get audio policy feature support status
     *
     * @param device Bluetooth device to be checked for audio policy support
     * @return int status of the remote support for audio policy feature
     */
    public int isRequestAudioPolicyAsSinkSupported(BluetoothDevice device) {
        if (mHeadsetClientService != null) {
            return mHeadsetClientService.getAudioPolicyRemoteSupported(device);
        } else {
            Log.e(TAG, "No audio transport connected");
            return BluetoothStatusCodes.FEATURE_NOT_CONFIGURED;
        }
    }

    /**
     * Set audio policy for remote device
     *
     * @param device Bluetooth device to be set policy for
     * @return int result status for requestAudioPolicyAsSink API
     */
    public int requestAudioPolicyAsSink(BluetoothDevice device, BluetoothSinkAudioPolicy policies) {
        DeviceProperties deviceProp = mRemoteDevices.getDeviceProperties(device);
        if (deviceProp == null) {
            return BluetoothStatusCodes.ERROR_DEVICE_NOT_BONDED;
        }

        if (mHeadsetClientService != null) {
            if (isRequestAudioPolicyAsSinkSupported(device)
                    != BluetoothStatusCodes.FEATURE_SUPPORTED) {
                throw new UnsupportedOperationException(
                        "Request Audio Policy As Sink not supported");
            }
            deviceProp.setHfAudioPolicyForRemoteAg(policies);
            mHeadsetClientService.setAudioPolicy(device, policies);
            return BluetoothStatusCodes.SUCCESS;
        } else {
            Log.e(TAG, "HeadsetClient not connected");
            return BluetoothStatusCodes.ERROR_PROFILE_NOT_CONNECTED;
        }
    }

    /**
     * Get audio policy for remote device
     *
     * @param device Bluetooth device to be set policy for
     * @return {@link BluetoothSinkAudioPolicy} policy stored for the device
     */
    public BluetoothSinkAudioPolicy getRequestedAudioPolicyAsSink(BluetoothDevice device) {
        DeviceProperties deviceProp = mRemoteDevices.getDeviceProperties(device);
        if (deviceProp == null) {
            return null;
        }

        if (mHeadsetClientService != null) {
            return deviceProp.getHfAudioPolicyForRemoteAg();
        } else {
            Log.e(TAG, "HeadsetClient not connected");
            return null;
        }
    }

    /**
     *  Allow audio low latency
     *
     *  @param allowed true if audio low latency is being allowed
     *  @param device device whose audio low latency will be allowed or disallowed
     *  @return boolean true if audio low latency is successfully allowed or disallowed
     */
    public boolean allowLowLatencyAudio(boolean allowed, BluetoothDevice device) {
        return allowLowLatencyAudioNative(allowed, Utils.getByteAddress(device));
    }

    /**
     *  get remote PBAP PCE version.
     *
     *  @param address of remote device
     *  @return int value other than 0  if remote PBAP PCE version is found
     */

    public int getRemotePbapPceVersion(String address) {
        return getRemotePbapPceVersionNative(address);
    }

    /**
     *  check, if PBAP PSE dynamic version upgrade is enabled.
     *
     *  @return true/false.
     */

    public boolean pbapPseDynamicVersionUpgradeIsEnabled() {
        return pbapPseDynamicVersionUpgradeIsEnabledNative();
    }

    /**
     * Sets the battery level of the remote device
     */
    public void setBatteryLevel(BluetoothDevice device, int batteryLevel) {
        if (batteryLevel == BATTERY_LEVEL_UNKNOWN) {
            mRemoteDevices.resetBatteryLevel(device);
        } else {
            mRemoteDevices.updateBatteryLevel(device, batteryLevel);
        }
    }

    public boolean interopMatchAddr(InteropFeature feature, String address) {
        return interopMatchAddrNative(feature.name(), address);
    }

    public boolean interopMatchName(InteropFeature feature, String name) {
        return interopMatchNameNative(feature.name(), name);
    }

    public boolean interopMatchAddrOrName(InteropFeature feature, String address) {
        return interopMatchAddrOrNameNative(feature.name(), address);
    }

    public void interopDatabaseAddAddr(InteropFeature feature,
            String address, int length) {
        interopDatabaseAddRemoveAddrNative(true, feature.name(), address, length);
    }

    public void interopDatabaseRemoveAddr(InteropFeature feature, String address) {
        interopDatabaseAddRemoveAddrNative(false, feature.name(), address, 0);
    }

    public void interopDatabaseAddName(InteropFeature feature, String name) {
        interopDatabaseAddRemoveNameNative(true, feature.name(), name);
    }

    public void interopDatabaseRemoveName(InteropFeature feature, String name) {
        interopDatabaseAddRemoveNameNative(false, feature.name(), name);
    }

    private void loadLeAudioAllowDevices() {
        Log.i(TAG, "loadLeAudioAllowDevices");
        mLeAudioAllowListEnabled =
                SystemProperties.getBoolean(BLUETOOTH_ENABLE_LE_AUDIO_ALLOW_LIST, false);

        if (!mLeAudioAllowListEnabled) {
            Log.i(TAG, "LE Audio allow list is disabled.");
            return;
        }

        synchronized (mDeviceConfigLock) {
            mLeAudioAllowDevices = new HashSet<String>(Arrays.asList(mLeAudioAllowList.split(",")));
        }
        return;
    }

    /**
     *  Checks the remote device is in the LE Audio allow list or not.
     *
     *  @param device the device to check
     *  @return boolean true if le audio allow list is not enabled or the device
     *          is in the allow list, false otherwise.
     */
    public boolean isLeAudioAllowed(BluetoothDevice device) {
        if (!mLeAudioAllowListEnabled) {
            return true;
        }

        DeviceProperties deviceProp = mRemoteDevices.getDeviceProperties(device);

        if (deviceProp == null || deviceProp.getModelName() == null
                || !mLeAudioAllowDevices.contains(deviceProp.getModelName())) {

            if (mLeAudioService != null) {
                mLeAudioService.setConnectionPolicy(device,
                        BluetoothProfile.CONNECTION_POLICY_FORBIDDEN);
            }

            Log.e(TAG, String.format("Device %s not in the LE Audio allow list, ", device)
                    + "force LE Audio policy to forbidden");
            return false;
        }

        if (mLeAudioService != null) {
            mLeAudioService.setConnectionPolicy(device,
                    BluetoothProfile.CONNECTION_POLICY_ALLOWED);
        }

        return true;
    }

    /**
     * Sends service discovery UUIDs internally within the stack. This is meant to remove internal
     * dependencies on the broadcast {@link BluetoothDevice#ACTION_UUID}.
     *
     * @param device is the remote device whose UUIDs have been discovered
     * @param uuids are the services supported on the remote device
     */
    void sendUuidsInternal(BluetoothDevice device, ParcelUuid[] uuids) {
        if (device == null) {
            Log.w(TAG, "sendUuidsInternal: null device");
            return;
        }
        if (uuids == null) {
            Log.w(TAG, "sendUuidsInternal: uuids is null");
            return;
        }
        Log.i(TAG, "sendUuidsInternal: Received service discovery UUIDs for device " + device);
        if (DBG) {
            for (int i = 0; i < uuids.length; i++) {
                Log.d(TAG, "index=" + i + "uuid=" + uuids[i]);
            }
        }
        if (mPhonePolicy != null) {
            mPhonePolicy.onUuidsDiscovered(device, uuids);
        }
    }

    static native void classInitNative();

    native boolean initNative(boolean startRestricted, boolean isCommonCriteriaMode,
            int configCompareResult, String[] initFlags, boolean isAtvDevice,
            String userDataDirectory);

    native void cleanupNative();

    /*package*/
    native boolean enableNative();

    /*package*/
    native boolean disableNative();

    /*package*/
    native boolean setAdapterPropertyNative(int type, byte[] val);

    /*package*/
    native boolean getAdapterPropertiesNative();

    /*package*/
    native boolean getAdapterPropertyNative(int type);

    /*package*/
    native boolean setAdapterPropertyNative(int type);

    /*package*/
    native boolean setDevicePropertyNative(byte[] address, int type, byte[] val);

    /*package*/
    native boolean getDevicePropertyNative(byte[] address, int type);

    /** package */
    public native boolean createBondNative(byte[] address, int addressType, int transport);

    /*package*/
    native boolean createBondOutOfBandNative(byte[] address, int transport,
            OobData p192Data, OobData p256Data);

    /*package*/
    public native boolean removeBondNative(byte[] address);

    /*package*/
    native boolean cancelBondNative(byte[] address);

    /*package*/
    native void generateLocalOobDataNative(int transport);

    /*package*/
    native boolean sdpSearchNative(byte[] address, byte[] uuid);

    /*package*/
    native int getConnectionStateNative(byte[] address);

    private native boolean startDiscoveryNative();

    private native boolean cancelDiscoveryNative();

    private native boolean pinReplyNative(byte[] address, boolean accept, int len, byte[] pin);

    private native boolean sspReplyNative(byte[] address, int type, boolean accept, int passkey);

    /*package*/
    native boolean getRemoteServicesNative(byte[] address, int transport);

    /*package*/
    native boolean getRemoteMasInstancesNative(byte[] address);

    private native int readEnergyInfo();

    /*package*/
    native boolean factoryResetNative();

    private native void alarmFiredNative();

    private native void dumpNative(FileDescriptor fd, String[] arguments);

    private native byte[] dumpMetricsNative();

    private native byte[] obfuscateAddressNative(byte[] address);

    native boolean setBufferLengthMillisNative(int codec, int value);

    private native int getMetricIdNative(byte[] address);

    /*package*/ native int connectSocketNative(
            byte[] address, int type, byte[] uuid, int port, int flag, int callingUid);

    /*package*/ native int createSocketChannelNative(
            int type, String serviceName, byte[] uuid, int port, int flag, int callingUid);

    /*package*/ native void requestMaximumTxDataLengthNative(byte[] address);

    private native boolean allowLowLatencyAudioNative(boolean allowed, byte[] address);

    private native void metadataChangedNative(byte[] address, int key, byte[] value);

    private native boolean interopMatchAddrNative(String featureName, String address);
    private native boolean interopMatchNameNative(String featureName, String name);
    private native boolean interopMatchAddrOrNameNative(String featureName, String address);
    private native void interopDatabaseAddRemoveAddrNative(boolean doAdd,
            String featureName, String address, int length);
    private native void interopDatabaseAddRemoveNameNative(boolean doAdd,
            String featureBame, String name);
    private native int getRemotePbapPceVersionNative(String address);
    private native boolean pbapPseDynamicVersionUpgradeIsEnabledNative();

    // Returns if this is a mock object. This is currently used in testing so that we may not call
    // System.exit() while finalizing the object. Otherwise GC of mock objects unfortunately ends up
    // calling finalize() which in turn calls System.exit() and the process crashes.
    //
    // Mock this in your testing framework to return true to avoid the mentioned behavior. In
    // production this has no effect.
    public boolean isMock() {
        return false;
    }
}<|MERGE_RESOLUTION|>--- conflicted
+++ resolved
@@ -67,7 +67,6 @@
 import android.bluetooth.IBluetoothActivityEnergyInfoListener;
 import android.bluetooth.IBluetoothCallback;
 import android.bluetooth.IBluetoothConnectionCallback;
-import android.bluetooth.IBluetoothGatt;
 import android.bluetooth.IBluetoothMetadataListener;
 import android.bluetooth.IBluetoothOobDataCallback;
 import android.bluetooth.IBluetoothPreferredAudioProfilesCallback;
@@ -79,11 +78,9 @@
 import android.companion.CompanionDeviceManager;
 import android.content.AttributionSource;
 import android.content.BroadcastReceiver;
-import android.content.ComponentName;
 import android.content.Context;
 import android.content.Intent;
 import android.content.IntentFilter;
-import android.content.ServiceConnection;
 import android.content.SharedPreferences;
 import android.content.pm.PackageManager;
 import android.os.AsyncTask;
@@ -364,7 +361,6 @@
     private BassClientService mBassClientService;
     private BatteryService mBatteryService;
     private BluetoothQualityReportNativeInterface mBluetoothQualityReportNativeInterface;
-    private IBluetoothGatt mBluetoothGatt;
 
     private volatile boolean mTestModeEnabled = false;
 
@@ -418,8 +414,6 @@
     private static final int MESSAGE_PROFILE_SERVICE_REGISTERED = 2;
     private static final int MESSAGE_PROFILE_SERVICE_UNREGISTERED = 3;
     private static final int MESSAGE_PREFERRED_AUDIO_PROFILES_AUDIO_FRAMEWORK_TIMEOUT = 4;
-    private static final int MESSAGE_ON_PROFILE_SERVICE_BIND = 5;
-    private static final int MESSAGE_ON_PROFILE_SERVICE_UNBIND = 6;
 
     class AdapterServiceHandler extends Handler {
         @Override
@@ -439,14 +433,6 @@
                     verboseLog("handleMessage() - MESSAGE_PROFILE_SERVICE_UNREGISTERED");
                     unregisterProfileService((ProfileService) msg.obj);
                     break;
-                case MESSAGE_ON_PROFILE_SERVICE_BIND:
-                    verboseLog("handleMessage() - MESSAGE_ON_PROFILE_SERVICE_BIND");
-                    onGattBind((IBinder) msg.obj);
-                    break;
-                case MESSAGE_ON_PROFILE_SERVICE_UNBIND:
-                    verboseLog("handleMessage() - MESSAGE_ON_PROFILE_SERVICE_UNBIND");
-                    onGattUnbind();
-                    break;
                 case MESSAGE_PREFERRED_AUDIO_PROFILES_AUDIO_FRAMEWORK_TIMEOUT:
                     errorLog("handleMessage() - "
                             + "MESSAGE_PREFERRED_PROFILE_CHANGE_AUDIO_FRAMEWORK_TIMEOUT");
@@ -479,22 +465,6 @@
                 return;
             }
             mRegisteredProfiles.remove(profile);
-        }
-
-        private void onGattBind(IBinder service) {
-            mBluetoothGatt = IBluetoothGatt.Stub.asInterface(service);
-            try {
-                mBluetoothGatt.startService();
-            } catch (RemoteException e) {
-                Log.e(TAG, "onGattBind: RemoteException", e);
-            }
-        }
-
-        private void onGattUnbind() {
-            mBluetoothGatt = null;
-            Log.e(
-                    TAG,
-                    "onGattUnbind: Gatt service has disconnected from AdapterService unexpectedly");
         }
 
         private void processProfileServiceStateChanged(ProfileService profile, int state) {
@@ -874,7 +844,7 @@
             Log.w(TAG,
                     "GATT is configured off but the stack assumes it to be enabled. Start anyway.");
         }
-        startGattProfileService();
+        setProfileServiceState(GattService.class, BluetoothAdapter.STATE_ON);
     }
 
     void bringDownBle() {
@@ -925,66 +895,13 @@
         }
     }
 
-    class GattServiceConnection implements ServiceConnection {
-        public void onServiceConnected(ComponentName componentName, IBinder service) {
-            String name = componentName.getClassName();
-            if (DBG) {
-                Log.d(TAG, "GattServiceConnection.onServiceConnected: " + name);
-            }
-            if (!name.equals(GattService.class.getName())) {
-                Log.e(TAG, "Unknown service connected: " + name);
-                return;
-            }
-            mHandler.obtainMessage(MESSAGE_ON_PROFILE_SERVICE_BIND, service).sendToTarget();
-        }
-
-        public void onServiceDisconnected(ComponentName componentName) {
-            // Called if we unexpectedly disconnect. This should never happen.
-            String name = componentName.getClassName();
-            Log.e(TAG, "GattServiceConnection.onServiceDisconnected: " + name);
-            if (!name.equals(GattService.class.getName())) {
-                Log.e(TAG, "Unknown service disconnected: " + name);
-                return;
-            }
-            mHandler.sendEmptyMessage(MESSAGE_ON_PROFILE_SERVICE_UNBIND);
-        }
-    }
-
-    private GattServiceConnection mGattConnection = new GattServiceConnection();
-
-    private void startGattProfileService() {
-        mStartedProfiles.add(GattService.class.getSimpleName());
-
-        Intent intent = new Intent(this, GattService.class);
-        if (!bindServiceAsUser(
-                intent,
-                mGattConnection,
-                Context.BIND_AUTO_CREATE | Context.BIND_IMPORTANT,
-                UserHandle.CURRENT)) {
-            // This should never happen
-            // unbindService will be called during stopGattProfileService triggered by AdapterState
-            Log.e(TAG, "Error while binding to gatt. This Bluetooth session will timeout");
-            unbindService(mGattConnection);
-        }
-    }
-
     private void stopGattProfileService() {
         mAdapterProperties.onBleDisable();
         if (mRunningProfiles.size() == 0) {
             debugLog("stopGattProfileService() - No profiles services to stop.");
             mAdapterStateMachine.sendMessage(AdapterState.BLE_STOPPED);
         }
-
-        mStartedProfiles.remove(GattService.class.getSimpleName());
-
-        try {
-            if (mBluetoothGatt != null) {
-                mBluetoothGatt.stopService();
-            }
-        } catch (RemoteException e) {
-            Log.e(TAG, "stopGattProfileService: RemoteException", e);
-        }
-        unbindService(mGattConnection);
+        setProfileServiceState(GattService.class, BluetoothAdapter.STATE_OFF);
     }
 
     private void invalidateBluetoothGetStateCache() {
@@ -4845,35 +4762,6 @@
             }
             return BluetoothStatusCodes.SUCCESS;
         }
-<<<<<<< HEAD
-=======
-
-        @RequiresPermission(android.Manifest.permission.BLUETOOTH_SCAN)
-        @Override
-        public void getOffloadedTransportDiscoveryDataScanSupported(
-                AttributionSource source, SynchronousResultReceiver receiver) {
-            try {
-                receiver.send(getOffloadedTransportDiscoveryDataScanSupported(source));
-            } catch (RuntimeException e) {
-                receiver.propagateException(e);
-            }
-        }
-
-        private int getOffloadedTransportDiscoveryDataScanSupported(
-                AttributionSource attributionSource) {
-            AdapterService service = getService();
-            if (service == null
-                    || !callerIsSystemOrActiveOrManagedUser(service, TAG,
-                            "getOffloadedTransportDiscoveryDataScanSupported")
-                    || !Utils.checkScanPermissionForDataDelivery(
-                            service, attributionSource,
-                            "getOffloadedTransportDiscoveryDataScanSupported")) {
-                return BluetoothStatusCodes.ERROR_MISSING_BLUETOOTH_SCAN_PERMISSION;
-            }
-            enforceBluetoothPrivilegedPermission(service);
-
-            return service.getOffloadedTransportDiscoveryDataScanSupported();
-        }
 
         @Override
         public IBluetoothGatt getBluetoothGatt() {
@@ -4898,7 +4786,6 @@
                 receiver.propagateException(e);
             }
         }
->>>>>>> 2f24ff0b
     }
 
     /**
@@ -6421,20 +6308,6 @@
         return BluetoothStatusCodes.FEATURE_NOT_SUPPORTED;
     }
 
-    IBluetoothGatt getBluetoothGatt() {
-        return mBluetoothGatt;
-    }
-
-    void unregAllGattClient(AttributionSource source) {
-        if (mBluetoothGatt != null) {
-            try {
-                mBluetoothGatt.unregAll(source);
-            } catch (RemoteException e) {
-                Log.e(TAG, "Unable to disconnect all apps.", e);
-            }
-        }
-    }
-
     /**
      * Notify the UID and package name of the app, and the address of associated active device
      *
