/*
 * Copyright (C) 2012 The Android Open Source Project
 * Copyright (C) 2016-2017 The Linux Foundation
 *
 * Licensed under the Apache License, Version 2.0 (the "License");
 * you may not use this file except in compliance with the License.
 * You may obtain a copy of the License at
 *
 *      http://www.apache.org/licenses/LICENSE-2.0
 *
 * Unless required by applicable law or agreed to in writing, software
 * distributed under the License is distributed on an "AS IS" BASIS,
 * WITHOUT WARRANTIES OR CONDITIONS OF ANY KIND, either express or implied.
 * See the License for the specific language governing permissions and
 * limitations under the License.
 */

package com.android.bluetooth.btservice;

import static android.bluetooth.BluetoothDevice.BATTERY_LEVEL_UNKNOWN;
import static android.bluetooth.BluetoothDevice.TRANSPORT_AUTO;
import static android.bluetooth.IBluetoothLeAudio.LE_AUDIO_GROUP_ID_INVALID;
import static android.text.format.DateUtils.MINUTE_IN_MILLIS;
import static android.text.format.DateUtils.SECOND_IN_MILLIS;

import static com.android.bluetooth.ChangeIds.ENFORCE_CONNECT;
import static com.android.bluetooth.Utils.callerIsSystem;
import static com.android.bluetooth.Utils.callerIsSystemOrActiveOrManagedUser;
import static com.android.bluetooth.Utils.enforceBluetoothPrivilegedPermission;
import static com.android.bluetooth.Utils.enforceCdmAssociation;
import static com.android.bluetooth.Utils.enforceDumpPermission;
import static com.android.bluetooth.Utils.enforceLocalMacAddressPermission;
import static com.android.bluetooth.Utils.getBytesFromAddress;
import static com.android.bluetooth.Utils.hasBluetoothPrivilegedPermission;
import static com.android.bluetooth.Utils.isDualModeAudioEnabled;
import static com.android.bluetooth.Utils.isPackageNameAccurate;

import static java.util.Objects.requireNonNull;

import android.annotation.NonNull;
import android.annotation.Nullable;
import android.annotation.RequiresPermission;
import android.annotation.SuppressLint;
import android.app.AppOpsManager;
import android.app.PendingIntent;
import android.app.Service;
import android.app.admin.DevicePolicyManager;
import android.app.compat.CompatChanges;
import android.bluetooth.BluetoothA2dp;
import android.bluetooth.BluetoothActivityEnergyInfo;
import android.bluetooth.BluetoothAdapter;
import android.bluetooth.BluetoothAdapter.ActiveDeviceProfile;
import android.bluetooth.BluetoothAdapter.ActiveDeviceUse;
import android.bluetooth.BluetoothDevice;
import android.bluetooth.BluetoothFrameworkInitializer;
import android.bluetooth.BluetoothMap;
import android.bluetooth.BluetoothProfile;
import android.bluetooth.BluetoothProtoEnums;
import android.bluetooth.BluetoothQualityReport;
import android.bluetooth.BluetoothSap;
import android.bluetooth.BluetoothServerSocket;
import android.bluetooth.BluetoothSinkAudioPolicy;
import android.bluetooth.BluetoothSocket;
import android.bluetooth.BluetoothStatusCodes;
import android.bluetooth.BluetoothUuid;
import android.bluetooth.BufferConstraints;
import android.bluetooth.IBluetooth;
import android.bluetooth.IBluetoothActivityEnergyInfoListener;
import android.bluetooth.IBluetoothCallback;
import android.bluetooth.IBluetoothConnectionCallback;
import android.bluetooth.IBluetoothGatt;
import android.bluetooth.IBluetoothMetadataListener;
import android.bluetooth.IBluetoothOobDataCallback;
import android.bluetooth.IBluetoothPreferredAudioProfilesCallback;
import android.bluetooth.IBluetoothQualityReportReadyCallback;
import android.bluetooth.IBluetoothSocketManager;
import android.bluetooth.IncomingRfcommSocketInfo;
import android.bluetooth.OobData;
import android.bluetooth.UidTraffic;
import android.bluetooth.rfcomm.BluetoothRfcommProtoEnums;
import android.companion.CompanionDeviceManager;
import android.content.AttributionSource;
import android.content.Context;
import android.content.Intent;
import android.content.SharedPreferences;
import android.content.pm.PackageManager;
import android.os.AsyncTask;
import android.os.BatteryStatsManager;
import android.os.Binder;
import android.os.Build;
import android.os.Bundle;
import android.os.Handler;
import android.os.IBinder;
import android.os.Looper;
import android.os.Message;
import android.os.ParcelUuid;
import android.os.Parcelable;
import android.os.PowerManager;
import android.os.RemoteCallbackList;
import android.os.RemoteException;
import android.os.SystemClock;
import android.os.SystemProperties;
import android.os.UserHandle;
import android.os.UserManager;
import android.provider.DeviceConfig;
import android.provider.Settings;
import android.sysprop.BluetoothProperties;
import android.text.TextUtils;
import android.util.Base64;
import android.util.Log;
import android.util.SparseArray;

import com.android.bluetooth.BluetoothMetricsProto;
import com.android.bluetooth.BluetoothStatsLog;
import com.android.bluetooth.R;
import com.android.bluetooth.Utils;
import com.android.bluetooth.a2dp.A2dpService;
import com.android.bluetooth.a2dpsink.A2dpSinkService;
import com.android.bluetooth.avrcp.AvrcpTargetService;
import com.android.bluetooth.avrcpcontroller.AvrcpControllerService;
import com.android.bluetooth.bas.BatteryService;
import com.android.bluetooth.bass_client.BassClientService;
import com.android.bluetooth.btservice.InteropUtil.InteropFeature;
import com.android.bluetooth.btservice.RemoteDevices.DeviceProperties;
import com.android.bluetooth.btservice.bluetoothkeystore.BluetoothKeystoreNativeInterface;
import com.android.bluetooth.btservice.bluetoothkeystore.BluetoothKeystoreService;
import com.android.bluetooth.btservice.storage.DatabaseManager;
import com.android.bluetooth.btservice.storage.MetadataDatabase;
import com.android.bluetooth.csip.CsipSetCoordinatorService;
import com.android.bluetooth.flags.Flags;
import com.android.bluetooth.gatt.GattService;
import com.android.bluetooth.hap.HapClientService;
import com.android.bluetooth.hearingaid.HearingAidService;
import com.android.bluetooth.btservice.InteropUtil;
import com.android.bluetooth.hfp.HeadsetService;
import com.android.bluetooth.hfpclient.HeadsetClientService;
import com.android.bluetooth.hid.HidDeviceService;
import com.android.bluetooth.hid.HidHostService;
import com.android.bluetooth.le_audio.LeAudioService;
import com.android.bluetooth.le_scan.ScanController;
import com.android.bluetooth.le_scan.ScanManager;
import com.android.bluetooth.map.BluetoothMapService;
import com.android.bluetooth.mapclient.MapClientService;
import com.android.bluetooth.mcp.McpService;
import com.android.bluetooth.opp.BluetoothOppService;
import com.android.bluetooth.pan.PanService;
import com.android.bluetooth.pbap.BluetoothPbapService;
import com.android.bluetooth.pbapclient.PbapClientService;
import com.android.bluetooth.sap.SapService;
import com.android.bluetooth.sdp.SdpManager;
import com.android.bluetooth.tbs.TbsService;
import com.android.bluetooth.telephony.BluetoothInCallService;
import com.android.bluetooth.vc.VolumeControlService;
import com.android.internal.annotations.GuardedBy;
import com.android.internal.annotations.VisibleForTesting;
import com.android.modules.utils.BackgroundThread;
import com.android.modules.utils.BytesMatcher;

import com.google.protobuf.InvalidProtocolBufferException;

import libcore.util.SneakyThrow;

import java.io.FileDescriptor;
import java.io.FileOutputStream;
import java.io.IOException;
import java.io.PrintWriter;
import java.time.Duration;
import java.util.ArrayDeque;
import java.util.ArrayList;
import java.util.Arrays;
import java.util.Collections;
import java.util.HashMap;
import java.util.HashSet;
import java.util.Iterator;
import java.util.List;
import java.util.Map;
import java.util.Objects;
import java.util.Set;
import java.util.UUID;
import java.util.concurrent.ConcurrentHashMap;
import java.util.concurrent.ConcurrentLinkedQueue;
import java.util.concurrent.Executor;
import java.util.function.Function;
import java.util.function.Predicate;
import java.util.regex.Pattern;
import java.util.stream.Collectors;

public class AdapterService extends Service {
    private static final String TAG = "BluetoothAdapterService";

    private static final int MESSAGE_PROFILE_SERVICE_STATE_CHANGED = 1;
    private static final int MESSAGE_PROFILE_SERVICE_REGISTERED = 2;
    private static final int MESSAGE_PROFILE_SERVICE_UNREGISTERED = 3;
    private static final int MESSAGE_PREFERRED_AUDIO_PROFILES_AUDIO_FRAMEWORK_TIMEOUT = 4;
    private static final int MESSAGE_ON_PROFILE_SERVICE_BIND = 5;
    private static final int MESSAGE_ON_PROFILE_SERVICE_UNBIND = 6;

    private static final int CONTROLLER_ENERGY_UPDATE_TIMEOUT_MILLIS = 100;
    private static final int MIN_ADVT_INSTANCES_FOR_MA = 5;
    private static final int MIN_OFFLOADED_FILTERS = 10;
    private static final int MIN_OFFLOADED_SCAN_STORAGE_BYTES = 1024;

    private static final Duration PENDING_SOCKET_HANDOFF_TIMEOUT = Duration.ofMinutes(1);
    private static final Duration GENERATE_LOCAL_OOB_DATA_TIMEOUT = Duration.ofSeconds(2);
    private static final Duration PREFERRED_AUDIO_PROFILE_CHANGE_TIMEOUT = Duration.ofSeconds(10);

    static final String PHONEBOOK_ACCESS_PERMISSION_PREFERENCE_FILE = "phonebook_access_permission";
    static final String MESSAGE_ACCESS_PERMISSION_PREFERENCE_FILE = "message_access_permission";
    static final String SIM_ACCESS_PERMISSION_PREFERENCE_FILE = "sim_access_permission";

    private static BluetoothProperties.snoop_log_mode_values sSnoopLogSettingAtEnable =
            BluetoothProperties.snoop_log_mode_values.EMPTY;
    private static String sDefaultSnoopLogSettingAtEnable = "empty";
    private static boolean sSnoopLogFilterHeadersSettingAtEnable = false;
    private static boolean sSnoopLogFilterProfileA2dpSettingAtEnable = false;
    private static boolean sSnoopLogFilterProfileRfcommSettingAtEnable = false;

    private static BluetoothProperties.snoop_log_filter_profile_pbap_values
            sSnoopLogFilterProfilePbapModeSettingAtEnable =
                    BluetoothProperties.snoop_log_filter_profile_pbap_values.EMPTY;
    private static BluetoothProperties.snoop_log_filter_profile_map_values
            sSnoopLogFilterProfileMapModeSettingAtEnable =
                    BluetoothProperties.snoop_log_filter_profile_map_values.EMPTY;

    private static AdapterService sAdapterService;

    private final Object mEnergyInfoLock = new Object();
    private final SparseArray<UidTraffic> mUidTraffic = new SparseArray<>();

    private final Map<Integer, ProfileService> mStartedProfiles = new HashMap<>();
    private final List<ProfileService> mRegisteredProfiles = new ArrayList<>();
    private final List<ProfileService> mRunningProfiles = new ArrayList<>();

    private final List<DiscoveringPackage> mDiscoveringPackages = new ArrayList<>();

    private final AdapterNativeInterface mNativeInterface = AdapterNativeInterface.getInstance();

    private final Map<BluetoothDevice, List<IBluetoothMetadataListener>> mMetadataListeners =
            new HashMap<>();

    // Map<groupId, PendingAudioProfilePreferenceRequest>
    @GuardedBy("mCsipGroupsPendingAudioProfileChanges")
    private final Map<Integer, PendingAudioProfilePreferenceRequest>
            mCsipGroupsPendingAudioProfileChanges = new HashMap<>();

    private final Map<BluetoothStateCallback, Executor> mLocalCallbacks = new ConcurrentHashMap<>();
    private final Map<UUID, RfcommListenerData> mBluetoothServerSockets = new ConcurrentHashMap<>();
    private final ArrayDeque<IBluetoothOobDataCallback> mOobDataCallbackQueue = new ArrayDeque<>();

    private final RemoteCallbackList<IBluetoothPreferredAudioProfilesCallback>
            mPreferredAudioProfilesCallbacks = new RemoteCallbackList<>();
    private final RemoteCallbackList<IBluetoothQualityReportReadyCallback>
            mBluetoothQualityReportReadyCallbacks = new RemoteCallbackList<>();
    private final RemoteCallbackList<IBluetoothCallback> mRemoteCallbacks =
            new RemoteCallbackList<>();

    private final DeviceConfigListener mDeviceConfigListener = new DeviceConfigListener();

    private final Looper mLooper;
    private final AdapterServiceHandler mHandler;

    private int mStackReportedState;
    private long mTxTimeTotalMs;
    private long mRxTimeTotalMs;
    private long mIdleTimeTotalMs;
    private long mEnergyUsedTotalVoltAmpSecMicro;
    private HashSet<String> mLeAudioAllowDevices = new HashSet<>();

    private BluetoothAdapter mAdapter;
    @VisibleForTesting AdapterProperties mAdapterProperties;
    private AdapterState mAdapterStateMachine;
    private BondStateMachine mBondStateMachine;
    private RemoteDevices mRemoteDevices;
    private Vendor mVendor;

    /* TODO: Consider to remove the search API from this class, if changed to use call-back */
    private SdpManager mSdpManager = null;

    private boolean mNativeAvailable;
    private boolean mCleaningUp;
    private Set<IBluetoothConnectionCallback> mBluetoothConnectionCallbacks = new HashSet<>();
    private boolean mQuietmode = false;
    private Map<String, CallerInfo> mBondAttemptCallerInfo = new HashMap<>();

    private BatteryStatsManager mBatteryStatsManager;
    private PowerManager mPowerManager;
    private PowerManager.WakeLock mWakeLock;
    private UserManager mUserManager;
    private CompanionDeviceManager mCompanionDeviceManager;

    // Phone Policy is not used on all devices. Ensure you null check before using it
    @Nullable private PhonePolicy mPhonePolicy;

    private ActiveDeviceManager mActiveDeviceManager;
    private final DatabaseManager mDatabaseManager;
    private final SilenceDeviceManager mSilenceDeviceManager;
    private CompanionManager mBtCompanionManager;
    private AppOpsManager mAppOps;

    private BluetoothSocketManagerBinder mBluetoothSocketManagerBinder;

    private BluetoothKeystoreService mBluetoothKeystoreService;
    private A2dpService mA2dpService;
    private A2dpSinkService mA2dpSinkService;
    private HeadsetService mHeadsetService;
    private HeadsetClientService mHeadsetClientService;
    private BluetoothMapService mMapService;
    private MapClientService mMapClientService;
    private HidDeviceService mHidDeviceService;
    private HidHostService mHidHostService;
    private PanService mPanService;
    private BluetoothPbapService mPbapService;
    private PbapClientService mPbapClientService;
    private HearingAidService mHearingAidService;
    private HapClientService mHapClientService;
    private SapService mSapService;
    private VolumeControlService mVolumeControlService;
    private CsipSetCoordinatorService mCsipSetCoordinatorService;
    private LeAudioService mLeAudioService;
    private BassClientService mBassClientService;
    private BatteryService mBatteryService;
    private BluetoothQualityReportNativeInterface mBluetoothQualityReportNativeInterface;
    private GattService mGattService;
    private ScanController mScanController;

    private volatile boolean mTestModeEnabled = false;

    private MetricsLogger mMetricsLogger;

    /** Handlers for incoming service calls */
    private AdapterServiceBinder mBinder;

    // Report ID definition
    public enum BqrQualityReportId {
        QUALITY_REPORT_ID_MONITOR_MODE(0x01),
        QUALITY_REPORT_ID_APPROACH_LSTO(0x02),
        QUALITY_REPORT_ID_A2DP_AUDIO_CHOPPY(0x03),
        QUALITY_REPORT_ID_SCO_VOICE_CHOPPY(0x04),
        QUALITY_REPORT_ID_ROOT_INFLAMMATION(0x05),
        QUALITY_REPORT_ID_CONNECT_FAIL(0x08),
        QUALITY_REPORT_ID_LMP_LL_MESSAGE_TRACE(0x11),
        QUALITY_REPORT_ID_BT_SCHEDULING_TRACE(0x12),
        QUALITY_REPORT_ID_CONTROLLER_DBG_INFO(0x13);

        private final int mValue;

        BqrQualityReportId(int value) {
            mValue = value;
        }

        public int getValue() {
            return mValue;
        }
    };

    static {
        Log.d(TAG, "Loading JNI Library");
        if (Utils.isInstrumentationTestMode()) {
            Log.w(TAG, "App is instrumented. Skip loading the native");
        } else {
            System.loadLibrary("bluetooth_jni");
        }
    }

    // Keep a constructor for ActivityThread.handleCreateService
    AdapterService() {
        this(Looper.getMainLooper());
    }

    @VisibleForTesting
    AdapterService(Looper looper) {
        mLooper = requireNonNull(looper);
        mHandler = new AdapterServiceHandler(mLooper);
        mSilenceDeviceManager = new SilenceDeviceManager(this, new ServiceFactory(), mLooper);
        mDatabaseManager = new DatabaseManager(this);
    }

    @VisibleForTesting
    public AdapterService(Context ctx) {
        this(Looper.getMainLooper());
        attachBaseContext(ctx);
    }

    public static synchronized AdapterService getAdapterService() {
        return sAdapterService;
    }

    AdapterNativeInterface getNative() {
        return mNativeInterface;
    }

    /** Allow test to set an AdapterService to be return by AdapterService.getAdapterService() */
    @VisibleForTesting
    public static synchronized void setAdapterService(AdapterService instance) {
        if (instance == null) {
            Log.e(TAG, "setAdapterService() - instance is null");
            return;
        }
        Log.d(TAG, "setAdapterService() - set service to " + instance);
        sAdapterService = instance;
    }

    /** Clear test Adapter service. See {@code setAdapterService} */
    @VisibleForTesting
    public static synchronized void clearAdapterService(AdapterService instance) {
        if (sAdapterService == instance) {
            Log.d(TAG, "clearAdapterService() - This adapter was cleared " + instance);
            sAdapterService = null;
        } else {
            Log.d(
                    TAG,
                    "clearAdapterService() - incorrect cleared adapter."
                            + (" Instance=" + instance)
                            + (" vs sAdapterService=" + sAdapterService));
        }
    }

    /**
     * Register a {@link ProfileService} with AdapterService.
     *
     * @param profile the service being added.
     */
    public void addProfile(ProfileService profile) {
        mHandler.obtainMessage(MESSAGE_PROFILE_SERVICE_REGISTERED, profile).sendToTarget();
    }

    /**
     * Unregister a ProfileService with AdapterService.
     *
     * @param profile the service being removed.
     */
    public void removeProfile(ProfileService profile) {
        mHandler.obtainMessage(MESSAGE_PROFILE_SERVICE_UNREGISTERED, profile).sendToTarget();
    }

    /**
     * Notify AdapterService that a ProfileService has started or stopped.
     *
     * @param profile the service being removed.
     * @param state {@link BluetoothAdapter#STATE_ON} or {@link BluetoothAdapter#STATE_OFF}
     */
    public void onProfileServiceStateChanged(ProfileService profile, int state) {
        if (state != BluetoothAdapter.STATE_ON && state != BluetoothAdapter.STATE_OFF) {
            throw new IllegalArgumentException(BluetoothAdapter.nameForState(state));
        }
        Message m = mHandler.obtainMessage(MESSAGE_PROFILE_SERVICE_STATE_CHANGED);
        m.obj = profile;
        m.arg1 = state;
        mHandler.sendMessage(m);
    }

    /**
     * Confirm whether the ProfileService is started expectedly.
     *
     * @param serviceSampleName the service simple name.
     * @return true if the service is started expectedly, false otherwise.
     */
    public boolean isStartedProfile(int profileId) {
        return mStartedProfiles.containsKey(profileId);
    }

    class AdapterServiceHandler extends Handler {
        AdapterServiceHandler(Looper looper) {
            super(looper);
        }

        @Override
        public void handleMessage(Message msg) {
            Log.v(TAG, "handleMessage() - Message: " + msg.what);

            switch (msg.what) {
                case MESSAGE_PROFILE_SERVICE_STATE_CHANGED:
                    Log.v(TAG, "handleMessage() - MESSAGE_PROFILE_SERVICE_STATE_CHANGED");
                    processProfileServiceStateChanged((ProfileService) msg.obj, msg.arg1);
                    break;
                case MESSAGE_PROFILE_SERVICE_REGISTERED:
                    Log.v(TAG, "handleMessage() - MESSAGE_PROFILE_SERVICE_REGISTERED");
                    registerProfileService((ProfileService) msg.obj);
                    break;
                case MESSAGE_PROFILE_SERVICE_UNREGISTERED:
                    Log.v(TAG, "handleMessage() - MESSAGE_PROFILE_SERVICE_UNREGISTERED");
                    unregisterProfileService((ProfileService) msg.obj);
                    break;
                case MESSAGE_PREFERRED_AUDIO_PROFILES_AUDIO_FRAMEWORK_TIMEOUT:
                    Log.e(
                            TAG,
                            "handleMessage() - "
                                    + "MESSAGE_PREFERRED_PROFILE_CHANGE_AUDIO_FRAMEWORK_TIMEOUT");
                    int groupId = (int) msg.obj;

                    synchronized (mCsipGroupsPendingAudioProfileChanges) {
                        removeFromPendingAudioProfileChanges(groupId);
                        if (mCsipGroupsPendingAudioProfileChanges.containsKey(groupId)) {
                           PendingAudioProfilePreferenceRequest request =
                                   mCsipGroupsPendingAudioProfileChanges.remove(groupId);
                           Log.e(
                                   TAG,
                                   "Preferred audio profiles change audio framework timeout for "
                                           + ("device " + request.mDeviceRequested));
                           sendPreferredAudioProfilesCallbackToApps(
                                   request.mDeviceRequested,
                                   request.mRequestedPreferences,
                                   BluetoothStatusCodes.ERROR_TIMEOUT);
                        }
                    }
                    break;
            }
        }

        private void registerProfileService(ProfileService profile) {
            if (mRegisteredProfiles.contains(profile)) {
                Log.e(TAG, profile.getName() + " already registered.");
                return;
            }
            mRegisteredProfiles.add(profile);
        }

        private void unregisterProfileService(ProfileService profile) {
            if (!mRegisteredProfiles.contains(profile)) {
                Log.e(TAG, profile.getName() + " not registered (UNREGISTER).");
                return;
            }
            mRegisteredProfiles.remove(profile);
        }

        private void processProfileServiceStateChanged(ProfileService profile, int state) {
            switch (state) {
                case BluetoothAdapter.STATE_ON:
                    if (!mRegisteredProfiles.contains(profile)) {
                        Log.e(TAG, profile.getName() + " not registered (STATE_ON).");
                        return;
                    }
                    if (mRunningProfiles.contains(profile)) {
                        Log.e(TAG, profile.getName() + " already running.");
                        return;
                    }
                    mRunningProfiles.add(profile);
                    // TODO(b/228875190): GATT is assumed supported. GATT starting triggers hardware
                    // initialization. Configuring a device without GATT causes start up failures.
                    if (GattService.class.getSimpleName().equals(profile.getName())) {
                        mNativeInterface.enable();
                    } else if (mRegisteredProfiles.size() == Config.getSupportedProfiles().length
                            && mRegisteredProfiles.size() == mRunningProfiles.size()) {
                        mAdapterProperties.onBluetoothReady();
                        updateUuids();
                        initProfileServices();
                        mNativeInterface.getAdapterProperty(
                                AbstractionLayer.BT_PROPERTY_LOCAL_IO_CAPS);
                        mNativeInterface.getAdapterProperty(
                                AbstractionLayer.BT_PROPERTY_DYNAMIC_AUDIO_BUFFER);
                        mAdapterStateMachine.sendMessage(AdapterState.BREDR_STARTED);
                        mBtCompanionManager.loadCompanionInfo();
                    }
                    break;
                case BluetoothAdapter.STATE_OFF:
                    if (!mRegisteredProfiles.contains(profile)) {
                        Log.e(TAG, profile.getName() + " not registered (STATE_OFF).");
                        return;
                    }
                    if (!mRunningProfiles.contains(profile)) {
                        Log.e(TAG, profile.getName() + " not running.");
                        return;
                    }
                    mRunningProfiles.remove(profile);
                    // TODO(b/228875190): GATT is assumed supported. GATT is expected to be the only
                    // profile available in the "BLE ON" state. If only GATT is left, send
                    // BREDR_STOPPED. If GATT is stopped, deinitialize the hardware.
                    if ((mRunningProfiles.size() == 1
                            && (GattService.class
                                    .getSimpleName()
                                    .equals(mRunningProfiles.get(0).getName())))) {
                        mAdapterStateMachine.sendMessage(AdapterState.BREDR_STOPPED);
                    } else if (mRunningProfiles.size() == 0) {
                        mNativeInterface.disable();
                    }
                    break;
                default:
                    Log.e(TAG, "Unhandled profile state: " + state);
            }
        }
    }

    /**
     * Stores information about requests made to the audio framework arising from calls to {@link
     * BluetoothAdapter#setPreferredAudioProfiles(BluetoothDevice, Bundle)}.
     */
    private static class PendingAudioProfilePreferenceRequest {
        // The newly requested preferences
        final Bundle mRequestedPreferences;
        // Reference counter for how many calls are pending completion in the audio framework
        int mRemainingRequestsToAudioFramework;
        // The device with which the request was made. Used for sending the callback.
        final BluetoothDevice mDeviceRequested;

        /**
         * Constructs an entity to store information about pending preferred audio profile changes.
         *
         * @param preferences newly requested preferences
         * @param numRequestsToAudioFramework how many active device changed requests are sent to
         *     the audio framework
         * @param device the device with which the request was made
         */
        PendingAudioProfilePreferenceRequest(
                Bundle preferences, int numRequestsToAudioFramework, BluetoothDevice device) {
            mRequestedPreferences = preferences;
            mRemainingRequestsToAudioFramework = numRequestsToAudioFramework;
            mDeviceRequested = device;
        }
    }

    final @NonNull <T> T getNonNullSystemService(@NonNull Class<T> clazz) {
        return requireNonNull(getSystemService(clazz), clazz.getSimpleName() + " cannot be null");
    }

    @Override
    @RequiresPermission(
            allOf = {
                android.Manifest.permission.INTERACT_ACROSS_USERS_FULL,
                android.Manifest.permission.READ_DEVICE_CONFIG,
            },
            anyOf = {
                android.Manifest.permission.INTERACT_ACROSS_USERS_FULL,
                android.Manifest.permission.INTERACT_ACROSS_USERS,
                android.Manifest.permission.CREATE_USERS,
                android.Manifest.permission.MANAGE_USERS,
            })
    public void onCreate() {
        super.onCreate();
        Log.d(TAG, "onCreate()");
        if (!Flags.fastBindToApp()) {
            init();
            return;
        }
        // OnCreate must perform the minimum of infaillible and mandatory initialization
        mRemoteDevices = new RemoteDevices(this, mLooper);
        mAdapterProperties = new AdapterProperties(this);
        mAdapterStateMachine = new AdapterState(this, mLooper);
        mBinder = new AdapterServiceBinder(this);
        mUserManager = getNonNullSystemService(UserManager.class);
        mAppOps = getNonNullSystemService(AppOpsManager.class);
        mPowerManager = getNonNullSystemService(PowerManager.class);
        mBatteryStatsManager = getNonNullSystemService(BatteryStatsManager.class);
        mCompanionDeviceManager = getNonNullSystemService(CompanionDeviceManager.class);
        setAdapterService(this);
    }

    private void init() {
        Log.d(TAG, "init()");
        Config.init(this);
        initMetricsLogger();
        mDeviceConfigListener.start();

        if (!Flags.fastBindToApp()) {
            // Moved to OnCreate
            mUserManager = getNonNullSystemService(UserManager.class);
            mAppOps = getNonNullSystemService(AppOpsManager.class);
            mPowerManager = getNonNullSystemService(PowerManager.class);
            mBatteryStatsManager = getNonNullSystemService(BatteryStatsManager.class);
            mCompanionDeviceManager = getNonNullSystemService(CompanionDeviceManager.class);
            mRemoteDevices = new RemoteDevices(this, mLooper);
        }

        mVendor = new Vendor(this);
        clearDiscoveringPackages();
        if (!Flags.fastBindToApp()) {
            mBinder = new AdapterServiceBinder(this);
        }
        mAdapter = BluetoothAdapter.getDefaultAdapter();
        if (!Flags.fastBindToApp()) {
            // Moved to OnCreate
            mAdapterProperties = new AdapterProperties(this);
            mAdapterStateMachine = new AdapterState(this, mLooper);
        }
        boolean isCommonCriteriaMode =
                getNonNullSystemService(DevicePolicyManager.class)
                        .isCommonCriteriaModeEnabled(null);
        mBluetoothKeystoreService =
                new BluetoothKeystoreService(
                        BluetoothKeystoreNativeInterface.getInstance(), isCommonCriteriaMode);
        mBluetoothKeystoreService.start();
        int configCompareResult = mBluetoothKeystoreService.getCompareResult();

        // Start tracking Binder latency for the bluetooth process.
        BluetoothFrameworkInitializer.initializeBinderCallsStats(getApplicationContext());

        // Android TV doesn't show consent dialogs for just works and encryption only le pairing
        boolean isAtvDevice =
                getApplicationContext()
                        .getPackageManager()
                        .hasSystemFeature(PackageManager.FEATURE_LEANBACK_ONLY);
        mNativeInterface.init(
                this,
                mAdapterProperties,
                mUserManager.isGuestUser(),
                isCommonCriteriaMode,
                configCompareResult,
                getInitFlags(),
                isAtvDevice,
                getApplicationInfo().dataDir);
        mNativeAvailable = true;
        // Load the name and address
        mNativeInterface.getAdapterProperty(AbstractionLayer.BT_PROPERTY_BDADDR);
        mNativeInterface.getAdapterProperty(AbstractionLayer.BT_PROPERTY_BDNAME);
        mNativeInterface.getAdapterProperty(AbstractionLayer.BT_PROPERTY_CLASS_OF_DEVICE);

        mBluetoothKeystoreService.initJni();

        mBluetoothQualityReportNativeInterface =
                requireNonNull(
                        BluetoothQualityReportNativeInterface.getInstance(),
                        "BluetoothQualityReportNativeInterface cannot be null when BQR starts");
        mBluetoothQualityReportNativeInterface.init();

        if (Flags.fastBindToApp()) {
            mSdpManager = new SdpManager(this, mLooper);
        } else {
            mSdpManager = new SdpManager(this);
        }

        mDatabaseManager.start(MetadataDatabase.createDatabase(this));

        boolean isAutomotiveDevice =
                getApplicationContext()
                        .getPackageManager()
                        .hasSystemFeature(PackageManager.FEATURE_AUTOMOTIVE);

        /*
         * Phone policy is specific to phone implementations and hence if a device wants to exclude
         * it out then it can be disabled by using the flag below. Phone policy is never used on
         * Android Automotive OS builds, in favor of a policy currently located in
         * CarBluetoothService.
         */
        if (!isAutomotiveDevice && getResources().getBoolean(R.bool.enable_phone_policy)) {
            Log.i(TAG, "Phone policy enabled");
            mPhonePolicy = new PhonePolicy(this, new ServiceFactory());
            mPhonePolicy.start();
        } else {
            Log.i(TAG, "Phone policy disabled");
        }

        if (Flags.audioRoutingCentralization()) {
            mActiveDeviceManager = new AudioRoutingManager(this, new ServiceFactory());
        } else {
            mActiveDeviceManager = new ActiveDeviceManager(this, new ServiceFactory());
        }
        mActiveDeviceManager.start();

        mSilenceDeviceManager.start();

        mBtCompanionManager = new CompanionManager(this, new ServiceFactory());

        mBluetoothSocketManagerBinder = new BluetoothSocketManagerBinder(this);

        if (!Flags.fastBindToApp()) {
            setAdapterService(this);
        }

        invalidateBluetoothCaches();

        // First call to getSharedPreferences will result in a file read into
        // memory cache. Call it here asynchronously to avoid potential ANR
        // in the future
        new AsyncTask<Void, Void, Void>() {
            @Override
            protected Void doInBackground(Void... params) {
                getSharedPreferences(
                        PHONEBOOK_ACCESS_PERMISSION_PREFERENCE_FILE, Context.MODE_PRIVATE);
                getSharedPreferences(
                        MESSAGE_ACCESS_PERMISSION_PREFERENCE_FILE, Context.MODE_PRIVATE);
                getSharedPreferences(SIM_ACCESS_PERMISSION_PREFERENCE_FILE, Context.MODE_PRIVATE);
                return null;
            }
        }.execute();

        try {
            int systemUiUid =
                    getApplicationContext()
                            .createContextAsUser(UserHandle.SYSTEM, /* flags= */ 0)
                            .getPackageManager()
                            .getPackageUid(
                                    "com.android.systemui", PackageManager.MATCH_SYSTEM_ONLY);

            Utils.setSystemUiUid(systemUiUid);
        } catch (PackageManager.NameNotFoundException e) {
            // Some platforms, such as wearables do not have a system ui.
            Log.w(TAG, "Unable to resolve SystemUI's UID.", e);
        }
        mVendor.init();
    }

    @Override
    public IBinder onBind(Intent intent) {
        Log.d(TAG, "onBind()");
        return mBinder;
    }

    @Override
    @RequiresPermission(android.Manifest.permission.BLUETOOTH_CONNECT)
    public boolean onUnbind(Intent intent) {
        Log.d(TAG, "onUnbind() - calling cleanup");
        cleanup();
        return super.onUnbind(intent);
    }

    @Override
    public void onDestroy() {
        Log.d(TAG, "onDestroy()");
        if (!isMock()) {
            // TODO(b/27859763)
            Log.i(TAG, "Force exit to cleanup internal state in Bluetooth stack");
            System.exit(0);
        }
    }

    public ActiveDeviceManager getActiveDeviceManager() {
        return mActiveDeviceManager;
    }

    public SilenceDeviceManager getSilenceDeviceManager() {
        return mSilenceDeviceManager;
    }

    private boolean initMetricsLogger() {
        if (mMetricsLogger != null) {
            return false;
        }
        mMetricsLogger = MetricsLogger.getInstance();
        return mMetricsLogger.init(this);
    }

    private boolean closeMetricsLogger() {
        if (mMetricsLogger == null) {
            return false;
        }
        boolean result = mMetricsLogger.close();
        mMetricsLogger = null;
        return result;
    }

    /**
     * Log L2CAP CoC Server Connection Metrics
     *
     * @param port port of socket
     * @param isSecured if secured API is called
     * @param result transaction result of the connection
     * @param socketCreationLatencyMillis latency of the connection
     * @param timeoutMillis timeout set by the app
     */
    public void logL2capcocServerConnection(
            BluetoothDevice device,
            int port,
            boolean isSecured,
            int result,
            long socketCreationTimeMillis,
            long socketCreationLatencyMillis,
            long socketConnectionTimeMillis,
            long timeoutMillis,
            int appUid) {

        int metricId = 0;
        if (device != null) {
            metricId = getMetricId(device);
        }
        long currentTime = System.currentTimeMillis();
        long endToEndLatencyMillis = currentTime - socketCreationTimeMillis;
        long socketAcceptanceLatencyMillis = currentTime - socketConnectionTimeMillis;
        Log.i(
                TAG,
                "Statslog L2capcoc server connection."
                        + (" metricId " + metricId)
                        + (" port " + port)
                        + (" isSecured " + isSecured)
                        + (" result " + result)
                        + (" endToEndLatencyMillis " + endToEndLatencyMillis)
                        + (" socketCreationLatencyMillis " + socketCreationLatencyMillis)
                        + (" socketAcceptanceLatencyMillis " + socketAcceptanceLatencyMillis)
                        + (" timeout set by app " + timeoutMillis)
                        + (" appUid " + appUid));
        BluetoothStatsLog.write(
                BluetoothStatsLog.BLUETOOTH_L2CAP_COC_SERVER_CONNECTION,
                metricId,
                port,
                isSecured,
                result,
                endToEndLatencyMillis,
                timeoutMillis,
                appUid,
                socketCreationLatencyMillis,
                socketAcceptanceLatencyMillis);
    }

    public void setMetricsLogger(MetricsLogger metricsLogger) {
        mMetricsLogger = metricsLogger;
    }

    /**
     * Log L2CAP CoC Client Connection Metrics
     *
     * @param device Bluetooth device
     * @param port port of socket
     * @param isSecured if secured API is called
     * @param result transaction result of the connection
     * @param socketCreationLatencyNanos latency of the connection
     */
    public void logL2capcocClientConnection(
            BluetoothDevice device,
            int port,
            boolean isSecured,
            int result,
            long socketCreationTimeNanos,
            long socketCreationLatencyNanos,
            long socketConnectionTimeNanos,
            int appUid) {

        int metricId = getMetricId(device);
        long currentTime = System.nanoTime();
        long endToEndLatencyMillis = (currentTime - socketCreationTimeNanos) / 1000000;
        long socketCreationLatencyMillis = socketCreationLatencyNanos / 1000000;
        long socketConnectionLatencyMillis = (currentTime - socketConnectionTimeNanos) / 1000000;
        Log.i(
                TAG,
                "Statslog L2capcoc client connection."
                        + (" metricId " + metricId)
                        + (" port " + port)
                        + (" isSecured " + isSecured)
                        + (" result " + result)
                        + (" endToEndLatencyMillis " + endToEndLatencyMillis)
                        + (" socketCreationLatencyMillis " + socketCreationLatencyMillis)
                        + (" socketConnectionLatencyMillis " + socketConnectionLatencyMillis)
                        + (" appUid " + appUid));
        BluetoothStatsLog.write(
                BluetoothStatsLog.BLUETOOTH_L2CAP_COC_CLIENT_CONNECTION,
                metricId,
                port,
                isSecured,
                result,
                endToEndLatencyMillis,
                appUid,
                socketCreationLatencyMillis,
                socketConnectionLatencyMillis);
    }

    /**
     * Log RFCOMM Connection Metrics
     *
     * @param device Bluetooth device
     * @param isSecured if secured API is called
     * @param resultCode transaction result of the connection
     * @param isSerialPort true if service class UUID is 0x1101
     */
    public void logRfcommConnectionAttempt(
            BluetoothDevice device,
            boolean isSecured,
            int resultCode,
            long socketCreationTimeNanos,
            boolean isSerialPort,
            int appUid) {
        int metricId = getMetricId(device);
        long currentTime = System.nanoTime();
        long endToEndLatencyNanos = currentTime - socketCreationTimeNanos;
        byte[] remoteDeviceInfoBytes = MetricsLogger.getInstance().getRemoteDeviceInfoProto(device);
        BluetoothStatsLog.write(
                BluetoothStatsLog.BLUETOOTH_RFCOMM_CONNECTION_ATTEMPTED,
                metricId,
                endToEndLatencyNanos,
                isSecured
                        ? BluetoothRfcommProtoEnums.SOCKET_SECURITY_SECURE
                        : BluetoothRfcommProtoEnums.SOCKET_SECURITY_INSECURE,
                resultCode,
                isSerialPort,
                appUid,
                remoteDeviceInfoBytes);
    }

    @RequiresPermission(
            allOf = {
                android.Manifest.permission.BLUETOOTH_CONNECT,
                android.Manifest.permission.UPDATE_DEVICE_STATS,
            })
    void bringUpBle() {
        Log.d(TAG, "bleOnProcessStart()");

        if (getResources()
                .getBoolean(R.bool.config_bluetooth_reload_supported_profiles_when_enabled)) {
            Config.init(getApplicationContext());
        }

        // Reset |mRemoteDevices| whenever BLE is turned off then on
        // This is to replace the fact that |mRemoteDevices| was
        // reinitialized in previous code.
        //
        // TODO(apanicke): The reason is unclear but
        // I believe it is to clear the variable every time BLE was
        // turned off then on. The same effect can be achieved by
        // calling cleanup but this may not be necessary at all
        // We should figure out why this is needed later
        mRemoteDevices.reset();
        mAdapterProperties.init(mRemoteDevices);

        Log.d(TAG, "bleOnProcessStart() - Make Bond State Machine");
        mBondStateMachine = BondStateMachine.make(this, mAdapterProperties, mRemoteDevices);

        mNativeInterface.getCallbacks().init(mBondStateMachine, mRemoteDevices);

        mBatteryStatsManager.reportBleScanReset();
        BluetoothStatsLog.write_non_chained(
                BluetoothStatsLog.BLE_SCAN_STATE_CHANGED,
                -1,
                null,
                BluetoothStatsLog.BLE_SCAN_STATE_CHANGED__STATE__RESET,
                false,
                false,
                false);

        // TODO(b/228875190): GATT is assumed supported. As a result, we don't respect the
        // configuration sysprop. Configuring a device without GATT, although rare, will cause stack
        // start up errors yielding init loops.
        if (!GattService.isEnabled()) {
            Log.w(
                    TAG,
                    "GATT is configured off but the stack assumes it to be enabled. Start anyway.");
        }
        startGattProfileService(); 
    }

    void bringDownBle() {
        stopGattProfileService();
    }

    void stateChangeCallback(int status) {
        if (status == AbstractionLayer.BT_STATE_OFF) {
            Log.d(TAG, "stateChangeCallback: disableNative() completed");
            mAdapterStateMachine.sendMessage(AdapterState.BLE_STOPPED);
        } else if (status == AbstractionLayer.BT_STATE_ON) {
            mAdapterStateMachine.sendMessage(AdapterState.BLE_STARTED);
        } else {
            Log.e(TAG, "Incorrect status " + status + " in stateChangeCallback");
        }
    }

    void startProfileServices() {
        Log.d(TAG, "startCoreServices()");
        String socName = SystemProperties.get("persist.vendor.qcom.bluetooth.soc");
        Log.i(TAG, "socName: " + socName);
        if(socName.equals("cherokee")) {
            Config.setProfileEnabled(BluetoothProfile.HEARING_AID, false);
        } else {
            Config.setProfileEnabled(BluetoothProfile.HEARING_AID, true);
        }

        int[] supportedProfileServices = Config.getSupportedProfiles();
        // TODO(b/228875190): GATT is assumed supported. If we support no other profiles then just
        // move on to BREDR_STARTED. Note that configuring GATT to NOT supported will cause adapter
        // initialization failures
        if (supportedProfileServices.length == 1
                && supportedProfileServices[0] == BluetoothProfile.GATT) {
            mAdapterProperties.onBluetoothReady();
            updateUuids();
            mAdapterStateMachine.sendMessage(AdapterState.BREDR_STARTED);
        } else {
            setAllProfileServiceStates(supportedProfileServices, BluetoothAdapter.STATE_ON);
        }
    }

    void stopProfileServices() {
        // Make sure to stop classic background tasks now
        mNativeInterface.cancelDiscovery();
        mAdapterProperties.setScanMode(BluetoothAdapter.SCAN_MODE_NONE);

        int[] supportedProfileServices = Config.getSupportedProfiles();
        // TODO(b/228875190): GATT is assumed supported. If we support no profiles then just move on
        // to BREDR_STOPPED
        if (supportedProfileServices.length == 1
                && (mRunningProfiles.size() == 1
                        && GattService.class
                                .getSimpleName()
                                .equals(mRunningProfiles.get(0).getName()))) {
            Log.d(TAG, "stopProfileServices() - No profiles services to stop or already stopped.");
            mAdapterStateMachine.sendMessage(AdapterState.BREDR_STOPPED);
        } else {
            setAllProfileServiceStates(supportedProfileServices, BluetoothAdapter.STATE_OFF);
        }
    }

    private void startGattProfileService() {
        mGattService = new GattService(this);

        mStartedProfiles.put(BluetoothProfile.GATT, mGattService);
        addProfile(mGattService);
        mGattService.start();
        mGattService.setAvailable(true);
        onProfileServiceStateChanged(mGattService, BluetoothAdapter.STATE_ON);
    }

    private void stopGattProfileService() {
        mAdapterProperties.onBleDisable();
        if (mRunningProfiles.size() == 0) {
            Log.d(TAG, "stopGattProfileService() - No profiles services to stop.");
            mAdapterStateMachine.sendMessage(AdapterState.BLE_STOPPED);
        }

        mStartedProfiles.remove(BluetoothProfile.GATT);
        if (mGattService != null) {
            mGattService.setAvailable(false);
            onProfileServiceStateChanged(mGattService, BluetoothAdapter.STATE_OFF);
            mGattService.stop();
            removeProfile(mGattService);
            mGattService.cleanup();
            mGattService.getBinder().cleanup();
            mGattService = null;
        }
    }

    private void invalidateBluetoothGetStateCache() {
        BluetoothAdapter.invalidateBluetoothGetStateCache();
    }

    void updateLeAudioProfileServiceState() {
        Set<Integer> nonSupportedProfiles = new HashSet<>();

        if (!isLeConnectedIsochronousStreamCentralSupported()) {
            for (int profileId : Config.getLeAudioUnicastProfiles()) {
                nonSupportedProfiles.add(profileId);
            }
        }

        if (!isLeAudioBroadcastAssistantSupported()) {
            nonSupportedProfiles.add(BluetoothProfile.LE_AUDIO_BROADCAST_ASSISTANT);
        }

        if (!isLeAudioBroadcastSourceSupported()) {
            Config.setProfileEnabled(BluetoothProfile.LE_AUDIO_BROADCAST, false);
        }

        // Disable the non-supported profiles service
        for (int profileId : nonSupportedProfiles) {
            Config.setProfileEnabled(profileId, false);
            if (isStartedProfile(profileId)) {
                setProfileServiceState(profileId, BluetoothAdapter.STATE_OFF);
            }
        }
    }

    void updateAdapterState(int prevState, int newState) {
        mAdapterProperties.setState(newState);
        invalidateBluetoothGetStateCache();

        // Only BluetoothManagerService should be registered
        int n = mRemoteCallbacks.beginBroadcast();
        Log.d(
                TAG,
                "updateAdapterState() - Broadcasting state "
                        + BluetoothAdapter.nameForState(newState)
                        + " to "
                        + n
                        + " receivers.");
        for (int i = 0; i < n; i++) {
            try {
                mRemoteCallbacks.getBroadcastItem(i).onBluetoothStateChange(prevState, newState);
            } catch (RemoteException e) {
                Log.d(TAG, "updateAdapterState() - Callback #" + i + " failed (" + e + ")");
            }
        }
        mRemoteCallbacks.finishBroadcast();

        for (Map.Entry<BluetoothStateCallback, Executor> e : mLocalCallbacks.entrySet()) {
            e.getValue().execute(() -> e.getKey().onBluetoothStateChange(prevState, newState));
        }

        // Turn the Adapter all the way off if we are disabling and the snoop log setting changed.
        if (newState == BluetoothAdapter.STATE_BLE_TURNING_ON) {
            sSnoopLogSettingAtEnable =
                    BluetoothProperties.snoop_log_mode()
                            .orElse(BluetoothProperties.snoop_log_mode_values.EMPTY);
            sDefaultSnoopLogSettingAtEnable =
                    Settings.Global.getString(
                            getContentResolver(), Settings.Global.BLUETOOTH_BTSNOOP_DEFAULT_MODE);

            sSnoopLogFilterHeadersSettingAtEnable =
                    BluetoothProperties.snoop_log_filter_snoop_headers_enabled().orElse(false);
            sSnoopLogFilterProfileA2dpSettingAtEnable =
                    BluetoothProperties.snoop_log_filter_profile_a2dp_enabled().orElse(false);
            sSnoopLogFilterProfileRfcommSettingAtEnable =
                    BluetoothProperties.snoop_log_filter_profile_rfcomm_enabled().orElse(false);
            sSnoopLogFilterProfilePbapModeSettingAtEnable =
                    BluetoothProperties.snoop_log_filter_profile_pbap()
                            .orElse(BluetoothProperties.snoop_log_filter_profile_pbap_values.EMPTY);
            sSnoopLogFilterProfileMapModeSettingAtEnable =
                    BluetoothProperties.snoop_log_filter_profile_map()
                            .orElse(BluetoothProperties.snoop_log_filter_profile_map_values.EMPTY);

            BluetoothProperties.snoop_default_mode(
                    BluetoothProperties.snoop_default_mode_values.DISABLED);
            for (BluetoothProperties.snoop_default_mode_values value :
                    BluetoothProperties.snoop_default_mode_values.values()) {
                if (value.getPropValue().equals(sDefaultSnoopLogSettingAtEnable)) {
                    BluetoothProperties.snoop_default_mode(value);
                }
            }
        } else if (newState == BluetoothAdapter.STATE_BLE_ON
                && prevState != BluetoothAdapter.STATE_OFF) {
            var snoopLogSetting =
                    BluetoothProperties.snoop_log_mode()
                            .orElse(BluetoothProperties.snoop_log_mode_values.EMPTY);
            var snoopDefaultModeSetting =
                    Settings.Global.getString(
                            getContentResolver(), Settings.Global.BLUETOOTH_BTSNOOP_DEFAULT_MODE);

            var snoopLogFilterHeadersSettingAtEnable =
                    BluetoothProperties.snoop_log_filter_snoop_headers_enabled().orElse(false);
            var snoopLogFilterProfileA2dpSettingAtEnable =
                    BluetoothProperties.snoop_log_filter_profile_a2dp_enabled().orElse(false);
            var snoopLogFilterProfileRfcommSettingAtEnable =
                    BluetoothProperties.snoop_log_filter_profile_rfcomm_enabled().orElse(false);

            var snoopLogFilterProfilePbapModeSetting =
                    BluetoothProperties.snoop_log_filter_profile_pbap()
                            .orElse(BluetoothProperties.snoop_log_filter_profile_pbap_values.EMPTY);
            var snoopLogFilterProfileMapModeSetting =
                    BluetoothProperties.snoop_log_filter_profile_map()
                            .orElse(BluetoothProperties.snoop_log_filter_profile_map_values.EMPTY);

            if (!(sSnoopLogSettingAtEnable == snoopLogSetting)
                    || !(sDefaultSnoopLogSettingAtEnable == snoopDefaultModeSetting)
                    || !(sSnoopLogFilterHeadersSettingAtEnable
                            == snoopLogFilterHeadersSettingAtEnable)
                    || !(sSnoopLogFilterProfileA2dpSettingAtEnable
                            == snoopLogFilterProfileA2dpSettingAtEnable)
                    || !(sSnoopLogFilterProfileRfcommSettingAtEnable
                            == snoopLogFilterProfileRfcommSettingAtEnable)
                    || !(sSnoopLogFilterProfilePbapModeSettingAtEnable
                            == snoopLogFilterProfilePbapModeSetting)
                    || !(sSnoopLogFilterProfileMapModeSettingAtEnable
                            == snoopLogFilterProfileMapModeSetting)) {
                mAdapterStateMachine.sendMessage(AdapterState.BLE_TURN_OFF);
            }
        }
    }

    void linkQualityReportCallback(
            long timestamp,
            int reportId,
            int rssi,
            int snr,
            int retransmissionCount,
            int packetsNotReceiveCount,
            int negativeAcknowledgementCount) {
        BluetoothInCallService bluetoothInCallService = BluetoothInCallService.getInstance();

        if (reportId == BqrQualityReportId.QUALITY_REPORT_ID_SCO_VOICE_CHOPPY.getValue()) {
            if (bluetoothInCallService == null) {
                Log.w(
                        TAG,
                        "No BluetoothInCallService while trying to send BQR."
                                + (" timestamp: " + timestamp)
                                + (" reportId: " + reportId)
                                + (" rssi: " + rssi)
                                + (" snr: " + snr)
                                + (" retransmissionCount: " + retransmissionCount)
                                + (" packetsNotReceiveCount: " + packetsNotReceiveCount)
                                + (" negativeAcknowledgementCount: "
                                        + negativeAcknowledgementCount));
                return;
            }
            bluetoothInCallService.sendBluetoothCallQualityReport(
                    timestamp,
                    rssi,
                    snr,
                    retransmissionCount,
                    packetsNotReceiveCount,
                    negativeAcknowledgementCount);
        }
    }

    /**
     * Callback from Bluetooth Quality Report Native Interface to inform the listeners about
     * Bluetooth Quality.
     *
     * @param device is the BluetoothDevice which connection quality is being reported
     * @param bluetoothQualityReport a Parcel that contains information about Bluetooth Quality
     * @return whether the Bluetooth stack acknowledged the change successfully
     */
    public int bluetoothQualityReportReadyCallback(
            BluetoothDevice device, BluetoothQualityReport bluetoothQualityReport) {
        synchronized (mBluetoothQualityReportReadyCallbacks) {
            int n = mBluetoothQualityReportReadyCallbacks.beginBroadcast();
            Log.d(
                    TAG,
                    "bluetoothQualityReportReadyCallback() - "
                            + "Broadcasting Bluetooth Quality Report to "
                            + n
                            + " receivers.");
            for (int i = 0; i < n; i++) {
                try {
                    mBluetoothQualityReportReadyCallbacks
                            .getBroadcastItem(i)
                            .onBluetoothQualityReportReady(
                                    device, bluetoothQualityReport, BluetoothStatusCodes.SUCCESS);
                } catch (RemoteException e) {
                    Log.d(
                            TAG,
                            "bluetoothQualityReportReadyCallback() - Callback #"
                                    + i
                                    + " failed ("
                                    + e
                                    + ")");
                }
            }
            mBluetoothQualityReportReadyCallbacks.finishBroadcast();
        }

        return BluetoothStatusCodes.SUCCESS;
    }

    void switchBufferSizeCallback(boolean isLowLatencyBufferSize) {
        List<BluetoothDevice> activeDevices = getActiveDevices(BluetoothProfile.A2DP);
        if (activeDevices.size() != 1) {
            Log.e(
                    TAG,
                    "Cannot switch buffer size. The number of A2DP active devices is "
                            + activeDevices.size());
            return;
        }

        // Send intent to fastpair
        Intent switchBufferSizeIntent = new Intent(BluetoothDevice.ACTION_SWITCH_BUFFER_SIZE);
        switchBufferSizeIntent.setClassName(
                getString(com.android.bluetooth.R.string.peripheral_link_package),
                getString(com.android.bluetooth.R.string.peripheral_link_package)
                        + getString(com.android.bluetooth.R.string.peripheral_link_service));
        switchBufferSizeIntent.putExtra(BluetoothDevice.EXTRA_DEVICE, activeDevices.get(0));
        switchBufferSizeIntent.putExtra(
                BluetoothDevice.EXTRA_LOW_LATENCY_BUFFER_SIZE, isLowLatencyBufferSize);
        sendBroadcastMultiplePermissions(
                switchBufferSizeIntent,
                new String[] {
                    android.Manifest.permission.BLUETOOTH_CONNECT,
                    android.Manifest.permission.BLUETOOTH_PRIVILEGED
                },
                null);
    }

    void switchCodecCallback(boolean isLowLatencyBufferSize) {
        List<BluetoothDevice> activeDevices = getActiveDevices(BluetoothProfile.A2DP);
        if (activeDevices.size() != 1) {
            Log.e(
                    TAG,
                    "Cannot switch buffer size. The number of A2DP active devices is "
                            + activeDevices.size());
            return;
        }
        mA2dpService.switchCodecByBufferSize(activeDevices.get(0), isLowLatencyBufferSize);
    }

    @RequiresPermission(android.Manifest.permission.BLUETOOTH_CONNECT)
    void cleanup() {
        Log.d(TAG, "cleanup()");
        if (mCleaningUp) {
            Log.e(TAG, "cleanup() - Service already starting to cleanup, ignoring request...");
            return;
        }

        closeMetricsLogger();

        clearAdapterService(this);

        mCleaningUp = true;
        invalidateBluetoothCaches();

        stopRfcommServerSockets();

        // This wake lock release may also be called concurrently by
        // {@link #releaseWakeLock(String lockName)}, so a synchronization is needed here.
        synchronized (this) {
            if (mWakeLock != null) {
                if (mWakeLock.isHeld()) {
                    mWakeLock.release();
                }
                mWakeLock = null;
            }
        }

        if (mVendor != null) {
            mVendor.cleanup();
        }

        mDatabaseManager.cleanup();

        if (mAdapterStateMachine != null) {
            mAdapterStateMachine.doQuit();
        }

        if (mBondStateMachine != null) {
            mBondStateMachine.doQuit();
        }

        if (mRemoteDevices != null) {
            mRemoteDevices.reset();
        }

        if (mSdpManager != null) {
            mSdpManager.cleanup();
            mSdpManager = null;
        }

        if (mNativeAvailable) {
            Log.d(TAG, "cleanup() - Cleaning up adapter native");
            mNativeInterface.cleanup();
            mNativeAvailable = false;
        }

        if (mAdapterProperties != null) {
            mAdapterProperties.cleanup();
        }

        if (mNativeInterface.getCallbacks() != null) {
            mNativeInterface.getCallbacks().cleanup();
        }

        if (mBluetoothKeystoreService != null) {
            Log.d(TAG, "cleanup(): mBluetoothKeystoreService.cleanup()");
            mBluetoothKeystoreService.cleanup();
        }

        if (mPhonePolicy != null) {
            mPhonePolicy.cleanup();
        }

        mSilenceDeviceManager.cleanup();

        if (mActiveDeviceManager != null) {
            mActiveDeviceManager.cleanup();
        }

        if (mBluetoothSocketManagerBinder != null) {
            mBluetoothSocketManagerBinder.cleanUp();
            mBluetoothSocketManagerBinder = null;
        }

        if (mBinder != null) {
            mBinder.cleanup();
            mBinder = null; // Do not remove. Otherwise Binder leak!
        }

        mPreferredAudioProfilesCallbacks.kill();

        mBluetoothQualityReportReadyCallbacks.kill();

        mRemoteCallbacks.kill();
    }

    private void invalidateBluetoothCaches() {
        BluetoothAdapter.invalidateGetProfileConnectionStateCache();
        BluetoothAdapter.invalidateIsOffloadedFilteringSupportedCache();
        BluetoothDevice.invalidateBluetoothGetBondStateCache();
        BluetoothAdapter.invalidateBluetoothGetStateCache();
        BluetoothAdapter.invalidateGetAdapterConnectionStateCache();
        BluetoothMap.invalidateBluetoothGetConnectionStateCache();
        BluetoothSap.invalidateBluetoothGetConnectionStateCache();
    }

    private static final Map<Integer, Function<AdapterService, ProfileService>>
            PROFILE_CONSTRUCTORS =
                    Map.ofEntries(
                            Map.entry(BluetoothProfile.A2DP, A2dpService::new),
                            Map.entry(BluetoothProfile.A2DP_SINK, A2dpSinkService::new),
                            Map.entry(BluetoothProfile.AVRCP, AvrcpTargetService::new),
                            Map.entry(
                                    BluetoothProfile.AVRCP_CONTROLLER, AvrcpControllerService::new),
                            Map.entry(
                                    BluetoothProfile.LE_AUDIO_BROADCAST_ASSISTANT,
                                    BassClientService::new),
                            Map.entry(BluetoothProfile.BATTERY, BatteryService::new),
                            Map.entry(
                                    BluetoothProfile.CSIP_SET_COORDINATOR,
                                    CsipSetCoordinatorService::new),
                            Map.entry(BluetoothProfile.HAP_CLIENT, HapClientService::new),
                            Map.entry(BluetoothProfile.HEADSET, HeadsetService::new),
                            Map.entry(BluetoothProfile.HEADSET_CLIENT, HeadsetClientService::new),
                            Map.entry(BluetoothProfile.HEARING_AID, HearingAidService::new),
                            Map.entry(BluetoothProfile.HID_DEVICE, HidDeviceService::new),
                            Map.entry(BluetoothProfile.HID_HOST, HidHostService::new),
                            Map.entry(BluetoothProfile.GATT, GattService::new),
                            Map.entry(BluetoothProfile.LE_AUDIO, LeAudioService::new),
                            Map.entry(BluetoothProfile.LE_CALL_CONTROL, TbsService::new),
                            Map.entry(BluetoothProfile.MAP, BluetoothMapService::new),
                            Map.entry(BluetoothProfile.MAP_CLIENT, MapClientService::new),
                            Map.entry(BluetoothProfile.MCP_SERVER, McpService::new),
                            Map.entry(BluetoothProfile.OPP, BluetoothOppService::new),
                            Map.entry(BluetoothProfile.PAN, PanService::new),
                            Map.entry(BluetoothProfile.PBAP, BluetoothPbapService::new),
                            Map.entry(BluetoothProfile.PBAP_CLIENT, PbapClientService::new),
                            Map.entry(BluetoothProfile.SAP, SapService::new),
                            Map.entry(BluetoothProfile.VOLUME_CONTROL, VolumeControlService::new));

    @VisibleForTesting
    void setProfileServiceState(int profileId, int state) {
        if (state == BluetoothAdapter.STATE_ON) {
            if (!mStartedProfiles.containsKey(profileId)) {
                ProfileService profileService = PROFILE_CONSTRUCTORS.get(profileId).apply(this);
                mStartedProfiles.put(profileId, profileService);
                addProfile(profileService);
                profileService.start();
                profileService.setAvailable(true);
                onProfileServiceStateChanged(profileService, BluetoothAdapter.STATE_ON);
            } else {
                Log.e(
                        TAG,
                        "setProfileServiceState("
                                + BluetoothProfile.getProfileName(profileId)
                                + ", STATE_ON): profile is already started");
            }
        } else if (state == BluetoothAdapter.STATE_OFF) {
            ProfileService profileService = mStartedProfiles.remove(profileId);
            if (profileService != null) {
                profileService.setAvailable(false);
                onProfileServiceStateChanged(profileService, BluetoothAdapter.STATE_OFF);
                profileService.stop();
                removeProfile(profileService);
                profileService.cleanup();
                profileService.getBinder().cleanup();
            } else {
                Log.e(
                        TAG,
                        "setProfileServiceState("
                                + BluetoothProfile.getProfileName(profileId)
                                + ", STATE_OFF): profile is already stopped");
            }
        }
    }

    private void setAllProfileServiceStates(int[] profileIds, int state) {
        for (int profileId : profileIds) {
            // TODO(b/228875190): GATT is assumed supported and treated differently as part of the
            // "BLE ON" state, despite GATT not being BLE specific.
            if (profileId == BluetoothProfile.GATT) {
                continue;
            }
            setProfileServiceState(profileId, state);
        }
    }

    /**
     * Checks whether the remote device is a dual mode audio sink device (supports both classic and
     * LE Audio sink roles.
     *
     * @param device the remote device
     * @return {@code true} if it's a dual mode audio device, {@code false} otherwise
     */
    public boolean isDualModeAudioSinkDevice(BluetoothDevice device) {
        if (mLeAudioService == null
                || mLeAudioService.getGroupId(device) == LE_AUDIO_GROUP_ID_INVALID) {
            return false;
        }

        // Check if any device in the CSIP group is a dual mode audio sink device
        for (BluetoothDevice groupDevice :
                mLeAudioService.getGroupDevices(mLeAudioService.getGroupId(device))) {
            if (isProfileSupported(groupDevice, BluetoothProfile.LE_AUDIO)
                    && (isProfileSupported(groupDevice, BluetoothProfile.HEADSET)
                            || isProfileSupported(groupDevice, BluetoothProfile.A2DP))) {
                return true;
            }
        }
        return false;
    }

    /**
     * Checks whether the local and remote device support a connection for duplex audio (input and
     * output) over HFP or LE Audio.
     *
     * @param groupDevices the devices in the CSIP group
     * @return {@code true} if duplex is supported on the remote device, {@code false} otherwise
     */
    private boolean isDuplexAudioSupported(List<BluetoothDevice> groupDevices) {
        for (BluetoothDevice device : groupDevices) {
            if (isProfileSupported(device, BluetoothProfile.HEADSET)
                    || (isProfileSupported(device, BluetoothProfile.LE_AUDIO)
                            && mLeAudioService != null
                            && mLeAudioService.isLeAudioDuplexSupported(device))) {
                return true;
            }
        }
        return false;
    }

    /**
     * Checks whether the local and remote device support a connection for output only audio over
     * A2DP or LE Audio.
     *
     * @param groupDevices the devices in the CSIP group
     * @return {@code true} if output only is supported, {@code false} otherwise
     */
    private boolean isOutputOnlyAudioSupported(List<BluetoothDevice> groupDevices) {
        for (BluetoothDevice device : groupDevices) {
            if (isProfileSupported(device, BluetoothProfile.A2DP)
                    || (isProfileSupported(device, BluetoothProfile.LE_AUDIO)
                            && mLeAudioService != null
                            && mLeAudioService.isLeAudioOutputSupported(device))) {
                return true;
            }
        }
        return false;
    }

    /**
     * Verifies whether the profile is supported by the local bluetooth adapter by checking a
     * bitmask of its supported profiles
     *
     * @param device is the remote device we wish to connect to
     * @param profile is the profile we are checking for support
     * @return true if the profile is supported by both the local and remote device, false otherwise
     */
    @VisibleForTesting
    @RequiresPermission(android.Manifest.permission.BLUETOOTH_PRIVILEGED)
    boolean isProfileSupported(BluetoothDevice device, int profile) {
        ParcelUuid[] remoteDeviceUuids = getRemoteUuids(device);
        ParcelUuid[] localDeviceUuids = mAdapterProperties.getUuids();
        if (remoteDeviceUuids == null || remoteDeviceUuids.length == 0) {
            Log.e(
                    TAG,
                    "isProfileSupported("
                            + ("device=" + device)
                            + (", profile=" + BluetoothProfile.getProfileName(profile) + "):")
                            + " remote device Uuids Empty");
        }

        Log.v(
                TAG,
                "isProfileSupported("
                        + ("device=" + device)
                        + (", profile=" + BluetoothProfile.getProfileName(profile) + "):")
                        + (" local_uuids=" + Arrays.toString(localDeviceUuids))
                        + (", remote_uuids=" + Arrays.toString(remoteDeviceUuids)));

        if (profile == BluetoothProfile.HEADSET) {
            return (Utils.arrayContains(localDeviceUuids, BluetoothUuid.HSP_AG)
                            && Utils.arrayContains(remoteDeviceUuids, BluetoothUuid.HSP))
                    || (Utils.arrayContains(localDeviceUuids, BluetoothUuid.HFP_AG)
                            && Utils.arrayContains(remoteDeviceUuids, BluetoothUuid.HFP));
        }
        if (profile == BluetoothProfile.HEADSET_CLIENT) {
            return Utils.arrayContains(remoteDeviceUuids, BluetoothUuid.HFP_AG)
                    && Utils.arrayContains(localDeviceUuids, BluetoothUuid.HFP);
        }
        if (profile == BluetoothProfile.A2DP) {
            return Utils.arrayContains(remoteDeviceUuids, BluetoothUuid.ADV_AUDIO_DIST)
                    || Utils.arrayContains(remoteDeviceUuids, BluetoothUuid.A2DP_SINK);
        }
        if (profile == BluetoothProfile.A2DP_SINK) {
            return Utils.arrayContains(remoteDeviceUuids, BluetoothUuid.ADV_AUDIO_DIST)
                    || Utils.arrayContains(remoteDeviceUuids, BluetoothUuid.A2DP_SOURCE);
        }
        if (profile == BluetoothProfile.OPP) {
            return Utils.arrayContains(remoteDeviceUuids, BluetoothUuid.OBEX_OBJECT_PUSH);
        }
        if (profile == BluetoothProfile.HID_HOST) {
            return Utils.arrayContains(remoteDeviceUuids, BluetoothUuid.HID)
                    || Utils.arrayContains(remoteDeviceUuids, BluetoothUuid.HOGP)
                    || (Flags.androidHeadtrackerService()
                            && Utils.arrayContains(
                                    remoteDeviceUuids, HidHostService.ANDROID_HEADTRACKER_UUID));
        }
        if (profile == BluetoothProfile.HID_DEVICE) {
            return mHidDeviceService.getConnectionState(device)
                    == BluetoothProfile.STATE_DISCONNECTED;
        }
        if (profile == BluetoothProfile.PAN) {
            return Utils.arrayContains(remoteDeviceUuids, BluetoothUuid.NAP);
        }
        if (profile == BluetoothProfile.MAP) {
            return mMapService.getConnectionState(device) == BluetoothProfile.STATE_CONNECTED;
        }
        if (profile == BluetoothProfile.PBAP) {
            return mPbapService.getConnectionState(device) == BluetoothProfile.STATE_CONNECTED;
        }
        if (profile == BluetoothProfile.MAP_CLIENT) {
            return Utils.arrayContains(localDeviceUuids, BluetoothUuid.MNS)
                    && Utils.arrayContains(remoteDeviceUuids, BluetoothUuid.MAS);
        }
        if (profile == BluetoothProfile.PBAP_CLIENT) {
            return Utils.arrayContains(localDeviceUuids, BluetoothUuid.PBAP_PCE)
                    && Utils.arrayContains(remoteDeviceUuids, BluetoothUuid.PBAP_PSE);
        }
        if (profile == BluetoothProfile.HEARING_AID) {
            return Utils.arrayContains(remoteDeviceUuids, BluetoothUuid.HEARING_AID);
        }
        if (profile == BluetoothProfile.SAP) {
            return Utils.arrayContains(remoteDeviceUuids, BluetoothUuid.SAP);
        }
        if (profile == BluetoothProfile.VOLUME_CONTROL) {
            return Utils.arrayContains(remoteDeviceUuids, BluetoothUuid.VOLUME_CONTROL);
        }
        if (profile == BluetoothProfile.CSIP_SET_COORDINATOR) {
            return Utils.arrayContains(remoteDeviceUuids, BluetoothUuid.COORDINATED_SET);
        }
        if (profile == BluetoothProfile.LE_AUDIO) {
            return Utils.arrayContains(remoteDeviceUuids, BluetoothUuid.LE_AUDIO);
        }
        if (profile == BluetoothProfile.HAP_CLIENT) {
            return Utils.arrayContains(remoteDeviceUuids, BluetoothUuid.HAS);
        }
        if (profile == BluetoothProfile.LE_AUDIO_BROADCAST_ASSISTANT) {
            return Utils.arrayContains(remoteDeviceUuids, BluetoothUuid.BASS);
        }
        if (profile == BluetoothProfile.BATTERY) {
            return Utils.arrayContains(remoteDeviceUuids, BluetoothUuid.BATTERY);
        }

        Log.e(TAG, "isSupported: Unexpected profile passed in to function: " + profile);
        return false;
    }

    /**
     * Checks if the connection policy of all profiles are unknown for the given device
     *
     * @param device is the device for which we are checking if the connection policy of all
     *     profiles are unknown
     * @return false if one of profile is enabled or disabled, true otherwise
     */
    @RequiresPermission(android.Manifest.permission.BLUETOOTH_PRIVILEGED)
    boolean isAllProfilesUnknown(BluetoothDevice device) {
        if (mA2dpService != null
                && mA2dpService.getConnectionPolicy(device)
                        != BluetoothProfile.CONNECTION_POLICY_UNKNOWN) {
            return false;
        }
        if (mA2dpSinkService != null
                && mA2dpSinkService.getConnectionPolicy(device)
                        != BluetoothProfile.CONNECTION_POLICY_UNKNOWN) {
            return false;
        }
        if (mHeadsetService != null
                && mHeadsetService.getConnectionPolicy(device)
                        != BluetoothProfile.CONNECTION_POLICY_UNKNOWN) {
            return false;
        }
        if (mHeadsetClientService != null
                && mHeadsetClientService.getConnectionPolicy(device)
                        != BluetoothProfile.CONNECTION_POLICY_UNKNOWN) {
            return false;
        }
        if (mMapClientService != null
                && mMapClientService.getConnectionPolicy(device)
                        != BluetoothProfile.CONNECTION_POLICY_UNKNOWN) {
            return false;
        }
        if (mHidHostService != null
                && mHidHostService.getConnectionPolicy(device)
                        != BluetoothProfile.CONNECTION_POLICY_UNKNOWN) {
            return false;
        }
        if (mPanService != null
                && mPanService.getConnectionPolicy(device)
                        != BluetoothProfile.CONNECTION_POLICY_UNKNOWN) {
            return false;
        }
        if (mPbapClientService != null
                && mPbapClientService.getConnectionPolicy(device)
                        != BluetoothProfile.CONNECTION_POLICY_UNKNOWN) {
            return false;
        }
        if (mHearingAidService != null
                && mHearingAidService.getConnectionPolicy(device)
                        != BluetoothProfile.CONNECTION_POLICY_UNKNOWN) {
            return false;
        }
        if (mHapClientService != null
                && mHapClientService.getConnectionPolicy(device)
                        != BluetoothProfile.CONNECTION_POLICY_UNKNOWN) {
            return false;
        }
        if (mVolumeControlService != null
                && mVolumeControlService.getConnectionPolicy(device)
                        != BluetoothProfile.CONNECTION_POLICY_UNKNOWN) {
            return false;
        }
        if (mCsipSetCoordinatorService != null
                && mCsipSetCoordinatorService.getConnectionPolicy(device)
                        != BluetoothProfile.CONNECTION_POLICY_UNKNOWN) {
            return false;
        }
        if (mLeAudioService != null
                && mLeAudioService.getConnectionPolicy(device)
                        != BluetoothProfile.CONNECTION_POLICY_UNKNOWN) {
            return false;
        }
        if (mBassClientService != null
                && mBassClientService.getConnectionPolicy(device)
                        != BluetoothProfile.CONNECTION_POLICY_UNKNOWN) {
            return false;
        }
        return true;
    }

    /**
     * Connects only available profiles (those with {@link
     * BluetoothProfile#CONNECTION_POLICY_ALLOWED})
     *
     * @param device is the device with which we are connecting the profiles
     * @return {@link BluetoothStatusCodes#SUCCESS}
     */
    @RequiresPermission(
            allOf = {
                android.Manifest.permission.BLUETOOTH_PRIVILEGED,
                android.Manifest.permission.MODIFY_PHONE_STATE,
            })
    private int connectEnabledProfiles(BluetoothDevice device) {
        if (mCsipSetCoordinatorService != null
                && isProfileSupported(device, BluetoothProfile.CSIP_SET_COORDINATOR)
                && mCsipSetCoordinatorService.getConnectionPolicy(device)
                        > BluetoothProfile.CONNECTION_POLICY_FORBIDDEN) {
            Log.i(TAG, "connectEnabledProfiles: Connecting Coordinated Set Profile");
            mCsipSetCoordinatorService.connect(device);
        }
        if (mA2dpService != null
                && isProfileSupported(device, BluetoothProfile.A2DP)
                && mA2dpService.getConnectionPolicy(device)
                        > BluetoothProfile.CONNECTION_POLICY_FORBIDDEN) {
            Log.i(TAG, "connectEnabledProfiles: Connecting A2dp");
            mA2dpService.connect(device);
        }
        if (mA2dpSinkService != null
                && isProfileSupported(device, BluetoothProfile.A2DP_SINK)
                && mA2dpSinkService.getConnectionPolicy(device)
                        > BluetoothProfile.CONNECTION_POLICY_FORBIDDEN) {
            Log.i(TAG, "connectEnabledProfiles: Connecting A2dp Sink");
            mA2dpSinkService.connect(device);
        }
        if (mHeadsetService != null
                && isProfileSupported(device, BluetoothProfile.HEADSET)
                && mHeadsetService.getConnectionPolicy(device)
                        > BluetoothProfile.CONNECTION_POLICY_FORBIDDEN) {
            Log.i(TAG, "connectEnabledProfiles: Connecting Headset Profile");
            mHeadsetService.connect(device);
        }
        if (mHeadsetClientService != null
                && isProfileSupported(device, BluetoothProfile.HEADSET_CLIENT)
                && mHeadsetClientService.getConnectionPolicy(device)
                        > BluetoothProfile.CONNECTION_POLICY_FORBIDDEN) {
            Log.i(TAG, "connectEnabledProfiles: Connecting HFP");
            mHeadsetClientService.connect(device);
        }
        if (mMapClientService != null
                && isProfileSupported(device, BluetoothProfile.MAP_CLIENT)
                && mMapClientService.getConnectionPolicy(device)
                        > BluetoothProfile.CONNECTION_POLICY_FORBIDDEN) {
            Log.i(TAG, "connectEnabledProfiles: Connecting MAP");
            mMapClientService.connect(device);
        }
        if (mHidHostService != null
                && isProfileSupported(device, BluetoothProfile.HID_HOST)
                && mHidHostService.getConnectionPolicy(device)
                        > BluetoothProfile.CONNECTION_POLICY_FORBIDDEN) {
            Log.i(TAG, "connectEnabledProfiles: Connecting Hid Host Profile");
            mHidHostService.connect(device);
        }
        if (mPanService != null
                && isProfileSupported(device, BluetoothProfile.PAN)
                && mPanService.getConnectionPolicy(device)
                        > BluetoothProfile.CONNECTION_POLICY_FORBIDDEN) {
            Log.i(TAG, "connectEnabledProfiles: Connecting Pan Profile");
            mPanService.connect(device);
        }
        if (mPbapClientService != null
                && isProfileSupported(device, BluetoothProfile.PBAP_CLIENT)
                && mPbapClientService.getConnectionPolicy(device)
                        > BluetoothProfile.CONNECTION_POLICY_FORBIDDEN) {
            Log.i(TAG, "connectEnabledProfiles: Connecting Pbap");
            mPbapClientService.connect(device);
        }
        if (mHearingAidService != null
                && isProfileSupported(device, BluetoothProfile.HEARING_AID)
                && mHearingAidService.getConnectionPolicy(device)
                        > BluetoothProfile.CONNECTION_POLICY_FORBIDDEN) {
            Log.i(TAG, "connectEnabledProfiles: Connecting Hearing Aid Profile");
            mHearingAidService.connect(device);
        }
        if (mHapClientService != null
                && isProfileSupported(device, BluetoothProfile.HAP_CLIENT)
                && mHapClientService.getConnectionPolicy(device)
                        > BluetoothProfile.CONNECTION_POLICY_FORBIDDEN) {
            Log.i(TAG, "connectEnabledProfiles: Connecting HAS Profile");
            mHapClientService.connect(device);
        }
        if (mVolumeControlService != null
                && isProfileSupported(device, BluetoothProfile.VOLUME_CONTROL)
                && mVolumeControlService.getConnectionPolicy(device)
                        > BluetoothProfile.CONNECTION_POLICY_FORBIDDEN) {
            Log.i(TAG, "connectEnabledProfiles: Connecting Volume Control Profile");
            mVolumeControlService.connect(device);
        }
        if (mLeAudioService != null
                && isProfileSupported(device, BluetoothProfile.LE_AUDIO)
                && mLeAudioService.getConnectionPolicy(device)
                        > BluetoothProfile.CONNECTION_POLICY_FORBIDDEN) {
            Log.i(TAG, "connectEnabledProfiles: Connecting LeAudio profile (BAP)");
            mLeAudioService.connect(device);
        }
        if (mBassClientService != null
                && isProfileSupported(device, BluetoothProfile.LE_AUDIO_BROADCAST_ASSISTANT)
                && mBassClientService.getConnectionPolicy(device)
                        > BluetoothProfile.CONNECTION_POLICY_FORBIDDEN) {
            Log.i(TAG, "connectEnabledProfiles: Connecting LE Broadcast Assistant Profile");
            mBassClientService.connect(device);
        }
        if (mBatteryService != null
                && isProfileSupported(device, BluetoothProfile.BATTERY)
                && mBatteryService.getConnectionPolicy(device)
                        > BluetoothProfile.CONNECTION_POLICY_FORBIDDEN) {
            Log.i(TAG, "connectEnabledProfiles: Connecting Battery Service");
            mBatteryService.connect(device);
        }
        return BluetoothStatusCodes.SUCCESS;
    }

    /**
     * Verifies that all bluetooth profile services are running
     *
     * @return true if all bluetooth profile services running, false otherwise
     */
    private boolean profileServicesRunning() {
        if (mRegisteredProfiles.size() == Config.getSupportedProfiles().length
                && mRegisteredProfiles.size() == mRunningProfiles.size()) {
            return true;
        }

        Log.e(TAG, "profileServicesRunning: One or more supported services not running");
        return false;
    }

    /** Initializes all the profile services fields */
    private void initProfileServices() {
        Log.i(TAG, "initProfileServices: Initializing all bluetooth profile services");
        mA2dpService = A2dpService.getA2dpService();
        mA2dpSinkService = A2dpSinkService.getA2dpSinkService();
        mHeadsetService = HeadsetService.getHeadsetService();
        mHeadsetClientService = HeadsetClientService.getHeadsetClientService();
        mMapService = BluetoothMapService.getBluetoothMapService();
        mMapClientService = MapClientService.getMapClientService();
        mHidDeviceService = HidDeviceService.getHidDeviceService();
        mHidHostService = HidHostService.getHidHostService();
        mPanService = PanService.getPanService();
        mPbapService = BluetoothPbapService.getBluetoothPbapService();
        mPbapClientService = PbapClientService.getPbapClientService();
        mHearingAidService = HearingAidService.getHearingAidService();
        mHapClientService = HapClientService.getHapClientService();
        mSapService = SapService.getSapService();
        mVolumeControlService = VolumeControlService.getVolumeControlService();
        mCsipSetCoordinatorService = CsipSetCoordinatorService.getCsipSetCoordinatorService();
        mLeAudioService = LeAudioService.getLeAudioService();
        mBassClientService = BassClientService.getBassClientService();
        mBatteryService = BatteryService.getBatteryService();
    }

    @BluetoothAdapter.RfcommListenerResult
    @RequiresPermission(android.Manifest.permission.BLUETOOTH_CONNECT)
    private int startRfcommListener(
            String name,
            ParcelUuid uuid,
            PendingIntent pendingIntent,
            AttributionSource attributionSource) {
        if (mBluetoothServerSockets.containsKey(uuid.getUuid())) {
            Log.d(
                    TAG,
                    String.format(
                            "Cannot start RFCOMM listener: UUID %s already in use.",
                            uuid.getUuid()));
            return BluetoothStatusCodes.RFCOMM_LISTENER_START_FAILED_UUID_IN_USE;
        }

        try {
            startRfcommListenerInternal(name, uuid.getUuid(), pendingIntent, attributionSource);
        } catch (IOException e) {
            return BluetoothStatusCodes.RFCOMM_LISTENER_FAILED_TO_CREATE_SERVER_SOCKET;
        }

        return BluetoothStatusCodes.SUCCESS;
    }

    @BluetoothAdapter.RfcommListenerResult
    @VisibleForTesting
    int stopRfcommListener(ParcelUuid uuid, AttributionSource attributionSource) {
        RfcommListenerData listenerData = mBluetoothServerSockets.get(uuid.getUuid());

        if (listenerData == null) {
            Log.d(
                    TAG,
                    String.format(
                            "Cannot stop RFCOMM listener: UUID %s is not registered.",
                            uuid.getUuid()));
            return BluetoothStatusCodes.RFCOMM_LISTENER_OPERATION_FAILED_NO_MATCHING_SERVICE_RECORD;
        }

        if (attributionSource.getUid() != listenerData.mAttributionSource.getUid()) {
            return BluetoothStatusCodes.RFCOMM_LISTENER_OPERATION_FAILED_DIFFERENT_APP;
        }

        // Remove the entry so that it does not try and restart the server socket.
        mBluetoothServerSockets.remove(uuid.getUuid());

        return listenerData.closeServerAndPendingSockets(mHandler);
    }

    @VisibleForTesting
    IncomingRfcommSocketInfo retrievePendingSocketForServiceRecord(
            ParcelUuid uuid, AttributionSource attributionSource) {
        IncomingRfcommSocketInfo socketInfo = new IncomingRfcommSocketInfo();

        RfcommListenerData listenerData = mBluetoothServerSockets.get(uuid.getUuid());

        if (listenerData == null) {
            socketInfo.status =
                    BluetoothStatusCodes
                            .RFCOMM_LISTENER_OPERATION_FAILED_NO_MATCHING_SERVICE_RECORD;
            return socketInfo;
        }

        if (attributionSource.getUid() != listenerData.mAttributionSource.getUid()) {
            socketInfo.status = BluetoothStatusCodes.RFCOMM_LISTENER_OPERATION_FAILED_DIFFERENT_APP;
            return socketInfo;
        }

        BluetoothSocket socket = listenerData.mPendingSockets.poll();

        if (socket == null) {
            socketInfo.status = BluetoothStatusCodes.RFCOMM_LISTENER_NO_SOCKET_AVAILABLE;
            return socketInfo;
        }

        mHandler.removeCallbacksAndMessages(socket);

        socketInfo.bluetoothDevice = socket.getRemoteDevice();
        socketInfo.pfd = socket.getParcelFileDescriptor();
        socketInfo.status = BluetoothStatusCodes.SUCCESS;

        return socketInfo;
    }

    @RequiresPermission(android.Manifest.permission.BLUETOOTH_CONNECT)
    private void handleIncomingRfcommConnections(UUID uuid) {
        RfcommListenerData listenerData = mBluetoothServerSockets.get(uuid);
        while (true) {
            BluetoothSocket socket;
            try {
                socket = listenerData.mServerSocket.accept();
            } catch (IOException e) {
                if (mBluetoothServerSockets.containsKey(uuid)) {
                    // The uuid still being in the map indicates that the accept failure is
                    // unexpected. Try and restart the listener.
                    Log.e(TAG, "Failed to accept socket on " + listenerData.mServerSocket, e);
                    restartRfcommListener(listenerData, uuid);
                }
                return;
            }

            listenerData.mPendingSockets.add(socket);
            try {
                listenerData.mPendingIntent.send();
            } catch (PendingIntent.CanceledException e) {
                Log.e(TAG, "PendingIntent for RFCOMM socket notifications cancelled.", e);
                // The pending intent was cancelled, close the server as there is no longer any way
                // to notify the app that registered the listener.
                listenerData.closeServerAndPendingSockets(mHandler);
                mBluetoothServerSockets.remove(uuid);
                return;
            }
            mHandler.postDelayed(
                    () -> pendingSocketTimeoutRunnable(listenerData, socket),
                    socket,
                    PENDING_SOCKET_HANDOFF_TIMEOUT.toMillis());
        }
    }

    // Tries to restart the rfcomm listener for the given UUID
    @RequiresPermission(android.Manifest.permission.BLUETOOTH_CONNECT)
    private void restartRfcommListener(RfcommListenerData listenerData, UUID uuid) {
        listenerData.closeServerAndPendingSockets(mHandler);
        try {
            startRfcommListenerInternal(
                    listenerData.mName,
                    uuid,
                    listenerData.mPendingIntent,
                    listenerData.mAttributionSource);
        } catch (IOException e) {
            Log.e(TAG, "Failed to recreate rfcomm server socket", e);

            mBluetoothServerSockets.remove(uuid);
        }
    }

    private void pendingSocketTimeoutRunnable(
            RfcommListenerData listenerData, BluetoothSocket socket) {
        boolean socketFound = listenerData.mPendingSockets.remove(socket);
        if (socketFound) {
            try {
                socket.close();
            } catch (IOException e) {
                Log.e(TAG, "Failed to close bt socket", e);
                // We don't care if closing the socket failed, just continue on.
            }
        }
    }

    @RequiresPermission(android.Manifest.permission.BLUETOOTH_CONNECT)
    private void startRfcommListenerInternal(
            String name, UUID uuid, PendingIntent intent, AttributionSource attributionSource)
            throws IOException {
        BluetoothServerSocket bluetoothServerSocket =
                mAdapter.listenUsingRfcommWithServiceRecord(name, uuid);

        RfcommListenerData listenerData =
                new RfcommListenerData(bluetoothServerSocket, name, intent, attributionSource);

        mBluetoothServerSockets.put(uuid, listenerData);

        new Thread(() -> handleIncomingRfcommConnections(uuid)).start();
    }

    private void stopRfcommServerSockets() {
        Iterator<Map.Entry<UUID, RfcommListenerData>> socketsIterator =
                mBluetoothServerSockets.entrySet().iterator();
        while (socketsIterator.hasNext()) {
            socketsIterator.next().getValue().closeServerAndPendingSockets(mHandler);
            socketsIterator.remove();
        }
    }

    private static class RfcommListenerData {
        final BluetoothServerSocket mServerSocket;
        // Service record name
        final String mName;
        // The Intent which contains the Service info to which the incoming socket connections are
        // handed off to.
        final PendingIntent mPendingIntent;
        // AttributionSource for the requester of the RFCOMM listener
        final AttributionSource mAttributionSource;
        // Contains the connected sockets which are pending transfer to the app which requested the
        // listener.
        final ConcurrentLinkedQueue<BluetoothSocket> mPendingSockets =
                new ConcurrentLinkedQueue<>();

        RfcommListenerData(
                BluetoothServerSocket serverSocket,
                String name,
                PendingIntent pendingIntent,
                AttributionSource attributionSource) {
            mServerSocket = serverSocket;
            mName = name;
            mPendingIntent = pendingIntent;
            mAttributionSource = attributionSource;
        }

        int closeServerAndPendingSockets(Handler handler) {
            int result = BluetoothStatusCodes.SUCCESS;
            try {
                mServerSocket.close();
            } catch (IOException e) {
                Log.e(TAG, "Failed to call close on rfcomm server socket", e);
                result = BluetoothStatusCodes.RFCOMM_LISTENER_FAILED_TO_CLOSE_SERVER_SOCKET;
            }
            mPendingSockets.forEach(
                    pendingSocket -> {
                        handler.removeCallbacksAndMessages(pendingSocket);
                        try {
                            pendingSocket.close();
                        } catch (IOException e) {
                            Log.e(TAG, "Failed to close socket", e);
                        }
                    });
            mPendingSockets.clear();

            return result;
        }
    }

    @VisibleForTesting
    boolean isAvailable() {
        return !mCleaningUp;
    }

    /**
     * Get an metadata of given device and key
     *
     * @param device Bluetooth device
     * @param key Metadata key
     * @param value Metadata value
     * @return if metadata is set successfully
     */
    public boolean setMetadata(BluetoothDevice device, int key, byte[] value) {
        if (value == null || value.length > BluetoothDevice.METADATA_MAX_LENGTH) {
            return false;
        }
        return mDatabaseManager.setCustomMeta(device, key, value);
    }

    /**
     * Get an metadata of given device and key
     *
     * @param device Bluetooth device
     * @param key Metadata key
     * @return value of given device and key combination
     */
    public byte[] getMetadata(BluetoothDevice device, int key) {
        return mDatabaseManager.getCustomMeta(device, key);
    }

    /** Update Adapter Properties when BT profiles connection state changes. */
    public void updateProfileConnectionAdapterProperties(
            BluetoothDevice device, int profile, int state, int prevState) {
        mAdapterProperties.updateOnProfileConnectionChanged(device, profile, state, prevState);
    }

    /**
     * The Binder implementation must be declared to be a static class, with the AdapterService
     * instance passed in the constructor. Furthermore, when the AdapterService shuts down, the
     * reference to the AdapterService must be explicitly removed.
     *
     * <p>Otherwise, a memory leak can occur from repeated starting/stopping the service...Please
     * refer to android.os.Binder for further details on why an inner instance class should be
     * avoided.
     */
    @VisibleForTesting
    public static class AdapterServiceBinder extends IBluetooth.Stub {
        private AdapterService mService;

        AdapterServiceBinder(AdapterService svc) {
            mService = svc;
            mService.invalidateBluetoothGetStateCache();
            BluetoothAdapter.getDefaultAdapter().disableBluetoothGetStateCache();
        }

        public void cleanup() {
            mService = null;
        }

        public AdapterService getService() {
            if (mService != null && mService.isAvailable()) {
                return mService;
            }
            return null;
        }

        @Override
        public int getState() {
            // don't check caller, may be called from system UI
            AdapterService service = getService();
            if (service == null) {
                return BluetoothAdapter.STATE_OFF;
            }

            return service.getState();
        }

        @Override
        public void enable(boolean quietMode, AttributionSource attributionSource) {
            AdapterService service = getService();
            if (service == null
                    || !callerIsSystemOrActiveOrManagedUser(service, TAG, "enable")
                    || !Utils.checkConnectPermissionForDataDelivery(
                            service, attributionSource, "AdapterService enable")) {
                return;
            }

            service.enable(quietMode);
        }

        @Override
        public void disable(AttributionSource attributionSource) {
            AdapterService service = getService();
            if (service == null
                    || !callerIsSystemOrActiveOrManagedUser(service, TAG, "disable")
                    || !Utils.checkConnectPermissionForDataDelivery(
                            service, attributionSource, "AdapterService disable")) {
                return;
            }

            service.disable();
        }

        @Override
        public String getAddress(AttributionSource attributionSource) {
            AdapterService service = getService();
            if (service == null
                    || !callerIsSystemOrActiveOrManagedUser(service, TAG, "getAddress")
                    || !Utils.checkConnectPermissionForDataDelivery(
                            service, attributionSource, "AdapterService getAddress")) {
                return null;
            }

            enforceLocalMacAddressPermission(service);

            return Utils.getAddressStringFromByte(service.mAdapterProperties.getAddress());
        }

        @Override
        public boolean isLogRedactionEnabled() {
            AdapterService service = getService();
            if (service == null) {
                return true;
            }
            return service.mNativeInterface.isLogRedactionEnabled();
        }

        @Override
        public List<ParcelUuid> getUuids(AttributionSource attributionSource) {
            AdapterService service = getService();
            if (service == null
                    || !callerIsSystemOrActiveOrManagedUser(service, TAG, "getUuids")
                    || !Utils.checkConnectPermissionForDataDelivery(
                            service, attributionSource, "AdapterService getUuids")) {
                return Collections.emptyList();
            }

            ParcelUuid[] parcels = service.mAdapterProperties.getUuids();
            if (parcels == null) {
                parcels = new ParcelUuid[0];
            }
            return Arrays.asList(parcels);
        }

        @Override
        public String getIdentityAddress(String address) {
            AdapterService service = getService();
            if (service == null
                    || !callerIsSystemOrActiveOrManagedUser(service, TAG, "getIdentityAddress")
                    || !Utils.checkConnectPermissionForDataDelivery(
                            service,
                            Utils.getCallingAttributionSource(mService),
                            "AdapterService getIdentityAddress")) {
                return null;
            }
            enforceBluetoothPrivilegedPermission(service);
            return service.getIdentityAddress(address);
        }

        @Override
        public String getName(AttributionSource attributionSource) {
            AdapterService service = getService();
            if (service == null
                    || !callerIsSystemOrActiveOrManagedUser(service, TAG, "getName")
                    || !Utils.checkConnectPermissionForDataDelivery(
                            service, attributionSource, "AdapterService getName")) {
                return null;
            }

            return service.getName();
        }

        @Override
        public int getNameLengthForAdvertise(AttributionSource attributionSource) {
            AdapterService service = getService();
            if (service == null
                    || !callerIsSystemOrActiveOrManagedUser(
                            service, TAG, "getNameLengthForAdvertise")
                    || !Utils.checkAdvertisePermissionForDataDelivery(
                            service, attributionSource, TAG)) {
                return -1;
            }

            return service.getNameLengthForAdvertise();
        }

        @Override
        public boolean setName(String name, AttributionSource attributionSource) {
            AdapterService service = getService();
            if (service == null
                    || !callerIsSystemOrActiveOrManagedUser(service, TAG, "setName")
                    || !Utils.checkConnectPermissionForDataDelivery(
                            service, attributionSource, "AdapterService setName")) {
                return false;
            }

            Log.d(TAG, "AdapterServiceBinder.setName(" + name + ")");
            return service.mAdapterProperties.setName(name);
        }

        @Override
        public int getIoCapability(AttributionSource attributionSource) {
            AdapterService service = getService();
            if (service == null
                    || !callerIsSystemOrActiveOrManagedUser(service, TAG, "getIoCapability")
                    || !Utils.checkConnectPermissionForDataDelivery(
                            service, attributionSource, "AdapterService getIoCapability")) {
                return BluetoothAdapter.IO_CAPABILITY_UNKNOWN;
            }

            return service.mAdapterProperties.getIoCapability();
        }

        @Override
        public boolean setIoCapability(int capability, AttributionSource source) {
            AdapterService service = getService();
            if (service == null
                    || !callerIsSystemOrActiveOrManagedUser(service, TAG, "setIoCapability")
                    || !Utils.checkConnectPermissionForDataDelivery(service, source, TAG)) {
                return false;
            }

            enforceBluetoothPrivilegedPermission(service);

            if (!isValidIoCapability(capability)) {
                return false;
            }

            return service.mAdapterProperties.setIoCapability(capability);
        }

        @Override
        public int getScanMode(AttributionSource attributionSource) {
            AdapterService service = getService();
            if (service == null
                    || !callerIsSystemOrActiveOrManagedUser(service, TAG, "getScanMode")
                    || !Utils.checkScanPermissionForDataDelivery(
                            service, attributionSource, "AdapterService getScanMode")) {
                return BluetoothAdapter.SCAN_MODE_NONE;
            }

            return service.getScanMode();
        }

        @Override
        public int setScanMode(int mode, AttributionSource attributionSource) {
            AdapterService service = getService();
            if (service == null
                    || !callerIsSystemOrActiveOrManagedUser(service, TAG, "setScanMode")
                    || !Utils.checkScanPermissionForDataDelivery(
                            service, attributionSource, "AdapterService setScanMode")) {
                return BluetoothStatusCodes.ERROR_MISSING_BLUETOOTH_SCAN_PERMISSION;
            }
            enforceBluetoothPrivilegedPermission(service);

            return service.mAdapterProperties.setScanMode(mode)
                    ? BluetoothStatusCodes.SUCCESS
                    : BluetoothStatusCodes.ERROR_UNKNOWN;
        }

        @Override
        public long getDiscoverableTimeout(AttributionSource attributionSource) {
            AdapterService service = getService();
            if (service == null
                    || !callerIsSystemOrActiveOrManagedUser(service, TAG, "getDiscoverableTimeout")
                    || !Utils.checkScanPermissionForDataDelivery(
                            service, attributionSource, "AdapterService getDiscoverableTimeout")) {
                return -1;
            }

            return service.mAdapterProperties.getDiscoverableTimeout();
        }

        @Override
        public int setDiscoverableTimeout(long timeout, AttributionSource attributionSource) {
            AdapterService service = getService();
            if (service == null
                    || !callerIsSystemOrActiveOrManagedUser(service, TAG, "setDiscoverableTimeout")
                    || !Utils.checkScanPermissionForDataDelivery(
                            service, attributionSource, "AdapterService setDiscoverableTimeout")) {
                return BluetoothStatusCodes.ERROR_MISSING_BLUETOOTH_SCAN_PERMISSION;
            }
            enforceBluetoothPrivilegedPermission(service);

            return service.mAdapterProperties.setDiscoverableTimeout((int) timeout)
                    ? BluetoothStatusCodes.SUCCESS
                    : BluetoothStatusCodes.ERROR_UNKNOWN;
        }

        @Override
        public boolean startDiscovery(AttributionSource attributionSource) {
            AdapterService service = getService();
            if (service == null
                    || !callerIsSystemOrActiveOrManagedUser(service, TAG, "startDiscovery")) {
                return false;
            }

            if (!Utils.checkScanPermissionForDataDelivery(
                    service, attributionSource, "Starting discovery.")) {
                return false;
            }

            Log.i(TAG, "startDiscovery: from " + Utils.getUidPidString());
            return service.startDiscovery(attributionSource);
        }

        @Override
        public boolean cancelDiscovery(AttributionSource attributionSource) {
            AdapterService service = getService();
            if (service == null
                    || !callerIsSystemOrActiveOrManagedUser(service, TAG, "cancelDiscovery")
                    || !Utils.checkScanPermissionForDataDelivery(
                            service, attributionSource, "AdapterService cancelDiscovery")) {
                return false;
            }

            Log.i(TAG, "cancelDiscovery: from " + Utils.getUidPidString());
            return service.mNativeInterface.cancelDiscovery();
        }

        @Override
        public boolean isDiscovering(AttributionSource attributionSource) {
            AdapterService service = getService();
            if (service == null
                    || !callerIsSystemOrActiveOrManagedUser(service, TAG, "isDiscovering")
                    || !Utils.checkScanPermissionForDataDelivery(
                            service, attributionSource, "AdapterService isDiscovering")) {
                return false;
            }

            return service.mAdapterProperties.isDiscovering();
        }

        @Override
        public long getDiscoveryEndMillis(AttributionSource source) {
            AdapterService service = getService();
            if (service == null
                    || !callerIsSystemOrActiveOrManagedUser(service, TAG, "getDiscoveryEndMillis")
                    || !Utils.checkConnectPermissionForDataDelivery(service, source, TAG)) {
                return -1;
            }

            enforceBluetoothPrivilegedPermission(service);

            return service.mAdapterProperties.discoveryEndMillis();
        }

        @Override
        public List<BluetoothDevice> getMostRecentlyConnectedDevices(
                AttributionSource attributionSource) {
            // don't check caller, may be called from system UI
            AdapterService service = getService();
            if (service == null
                    || !Utils.checkConnectPermissionForDataDelivery(
                            service,
                            attributionSource,
                            "AdapterService getMostRecentlyConnectedDevices")) {
                return Collections.emptyList();
            }

            enforceBluetoothPrivilegedPermission(service);

            return service.mDatabaseManager.getMostRecentlyConnectedDevices();
        }

        @Override
        public List<BluetoothDevice> getBondedDevices(AttributionSource attributionSource) {
            // don't check caller, may be called from system UI
            AdapterService service = getService();
            if (service == null
                    || !Utils.checkConnectPermissionForDataDelivery(
                            service, attributionSource, "AdapterService getBondedDevices")) {
                return Collections.emptyList();
            }

            return Arrays.asList(service.getBondedDevices());
        }

        @Override
        public int getAdapterConnectionState() {
            // don't check caller, may be called from system UI
            AdapterService service = getService();
            if (service == null) {
                return BluetoothAdapter.STATE_DISCONNECTED;
            }

            return service.mAdapterProperties.getConnectionState();
        }

        /**
         * This method has an associated binder cache. The invalidation methods must be changed if
         * the logic behind this method changes.
         */
        @Override
        public int getProfileConnectionState(int profile, AttributionSource source) {
            AdapterService service = getService();
            boolean checkConnect = false;
            final int callingUid = Binder.getCallingUid();
            final long token = Binder.clearCallingIdentity();
            try {
                checkConnect = CompatChanges.isChangeEnabled(ENFORCE_CONNECT, callingUid);
            } finally {
                Binder.restoreCallingIdentity(token);
            }
            if (service == null
                    || !callerIsSystemOrActiveOrManagedUser(
                            service, TAG, "getProfileConnectionState")
                    || (checkConnect
                            && !Utils.checkConnectPermissionForDataDelivery(
                                    service, source, "AdapterService getProfileConnectionState"))) {
                return BluetoothProfile.STATE_DISCONNECTED;
            }

            return service.mAdapterProperties.getProfileConnectionState(profile);
        }

        @Override
        public boolean createBond(
                BluetoothDevice device,
                int transport,
                OobData remoteP192Data,
                OobData remoteP256Data,
                AttributionSource attributionSource) {
            AdapterService service = getService();
            if (service == null
                    || !callerIsSystemOrActiveOrManagedUser(service, TAG, "createBond")
                    || !Utils.checkConnectPermissionForDataDelivery(
                            service, attributionSource, "AdapterService createBond")) {
                return false;
            }

            // This conditional is required to satisfy permission dependencies
            // since createBond calls createBondOutOfBand with null value passed as data.
            // BluetoothDevice#createBond requires BLUETOOTH_ADMIN only.
            service.enforceBluetoothPrivilegedPermissionIfNeeded(remoteP192Data, remoteP256Data);

            Log.i(
                    TAG,
                    "createBond: device="
                            + device
                            + ", transport="
                            + transport
                            + ", from "
                            + Utils.getUidPidString());
            return service.createBond(
                    device,
                    transport,
                    remoteP192Data,
                    remoteP256Data,
                    attributionSource.getPackageName());
        }

        @Override
        public boolean cancelBondProcess(
                BluetoothDevice device, AttributionSource attributionSource) {
            AdapterService service = getService();
            if (service == null
                    || !callerIsSystemOrActiveOrManagedUser(service, TAG, "cancelBondProcess")
                    || !Utils.checkConnectPermissionForDataDelivery(
                            service, attributionSource, "AdapterService cancelBondProcess")) {
                return false;
            }

            enforceBluetoothPrivilegedPermission(service);

            Log.i(TAG, "cancelBondProcess: device=" + device + ", from " + Utils.getUidPidString());

            DeviceProperties deviceProp = service.mRemoteDevices.getDeviceProperties(device);
            if (deviceProp != null) {
                deviceProp.setBondingInitiatedLocally(false);
            }

            return service.mNativeInterface.cancelBond(getBytesFromAddress(device.getAddress()));
        }

        @Override
        public boolean removeBond(BluetoothDevice device, AttributionSource attributionSource) {
            AdapterService service = getService();
            if (service == null
                    || !callerIsSystemOrActiveOrManagedUser(service, TAG, "removeBond")
                    || !Utils.checkConnectPermissionForDataDelivery(
                            service, attributionSource, "AdapterService removeBond")) {
                return false;
            }

            Log.i(TAG, "removeBond: device=" + device + ", from " + Utils.getUidPidString());

            DeviceProperties deviceProp = service.mRemoteDevices.getDeviceProperties(device);
            if (deviceProp == null || deviceProp.getBondState() != BluetoothDevice.BOND_BONDED) {
                Log.w(
                        TAG,
                        device.getAddressForLogging()
                                + " cannot be removed since "
                                + ((deviceProp == null)
                                        ? "properties are empty"
                                        : "bond state is " + deviceProp.getBondState()));
                return false;
            }
            service.mBondAttemptCallerInfo.remove(device.getAddress());
            deviceProp.setBondingInitiatedLocally(false);

            Message msg = service.mBondStateMachine.obtainMessage(BondStateMachine.REMOVE_BOND);
            msg.obj = device;
            service.mBondStateMachine.sendMessage(msg);
            return true;
        }

        @Override
        public int getBondState(BluetoothDevice device, AttributionSource attributionSource) {
            // don't check caller, may be called from system UI
            AdapterService service = getService();
            if (service == null
                    || !Utils.checkConnectPermissionForDataDelivery(
                            service, attributionSource, "AdapterService getBondState")) {
                return BluetoothDevice.BOND_NONE;
            }

            return service.getBondState(device);
        }

        @Override
        public boolean isBondingInitiatedLocally(
                BluetoothDevice device, AttributionSource attributionSource) {
            // don't check caller, may be called from system UI
            AdapterService service = getService();
            if (service == null
                    || !Utils.checkConnectPermissionForDataDelivery(
                            service,
                            attributionSource,
                            "AdapterService isBondingInitiatedLocally")) {
                return false;
            }

            DeviceProperties deviceProp = service.mRemoteDevices.getDeviceProperties(device);
            return deviceProp != null && deviceProp.isBondingInitiatedLocally();
        }

        @Override
        public void generateLocalOobData(
                int transport, IBluetoothOobDataCallback callback, AttributionSource source) {
            AdapterService service = getService();
            if (service == null
                    || !callerIsSystemOrActiveOrManagedUser(service, TAG, "generateLocalOobData")
                    || !Utils.checkConnectPermissionForDataDelivery(service, source, TAG)) {
                return;
            }
            enforceBluetoothPrivilegedPermission(service);
            service.generateLocalOobData(transport, callback);
        }

        @Override
        public long getSupportedProfiles(AttributionSource source) {
            AdapterService service = getService();
            if (service == null
                    || !Utils.checkConnectPermissionForDataDelivery(service, source, TAG)) {
                return 0;
            }
            enforceBluetoothPrivilegedPermission(service);

            return Config.getSupportedProfilesBitMask();
        }

        @Override
        public int getConnectionState(BluetoothDevice device, AttributionSource attributionSource) {
            AdapterService service = getService();
            if (service == null
                    || !Utils.checkConnectPermissionForDataDelivery(
                            service, attributionSource, "AdapterService getConnectionState")) {
                return BluetoothDevice.CONNECTION_STATE_DISCONNECTED;
            }

            return service.getConnectionState(device);
        }

        @Override
        public int getConnectionHandle(
                BluetoothDevice device, int transport, AttributionSource attributionSource) {
            AdapterService service = getService();
            if (service == null
                    || !callerIsSystemOrActiveOrManagedUser(service, TAG, "getConnectionHandle")
                    || !Utils.checkConnectPermissionForDataDelivery(
                            service, attributionSource, TAG)) {
                return BluetoothDevice.ERROR;
            }

            enforceBluetoothPrivilegedPermission(service);

            return service.getConnectionHandle(device, transport);
        }

        @Override
        public boolean canBondWithoutDialog(BluetoothDevice device, AttributionSource source) {
            AdapterService service = getService();
            if (service == null
                    || !Utils.checkConnectPermissionForDataDelivery(service, source, TAG)) {
                return false;
            }

            enforceBluetoothPrivilegedPermission(service);

            return service.canBondWithoutDialog(device);
        }

        @Override
        public String getPackageNameOfBondingApplication(BluetoothDevice device) {
            AdapterService service = getService();

            if (service == null) {
                return null;
            }

            enforceBluetoothPrivilegedPermission(service);

            return service.getPackageNameOfBondingApplication(device);
        }

        @Override
        public boolean removeActiveDevice(@ActiveDeviceUse int profiles, AttributionSource source) {
            AdapterService service = getService();
            if (service == null
                    || !callerIsSystemOrActiveOrManagedUser(service, TAG, "removeActiveDevice")
                    || !Utils.checkConnectPermissionForDataDelivery(service, source, TAG)) {
                return false;
            }
            Log.i(
                    TAG,
                    "removeActiveDevice: profiles="
                            + profiles
                            + ", from "
                            + Utils.getUidPidString());
            return service.setActiveDevice(null, profiles);
        }

        @Override
        public boolean setActiveDevice(
                BluetoothDevice device, @ActiveDeviceUse int profiles, AttributionSource source) {
            AdapterService service = getService();
            if (service == null
                    || !callerIsSystemOrActiveOrManagedUser(service, TAG, "setActiveDevice")
                    || !Utils.checkConnectPermissionForDataDelivery(service, source, TAG)) {
                return false;
            }

            enforceBluetoothPrivilegedPermission(service);

            Log.i(
                    TAG,
                    "setActiveDevice: device="
                            + device
                            + ", profiles="
                            + profiles
                            + ", from "
                            + Utils.getUidPidString());

            return service.setActiveDevice(device, profiles);
        }

        @Override
        public List<BluetoothDevice> getActiveDevices(
                @ActiveDeviceProfile int profile, AttributionSource source) {
            AdapterService service = getService();
            if (service == null
                    || !callerIsSystemOrActiveOrManagedUser(service, TAG, "getActiveDevices")
                    || !Utils.checkConnectPermissionForDataDelivery(service, source, TAG)) {
                return Collections.emptyList();
            }

            enforceBluetoothPrivilegedPermission(service);

            return service.getActiveDevices(profile);
        }

        @Override
        public int connectAllEnabledProfiles(BluetoothDevice device, AttributionSource source) {
            AdapterService service = getService();
            if (service == null) {
                return BluetoothStatusCodes.ERROR_BLUETOOTH_NOT_ENABLED;
            }
            if (!callerIsSystemOrActiveOrManagedUser(service, TAG, "connectAllEnabledProfiles")) {
                return BluetoothStatusCodes.ERROR_BLUETOOTH_NOT_ALLOWED;
            }
            if (device == null) {
                throw new IllegalArgumentException("device cannot be null");
            }
            if (!BluetoothAdapter.checkBluetoothAddress(device.getAddress())) {
                throw new IllegalArgumentException("device cannot have an invalid address");
            }
            if (!Utils.checkConnectPermissionForDataDelivery(service, source, TAG)) {
                return BluetoothStatusCodes.ERROR_MISSING_BLUETOOTH_CONNECT_PERMISSION;
            }

            enforceBluetoothPrivilegedPermission(service);

            Log.i(
                    TAG,
                    "connectAllEnabledProfiles: device="
                            + device
                            + ", from "
                            + Utils.getUidPidString());

            try {
                return service.connectAllEnabledProfiles(device);
            } catch (Exception e) {
                Log.v(TAG, "connectAllEnabledProfiles() failed", e);
                SneakyThrow.sneakyThrow(e);
                throw new RuntimeException(e);
            }
        }

        @Override
        public int disconnectAllEnabledProfiles(BluetoothDevice device, AttributionSource source) {
            AdapterService service = getService();
            if (service == null) {
                return BluetoothStatusCodes.ERROR_BLUETOOTH_NOT_ENABLED;
            }
            if (!callerIsSystemOrActiveOrManagedUser(
                    service, TAG, "disconnectAllEnabledProfiles")) {
                return BluetoothStatusCodes.ERROR_BLUETOOTH_NOT_ALLOWED;
            }
            if (device == null) {
                throw new IllegalArgumentException("device cannot be null");
            }
            if (!BluetoothAdapter.checkBluetoothAddress(device.getAddress())) {
                throw new IllegalArgumentException("device cannot have an invalid address");
            }
            if (!Utils.checkConnectPermissionForDataDelivery(service, source, TAG)) {
                return BluetoothStatusCodes.ERROR_MISSING_BLUETOOTH_CONNECT_PERMISSION;
            }

            enforceBluetoothPrivilegedPermission(service);

            Log.i(
                    TAG,
                    "disconnectAllEnabledProfiles: device="
                            + device
                            + ", from "
                            + Utils.getUidPidString());

            try {
                return service.disconnectAllEnabledProfiles(device);
            } catch (Exception e) {
                Log.v(TAG, "disconnectAllEnabledProfiles() failed", e);
                SneakyThrow.sneakyThrow(e);
                throw new RuntimeException(e);
            }
        }

        @Override
        public String getRemoteName(BluetoothDevice device, AttributionSource attributionSource) {
            AdapterService service = getService();
            if (service == null
                    || !callerIsSystemOrActiveOrManagedUser(service, TAG, "getRemoteName")
                    || !Utils.checkConnectPermissionForDataDelivery(
                            service, attributionSource, "AdapterService getRemoteName")) {
                return null;
            }

            return service.getRemoteName(device);
        }

        @Override
        public int getRemoteType(BluetoothDevice device, AttributionSource attributionSource) {
            AdapterService service = getService();
            if (service == null
                    || !callerIsSystemOrActiveOrManagedUser(service, TAG, "getRemoteType")
                    || !Utils.checkConnectPermissionForDataDelivery(
                            service, attributionSource, "AdapterService getRemoteType")) {
                return BluetoothDevice.DEVICE_TYPE_UNKNOWN;
            }

            return service.getRemoteType(device);
        }

        @Override
        public String getRemoteAlias(BluetoothDevice device, AttributionSource attributionSource) {
            AdapterService service = getService();
            if (service == null
                    || !callerIsSystemOrActiveOrManagedUser(service, TAG, "getRemoteAlias")
                    || !Utils.checkConnectPermissionForDataDelivery(
                            service, attributionSource, "AdapterService getRemoteAlias")) {
                return null;
            }

            DeviceProperties deviceProp = service.mRemoteDevices.getDeviceProperties(device);
            return deviceProp != null ? deviceProp.getAlias() : null;
        }

        @Override
        public int setRemoteAlias(
                BluetoothDevice device, String name, AttributionSource attributionSource) {
            AdapterService service = getService();
            if (service == null) {
                return BluetoothStatusCodes.ERROR_BLUETOOTH_NOT_ENABLED;
            }
            if (!callerIsSystemOrActiveOrManagedUser(service, TAG, "setRemoteAlias")) {
                return BluetoothStatusCodes.ERROR_BLUETOOTH_NOT_ALLOWED;
            }
            if (name != null && name.isEmpty()) {
                throw new IllegalArgumentException("alias cannot be the empty string");
            }

            if (!hasBluetoothPrivilegedPermission(service)) {
                if (!Utils.checkConnectPermissionForDataDelivery(
                        service, attributionSource, "AdapterService setRemoteAlias")) {
                    return BluetoothStatusCodes.ERROR_MISSING_BLUETOOTH_CONNECT_PERMISSION;
                }
                enforceCdmAssociation(
                        service.mCompanionDeviceManager,
                        service,
                        attributionSource.getPackageName(),
                        Binder.getCallingUid(),
                        device);
            }

            DeviceProperties deviceProp = service.mRemoteDevices.getDeviceProperties(device);
            if (deviceProp == null) {
                return BluetoothStatusCodes.ERROR_DEVICE_NOT_BONDED;
            }
            deviceProp.setAlias(device, name);
            return BluetoothStatusCodes.SUCCESS;
        }

        @Override
        public int getRemoteClass(BluetoothDevice device, AttributionSource attributionSource) {
            AdapterService service = getService();
            if (service == null
                    || !callerIsSystemOrActiveOrManagedUser(service, TAG, "getRemoteClass")
                    || !Utils.checkConnectPermissionForDataDelivery(
                            service, attributionSource, "AdapterService getRemoteClass")) {
                return 0;
            }

            DeviceProperties deviceProp = service.mRemoteDevices.getDeviceProperties(device);
            return deviceProp != null ? deviceProp.getBluetoothClass() : 0;
        }

        @Override
        public List<ParcelUuid> getRemoteUuids(
                BluetoothDevice device, AttributionSource attributionSource) {
            AdapterService service = getService();
            if (service == null
                    || !callerIsSystemOrActiveOrManagedUser(service, TAG, "getRemoteUuids")
                    || !Utils.checkConnectPermissionForDataDelivery(
                            service, attributionSource, "AdapterService getRemoteUuids")) {
                return Collections.emptyList();
            }

            ParcelUuid[] parcels = service.getRemoteUuids(device);
            if (parcels == null) {
                return null;
            }
            return Arrays.asList(parcels);
        }

        @Override
        public boolean fetchRemoteUuids(
                BluetoothDevice device, int transport, AttributionSource attributionSource) {
            AdapterService service = getService();
            if (service == null
                    || !callerIsSystemOrActiveOrManagedUser(service, TAG, "fetchRemoteUuids")
                    || !Utils.checkConnectPermissionForDataDelivery(
                            service, attributionSource, "AdapterService fetchRemoteUuids")) {
                return false;
            }
            if (transport != TRANSPORT_AUTO) {
                enforceBluetoothPrivilegedPermission(service);
            }

            Log.i(
                    TAG,
                    "fetchRemoteUuids: device="
                            + device
                            + ", transport="
                            + transport
                            + ", from "
                            + Utils.getUidPidString());

            service.mRemoteDevices.fetchUuids(device, transport);
            MetricsLogger.getInstance().cacheCount(BluetoothProtoEnums.SDP_FETCH_UUID_REQUEST, 1);
            return true;
        }

        @Override
        public boolean setPin(
                BluetoothDevice device,
                boolean accept,
                int len,
                byte[] pinCode,
                AttributionSource attributionSource) {
            AdapterService service = getService();
            if (service == null
                    || !callerIsSystemOrActiveOrManagedUser(service, TAG, "setPin")
                    || !Utils.checkConnectPermissionForDataDelivery(
                            service, attributionSource, "AdapterService setPin")) {
                return false;
            }

            DeviceProperties deviceProp = service.mRemoteDevices.getDeviceProperties(device);
            // Only allow setting a pin in bonding state, or bonded state in case of security
            // upgrade.
            if (deviceProp == null || !deviceProp.isBondingOrBonded()) {
                return false;
            }
            if (pinCode.length != len) {
                android.util.EventLog.writeEvent(
                        0x534e4554, "139287605", -1, "PIN code length mismatch");
                return false;
            }
            service.logUserBondResponse(
                    device, accept, BluetoothProtoEnums.BOND_SUB_STATE_LOCAL_PIN_REPLIED);
            return service.mNativeInterface.pinReply(
                    getBytesFromAddress(device.getAddress()), accept, len, pinCode);
        }

        @Override
        public boolean setPasskey(
                BluetoothDevice device,
                boolean accept,
                int len,
                byte[] passkey,
                AttributionSource attributionSource) {
            AdapterService service = getService();
            if (service == null
                    || !callerIsSystemOrActiveOrManagedUser(service, TAG, "setPasskey")
                    || !Utils.checkConnectPermissionForDataDelivery(
                            service, attributionSource, "AdapterService setPasskey")) {
                return false;
            }

            DeviceProperties deviceProp = service.mRemoteDevices.getDeviceProperties(device);
            if (deviceProp == null || !deviceProp.isBonding()) {
                return false;
            }
            if (passkey.length != len) {
                android.util.EventLog.writeEvent(
                        0x534e4554, "139287605", -1, "Passkey length mismatch");
                return false;
            }
            service.logUserBondResponse(
                    device, accept, BluetoothProtoEnums.BOND_SUB_STATE_LOCAL_SSP_REPLIED);
            return service.mNativeInterface.sspReply(
                    getBytesFromAddress(device.getAddress()),
                    AbstractionLayer.BT_SSP_VARIANT_PASSKEY_ENTRY,
                    accept,
                    Utils.byteArrayToInt(passkey));
        }

        @Override
        public boolean setPairingConfirmation(
                BluetoothDevice device, boolean accept, AttributionSource source) {
            AdapterService service = getService();
            if (service == null
                    || !callerIsSystemOrActiveOrManagedUser(service, TAG, "setPairingConfirmation")
                    || !Utils.checkConnectPermissionForDataDelivery(service, source, TAG)) {
                return false;
            }

            enforceBluetoothPrivilegedPermission(service);

            DeviceProperties deviceProp = service.mRemoteDevices.getDeviceProperties(device);
            if (deviceProp == null || !deviceProp.isBonding()) {
                return false;
            }
            service.logUserBondResponse(
                    device, accept, BluetoothProtoEnums.BOND_SUB_STATE_LOCAL_SSP_REPLIED);
            return service.mNativeInterface.sspReply(
                    getBytesFromAddress(device.getAddress()),
                    AbstractionLayer.BT_SSP_VARIANT_PASSKEY_CONFIRMATION,
                    accept,
                    0);
        }

        @Override
        public boolean getSilenceMode(BluetoothDevice device, AttributionSource source) {
            AdapterService service = getService();
            if (service == null
                    || !callerIsSystemOrActiveOrManagedUser(service, TAG, "getSilenceMode")
                    || !Utils.checkConnectPermissionForDataDelivery(service, source, TAG)) {
                return false;
            }

            enforceBluetoothPrivilegedPermission(service);

            return service.mSilenceDeviceManager.getSilenceMode(device);
        }

        @Override
        public boolean setSilenceMode(
                BluetoothDevice device, boolean silence, AttributionSource source) {
            AdapterService service = getService();
            if (service == null
                    || !callerIsSystemOrActiveOrManagedUser(service, TAG, "setSilenceMode")
                    || !Utils.checkConnectPermissionForDataDelivery(service, source, TAG)) {
                return false;
            }

            enforceBluetoothPrivilegedPermission(service);

            service.mSilenceDeviceManager.setSilenceMode(device, silence);
            return true;
        }

        @Override
        public int getPhonebookAccessPermission(
                BluetoothDevice device, AttributionSource attributionSource) {
            AdapterService service = getService();
            if (service == null
                    || !callerIsSystemOrActiveOrManagedUser(
                            service, TAG, "getPhonebookAccessPermission")
                    || !Utils.checkConnectPermissionForDataDelivery(
                            service,
                            attributionSource,
                            "AdapterService getPhonebookAccessPermission")) {
                return BluetoothDevice.ACCESS_UNKNOWN;
            }

            return service.getDeviceAccessFromPrefs(
                    device, PHONEBOOK_ACCESS_PERMISSION_PREFERENCE_FILE);
        }

        @Override
        public boolean setPhonebookAccessPermission(
                BluetoothDevice device, int value, AttributionSource source) {
            AdapterService service = getService();
            if (service == null
                    || !callerIsSystemOrActiveOrManagedUser(
                            service, TAG, "setPhonebookAccessPermission")
                    || !Utils.checkConnectPermissionForDataDelivery(service, source, TAG)) {
                return false;
            }

            enforceBluetoothPrivilegedPermission(service);

            service.setPhonebookAccessPermission(device, value);
            return true;
        }

        @Override
        public int getMessageAccessPermission(
                BluetoothDevice device, AttributionSource attributionSource) {
            AdapterService service = getService();
            if (service == null
                    || !callerIsSystemOrActiveOrManagedUser(
                            service, TAG, "getMessageAccessPermission")
                    || !Utils.checkConnectPermissionForDataDelivery(
                            service,
                            attributionSource,
                            "AdapterService getMessageAccessPermission")) {
                return BluetoothDevice.ACCESS_UNKNOWN;
            }

            return service.getDeviceAccessFromPrefs(
                    device, MESSAGE_ACCESS_PERMISSION_PREFERENCE_FILE);
        }

        @Override
        public boolean setMessageAccessPermission(
                BluetoothDevice device, int value, AttributionSource source) {
            AdapterService service = getService();
            if (service == null
                    || !callerIsSystemOrActiveOrManagedUser(
                            service, TAG, "setMessageAccessPermission")
                    || !Utils.checkConnectPermissionForDataDelivery(service, source, TAG)) {
                return false;
            }

            enforceBluetoothPrivilegedPermission(service);

            service.setMessageAccessPermission(device, value);
            return true;
        }

        @Override
        public int getSimAccessPermission(
                BluetoothDevice device, AttributionSource attributionSource) {
            AdapterService service = getService();
            if (service == null
                    || !callerIsSystemOrActiveOrManagedUser(service, TAG, "getSimAccessPermission")
                    || !Utils.checkConnectPermissionForDataDelivery(
                            service, attributionSource, "AdapterService getSimAccessPermission")) {
                return BluetoothDevice.ACCESS_UNKNOWN;
            }

            return service.getDeviceAccessFromPrefs(device, SIM_ACCESS_PERMISSION_PREFERENCE_FILE);
        }

        @Override
        public boolean setSimAccessPermission(
                BluetoothDevice device, int value, AttributionSource source) {
            AdapterService service = getService();
            if (service == null
                    || !callerIsSystemOrActiveOrManagedUser(service, TAG, "setSimAccessPermission")
                    || !Utils.checkConnectPermissionForDataDelivery(service, source, TAG)) {
                return false;
            }

            enforceBluetoothPrivilegedPermission(service);

            service.setSimAccessPermission(device, value);
            return true;
        }

        @Override
        public void logL2capcocServerConnection(
                BluetoothDevice device,
                int port,
                boolean isSecured,
                int result,
                long socketCreationTimeMillis,
                long socketCreationLatencyMillis,
                long socketConnectionTimeMillis,
                long timeoutMillis) {
            AdapterService service = getService();
            if (service == null) {
                return;
            }
            service.logL2capcocServerConnection(
                    device,
                    port,
                    isSecured,
                    result,
                    socketCreationTimeMillis,
                    socketCreationLatencyMillis,
                    socketConnectionTimeMillis,
                    timeoutMillis,
                    Binder.getCallingUid());
        }

        @Override
        public IBluetoothSocketManager getSocketManager() {
            AdapterService service = getService();
            if (service == null) {
                return null;
            }

            return IBluetoothSocketManager.Stub.asInterface(service.mBluetoothSocketManagerBinder);
        }

        @Override
        public void logL2capcocClientConnection(
                BluetoothDevice device,
                int port,
                boolean isSecured,
                int result,
                long socketCreationTimeNanos,
                long socketCreationLatencyNanos,
                long socketConnectionTimeNanos) {
            AdapterService service = getService();
            if (service == null) {
                return;
            }
            service.logL2capcocClientConnection(
                    device,
                    port,
                    isSecured,
                    result,
                    socketCreationTimeNanos,
                    socketCreationLatencyNanos,
                    socketConnectionTimeNanos,
                    Binder.getCallingUid());
        }

        @Override
        public void logRfcommConnectionAttempt(
                BluetoothDevice device,
                boolean isSecured,
                int resultCode,
                long socketCreationTimeNanos,
                boolean isSerialPort) {
            AdapterService service = getService();
            if (service == null) {
                return;
            }
            service.logRfcommConnectionAttempt(
                    device,
                    isSecured,
                    resultCode,
                    socketCreationTimeNanos,
                    isSerialPort,
                    Binder.getCallingUid());
        }

        @Override
        public boolean sdpSearch(
                BluetoothDevice device, ParcelUuid uuid, AttributionSource attributionSource) {
            AdapterService service = getService();
            if (service == null
                    || !callerIsSystemOrActiveOrManagedUser(service, TAG, "sdpSearch")
                    || !Utils.checkConnectPermissionForDataDelivery(
                            service, attributionSource, "AdapterService sdpSearch")) {
                return false;
            }

            if (service.mSdpManager == null) {
                return false;
            }
            service.mSdpManager.sdpSearch(device, uuid);
            return true;
        }

        @Override
        public int getBatteryLevel(BluetoothDevice device, AttributionSource attributionSource) {
            AdapterService service = getService();
            if (service == null
                    || !callerIsSystemOrActiveOrManagedUser(service, TAG, "getBatteryLevel")
                    || !Utils.checkConnectPermissionForDataDelivery(
                            service, attributionSource, "AdapterService getBatteryLevel")) {
                return BluetoothDevice.BATTERY_LEVEL_UNKNOWN;
            }

            DeviceProperties deviceProp = service.mRemoteDevices.getDeviceProperties(device);
            if (deviceProp == null) {
                return BluetoothDevice.BATTERY_LEVEL_UNKNOWN;
            }
            return deviceProp.getBatteryLevel();
        }

        @Override
        public int getMaxConnectedAudioDevices(AttributionSource attributionSource) {
            // don't check caller, may be called from system UI
            AdapterService service = getService();
            if (service == null
                    || !Utils.checkConnectPermissionForDataDelivery(
                            service,
                            attributionSource,
                            "AdapterService getMaxConnectedAudioDevices")) {
                return -1;
            }

            return service.getMaxConnectedAudioDevices();
        }

        @Override
        public boolean factoryReset(AttributionSource source) {
            AdapterService service = getService();
            if (service == null
                    || !Utils.checkConnectPermissionForDataDelivery(service, source, TAG)) {
                return false;
            }

            enforceBluetoothPrivilegedPermission(service);
            return service.factoryReset();
        }

        @Override
        public void registerBluetoothConnectionCallback(
                IBluetoothConnectionCallback callback, AttributionSource source) {
            AdapterService service = getService();
            if (service == null
                    || !callerIsSystemOrActiveOrManagedUser(
                            service, TAG, "registerBluetoothConnectionCallback")
                    || !Utils.checkConnectPermissionForDataDelivery(service, source, TAG)) {
                return;
            }
            enforceBluetoothPrivilegedPermission(service);
            service.mBluetoothConnectionCallbacks.add(callback);
        }

        @Override
        public void unregisterBluetoothConnectionCallback(
                IBluetoothConnectionCallback callback, AttributionSource source) {
            AdapterService service = getService();
            if (service == null
                    || !callerIsSystemOrActiveOrManagedUser(
                            service, TAG, "unregisterBluetoothConnectionCallback")
                    || !Utils.checkConnectPermissionForDataDelivery(service, source, TAG)) {
                return;
            }
            enforceBluetoothPrivilegedPermission(service);
            service.mBluetoothConnectionCallbacks.remove(callback);
        }

        @Override
        public void registerCallback(IBluetoothCallback callback, AttributionSource source) {
            AdapterService service = getService();
            if (service == null
                    || !callerIsSystemOrActiveOrManagedUser(service, TAG, "registerCallback")
                    || !Utils.checkConnectPermissionForDataDelivery(service, source, TAG)) {
                return;
            }

            enforceBluetoothPrivilegedPermission(service);

            service.registerRemoteCallback(callback);
        }

        @Override
        public void unregisterCallback(IBluetoothCallback callback, AttributionSource source) {
            AdapterService service = getService();
            if (service == null
                    || !callerIsSystemOrActiveOrManagedUser(service, TAG, "unregisterCallback")
                    || !Utils.checkConnectPermissionForDataDelivery(service, source, TAG)) {
                return;
            }

            enforceBluetoothPrivilegedPermission(service);

            service.unregisterRemoteCallback(callback);
        }

        @Override
        public boolean isMultiAdvertisementSupported() {
            AdapterService service = getService();
            if (service == null) {
                return false;
            }

            int val = service.mAdapterProperties.getNumOfAdvertisementInstancesSupported();
            return val >= MIN_ADVT_INSTANCES_FOR_MA;
        }

        /**
         * This method has an associated binder cache. The invalidation methods must be changed if
         * the logic behind this method changes.
         */
        @Override
        public boolean isOffloadedFilteringSupported() {
            AdapterService service = getService();
            if (service == null) {
                return false;
            }

            int val = service.getNumOfOffloadedScanFilterSupported();
            return val >= MIN_OFFLOADED_FILTERS;
        }

        @Override
        public boolean isOffloadedScanBatchingSupported() {
            AdapterService service = getService();
            if (service == null) {
                return false;
            }

            int val = service.getOffloadedScanResultStorage();
            return val >= MIN_OFFLOADED_SCAN_STORAGE_BYTES;
        }

        @Override
        public boolean isLe2MPhySupported() {
            AdapterService service = getService();
            if (service == null) {
                return false;
            }

            return service.isLe2MPhySupported();
        }

        @Override
        public boolean isLeCodedPhySupported() {
            AdapterService service = getService();
            if (service == null) {
                return false;
            }

            return service.isLeCodedPhySupported();
        }

        @Override
        public boolean isLeExtendedAdvertisingSupported() {
            AdapterService service = getService();
            if (service == null) {
                return false;
            }

            return service.isLeExtendedAdvertisingSupported();
        }

        @Override
        public boolean isLePeriodicAdvertisingSupported() {
            AdapterService service = getService();
            if (service == null) {
                return false;
            }

            return service.isLePeriodicAdvertisingSupported();
        }

        @Override
        public int isLeAudioSupported() {
            AdapterService service = getService();
            if (service == null) {
                return BluetoothStatusCodes.ERROR_BLUETOOTH_NOT_ENABLED;
            }

            Set<Integer> supportedProfileServices =
                    Arrays.stream(Config.getSupportedProfiles())
                            .boxed()
                            .collect(Collectors.toSet());
            int[] leAudioUnicastProfiles = Config.getLeAudioUnicastProfiles();

            if (Arrays.stream(leAudioUnicastProfiles)
                    .allMatch(supportedProfileServices::contains)) {
                return BluetoothStatusCodes.FEATURE_SUPPORTED;
            }

            return BluetoothStatusCodes.FEATURE_NOT_SUPPORTED;
        }

        @Override
        public int isLeAudioBroadcastSourceSupported() {
            AdapterService service = getService();
            if (service == null) {
                return BluetoothStatusCodes.ERROR_BLUETOOTH_NOT_ENABLED;
            }

            long supportBitMask = Config.getSupportedProfilesBitMask();
            if ((supportBitMask & (1 << BluetoothProfile.LE_AUDIO_BROADCAST)) != 0) {
                return BluetoothStatusCodes.FEATURE_SUPPORTED;
            }

            return BluetoothStatusCodes.FEATURE_NOT_SUPPORTED;
        }

        @Override
        public int isLeAudioBroadcastAssistantSupported() {
            AdapterService service = getService();
            if (service == null) {
                return BluetoothStatusCodes.ERROR_BLUETOOTH_NOT_ENABLED;
            }

            int[] supportedProfileServices = Config.getSupportedProfiles();

            if (Arrays.stream(supportedProfileServices)
                    .anyMatch(
                            profileId ->
                                    profileId == BluetoothProfile.LE_AUDIO_BROADCAST_ASSISTANT)) {
                return BluetoothStatusCodes.FEATURE_SUPPORTED;
            }

            return BluetoothStatusCodes.FEATURE_NOT_SUPPORTED;
        }

        @Override
        public int isDistanceMeasurementSupported(AttributionSource source) {
            AdapterService service = getService();
            if (service == null) {
                return BluetoothStatusCodes.ERROR_BLUETOOTH_NOT_ENABLED;
            } else if (!callerIsSystemOrActiveOrManagedUser(
                    service, TAG, "isDistanceMeasurementSupported")) {
                return BluetoothStatusCodes.ERROR_BLUETOOTH_NOT_ALLOWED;
            } else if (!Utils.checkConnectPermissionForDataDelivery(service, source, TAG)) {
                return BluetoothStatusCodes.ERROR_MISSING_BLUETOOTH_CONNECT_PERMISSION;
            }
            enforceBluetoothPrivilegedPermission(service);
            return BluetoothStatusCodes.FEATURE_SUPPORTED;
        }

        @Override
        public int getLeMaximumAdvertisingDataLength() {
            AdapterService service = getService();
            if (service == null) {
                return 0;
            }

            return service.getLeMaximumAdvertisingDataLength();
        }

        @Override
        public boolean isActivityAndEnergyReportingSupported() {
            AdapterService service = getService();
            if (service == null) {
                return false;
            }

            return service.mAdapterProperties.isActivityAndEnergyReportingSupported();
        }

        @Override
        public BluetoothActivityEnergyInfo reportActivityInfo(AttributionSource source) {
            AdapterService service = getService();
            if (service == null
                    || !Utils.checkConnectPermissionForDataDelivery(service, source, TAG)) {
                return null;
            }

            enforceBluetoothPrivilegedPermission(service);

            return service.reportActivityInfo();
        }

        @Override
        public boolean registerMetadataListener(
                IBluetoothMetadataListener listener,
                BluetoothDevice device,
                AttributionSource source) {
            AdapterService service = getService();
            if (service == null
                    || !callerIsSystemOrActiveOrManagedUser(
                            service, TAG, "registerMetadataListener")
                    || !Utils.checkConnectPermissionForDataDelivery(service, source, TAG)) {
                return false;
            }

            enforceBluetoothPrivilegedPermission(service);

            List<IBluetoothMetadataListener> list = service.mMetadataListeners.get(device);
            if (list == null) {
                list = new ArrayList<>();
            } else if (list.contains(listener)) {
                // The device is already registered with this listener
                return true;
            }
            list.add(listener);
            service.mMetadataListeners.put(device, list);
            return true;
        }

        @Override
        public boolean unregisterMetadataListener(
                BluetoothDevice device, AttributionSource source) {
            AdapterService service = getService();
            if (service == null
                    || !callerIsSystemOrActiveOrManagedUser(
                            service, TAG, "unregisterMetadataListener")
                    || !Utils.checkConnectPermissionForDataDelivery(service, source, TAG)) {
                return false;
            }

            enforceBluetoothPrivilegedPermission(service);

            service.mMetadataListeners.remove(device);
            return true;
        }

        @Override
        public boolean setMetadata(
                BluetoothDevice device, int key, byte[] value, AttributionSource source) {
            AdapterService service = getService();
            if (service == null
                    || !callerIsSystemOrActiveOrManagedUser(service, TAG, "setMetadata")
                    || !Utils.checkConnectPermissionForDataDelivery(service, source, TAG)) {
                return false;
            }

            enforceBluetoothPrivilegedPermission(service);

            if (value.length > BluetoothDevice.METADATA_MAX_LENGTH) {
                return false;
            }
            return service.mDatabaseManager.setCustomMeta(device, key, value);
        }

        @Override
        public byte[] getMetadata(BluetoothDevice device, int key, AttributionSource source) {
            AdapterService service = getService();
            if (service == null
                    || !callerIsSystemOrActiveOrManagedUser(service, TAG, "getMetadata")
                    || !Utils.checkConnectPermissionForDataDelivery(service, source, TAG)) {
                return null;
            }

            enforceBluetoothPrivilegedPermission(service);

            return service.mDatabaseManager.getCustomMeta(device, key);
        }

        @Override
        public int isRequestAudioPolicyAsSinkSupported(
                BluetoothDevice device, AttributionSource source) {
            AdapterService service = getService();
            if (service == null
                    || !callerIsSystemOrActiveOrManagedUser(
                            service, TAG, "isRequestAudioPolicyAsSinkSupported")
                    || !Utils.checkConnectPermissionForDataDelivery(service, source, TAG)) {
                return BluetoothStatusCodes.FEATURE_NOT_CONFIGURED;
            }
            enforceBluetoothPrivilegedPermission(service);
            return service.isRequestAudioPolicyAsSinkSupported(device);
        }

        @Override
        public int requestAudioPolicyAsSink(
                BluetoothDevice device,
                BluetoothSinkAudioPolicy policies,
                AttributionSource source) {
            AdapterService service = getService();
            if (service == null) {
                return BluetoothStatusCodes.ERROR_BLUETOOTH_NOT_ENABLED;
            } else if (!callerIsSystemOrActiveOrManagedUser(
                    service, TAG, "requestAudioPolicyAsSink")) {
                return BluetoothStatusCodes.ERROR_BLUETOOTH_NOT_ALLOWED;
            } else if (!Utils.checkConnectPermissionForDataDelivery(service, source, TAG)) {
                return BluetoothStatusCodes.ERROR_MISSING_BLUETOOTH_CONNECT_PERMISSION;
            }
            enforceBluetoothPrivilegedPermission(service);
            return service.requestAudioPolicyAsSink(device, policies);
        }

        @Override
        public BluetoothSinkAudioPolicy getRequestedAudioPolicyAsSink(
                BluetoothDevice device, AttributionSource source) {
            AdapterService service = getService();
            if (service == null
                    || !callerIsSystemOrActiveOrManagedUser(
                            service, TAG, "getRequestedAudioPolicyAsSink")
                    || !Utils.checkConnectPermissionForDataDelivery(service, source, TAG)) {
                return null;
            }
            enforceBluetoothPrivilegedPermission(service);
            return service.getRequestedAudioPolicyAsSink(device);
        }

        @Override
        public void requestActivityInfo(
                IBluetoothActivityEnergyInfoListener listener, AttributionSource source) {
            BluetoothActivityEnergyInfo info = reportActivityInfo(source);
            try {
                listener.onBluetoothActivityEnergyInfoAvailable(info);
            } catch (RemoteException e) {
                Log.e(TAG, "onBluetoothActivityEnergyInfo: RemoteException", e);
            }
        }

        @Override
        public void startBrEdr(AttributionSource source) {
            AdapterService service = getService();
            if (service == null
                    || !callerIsSystemOrActiveOrManagedUser(service, TAG, "startBrEdr")
                    || !Utils.checkConnectPermissionForDataDelivery(service, source, TAG)) {
                return;
            }

            enforceBluetoothPrivilegedPermission(service);

            service.startBrEdr();
        }

        @Override
        public void stopBle(AttributionSource source) {
            AdapterService service = getService();
            if (service == null
                    || !callerIsSystemOrActiveOrManagedUser(service, TAG, "stopBle")
                    || !Utils.checkConnectPermissionForDataDelivery(service, source, TAG)) {
                return;
            }

            enforceBluetoothPrivilegedPermission(service);

            service.stopBle();
        }

        @Override
        public void dump(FileDescriptor fd, String[] args) {
            PrintWriter writer = new PrintWriter(new FileOutputStream(fd));
            AdapterService service = getService();
            if (service == null) {
                return;
            }

            enforceDumpPermission(service);

            service.dump(fd, writer, args);
            writer.close();
        }

        @Override
        public boolean allowLowLatencyAudio(boolean allowed, BluetoothDevice device) {
            AdapterService service = getService();
            if (service == null
                    || !callerIsSystemOrActiveOrManagedUser(service, TAG, "allowLowLatencyAudio")
                    || !Utils.checkConnectPermissionForDataDelivery(
                            service,
                            Utils.getCallingAttributionSource(service),
                            "AdapterService allowLowLatencyAudio")) {
                return false;
            }
            enforceBluetoothPrivilegedPermission(service);
            return service.allowLowLatencyAudio(allowed, device);
        }

        // Either implement these custom methods, or remove them from IBluetooth.
        @Override
        public void setBondingInitiatedLocally(BluetoothDevice device, boolean localInitiated,
                AttributionSource source) {}

        @Override
        public boolean isTwsPlusDevice(BluetoothDevice device,
                AttributionSource attributionSource) { return false; }

        @Override
        public String getTwsPlusPeerAddress(BluetoothDevice device,
                AttributionSource attributionSource) { return null; }

        @Override
        public void updateQuietModeStatus(boolean quietMode,
                AttributionSource attributionSource) {}

        @Override
        public int setSocketOpt(int type, int port, int optionName, byte [] optionVal,
                int optionLen) { return -1; }

        @Override
        public int getSocketOpt(int type, int port, int optionName,
                byte [] optionVal) { return -1; }

        @Override
        public int getDeviceType(BluetoothDevice device, AttributionSource source)
                { return -1; }

        @Override
        public boolean isBroadcastActive(AttributionSource attributionSource) {
            return true;
        }

        @Override
        public int startRfcommListener(
                String name,
                ParcelUuid uuid,
                PendingIntent pendingIntent,
                AttributionSource attributionSource) {
            AdapterService service = getService();
            if (service == null
                    || !callerIsSystemOrActiveOrManagedUser(service, TAG, "startRfcommListener")
                    || !Utils.checkConnectPermissionForDataDelivery(
                            service, attributionSource, "AdapterService startRfcommListener")) {
                return BluetoothStatusCodes.ERROR_BLUETOOTH_NOT_ALLOWED;
            }
            enforceBluetoothPrivilegedPermission(service);
            return service.startRfcommListener(name, uuid, pendingIntent, attributionSource);
        }

        @Override
        public int stopRfcommListener(ParcelUuid uuid, AttributionSource attributionSource) {
            AdapterService service = getService();
            if (service == null
                    || !callerIsSystemOrActiveOrManagedUser(service, TAG, "stopRfcommListener")
                    || !Utils.checkConnectPermissionForDataDelivery(
                            service, attributionSource, "AdapterService stopRfcommListener")) {
                return BluetoothStatusCodes.ERROR_BLUETOOTH_NOT_ALLOWED;
            }
            enforceBluetoothPrivilegedPermission(service);
            return service.stopRfcommListener(uuid, attributionSource);
        }

        @Override
        public IncomingRfcommSocketInfo retrievePendingSocketForServiceRecord(
                ParcelUuid uuid, AttributionSource attributionSource) {
            AdapterService service = getService();
            if (service == null
                    || !callerIsSystemOrActiveOrManagedUser(
                            service, TAG, "retrievePendingSocketForServiceRecord")
                    || !Utils.checkConnectPermissionForDataDelivery(
                            service,
                            attributionSource,
                            "AdapterService retrievePendingSocketForServiceRecord")) {
                return null;
            }
            enforceBluetoothPrivilegedPermission(service);
            return service.retrievePendingSocketForServiceRecord(uuid, attributionSource);
        }

        @Override
        public void setForegroundUserId(int userId, AttributionSource attributionSource) {
            AdapterService service = getService();
            if (service == null
                    || !Utils.checkConnectPermissionForDataDelivery(
                            service,
                            Utils.getCallingAttributionSource(mService),
                            "AdapterService setForegroundUserId")) {
                return;
            }
            enforceBluetoothPrivilegedPermission(service);
            Utils.setForegroundUserId(userId);
        }

        @Override
        public int setPreferredAudioProfiles(
                BluetoothDevice device, Bundle modeToProfileBundle, AttributionSource source) {
            AdapterService service = getService();
            if (service == null) {
                return BluetoothStatusCodes.ERROR_BLUETOOTH_NOT_ENABLED;
            }
            if (!callerIsSystemOrActiveOrManagedUser(service, TAG, "setPreferredAudioProfiles")) {
                return BluetoothStatusCodes.ERROR_BLUETOOTH_NOT_ALLOWED;
            }
            requireNonNull(device);
            requireNonNull(modeToProfileBundle);
            if (!BluetoothAdapter.checkBluetoothAddress(device.getAddress())) {
                throw new IllegalArgumentException("device cannot have an invalid address");
            }
            if (service.getBondState(device) != BluetoothDevice.BOND_BONDED) {
                return BluetoothStatusCodes.ERROR_DEVICE_NOT_BONDED;
            }
            if (!Utils.checkConnectPermissionForDataDelivery(service, source, TAG)) {
                return BluetoothStatusCodes.ERROR_MISSING_BLUETOOTH_CONNECT_PERMISSION;
            }
            enforceBluetoothPrivilegedPermission(service);

            return service.setPreferredAudioProfiles(device, modeToProfileBundle);
        }

        @Override
        public Bundle getPreferredAudioProfiles(BluetoothDevice device, AttributionSource source) {
            AdapterService service = getService();
            if (service == null) {
                return Bundle.EMPTY;
            }
            if (!callerIsSystemOrActiveOrManagedUser(service, TAG, "getPreferredAudioProfiles")) {
                return Bundle.EMPTY;
            }
            requireNonNull(device);
            if (!BluetoothAdapter.checkBluetoothAddress(device.getAddress())) {
                throw new IllegalArgumentException("device cannot have an invalid address");
            }
            if (service.getBondState(device) != BluetoothDevice.BOND_BONDED) {
                return Bundle.EMPTY;
            }
            if (!Utils.checkConnectPermissionForDataDelivery(service, source, TAG)) {
                return Bundle.EMPTY;
            }
            enforceBluetoothPrivilegedPermission(service);

            return service.getPreferredAudioProfiles(device);
        }

        @Override
        public int notifyActiveDeviceChangeApplied(
                BluetoothDevice device, AttributionSource source) {
            AdapterService service = getService();
            if (service == null) {
                return BluetoothStatusCodes.ERROR_BLUETOOTH_NOT_ENABLED;
            }
            if (!callerIsSystem(TAG, "notifyActiveDeviceChangeApplied")) {
                return BluetoothStatusCodes.ERROR_BLUETOOTH_NOT_ALLOWED;
            }
            requireNonNull(device);
            if (!BluetoothAdapter.checkBluetoothAddress(device.getAddress())) {
                throw new IllegalArgumentException("device cannot have an invalid address");
            }
            if (service.getBondState(device) != BluetoothDevice.BOND_BONDED) {
                return BluetoothStatusCodes.ERROR_DEVICE_NOT_BONDED;
            }
            if (!Utils.checkConnectPermissionForDataDelivery(service, source, TAG)) {
                return BluetoothStatusCodes.ERROR_MISSING_BLUETOOTH_CONNECT_PERMISSION;
            }
            enforceBluetoothPrivilegedPermission(service);

            return service.notifyActiveDeviceChangeApplied(device);
        }

        @Override
        public int registerPreferredAudioProfilesChangedCallback(
                IBluetoothPreferredAudioProfilesCallback callback, AttributionSource source) {
            AdapterService service = getService();
            if (service == null) {
                return BluetoothStatusCodes.ERROR_BLUETOOTH_NOT_ENABLED;
            }
            if (!callerIsSystemOrActiveOrManagedUser(
                    service, TAG, "registerPreferredAudioProfilesChangedCallback")) {
                return BluetoothStatusCodes.ERROR_BLUETOOTH_NOT_ALLOWED;
            }
            requireNonNull(callback);
            if (!Utils.checkConnectPermissionForDataDelivery(service, source, TAG)) {
                return BluetoothStatusCodes.ERROR_MISSING_BLUETOOTH_CONNECT_PERMISSION;
            }
            enforceBluetoothPrivilegedPermission(service);

            // If LE only mode is enabled, the dual mode audio feature is disabled
            if (!isDualModeAudioEnabled()) {
                return BluetoothStatusCodes.FEATURE_NOT_SUPPORTED;
            }

            service.mPreferredAudioProfilesCallbacks.register(callback);
            return BluetoothStatusCodes.SUCCESS;
        }

        @Override
        public int unregisterPreferredAudioProfilesChangedCallback(
                IBluetoothPreferredAudioProfilesCallback callback, AttributionSource source) {
            AdapterService service = getService();
            if (service == null) {
                return BluetoothStatusCodes.ERROR_BLUETOOTH_NOT_ENABLED;
            }
            if (!callerIsSystemOrActiveOrManagedUser(
                    service, TAG, "unregisterPreferredAudioProfilesChangedCallback")) {
                return BluetoothStatusCodes.ERROR_BLUETOOTH_NOT_ALLOWED;
            }
            requireNonNull(callback);
            if (!Utils.checkConnectPermissionForDataDelivery(service, source, TAG)) {
                return BluetoothStatusCodes.ERROR_MISSING_BLUETOOTH_CONNECT_PERMISSION;
            }
            enforceBluetoothPrivilegedPermission(service);

            if (!service.mPreferredAudioProfilesCallbacks.unregister(callback)) {
                Log.e(
                        TAG,
                        "unregisterPreferredAudioProfilesChangedCallback: callback was never "
                                + "registered");
                return BluetoothStatusCodes.ERROR_CALLBACK_NOT_REGISTERED;
            }
            return BluetoothStatusCodes.SUCCESS;
        }

        @Override
        public int registerBluetoothQualityReportReadyCallback(
                IBluetoothQualityReportReadyCallback callback, AttributionSource source) {
            AdapterService service = getService();
            if (service == null) {
                return BluetoothStatusCodes.ERROR_BLUETOOTH_NOT_ENABLED;
            }
            if (!callerIsSystemOrActiveOrManagedUser(
                    service, TAG, "registerBluetoothQualityReportReadyCallback")) {
                return BluetoothStatusCodes.ERROR_BLUETOOTH_NOT_ALLOWED;
            }
            requireNonNull(callback);
            if (!Utils.checkConnectPermissionForDataDelivery(service, source, TAG)) {
                return BluetoothStatusCodes.ERROR_MISSING_BLUETOOTH_CONNECT_PERMISSION;
            }
            enforceBluetoothPrivilegedPermission(service);

            service.mBluetoothQualityReportReadyCallbacks.register(callback);
            return BluetoothStatusCodes.SUCCESS;
        }

        @Override
        public int unregisterBluetoothQualityReportReadyCallback(
                IBluetoothQualityReportReadyCallback callback, AttributionSource source) {
            AdapterService service = getService();
            if (service == null) {
                return BluetoothStatusCodes.ERROR_BLUETOOTH_NOT_ENABLED;
            }
            if (!callerIsSystemOrActiveOrManagedUser(
                    service, TAG, "unregisterBluetoothQualityReportReadyCallback")) {
                return BluetoothStatusCodes.ERROR_BLUETOOTH_NOT_ALLOWED;
            }
            requireNonNull(callback);
            if (!Utils.checkConnectPermissionForDataDelivery(service, source, TAG)) {
                return BluetoothStatusCodes.ERROR_MISSING_BLUETOOTH_CONNECT_PERMISSION;
            }
            enforceBluetoothPrivilegedPermission(service);

            if (!service.mBluetoothQualityReportReadyCallbacks.unregister(callback)) {
                Log.e(
                        TAG,
                        "unregisterBluetoothQualityReportReadyCallback: callback was never "
                                + "registered");
                return BluetoothStatusCodes.ERROR_CALLBACK_NOT_REGISTERED;
            }
            return BluetoothStatusCodes.SUCCESS;
        }

        @RequiresPermission(android.Manifest.permission.BLUETOOTH_SCAN)
        @Override
        public int getOffloadedTransportDiscoveryDataScanSupported(
                AttributionSource attributionSource) {
            AdapterService service = getService();
            if (service == null
                    || !callerIsSystemOrActiveOrManagedUser(
                            service, TAG, "getOffloadedTransportDiscoveryDataScanSupported")
                    || !Utils.checkScanPermissionForDataDelivery(
                            service,
                            attributionSource,
                            "getOffloadedTransportDiscoveryDataScanSupported")) {
                return BluetoothStatusCodes.ERROR_MISSING_BLUETOOTH_SCAN_PERMISSION;
            }
            enforceBluetoothPrivilegedPermission(service);

            return service.getOffloadedTransportDiscoveryDataScanSupported();
        }

        @Override
        public boolean isMediaProfileConnected(AttributionSource source) {
            AdapterService service = getService();
            if (service == null
                    || !Utils.checkConnectPermissionForDataDelivery(
                            service, source, "AdapterService.isMediaProfileConnected")) {
                return false;
            }
            enforceBluetoothPrivilegedPermission(service);

            return service.isMediaProfileConnected();
        }

        @Override
        public IBinder getBluetoothGatt() {
            AdapterService service = getService();
            if (service == null) {
                return null;
            }
            return service.getBluetoothGatt();
        }

        @Override
        public IBinder getBluetoothScan() {
            AdapterService service = getService();
            return service == null ? null : service.getBluetoothScan();
        }

        @RequiresPermission(android.Manifest.permission.BLUETOOTH_CONNECT)
        @Override
        public void unregAllGattClient(AttributionSource source) {
            AdapterService service = getService();
            if (service == null) {
                return;
            }
            enforceBluetoothPrivilegedPermission(service);
            service.unregAllGattClient(source);
        }

        @Override
        public IBinder getProfile(int profileId) {
            AdapterService service = getService();
            if (service == null) {
                return null;
            }

            return service.getProfile(profileId);
        }

        @Override
        public int setActiveAudioDevicePolicy(
                BluetoothDevice device, int activeAudioDevicePolicy, AttributionSource source) {
            AdapterService service = getService();
            if (service == null) {
                return BluetoothStatusCodes.ERROR_BLUETOOTH_NOT_ENABLED;
            }
            if (!callerIsSystemOrActiveOrManagedUser(service, TAG, "setActiveAudioDevicePolicy")) {
                return BluetoothStatusCodes.ERROR_BLUETOOTH_NOT_ALLOWED;
            }
            if (!BluetoothAdapter.checkBluetoothAddress(device.getAddress())) {
                throw new IllegalArgumentException("device cannot have an invalid address");
            }
            if (!Utils.checkConnectPermissionForDataDelivery(service, source, TAG)) {
                return BluetoothStatusCodes.ERROR_MISSING_BLUETOOTH_CONNECT_PERMISSION;
            }

            enforceBluetoothPrivilegedPermission(service);
            return service.mDatabaseManager.setActiveAudioDevicePolicy(
                    device, activeAudioDevicePolicy);
        }

        @Override
        public int getActiveAudioDevicePolicy(BluetoothDevice device, AttributionSource source) {
            AdapterService service = getService();
            if (service == null) {
                return BluetoothDevice.ACTIVE_AUDIO_DEVICE_POLICY_DEFAULT;
            }
            if (!callerIsSystemOrActiveOrManagedUser(service, TAG, "getActiveAudioDevicePolicy")) {
                throw new IllegalStateException(
                        "Caller is not the system or part of the active/managed user");
            }
            if (!BluetoothAdapter.checkBluetoothAddress(device.getAddress())) {
                throw new IllegalArgumentException("device cannot have an invalid address");
            }
            if (!Utils.checkConnectPermissionForDataDelivery(service, source, TAG)) {
                return BluetoothDevice.ACTIVE_AUDIO_DEVICE_POLICY_DEFAULT;
            }

            enforceBluetoothPrivilegedPermission(service);
            return service.mDatabaseManager.getActiveAudioDevicePolicy(device);
        }
    }

    /**
     * Gets the preferred audio profiles for the device. See {@link
     * BluetoothAdapter#getPreferredAudioProfiles(BluetoothDevice)} for more details.
     *
     * @param device is the remote device whose preferences we want to fetch
     * @return a Bundle containing the preferred audio profiles for the device
     */
    public Bundle getPreferredAudioProfiles(BluetoothDevice device) {
        if (!isDualModeAudioEnabled()
                || mLeAudioService == null
                || !isDualModeAudioSinkDevice(device)) {
            return Bundle.EMPTY;
        }
        // Checks if the device is part of an LE Audio group
        List<BluetoothDevice> groupDevices = mLeAudioService.getGroupDevices(device);
        if (groupDevices.isEmpty()) {
            return Bundle.EMPTY;
        }

        // If there are no preferences stored, return the defaults
        Bundle storedBundle = Bundle.EMPTY;
        for (BluetoothDevice groupDevice : groupDevices) {
            Bundle groupDevicePreferences = mDatabaseManager.getPreferredAudioProfiles(groupDevice);
            if (!groupDevicePreferences.isEmpty()) {
                storedBundle = groupDevicePreferences;
                break;
            }
        }

        if (storedBundle.isEmpty()) {
            Bundle defaultPreferencesBundle = new Bundle();
            boolean useDefaultPreferences = false;
            if (isOutputOnlyAudioSupported(groupDevices)) {
                // Gets the default output only audio profile or defaults to LE_AUDIO if not present
                int outputOnlyDefault =
                        BluetoothProperties.getDefaultOutputOnlyAudioProfile()
                                .orElse(BluetoothProfile.LE_AUDIO);
                if (outputOnlyDefault != BluetoothProfile.A2DP
                        && outputOnlyDefault != BluetoothProfile.LE_AUDIO) {
                    outputOnlyDefault = BluetoothProfile.LE_AUDIO;
                }
                Log.d(TAG, "getPreferredAudioProfiles: AUDIO_MODE_OUTPUT_ONLY:" +
                                                                outputOnlyDefault);
                defaultPreferencesBundle.putInt(
                        BluetoothAdapter.AUDIO_MODE_OUTPUT_ONLY, outputOnlyDefault);
                useDefaultPreferences = true;
            }
            if (isDuplexAudioSupported(groupDevices)) {
                // Gets the default duplex audio profile or defaults to LE_AUDIO if not present
                int duplexDefault =
                        BluetoothProperties.getDefaultDuplexAudioProfile()
                                .orElse(BluetoothProfile.LE_AUDIO);
                if (duplexDefault != BluetoothProfile.HEADSET
                        && duplexDefault != BluetoothProfile.LE_AUDIO) {
                    duplexDefault = BluetoothProfile.LE_AUDIO;
                }
                Log.d(TAG, "getPreferredAudioProfiles: AUDIO_MODE_DUPLEX:" + duplexDefault);
                defaultPreferencesBundle.putInt(BluetoothAdapter.AUDIO_MODE_DUPLEX, duplexDefault);
                useDefaultPreferences = true;
            }

            if (useDefaultPreferences) {
                return defaultPreferencesBundle;
            }
        }
        return storedBundle;
    }

    /**
     * Sets the preferred audio profiles for the device. See {@link
     * BluetoothAdapter#setPreferredAudioProfiles(BluetoothDevice, Bundle)} for more details.
     *
     * @param device is the remote device whose preferences we want to fetch
     * @param modeToProfileBundle is the preferences we want to set for the device
     * @return whether the preferences were successfully requested
     */
    public int setPreferredAudioProfiles(BluetoothDevice device, Bundle modeToProfileBundle) {
        Log.i(TAG, "setPreferredAudioProfiles for device=" + device.getAddressForLogging());
        if (!isDualModeAudioEnabled()) {
            Log.e(TAG, "setPreferredAudioProfiles called while sysprop is disabled");
            return BluetoothStatusCodes.FEATURE_NOT_SUPPORTED;
        }
        if (mLeAudioService == null) {
            Log.e(TAG, "setPreferredAudioProfiles: LEA service is not up");
            return BluetoothStatusCodes.ERROR_PROFILE_NOT_CONNECTED;
        }
        if (!isDualModeAudioSinkDevice(device)) {
            Log.e(TAG, "setPreferredAudioProfiles: Not a dual mode audio device");
            return BluetoothStatusCodes.ERROR_NOT_DUAL_MODE_AUDIO_DEVICE;
        }
        // Checks if the device is part of an LE Audio group
        int groupId = mLeAudioService.getGroupId(device);
        List<BluetoothDevice> groupDevices = mLeAudioService.getGroupDevices(groupId);
        if (groupDevices.isEmpty()) {
            return BluetoothStatusCodes.ERROR_DEVICE_NOT_BONDED;
        }

        // Copies relevant keys & values from modeToProfile bundle
        Bundle strippedPreferences = new Bundle();
        if (modeToProfileBundle.containsKey(BluetoothAdapter.AUDIO_MODE_OUTPUT_ONLY)
                && isOutputOnlyAudioSupported(groupDevices)) {
            int outputOnlyProfile =
                    modeToProfileBundle.getInt(BluetoothAdapter.AUDIO_MODE_OUTPUT_ONLY);
            Log.d(TAG, "setPreferredAudioProfiles: AUDIO_MODE_OUTPUT_ONLY: " +
                                                                outputOnlyProfile);
            if (outputOnlyProfile != BluetoothProfile.A2DP
                    && outputOnlyProfile != BluetoothProfile.LE_AUDIO) {
                throw new IllegalArgumentException(
                        "AUDIO_MODE_OUTPUT_ONLY has invalid value: " + outputOnlyProfile);
            }
            strippedPreferences.putInt(BluetoothAdapter.AUDIO_MODE_OUTPUT_ONLY, outputOnlyProfile);
        }
        if (modeToProfileBundle.containsKey(BluetoothAdapter.AUDIO_MODE_DUPLEX)
                && isDuplexAudioSupported(groupDevices)) {
            int duplexProfile = modeToProfileBundle.getInt(BluetoothAdapter.AUDIO_MODE_DUPLEX);
            Log.d(TAG, "setPreferredAudioProfiles: AUDIO_MODE_DUPLEX: " +
                                                                duplexProfile);
            if (duplexProfile != BluetoothProfile.HEADSET
                    && duplexProfile != BluetoothProfile.LE_AUDIO) {
                throw new IllegalArgumentException(
                        "AUDIO_MODE_DUPLEX has invalid value: " + duplexProfile);
            }
            strippedPreferences.putInt(BluetoothAdapter.AUDIO_MODE_DUPLEX, duplexProfile);
        }

        Log.d(TAG, "setPreferredAudioProfiles: Going for synchronized mCsipGroupsPendingAudioProfileChanges");
        synchronized (mCsipGroupsPendingAudioProfileChanges) {
            // if (mCsipGroupsPendingAudioProfileChanges.containsKey(groupId)) {
            //     return BluetoothStatusCodes.ERROR_ANOTHER_ACTIVE_REQUEST;
            // }
            Log.d(TAG, "setPreferredAudioProfiles: Fetching prev pref from DB");
            Bundle previousPreferences = getPreferredAudioProfiles(device);

            int dbResult =
                    mDatabaseManager.setPreferredAudioProfiles(groupDevices, strippedPreferences);
            if (dbResult != BluetoothStatusCodes.SUCCESS) {
                Log.d(TAG, "setPreferredAudioProfiles: dbResult wasn't set ");
                return dbResult;
            }

            int outputOnlyPreference =
                    strippedPreferences.getInt(BluetoothAdapter.AUDIO_MODE_OUTPUT_ONLY);
            if (outputOnlyPreference == 0) {
                outputOnlyPreference =
                        previousPreferences.getInt(BluetoothAdapter.AUDIO_MODE_OUTPUT_ONLY);
            }
            int duplexPreference = strippedPreferences.getInt(BluetoothAdapter.AUDIO_MODE_DUPLEX);
            if (duplexPreference == 0) {
                duplexPreference = previousPreferences.getInt(BluetoothAdapter.AUDIO_MODE_DUPLEX);
            }

            mLeAudioService.sendAudioProfilePreferencesToNative(
                    groupId,
                    outputOnlyPreference == BluetoothProfile.LE_AUDIO,
                    duplexPreference == BluetoothProfile.LE_AUDIO);

            /* Populates the HashMap to hold requests on the groupId. We will update
            numRequestsToAudioFramework after we make requests to the audio framework */
            PendingAudioProfilePreferenceRequest holdRequest =
                    new PendingAudioProfilePreferenceRequest(strippedPreferences, 0, device);
            mCsipGroupsPendingAudioProfileChanges.put(groupId, holdRequest);

            // Notifies audio framework via the handler thread to avoid this blocking calls
            mHandler.post(
                    () ->
                            sendPreferredAudioProfileChangeToAudioFramework(
                                    device, strippedPreferences, previousPreferences));
            return BluetoothStatusCodes.SUCCESS;
        }
    }

    /**
     * Sends the updated preferred audio profiles to the audio framework.
     *
     * @param device is the device with updated audio preferences
     * @param strippedPreferences is a {@link Bundle} containing the preferences
     */
    private void sendPreferredAudioProfileChangeToAudioFramework(
            BluetoothDevice device, Bundle strippedPreferences, Bundle previousPreferences) {
        int newOutput = strippedPreferences.getInt(BluetoothAdapter.AUDIO_MODE_OUTPUT_ONLY);
        int newDuplex = strippedPreferences.getInt(BluetoothAdapter.AUDIO_MODE_DUPLEX);
        int previousOutput = previousPreferences.getInt(BluetoothAdapter.AUDIO_MODE_OUTPUT_ONLY);
        int previousDuplex = previousPreferences.getInt(BluetoothAdapter.AUDIO_MODE_DUPLEX);

        Log.i(
                TAG,
                "sendPreferredAudioProfileChangeToAudioFramework: changing output from "
                        + BluetoothProfile.getProfileName(previousOutput)
                        + " to "
                        + BluetoothProfile.getProfileName(newOutput)
                        + " and duplex from "
                        + BluetoothProfile.getProfileName(previousDuplex)
                        + " to "
                        + BluetoothProfile.getProfileName(newDuplex));

        // If no change from existing preferences, do not inform audio framework
        if (previousOutput == newOutput && previousDuplex == newDuplex) {
            Log.i(TAG, "No change to preferred audio profiles, no requests to Audio FW");
            sendPreferredAudioProfilesCallbackToApps(
                    device, strippedPreferences, BluetoothStatusCodes.SUCCESS);
            return;
        }

        int numRequestsToAudioFw = 0;

        // Checks if the device is part of an LE Audio group
        int groupId = mLeAudioService.getGroupId(device);
        List<BluetoothDevice> groupDevices = mLeAudioService.getGroupDevices(groupId);
        if (groupDevices.isEmpty()) {
            Log.i(
                    TAG,
                    "sendPreferredAudioProfileChangeToAudioFramework: Empty LEA group for "
                            + "device - "
                            + device);
            sendPreferredAudioProfilesCallbackToApps(
                    device, strippedPreferences, BluetoothStatusCodes.ERROR_DEVICE_NOT_BONDED);
            return;
        }

        synchronized (mCsipGroupsPendingAudioProfileChanges) {
            if (previousOutput != newOutput) {
                if (newOutput == BluetoothProfile.A2DP
                        && mA2dpService.getActiveDevice() != null
                        && groupDevices.contains(mA2dpService.getActiveDevice())) {
                    Log.i(TAG, "Sent change for AUDIO_MODE_OUTPUT_ONLY to A2DP to Audio FW");
                    numRequestsToAudioFw +=
                            mA2dpService.sendPreferredAudioProfileChangeToAudioFramework();
                } else if (newOutput == BluetoothProfile.LE_AUDIO
                        && mLeAudioService.getActiveGroupId() == groupId) {
                    Log.i(TAG, "Sent change for AUDIO_MODE_OUTPUT_ONLY to LE_AUDIO to Audio FW");
                    numRequestsToAudioFw +=
                            mLeAudioService.sendPreferredAudioProfileChangeToAudioFramework();
                }
            }

            if (previousDuplex != newDuplex) {
                if (newDuplex == BluetoothProfile.HEADSET
                        && mHeadsetService.getActiveDevice() != null
                        && groupDevices.contains(mHeadsetService.getActiveDevice())) {
                    Log.i(TAG, "Sent change for AUDIO_MODE_DUPLEX to HFP to Audio FW");
                    // TODO(b/275426145): Add similar HFP method in BluetoothProfileConnectionInfo
                    numRequestsToAudioFw +=
                            mA2dpService.sendPreferredAudioProfileChangeToAudioFramework();
                } else if (newDuplex == BluetoothProfile.LE_AUDIO
                        && mLeAudioService.getActiveGroupId() == groupId) {
                    Log.i(TAG, "Sent change for AUDIO_MODE_DUPLEX to LE_AUDIO to Audio FW");
                    numRequestsToAudioFw +=
                            mLeAudioService.sendPreferredAudioProfileChangeToAudioFramework();
                }
            }

            Log.i(
                    TAG,
                    "sendPreferredAudioProfileChangeToAudioFramework: sent "
                            + numRequestsToAudioFw
                            + " request(s) to the Audio Framework for device: "
                            + device);

            if (numRequestsToAudioFw > 0) {
                mCsipGroupsPendingAudioProfileChanges.put(
                        groupId,
                        new PendingAudioProfilePreferenceRequest(
                                strippedPreferences, numRequestsToAudioFw, device));

                Message m =
                        mHandler.obtainMessage(
                                MESSAGE_PREFERRED_AUDIO_PROFILES_AUDIO_FRAMEWORK_TIMEOUT);
                m.obj = groupId;
                mHandler.sendMessageDelayed(m, PREFERRED_AUDIO_PROFILE_CHANGE_TIMEOUT.toMillis());
                return;
            }
        }
        sendPreferredAudioProfilesCallbackToApps(
                device, strippedPreferences, BluetoothStatusCodes.SUCCESS);
    }

    private void removeFromPendingAudioProfileChanges(int groupId) {
        synchronized (mCsipGroupsPendingAudioProfileChanges) {
            Log.i(
                    TAG,
                    "removeFromPendingAudioProfileChanges: Timeout on change for groupId="
                            + groupId);
            if (!mCsipGroupsPendingAudioProfileChanges.containsKey(groupId)) {
                Log.e(
                        TAG,
                        "removeFromPendingAudioProfileChanges( "
                                + groupId
                                + ", "
                                + groupId
                                + ") is not pending");
                return;
            }
        }
    }

    /**
     * Notification from the audio framework that an active device change has taken effect. See
     * {@link BluetoothAdapter#notifyActiveDeviceChangeApplied(BluetoothDevice)} for more details.
     *
     * @param device the remote device whose preferred audio profiles have been changed
     * @return whether the Bluetooth stack acknowledged the change successfully
     */
    private int notifyActiveDeviceChangeApplied(BluetoothDevice device) {
        if (mLeAudioService == null) {
            Log.e(TAG, "LE Audio profile not enabled");
            return BluetoothStatusCodes.ERROR_PROFILE_NOT_CONNECTED;
        }

        int groupId = mLeAudioService.getGroupId(device);
        if (groupId == LE_AUDIO_GROUP_ID_INVALID) {
            return BluetoothStatusCodes.ERROR_DEVICE_NOT_BONDED;
        }

        synchronized (mCsipGroupsPendingAudioProfileChanges) {
            if (!mCsipGroupsPendingAudioProfileChanges.containsKey(groupId)) {
                Log.e(
                        TAG,
                        "notifyActiveDeviceChangeApplied, but no pending request for "
                                + "groupId: "
                                + groupId);
                return BluetoothStatusCodes.ERROR_UNKNOWN;
            }

            PendingAudioProfilePreferenceRequest pendingRequest =
                    mCsipGroupsPendingAudioProfileChanges.get(groupId);

            // If this is the final audio framework request, send callback to apps
            if (pendingRequest.mRemainingRequestsToAudioFramework == 1) {
                Log.i(
                        TAG,
                        "notifyActiveDeviceChangeApplied: Complete for device "
                                + pendingRequest.mDeviceRequested);
                sendPreferredAudioProfilesCallbackToApps(
                        pendingRequest.mDeviceRequested,
                        pendingRequest.mRequestedPreferences,
                        BluetoothStatusCodes.SUCCESS);
                // Removes the timeout from the handler
                mHandler.removeMessages(
                        MESSAGE_PREFERRED_AUDIO_PROFILES_AUDIO_FRAMEWORK_TIMEOUT, groupId);
            } else if (pendingRequest.mRemainingRequestsToAudioFramework > 1) {
                PendingAudioProfilePreferenceRequest updatedPendingRequest =
                        new PendingAudioProfilePreferenceRequest(
                                pendingRequest.mRequestedPreferences,
                                pendingRequest.mRemainingRequestsToAudioFramework - 1,
                                pendingRequest.mDeviceRequested);
                Log.i(
                        TAG,
                        "notifyActiveDeviceChangeApplied: Updating device "
                                + updatedPendingRequest.mDeviceRequested
                                + " with new remaining requests count="
                                + updatedPendingRequest.mRemainingRequestsToAudioFramework);
                mCsipGroupsPendingAudioProfileChanges.put(groupId, updatedPendingRequest);
            } else {
                Log.i(
                        TAG,
                        "notifyActiveDeviceChangeApplied: "
                                + pendingRequest.mDeviceRequested
                                + " has no remaining requests to audio framework, but is still"
                                + " present in mCsipGroupsPendingAudioProfileChanges");
            }
        }

        return BluetoothStatusCodes.SUCCESS;
    }

    private void sendPreferredAudioProfilesCallbackToApps(
            BluetoothDevice device, Bundle preferredAudioProfiles, int status) {
        int n = mPreferredAudioProfilesCallbacks.beginBroadcast();
        Log.d(
                TAG,
                "sendPreferredAudioProfilesCallbackToApps() - Broadcasting audio profile "
                        + ("change callback to device: " + device)
                        + (" and status=" + status)
                        + (" to " + n + " receivers."));
        for (int i = 0; i < n; i++) {
            try {
                mPreferredAudioProfilesCallbacks
                        .getBroadcastItem(i)
                        .onPreferredAudioProfilesChanged(device, preferredAudioProfiles, status);
            } catch (RemoteException e) {
                Log.d(
                        TAG,
                        "sendPreferredAudioProfilesCallbackToApps() - Callback #"
                                + i
                                + " failed ("
                                + e
                                + ")");
            }
        }
        mPreferredAudioProfilesCallbacks.finishBroadcast();
    }

    // ----API Methods--------

    public boolean isEnabled() {
        return getState() == BluetoothAdapter.STATE_ON;
    }

    public int getState() {
        if (mAdapterProperties != null) {
            return mAdapterProperties.getState();
        }
        return BluetoothAdapter.STATE_OFF;
    }

    @RequiresPermission(
            anyOf = {
                android.Manifest.permission.INTERACT_ACROSS_USERS,
                android.Manifest.permission.MANAGE_USERS,
            })
    public synchronized void enable(boolean quietMode) {
        // Enforce the user restriction for disallowing Bluetooth if it was set.
        if (mUserManager.hasUserRestrictionForUser(
                UserManager.DISALLOW_BLUETOOTH, UserHandle.SYSTEM)) {
            Log.d(TAG, "enable() called when Bluetooth was disallowed");
            return;
        }
        if (Flags.fastBindToApp()) {
            // The call to init must be done on the main thread
            mHandler.post(() -> init());
        }

        Log.i(TAG, "enable() - Enable called with quiet mode status =  " + quietMode);
        mQuietmode = quietMode;
        mAdapterStateMachine.sendMessage(AdapterState.BLE_TURN_ON);
    }

    void disable() {
        Log.d(TAG, "disable() called with mRunningProfiles.size() = " + mRunningProfiles.size());
        mAdapterStateMachine.sendMessage(AdapterState.USER_TURN_OFF);
    }

    public String getName() {
        return mAdapterProperties.getName();
    }

    public int getNameLengthForAdvertise() {
        return mAdapterProperties.getName().length();
    }

    @VisibleForTesting
    static boolean isValidIoCapability(int capability) {
        if (capability < 0 || capability >= BluetoothAdapter.IO_CAPABILITY_MAX) {
            Log.e(TAG, "Invalid IO capability value - " + capability);
            return false;
        }

        return true;
    }

    List<DiscoveringPackage> getDiscoveringPackages() {
        return mDiscoveringPackages;
    }

    void clearDiscoveringPackages() {
        synchronized (mDiscoveringPackages) {
            mDiscoveringPackages.clear();
        }
    }

    boolean startDiscovery(AttributionSource attributionSource) {
        UserHandle callingUser = Binder.getCallingUserHandle();
        Log.d(TAG, "startDiscovery");
        String callingPackage = attributionSource.getPackageName();
        mAppOps.checkPackage(Binder.getCallingUid(), callingPackage);
        boolean isQApp = Utils.checkCallerTargetSdk(this, callingPackage, Build.VERSION_CODES.Q);
        boolean hasDisavowedLocation =
                Utils.hasDisavowedLocationForScan(this, attributionSource, mTestModeEnabled);
        String permission = null;
        if (Utils.checkCallerHasNetworkSettingsPermission(this)) {
            permission = android.Manifest.permission.NETWORK_SETTINGS;
        } else if (Utils.checkCallerHasNetworkSetupWizardPermission(this)) {
            permission = android.Manifest.permission.NETWORK_SETUP_WIZARD;
        } else if (!hasDisavowedLocation) {
            if (isQApp) {
                if (!Utils.checkCallerHasFineLocation(this, attributionSource, callingUser)) {
                    return false;
                }
                permission = android.Manifest.permission.ACCESS_FINE_LOCATION;
            } else {
                if (!Utils.checkCallerHasCoarseLocation(this, attributionSource, callingUser)) {
                    return false;
                }
                permission = android.Manifest.permission.ACCESS_COARSE_LOCATION;
            }
        }

        synchronized (mDiscoveringPackages) {
            mDiscoveringPackages.add(
                    new DiscoveringPackage(callingPackage, permission, hasDisavowedLocation));
        }
        return mNativeInterface.startDiscovery();
    }

    /**
     * Same as API method {@link BluetoothAdapter#getBondedDevices()}
     *
     * @return array of bonded {@link BluetoothDevice} or null on error
     */
    public BluetoothDevice[] getBondedDevices() {
        return mAdapterProperties.getBondedDevices();
    }

    /**
     * Get the database manager to access Bluetooth storage
     *
     * @return {@link DatabaseManager} or null on error
     */
    public DatabaseManager getDatabase() {
        return mDatabaseManager;
    }

    public byte[] getByteIdentityAddress(BluetoothDevice device) {
        DeviceProperties deviceProp = mRemoteDevices.getDeviceProperties(device);
        if (deviceProp != null && deviceProp.getIdentityAddress() != null) {
            return Utils.getBytesFromAddress(deviceProp.getIdentityAddress());
        }

        if (Flags.identityAddressNullIfUnknown()) {
            // Return null if identity address unknown
            return null;
        } else {
            return Utils.getByteAddress(device);
        }
    }

    public BluetoothDevice getDeviceFromByte(byte[] address) {
        BluetoothDevice device = mRemoteDevices.getDevice(address);
        if (device == null) {
            device = BluetoothAdapter.getDefaultAdapter().getRemoteDevice(address);
        }
        return device;
    }

    public String getIdentityAddress(String address) {
        BluetoothDevice device =
                BluetoothAdapter.getDefaultAdapter().getRemoteDevice(address.toUpperCase());
        DeviceProperties deviceProp = mRemoteDevices.getDeviceProperties(device);
        if (deviceProp != null && deviceProp.getIdentityAddress() != null) {
            return deviceProp.getIdentityAddress();
        } else {
            if (Flags.identityAddressNullIfUnknown()) {
                // Return null if identity address unknown
                return null;
            } else {
                return address;
            }
        }
    }

    private static class CallerInfo {
        public String callerPackageName;
        public UserHandle user;
    }

    boolean createBond(
            BluetoothDevice device,
            int transport,
            OobData remoteP192Data,
            OobData remoteP256Data,
            String callingPackage) {
        DeviceProperties deviceProp = mRemoteDevices.getDeviceProperties(device);
        if (deviceProp != null && deviceProp.getBondState() != BluetoothDevice.BOND_NONE) {
            // true for BONDING, false for BONDED
            return deviceProp.getBondState() == BluetoothDevice.BOND_BONDING;
        }

        if (!isPackageNameAccurate(this, callingPackage, Binder.getCallingUid())) {
            return false;
        }

        CallerInfo createBondCaller = new CallerInfo();
        createBondCaller.callerPackageName = callingPackage;
        createBondCaller.user = Binder.getCallingUserHandle();
        mBondAttemptCallerInfo.put(device.getAddress(), createBondCaller);

        mRemoteDevices.setBondingInitiatedLocally(Utils.getByteAddress(device));

        // Pairing is unreliable while scanning, so cancel discovery
        // Note, remove this when native stack improves
        mNativeInterface.cancelDiscovery();

        Message msg = mBondStateMachine.obtainMessage(BondStateMachine.CREATE_BOND);
        msg.obj = device;
        msg.arg1 = transport;

        Bundle remoteOobDatasBundle = new Bundle();
        boolean setData = false;
        if (remoteP192Data != null) {
            remoteOobDatasBundle.putParcelable(BondStateMachine.OOBDATAP192, remoteP192Data);
            setData = true;
        }
        if (remoteP256Data != null) {
            remoteOobDatasBundle.putParcelable(BondStateMachine.OOBDATAP256, remoteP256Data);
            setData = true;
        }
        if (setData) {
            msg.setData(remoteOobDatasBundle);
        }
        mBondStateMachine.sendMessage(msg);
        return true;
    }

    /**
     * Fetches the local OOB data to give out to remote.
     *
     * @param transport - specify data transport.
     * @param callback - callback used to receive the requested {@link OobData}; null will be
     *     ignored silently.
     */
    public synchronized void generateLocalOobData(
            int transport, IBluetoothOobDataCallback callback) {
        if (callback == null) {
            Log.e(TAG, "'callback' argument must not be null!");
            return;
        }
        if (mOobDataCallbackQueue.peek() != null) {
            try {
                callback.onError(BluetoothStatusCodes.ERROR_ANOTHER_ACTIVE_OOB_REQUEST);
            } catch (RemoteException e) {
                Log.e(TAG, "Failed to make callback", e);
            }
            return;
        }
        mOobDataCallbackQueue.offer(callback);
        mHandler.postDelayed(
                () -> removeFromOobDataCallbackQueue(callback),
                GENERATE_LOCAL_OOB_DATA_TIMEOUT.toMillis());
        mNativeInterface.generateLocalOobData(transport);
    }

    private synchronized void removeFromOobDataCallbackQueue(IBluetoothOobDataCallback callback) {
        if (callback == null) {
            return;
        }

        if (mOobDataCallbackQueue.peek() == callback) {
            try {
                mOobDataCallbackQueue.poll().onError(BluetoothStatusCodes.ERROR_UNKNOWN);
            } catch (RemoteException e) {
                Log.e(TAG, "Failed to make OobDataCallback to remove callback from queue", e);
            }
        }
    }

    /* package */ synchronized void notifyOobDataCallback(int transport, OobData oobData) {
        if (mOobDataCallbackQueue.peek() == null) {
            Log.e(TAG, "Failed to make callback, no callback exists");
            return;
        }
        if (oobData == null) {
            try {
                mOobDataCallbackQueue.poll().onError(BluetoothStatusCodes.ERROR_UNKNOWN);
            } catch (RemoteException e) {
                Log.e(TAG, "Failed to make callback", e);
            }
        } else {
            try {
                mOobDataCallbackQueue.poll().onOobData(transport, oobData);
            } catch (RemoteException e) {
                Log.e(TAG, "Failed to make callback", e);
            }
        }
    }

    public boolean isQuietModeEnabled() {
        Log.d(TAG, "isQuietModeEnabled() - Enabled = " + mQuietmode);
        return mQuietmode;
    }

    public void updateUuids() {
        Log.d(TAG, "updateUuids() - Updating UUIDs for bonded devices");
        BluetoothDevice[] bondedDevices = getBondedDevices();
        if (bondedDevices == null) {
            return;
        }

        for (BluetoothDevice device : bondedDevices) {
            mRemoteDevices.updateUuids(device);
        }
    }

    /**
     * Update device UUID changed to {@link BondStateMachine}
     *
     * @param device remote device of interest
     */
    public void deviceUuidUpdated(BluetoothDevice device) {
        // Notify BondStateMachine for SDP complete / UUID changed.
        Message msg = mBondStateMachine.obtainMessage(BondStateMachine.UUID_UPDATE);
        msg.obj = device;
        mBondStateMachine.sendMessage(msg);
    }

    /**
     * Get the bond state of a particular {@link BluetoothDevice}
     *
     * @param device remote device of interest
     * @return bond state
     *     <p>Possible values are {@link BluetoothDevice#BOND_NONE}, {@link
     *     BluetoothDevice#BOND_BONDING}, {@link BluetoothDevice#BOND_BONDED}.
     */
    @VisibleForTesting
    public int getBondState(BluetoothDevice device) {
        DeviceProperties deviceProp = mRemoteDevices.getDeviceProperties(device);
        if (deviceProp == null) {
            return BluetoothDevice.BOND_NONE;
        }
        return deviceProp.getBondState();
    }

    int getConnectionState(BluetoothDevice device) {
        final String address = device.getAddress();
        if (Flags.apiGetConnectionStateUsingIdentityAddress()) {
            int connectionState = mNativeInterface.getConnectionState(getBytesFromAddress(address));
            final String identityAddress = getIdentityAddress(address);
            if (identityAddress != null) {
                connectionState |=
                        mNativeInterface.getConnectionState(getBytesFromAddress(identityAddress));
            }
            return connectionState;
        }
        return mNativeInterface.getConnectionState(getBytesFromAddress(address));
    }

    int getConnectionHandle(BluetoothDevice device, int transport) {
        DeviceProperties deviceProp = mRemoteDevices.getDeviceProperties(device);
        if (deviceProp == null) {
            return BluetoothDevice.ERROR;
        }
        return deviceProp.getConnectionHandle(transport);
    }

    /**
     * Get ASHA Capability
     *
     * @param device discovered bluetooth device
     * @return ASHA capability
     */
    public int getAshaCapability(BluetoothDevice device) {
        DeviceProperties deviceProp = mRemoteDevices.getDeviceProperties(device);
        if (deviceProp == null) {
            return BluetoothDevice.ERROR;
        }
        return deviceProp.getAshaCapability();
    }

    /**
     * Get ASHA truncated HiSyncId
     *
     * @param device discovered bluetooth device
     * @return ASHA truncated HiSyncId
     */
    public int getAshaTruncatedHiSyncId(BluetoothDevice device) {
        DeviceProperties deviceProp = mRemoteDevices.getDeviceProperties(device);
        if (deviceProp == null) {
            return BluetoothDevice.ERROR;
        }
        return deviceProp.getAshaTruncatedHiSyncId();
    }

    /**
     * Checks whether the device was recently associated with the comapnion app that called {@link
     * BluetoothDevice#createBond}. This allows these devices to skip the pairing dialog if their
     * pairing variant is {@link BluetoothDevice#PAIRING_VARIANT_CONSENT}.
     *
     * @param device the bluetooth device that is being bonded
     * @return true if it was recently associated and we can bypass the dialog, false otherwise
     */
    public boolean canBondWithoutDialog(BluetoothDevice device) {
        if (mBondAttemptCallerInfo.containsKey(device.getAddress())) {
            CallerInfo bondCallerInfo = mBondAttemptCallerInfo.get(device.getAddress());

            return mCompanionDeviceManager.canPairWithoutPrompt(
                    bondCallerInfo.callerPackageName, device.getAddress(), bondCallerInfo.user);
        }
        return false;
    }

    /**
     * Returns the package name of the most recent caller that called {@link
     * BluetoothDevice#createBond} on the given device.
     */
    @Nullable
    public String getPackageNameOfBondingApplication(BluetoothDevice device) {
        CallerInfo info = mBondAttemptCallerInfo.get(device.getAddress());
        if (info == null) {
            return null;
        }
        return info.callerPackageName;
    }

    /**
     * Sets device as the active devices for the profiles passed into the function.
     *
     * @param device is the remote bluetooth device
     * @param profiles is a constant that references for which profiles we'll be setting the remote
     *     device as our active device. One of the following: {@link
     *     BluetoothAdapter#ACTIVE_DEVICE_AUDIO}, {@link BluetoothAdapter#ACTIVE_DEVICE_PHONE_CALL}
     *     {@link BluetoothAdapter#ACTIVE_DEVICE_ALL}
     * @return false if profiles value is not one of the constants we accept, true otherwise
     */
    @RequiresPermission(
            allOf = {
                android.Manifest.permission.BLUETOOTH_PRIVILEGED,
                android.Manifest.permission.MODIFY_PHONE_STATE,
            })
    public boolean setActiveDevice(BluetoothDevice device, @ActiveDeviceUse int profiles) {
        boolean setA2dp = false;
        boolean setHeadset = false;

        // Determine for which profiles we want to set device as our active device
        switch (profiles) {
            case BluetoothAdapter.ACTIVE_DEVICE_AUDIO:
                setA2dp = true;
                break;
            case BluetoothAdapter.ACTIVE_DEVICE_PHONE_CALL:
                setHeadset = true;
                break;
            case BluetoothAdapter.ACTIVE_DEVICE_ALL:
                setA2dp = true;
                setHeadset = true;
                break;
            default:
                return false;
        }

        boolean a2dpSupported =
                mA2dpService != null
                        && (device == null
                                || mA2dpService.getConnectionPolicy(device)
                                        == BluetoothProfile.CONNECTION_POLICY_ALLOWED);
        boolean hfpSupported =
                mHeadsetService != null
                        && (device == null
                                || mHeadsetService.getConnectionPolicy(device)
                                        == BluetoothProfile.CONNECTION_POLICY_ALLOWED);
        boolean leAudioSupported =
                mLeAudioService != null
                        && (device == null
                                || mLeAudioService.getConnectionPolicy(device)
                                        == BluetoothProfile.CONNECTION_POLICY_ALLOWED);

        if (leAudioSupported) {
            Log.i(TAG, "setActiveDevice: Setting active Le Audio device " + device);
            if (device == null) {
                /* If called by BluetoothAdapter it means Audio should not be stopped.
                 * For this reason let's say that fallback device exists
                 */
                mLeAudioService.removeActiveDevice(true /* hasFallbackDevice */);
            } else {
                mLeAudioService.setActiveDevice(device);
            }
        }

        if (setA2dp && a2dpSupported) {
            Log.i(TAG, "setActiveDevice: Setting active A2dp device " + device);
            if (device == null) {
                mA2dpService.removeActiveDevice(false);
            } else {
                mA2dpService.setActiveDevice(device);
            }
        }

        if (mHearingAidService != null
                && (device == null
                        || mHearingAidService.getConnectionPolicy(device)
                                == BluetoothProfile.CONNECTION_POLICY_ALLOWED)) {
            Log.i(TAG, "setActiveDevice: Setting active Hearing Aid " + device);
            if (device == null) {
                mHearingAidService.removeActiveDevice(false);
            } else {
                mHearingAidService.setActiveDevice(device);
            }
        }

        if (setHeadset && hfpSupported) {
            Log.i(TAG, "setActiveDevice: Setting active Headset " + device);
            mHeadsetService.setActiveDevice(device);
        }

        return true;
    }

    /**
     * Checks if all supported classic audio profiles are active on this LE Audio device.
     *
     * @param leAudioDevice the remote device
     * @return {@code true} if all supported classic audio profiles are active on this device,
     *     {@code false} otherwise
     */
    public boolean isAllSupportedClassicAudioProfilesActive(BluetoothDevice leAudioDevice) {
        if (mLeAudioService == null) {
            return false;
        }
        boolean a2dpSupported = isProfileSupported(leAudioDevice, BluetoothProfile.A2DP);
        boolean hfpSupported = isProfileSupported(leAudioDevice, BluetoothProfile.HEADSET);

        List<BluetoothDevice> groupDevices = mLeAudioService.getGroupDevices(leAudioDevice);
        if (hfpSupported && mHeadsetService != null) {
            BluetoothDevice activeHfpDevice = mHeadsetService.getActiveDevice();
            if (activeHfpDevice == null || !groupDevices.contains(activeHfpDevice)) {
                return false;
            }
        }
        if (a2dpSupported && mA2dpService != null) {
            BluetoothDevice activeA2dpDevice = mA2dpService.getActiveDevice();
            if (activeA2dpDevice == null || !groupDevices.contains(activeA2dpDevice)) {
                return false;
            }
        }
        return true;
    }

    /**
     * Get the active devices for the BluetoothProfile specified
     *
     * @param profile is the profile from which we want the active devices. Possible values are:
     *     {@link BluetoothProfile#HEADSET}, {@link BluetoothProfile#A2DP}, {@link
     *     BluetoothProfile#HEARING_AID} {@link BluetoothProfile#LE_AUDIO}
     * @return A list of active bluetooth devices
     */
    public List<BluetoothDevice> getActiveDevices(@ActiveDeviceProfile int profile) {
        List<BluetoothDevice> activeDevices = new ArrayList<>();

        switch (profile) {
            case BluetoothProfile.HEADSET:
                if (mHeadsetService == null) {
                    Log.e(TAG, "getActiveDevices: HeadsetService is null");
                } else {
                    BluetoothDevice device = mHeadsetService.getActiveDevice();
                    if (device != null) {
                        activeDevices.add(device);
                    }
                    Log.i(TAG, "getActiveDevices: Headset device: " + device);
                }
                break;
            case BluetoothProfile.A2DP:
                if (mA2dpService == null) {
                    Log.e(TAG, "getActiveDevices: A2dpService is null");
                } else {
                    BluetoothDevice device = mA2dpService.getActiveDevice();
                    if (device != null) {
                        activeDevices.add(device);
                    }
                    Log.i(TAG, "getActiveDevices: A2dp device: " + device);
                }
                break;
            case BluetoothProfile.HEARING_AID:
                if (mHearingAidService == null) {
                    Log.e(TAG, "getActiveDevices: HearingAidService is null");
                } else {
                    activeDevices = mHearingAidService.getActiveDevices();
                    Log.i(
                            TAG,
                            "getActiveDevices: Hearing Aid devices:"
                                    + (" Left[" + activeDevices.get(0) + "] -")
                                    + (" Right[" + activeDevices.get(1) + "]"));
                }
                break;
            case BluetoothProfile.LE_AUDIO:
                if (mLeAudioService == null) {
                    Log.e(TAG, "getActiveDevices: LeAudioService is null");
                } else {
                    activeDevices = mLeAudioService.getActiveDevices();
                    Log.i(
                            TAG,
                            "getActiveDevices: LeAudio devices:"
                                    + (" Lead[" + activeDevices.get(0) + "] -")
                                    + (" member_1[" + activeDevices.get(1) + "]"));
                }
                break;
            default:
                Log.e(TAG, "getActiveDevices: profile value is not valid");
        }
        return activeDevices;
    }

    /**
     * Attempts connection to all enabled and supported bluetooth profiles between the local and
     * remote device
     *
     * @param device is the remote device with which to connect these profiles
     * @return {@link BluetoothStatusCodes#SUCCESS} if all profiles connections are attempted, false
     *     if an error occurred
     */
    @RequiresPermission(
            allOf = {
                android.Manifest.permission.BLUETOOTH_PRIVILEGED,
                android.Manifest.permission.MODIFY_PHONE_STATE,
            })
    public int connectAllEnabledProfiles(BluetoothDevice device) {
        if (!profileServicesRunning()) {
            Log.e(TAG, "connectAllEnabledProfiles: Not all profile services running");
            return BluetoothStatusCodes.ERROR_BLUETOOTH_NOT_ENABLED;
        }

        // Checks if any profiles are enablde or disabled and if so, only connect enabled profiles
        if (!isAllProfilesUnknown(device)) {
            return connectEnabledProfiles(device);
        }

        connectAllSupportedProfiles(device);

        return BluetoothStatusCodes.SUCCESS;
    }

    /**
     * Connect all supported bluetooth profiles between the local and remote device
     *
     * @param device is the remote device with which to connect all supported profiles
     */
    @RequiresPermission(
            allOf = {
                android.Manifest.permission.BLUETOOTH_PRIVILEGED,
                android.Manifest.permission.MODIFY_PHONE_STATE,
            })
    void connectAllSupportedProfiles(BluetoothDevice device) {
        int numProfilesConnected = 0;

        // All profile toggles disabled, so connects all supported profiles
        if (mA2dpService != null && isProfileSupported(device, BluetoothProfile.A2DP)) {
            Log.i(TAG, "connectAllSupportedProfiles: Connecting A2dp");
            // Set connection policy also connects the profile with CONNECTION_POLICY_ALLOWED
            mA2dpService.setConnectionPolicy(device, BluetoothProfile.CONNECTION_POLICY_ALLOWED);
            numProfilesConnected++;
        }
        if (mA2dpSinkService != null && isProfileSupported(device, BluetoothProfile.A2DP_SINK)) {
            Log.i(TAG, "connectAllSupportedProfiles: Connecting A2dp Sink");
            mA2dpSinkService.setConnectionPolicy(
                    device, BluetoothProfile.CONNECTION_POLICY_ALLOWED);
            numProfilesConnected++;
        }
        if (mHeadsetService != null && isProfileSupported(device, BluetoothProfile.HEADSET)) {
            Log.i(TAG, "connectAllSupportedProfiles: Connecting Headset Profile");
            mHeadsetService.setConnectionPolicy(device, BluetoothProfile.CONNECTION_POLICY_ALLOWED);
            numProfilesConnected++;
        }
        if (mHeadsetClientService != null
                && isProfileSupported(device, BluetoothProfile.HEADSET_CLIENT)) {
            Log.i(TAG, "connectAllSupportedProfiles: Connecting HFP");
            mHeadsetClientService.setConnectionPolicy(
                    device, BluetoothProfile.CONNECTION_POLICY_ALLOWED);
            numProfilesConnected++;
        }
        if (mMapClientService != null && isProfileSupported(device, BluetoothProfile.MAP_CLIENT)) {
            Log.i(TAG, "connectAllSupportedProfiles: Connecting MAP");
            mMapClientService.setConnectionPolicy(
                    device, BluetoothProfile.CONNECTION_POLICY_ALLOWED);
            numProfilesConnected++;
        }
        if (mHidHostService != null && isProfileSupported(device, BluetoothProfile.HID_HOST)) {
            Log.i(TAG, "connectAllSupportedProfiles: Connecting Hid Host Profile");
            mHidHostService.setConnectionPolicy(device, BluetoothProfile.CONNECTION_POLICY_ALLOWED);
            numProfilesConnected++;
        }
        if (mPanService != null && isProfileSupported(device, BluetoothProfile.PAN)) {
            Log.i(TAG, "connectAllSupportedProfiles: Connecting Pan Profile");
            mPanService.setConnectionPolicy(device, BluetoothProfile.CONNECTION_POLICY_ALLOWED);
            numProfilesConnected++;
        }
        if (mPbapClientService != null
                && isProfileSupported(device, BluetoothProfile.PBAP_CLIENT)) {
            Log.i(TAG, "connectAllSupportedProfiles: Connecting Pbap");
            mPbapClientService.setConnectionPolicy(
                    device, BluetoothProfile.CONNECTION_POLICY_ALLOWED);
            numProfilesConnected++;
        }
        if (mHearingAidService != null
                && isProfileSupported(device, BluetoothProfile.HEARING_AID)) {
            if (mHapClientService != null
                    && isProfileSupported(device, BluetoothProfile.HAP_CLIENT)) {
                Log.i(
                        TAG,
                        "connectAllSupportedProfiles: Hearing Access Client Profile is enabled at"
                                + " the same time with Hearing Aid Profile, ignore Hearing Aid"
                                + " Profile");
            } else {
                Log.i(TAG, "connectAllSupportedProfiles: Connecting Hearing Aid Profile");
                mHearingAidService.setConnectionPolicy(
                        device, BluetoothProfile.CONNECTION_POLICY_ALLOWED);
                numProfilesConnected++;
            }
        }
        if (mHapClientService != null && isProfileSupported(device, BluetoothProfile.HAP_CLIENT)) {
            Log.i(TAG, "connectAllSupportedProfiles: Connecting Hearing Access Client Profile");
            mHapClientService.setConnectionPolicy(
                    device, BluetoothProfile.CONNECTION_POLICY_ALLOWED);
            numProfilesConnected++;
        }
        if (mVolumeControlService != null
                && isProfileSupported(device, BluetoothProfile.VOLUME_CONTROL)) {
            Log.i(TAG, "connectAllSupportedProfiles: Connecting Volume Control Profile");
            mVolumeControlService.setConnectionPolicy(
                    device, BluetoothProfile.CONNECTION_POLICY_ALLOWED);
            numProfilesConnected++;
        }
        if (mCsipSetCoordinatorService != null
                && isProfileSupported(device, BluetoothProfile.CSIP_SET_COORDINATOR)) {
            Log.i(TAG, "connectAllSupportedProfiles: Connecting Coordinated Set Profile");
            mCsipSetCoordinatorService.setConnectionPolicy(
                    device, BluetoothProfile.CONNECTION_POLICY_ALLOWED);
            numProfilesConnected++;
        }
        if (mLeAudioService != null && isProfileSupported(device, BluetoothProfile.LE_AUDIO)) {
            Log.i(TAG, "connectAllSupportedProfiles: Connecting LeAudio profile (BAP)");
            mLeAudioService.setConnectionPolicy(device, BluetoothProfile.CONNECTION_POLICY_ALLOWED);
            numProfilesConnected++;
        }
        if (mBassClientService != null
                && isProfileSupported(device, BluetoothProfile.LE_AUDIO_BROADCAST_ASSISTANT)) {
            Log.i(TAG, "connectAllSupportedProfiles: Connecting LE Broadcast Assistant Profile");
            mBassClientService.setConnectionPolicy(
                    device, BluetoothProfile.CONNECTION_POLICY_ALLOWED);
            numProfilesConnected++;
        }
        if (mBatteryService != null && isProfileSupported(device, BluetoothProfile.BATTERY)) {
            Log.i(TAG, "connectAllSupportedProfiles: Connecting Battery Service");
            mBatteryService.setConnectionPolicy(device, BluetoothProfile.CONNECTION_POLICY_ALLOWED);
            numProfilesConnected++;
        }

        Log.i(
                TAG,
                "connectAllSupportedProfiles: Number of Profiles Connected: "
                        + numProfilesConnected);
    }

    /**
     * Disconnects all enabled and supported bluetooth profiles between the local and remote device
     *
     * @param device is the remote device with which to disconnect these profiles
     * @return true if all profiles successfully disconnected, false if an error occurred
     */
    @RequiresPermission(android.Manifest.permission.BLUETOOTH_PRIVILEGED)
    public int disconnectAllEnabledProfiles(BluetoothDevice device) {
        if (!profileServicesRunning()) {
            Log.e(TAG, "disconnectAllEnabledProfiles: Not all profile services bound");
            return BluetoothStatusCodes.ERROR_BLUETOOTH_NOT_ENABLED;
        }
        if (mHeadsetService != null
                && (mHeadsetService.getConnectionState(device) == BluetoothProfile.STATE_CONNECTED
                        || mHeadsetService.getConnectionState(device)
                                == BluetoothProfile.STATE_CONNECTING)) {
            Log.i(TAG, "disconnectAllEnabledProfiles: Disconnecting Headset Profile");
            mHeadsetService.disconnect(device);
        }
        if (mHeadsetClientService != null
                && (mHeadsetClientService.getConnectionState(device)
                                == BluetoothProfile.STATE_CONNECTED
                        || mHeadsetClientService.getConnectionState(device)
                                == BluetoothProfile.STATE_CONNECTING)) {
            Log.i(TAG, "disconnectAllEnabledProfiles: Disconnecting HFP");
            mHeadsetClientService.disconnect(device);
        }

        Log.d(TAG,"Call and Ringing Status are:"+mHeadsetService.isInCall() +" "
             +mHeadsetService.isRinging());
        Log.d(TAG,"Checking in A2DP Disconnect delay BL");

        //Adding A2DP Disconnect delay for blacklisted devices
        if (isDelayA2dpDiscDevice(device) &&
                  (mHeadsetService.isInCall() || mHeadsetService.isRinging())) {
           Log.e(TAG,"isDelayA2dpDiscDevice sleep 400ms");
              SystemClock.sleep(400);
        }

        if (mA2dpService != null
                && (mA2dpService.getConnectionState(device) == BluetoothProfile.STATE_CONNECTED
                        || mA2dpService.getConnectionState(device)
                                == BluetoothProfile.STATE_CONNECTING)) {
            Log.i(TAG, "disconnectAllEnabledProfiles: Disconnecting A2dp");
            mA2dpService.disconnect(device);
        }
        if (mA2dpSinkService != null
                && (mA2dpSinkService.getConnectionState(device) == BluetoothProfile.STATE_CONNECTED
                        || mA2dpSinkService.getConnectionState(device)
                                == BluetoothProfile.STATE_CONNECTING)) {
            Log.i(TAG, "disconnectAllEnabledProfiles: Disconnecting A2dp Sink");
            mA2dpSinkService.disconnect(device);
        }
        if (mMapClientService != null
                && (mMapClientService.getConnectionState(device) == BluetoothProfile.STATE_CONNECTED
                        || mMapClientService.getConnectionState(device)
                                == BluetoothProfile.STATE_CONNECTING)) {
            Log.i(TAG, "disconnectAllEnabledProfiles: Disconnecting MAP Client");
            mMapClientService.disconnect(device);
        }
        if (mMapService != null
                && (mMapService.getConnectionState(device) == BluetoothProfile.STATE_CONNECTED
                        || mMapService.getConnectionState(device)
                                == BluetoothProfile.STATE_CONNECTING)) {
            Log.i(TAG, "disconnectAllEnabledProfiles: Disconnecting MAP");
            mMapService.disconnect(device);
        }
        if (mHidDeviceService != null
                && (mHidDeviceService.getConnectionState(device) == BluetoothProfile.STATE_CONNECTED
                        || mHidDeviceService.getConnectionState(device)
                                == BluetoothProfile.STATE_CONNECTING)) {
            Log.i(TAG, "disconnectAllEnabledProfiles: Disconnecting Hid Device Profile");
            mHidDeviceService.disconnect(device);
        }
        if (mHidHostService != null
                && (mHidHostService.getConnectionState(device) == BluetoothProfile.STATE_CONNECTED
                        || mHidHostService.getConnectionState(device)
                                == BluetoothProfile.STATE_CONNECTING)) {
            Log.i(TAG, "disconnectAllEnabledProfiles: Disconnecting Hid Host Profile");
            mHidHostService.disconnect(device);
        }
        if (mPanService != null
                && (mPanService.getConnectionState(device) == BluetoothProfile.STATE_CONNECTED
                        || mPanService.getConnectionState(device)
                                == BluetoothProfile.STATE_CONNECTING)) {
            Log.i(TAG, "disconnectAllEnabledProfiles: Disconnecting Pan Profile");
            mPanService.disconnect(device);
        }
        if (mPbapClientService != null
                && (mPbapClientService.getConnectionState(device)
                                == BluetoothProfile.STATE_CONNECTED
                        || mPbapClientService.getConnectionState(device)
                                == BluetoothProfile.STATE_CONNECTING)) {
            Log.i(TAG, "disconnectAllEnabledProfiles: Disconnecting Pbap Client");
            mPbapClientService.disconnect(device);
        }
        if (mPbapService != null
                && (mPbapService.getConnectionState(device) == BluetoothProfile.STATE_CONNECTED
                        || mPbapService.getConnectionState(device)
                                == BluetoothProfile.STATE_CONNECTING)) {
            Log.i(TAG, "disconnectAllEnabledProfiles: Disconnecting Pbap Server");
            mPbapService.disconnect(device);
        }
        if (mHearingAidService != null
                && (mHearingAidService.getConnectionState(device)
                                == BluetoothProfile.STATE_CONNECTED
                        || mHearingAidService.getConnectionState(device)
                                == BluetoothProfile.STATE_CONNECTING)) {
            Log.i(TAG, "disconnectAllEnabledProfiles: Disconnecting Hearing Aid Profile");
            mHearingAidService.disconnect(device);
        }
        if (mHapClientService != null
                && (mHapClientService.getConnectionState(device) == BluetoothProfile.STATE_CONNECTED
                        || mHapClientService.getConnectionState(device)
                                == BluetoothProfile.STATE_CONNECTING)) {
            Log.i(TAG, "disconnectAllEnabledProfiles: Disconnecting Hearing Access Profile Client");
            mHapClientService.disconnect(device);
        }
        if (mVolumeControlService != null
                && (mVolumeControlService.getConnectionState(device)
                                == BluetoothProfile.STATE_CONNECTED
                        || mVolumeControlService.getConnectionState(device)
                                == BluetoothProfile.STATE_CONNECTING)) {
            Log.i(TAG, "disconnectAllEnabledProfiles: Disconnecting Volume Control Profile");
            mVolumeControlService.disconnect(device);
        }
        if (mSapService != null
                && (mSapService.getConnectionState(device) == BluetoothProfile.STATE_CONNECTED
                        || mSapService.getConnectionState(device)
                                == BluetoothProfile.STATE_CONNECTING)) {
            Log.i(TAG, "disconnectAllEnabledProfiles: Disconnecting Sap Profile");
            mSapService.disconnect(device);
        }
        if (mCsipSetCoordinatorService != null
                && (mCsipSetCoordinatorService.getConnectionState(device)
                                == BluetoothProfile.STATE_CONNECTED
                        || mCsipSetCoordinatorService.getConnectionState(device)
                                == BluetoothProfile.STATE_CONNECTING)) {
            Log.i(TAG, "disconnectAllEnabledProfiles: Disconnecting Coordinater Set Profile");
            mCsipSetCoordinatorService.disconnect(device);
        }
        if (mLeAudioService != null
                && (mLeAudioService.getConnectionState(device) == BluetoothProfile.STATE_CONNECTED
                        || mLeAudioService.getConnectionState(device)
                                == BluetoothProfile.STATE_CONNECTING)) {
            Log.i(TAG, "disconnectAllEnabledProfiles: Disconnecting LeAudio profile (BAP)");
            mLeAudioService.disconnect(device);
        }
        if (mBassClientService != null
                && (mBassClientService.getConnectionState(device)
                                == BluetoothProfile.STATE_CONNECTED
                        || mBassClientService.getConnectionState(device)
                                == BluetoothProfile.STATE_CONNECTING)) {
            Log.i(
                    TAG,
                    "disconnectAllEnabledProfiles: Disconnecting "
                            + "LE Broadcast Assistant Profile");
            mBassClientService.disconnect(device);
        }
        if (mBatteryService != null
                && (mBatteryService.getConnectionState(device) == BluetoothProfile.STATE_CONNECTED
                        || mBatteryService.getConnectionState(device)
                                == BluetoothProfile.STATE_CONNECTING)) {
            Log.i(TAG, "disconnectAllEnabledProfiles: Disconnecting " + "Battery Service");
            mBatteryService.disconnect(device);
        }

        return BluetoothStatusCodes.SUCCESS;
    }

    /**
     * Same as API method {@link BluetoothDevice#getName()}
     *
     * @param device remote device of interest
     * @return remote device name
     */
    public String getRemoteName(BluetoothDevice device) {
        if (mRemoteDevices == null) {
            return null;
        }
        DeviceProperties deviceProp = mRemoteDevices.getDeviceProperties(device);
        if (deviceProp == null) {
            return null;
        }
        return deviceProp.getName();
    }

    /**
     * Get UUIDs for service supported by a remote device
     *
     * @param device the remote device that we want to get UUIDs from
     * @return the uuids of the remote device
     */
    public ParcelUuid[] getRemoteUuids(BluetoothDevice device) {
        DeviceProperties deviceProp = mRemoteDevices.getDeviceProperties(device);
        if (deviceProp == null) {
            return null;
        }
        return deviceProp.getUuids();
    }

    public Set<IBluetoothConnectionCallback> getBluetoothConnectionCallbacks() {
        return mBluetoothConnectionCallbacks;
    }

    /**
     * Converts HCI disconnect reasons to Android disconnect reasons.
     *
     * <p>The HCI Error Codes used for ACL disconnect reasons propagated up from native code were
     * copied from: packages/modules/Bluetooth/system/stack/include/hci_error_code.h
     *
     * <p>These error codes are specified and described in Bluetooth Core Spec v5.1, Vol 2, Part D.
     *
     * @param hciReason is the raw HCI disconnect reason from native.
     * @return the Android disconnect reason for apps.
     */
    static @BluetoothAdapter.BluetoothConnectionCallback.DisconnectReason int
            hciToAndroidDisconnectReason(int hciReason) {
        switch (hciReason) {
            case /*HCI_SUCCESS*/ 0x00:
            case /*HCI_ERR_UNSPECIFIED*/ 0x1F:
            case /*HCI_ERR_UNDEFINED*/ 0xff:
                return BluetoothStatusCodes.ERROR_UNKNOWN;
            case /*HCI_ERR_ILLEGAL_COMMAND*/ 0x01:
            case /*HCI_ERR_NO_CONNECTION*/ 0x02:
            case /*HCI_ERR_HW_FAILURE*/ 0x03:
            case /*HCI_ERR_DIFF_TRANSACTION_COLLISION*/ 0x2A:
            case /*HCI_ERR_ROLE_SWITCH_PENDING*/ 0x32:
            case /*HCI_ERR_ROLE_SWITCH_FAILED*/ 0x35:
                return BluetoothStatusCodes.ERROR_DISCONNECT_REASON_LOCAL;
            case /*HCI_ERR_PAGE_TIMEOUT*/ 0x04:
            case /*HCI_ERR_CONNECTION_TOUT*/ 0x08:
            case /*HCI_ERR_HOST_TIMEOUT*/ 0x10:
            case /*HCI_ERR_LMP_RESPONSE_TIMEOUT*/ 0x22:
            case /*HCI_ERR_ADVERTISING_TIMEOUT*/ 0x3C:
            case /*HCI_ERR_CONN_FAILED_ESTABLISHMENT*/ 0x3E:
                return BluetoothStatusCodes.ERROR_DISCONNECT_REASON_TIMEOUT;
            case /*HCI_ERR_AUTH_FAILURE*/ 0x05:
            case /*HCI_ERR_KEY_MISSING*/ 0x06:
            case /*HCI_ERR_HOST_REJECT_SECURITY*/ 0x0E:
            case /*HCI_ERR_REPEATED_ATTEMPTS*/ 0x17:
            case /*HCI_ERR_PAIRING_NOT_ALLOWED*/ 0x18:
            case /*HCI_ERR_ENCRY_MODE_NOT_ACCEPTABLE*/ 0x25:
            case /*HCI_ERR_UNIT_KEY_USED*/ 0x26:
            case /*HCI_ERR_PAIRING_WITH_UNIT_KEY_NOT_SUPPORTED*/ 0x29:
            case /*HCI_ERR_INSUFFCIENT_SECURITY*/ 0x2F:
            case /*HCI_ERR_HOST_BUSY_PAIRING*/ 0x38:
                return BluetoothStatusCodes.ERROR_DISCONNECT_REASON_SECURITY;
            case /*HCI_ERR_MEMORY_FULL*/ 0x07:
            case /*HCI_ERR_MAX_NUM_OF_CONNECTIONS*/ 0x09:
            case /*HCI_ERR_MAX_NUM_OF_SCOS*/ 0x0A:
            case /*HCI_ERR_COMMAND_DISALLOWED*/ 0x0C:
            case /*HCI_ERR_HOST_REJECT_RESOURCES*/ 0x0D:
            case /*HCI_ERR_LIMIT_REACHED*/ 0x43:
                return BluetoothStatusCodes.ERROR_DISCONNECT_REASON_RESOURCE_LIMIT_REACHED;
            case /*HCI_ERR_CONNECTION_EXISTS*/ 0x0B:
                return BluetoothStatusCodes.ERROR_DISCONNECT_REASON_CONNECTION_ALREADY_EXISTS;
            case /*HCI_ERR_HOST_REJECT_DEVICE*/ 0x0F:
                return BluetoothStatusCodes.ERROR_DISCONNECT_REASON_SYSTEM_POLICY;
            case /*HCI_ERR_ILLEGAL_PARAMETER_FMT*/ 0x12:
                return BluetoothStatusCodes.ERROR_DISCONNECT_REASON_BAD_PARAMETERS;
            case /*HCI_ERR_PEER_USER*/ 0x13:
                return BluetoothStatusCodes.ERROR_DISCONNECT_REASON_REMOTE_REQUEST;
            case /*HCI_ERR_REMOTE_POWER_OFF*/ 0x15:
                return BluetoothStatusCodes.ERROR_DISCONNECT_REASON_REMOTE_REQUEST;
            case /*HCI_ERR_CONN_CAUSE_LOCAL_HOST*/ 0x16:
                return BluetoothStatusCodes.ERROR_DISCONNECT_REASON_LOCAL_REQUEST;
            case /*HCI_ERR_UNSUPPORTED_REM_FEATURE*/ 0x1A:
                return BluetoothStatusCodes.ERROR_DISCONNECT_REASON_REMOTE;
            case /*HCI_ERR_UNACCEPT_CONN_INTERVAL*/ 0x3B:
                return BluetoothStatusCodes.ERROR_DISCONNECT_REASON_BAD_PARAMETERS;
            default:
                Log.e(TAG, "Invalid HCI disconnect reason: " + hciReason);
                return BluetoothStatusCodes.ERROR_UNKNOWN;
        }
    }

    void logUserBondResponse(BluetoothDevice device, boolean accepted, int event) {
        final long token = Binder.clearCallingIdentity();
        try {
            BluetoothStatsLog.write(
                    BluetoothStatsLog.BLUETOOTH_BOND_STATE_CHANGED,
                    obfuscateAddress(device),
                    0,
                    device.getType(),
                    BluetoothDevice.BOND_BONDING,
                    event,
                    accepted ? 0 : BluetoothDevice.UNBOND_REASON_AUTH_REJECTED);
        } finally {
            Binder.restoreCallingIdentity(token);
        }
    }

    int getDeviceAccessFromPrefs(BluetoothDevice device, String prefFile) {
        SharedPreferences prefs = getSharedPreferences(prefFile, Context.MODE_PRIVATE);
        if (!prefs.contains(device.getAddress())) {
            return BluetoothDevice.ACCESS_UNKNOWN;
        }
        return prefs.getBoolean(device.getAddress(), false)
                ? BluetoothDevice.ACCESS_ALLOWED
                : BluetoothDevice.ACCESS_REJECTED;
    }

    void setDeviceAccessFromPrefs(BluetoothDevice device, int value, String prefFile) {
        SharedPreferences pref = getSharedPreferences(prefFile, Context.MODE_PRIVATE);
        SharedPreferences.Editor editor = pref.edit();
        if (value == BluetoothDevice.ACCESS_UNKNOWN) {
            editor.remove(device.getAddress());
        } else {
            editor.putBoolean(device.getAddress(), value == BluetoothDevice.ACCESS_ALLOWED);
        }
        editor.apply();
    }

    public void setPhonebookAccessPermission(BluetoothDevice device, int value) {
        setDeviceAccessFromPrefs(device, value, PHONEBOOK_ACCESS_PERMISSION_PREFERENCE_FILE);
    }

    public void setMessageAccessPermission(BluetoothDevice device, int value) {
        setDeviceAccessFromPrefs(device, value, MESSAGE_ACCESS_PERMISSION_PREFERENCE_FILE);
    }

    public void setSimAccessPermission(BluetoothDevice device, int value) {
        setDeviceAccessFromPrefs(device, value, SIM_ACCESS_PERMISSION_PREFERENCE_FILE);
    }

    public boolean isRpaOffloadSupported() {
        return mAdapterProperties.isRpaOffloadSupported();
    }

    public int getNumOfOffloadedIrkSupported() {
        return mAdapterProperties.getNumOfOffloadedIrkSupported();
    }

    public int getNumOfOffloadedScanFilterSupported() {
        return mAdapterProperties.getNumOfOffloadedScanFilterSupported();
    }

    public int getOffloadedScanResultStorage() {
        return mAdapterProperties.getOffloadedScanResultStorage();
    }

    public boolean isLe2MPhySupported() {
        return mAdapterProperties.isLe2MPhySupported();
    }

    public boolean isLeCodedPhySupported() {
        return mAdapterProperties.isLeCodedPhySupported();
    }

    public boolean isLeExtendedAdvertisingSupported() {
        return mAdapterProperties.isLeExtendedAdvertisingSupported();
    }

    public boolean isLePeriodicAdvertisingSupported() {
        return mAdapterProperties.isLePeriodicAdvertisingSupported();
    }

    /**
     * Check if the LE audio broadcast source feature is supported.
     *
     * @return true, if the LE audio broadcast source is supported
     */
    public boolean isLeAudioBroadcastSourceSupported() {
        return mAdapterProperties.isLePeriodicAdvertisingSupported()
                && mAdapterProperties.isLeExtendedAdvertisingSupported()
                && mAdapterProperties.isLeIsochronousBroadcasterSupported();
    }

    /**
     * Check if the LE audio broadcast assistant feature is supported.
     *
     * @return true, if the LE audio broadcast assistant is supported
     */
    public boolean isLeAudioBroadcastAssistantSupported() {
        return mAdapterProperties.isLePeriodicAdvertisingSupported()
                && mAdapterProperties.isLeExtendedAdvertisingSupported()
                && (mAdapterProperties.isLePeriodicAdvertisingSyncTransferSenderSupported()
                        || mAdapterProperties
                                .isLePeriodicAdvertisingSyncTransferRecipientSupported());
    }

    public long getSupportedProfilesBitMask() {
        return Config.getSupportedProfilesBitMask();
    }

    /**
     * Check if the LE audio CIS central feature is supported.
     *
     * @return true, if the LE audio CIS central is supported
     */
    public boolean isLeConnectedIsochronousStreamCentralSupported() {
        return mAdapterProperties.isLeConnectedIsochronousStreamCentralSupported();
    }

    public int getLeMaximumAdvertisingDataLength() {
        return mAdapterProperties.getLeMaximumAdvertisingDataLength();
    }

    /**
     * Get the maximum number of connected audio devices.
     *
     * @return the maximum number of connected audio devices
     */
    public int getMaxConnectedAudioDevices() {
        return mAdapterProperties.getMaxConnectedAudioDevices();
    }

    /**
     * Check whether A2DP offload is enabled.
     *
     * @return true if A2DP offload is enabled
     */
    public boolean isA2dpOffloadEnabled() {
        return mAdapterProperties.isA2dpOffloadEnabled();
    }

    /** Register a bluetooth state callback */
    public void registerBluetoothStateCallback(Executor executor, BluetoothStateCallback callback) {
        mLocalCallbacks.put(callback, executor);
    }

    /** Unregister a bluetooth state callback */
    public void unregisterBluetoothStateCallback(BluetoothStateCallback callback) {
        mLocalCallbacks.remove(callback);
    }

    @VisibleForTesting
    void registerRemoteCallback(IBluetoothCallback callback) {
        mRemoteCallbacks.register(callback);
    }

    @VisibleForTesting
    void unregisterRemoteCallback(IBluetoothCallback callback) {
        mRemoteCallbacks.unregister(callback);
    }

    @VisibleForTesting
    void startBrEdr() {
        mAdapterStateMachine.sendMessage(AdapterState.USER_TURN_ON);
    }

    @VisibleForTesting
    void stopBle() {
        mAdapterStateMachine.sendMessage(AdapterState.BLE_TURN_OFF);
    }

    @VisibleForTesting
    boolean factoryReset() {
        mDatabaseManager.factoryReset();

        if (mBluetoothKeystoreService != null) {
            mBluetoothKeystoreService.factoryReset();
        }

        if (mBtCompanionManager != null) {
            mBtCompanionManager.factoryReset();
        }

        return mNativeInterface.factoryReset();
    }

    @VisibleForTesting
    int getScanMode() {
        return mAdapterProperties.getScanMode();
    }

<<<<<<< HEAD
    public Vendor getVendorIntf() {
        return mVendor;
    }

    public String[] getAllowlistedMediaPlayers() {
        return mAdapterProperties.getAllowlistedMediaPlayers();
    }

=======
>>>>>>> cf49fe8b
    @VisibleForTesting
    BluetoothActivityEnergyInfo reportActivityInfo() {
        if (mAdapterProperties.getState() != BluetoothAdapter.STATE_ON
                || !mAdapterProperties.isActivityAndEnergyReportingSupported()) {
            return null;
        }

        // Pull the data. The callback will notify mEnergyInfoLock.
        mNativeInterface.readEnergyInfo();

        synchronized (mEnergyInfoLock) {
            long now = System.currentTimeMillis();
            final long deadline = now + CONTROLLER_ENERGY_UPDATE_TIMEOUT_MILLIS;
            while (now < deadline) {
                try {
                    mEnergyInfoLock.wait(deadline - now);
                    break;
                } catch (InterruptedException e) {
                    now = System.currentTimeMillis();
                }
            }

            final BluetoothActivityEnergyInfo info =
                    new BluetoothActivityEnergyInfo(
                            SystemClock.elapsedRealtime(),
                            mStackReportedState,
                            mTxTimeTotalMs,
                            mRxTimeTotalMs,
                            mIdleTimeTotalMs,
                            mEnergyUsedTotalVoltAmpSecMicro);

            // Copy the traffic objects whose byte counts are > 0
            final List<UidTraffic> result = new ArrayList<>();
            for (int i = 0; i < mUidTraffic.size(); i++) {
                final UidTraffic traffic = mUidTraffic.valueAt(i);
                if (traffic.getTxBytes() != 0 || traffic.getRxBytes() != 0) {
                    result.add(traffic.clone());
                }
            }

            info.setUidTraffic(result);

            return info;
        }
    }

    public int getTotalNumOfTrackableAdvertisements() {
        return mAdapterProperties.getTotalNumOfTrackableAdvertisements();
    }

    /**
     * Return if offloaded TDS filter is supported.
     *
     * @return {@code BluetoothStatusCodes.FEATURE_SUPPORTED} if supported
     */
    public int getOffloadedTransportDiscoveryDataScanSupported() {
        if (mAdapterProperties.isOffloadedTransportDiscoveryDataScanSupported()) {
            return BluetoothStatusCodes.FEATURE_SUPPORTED;
        }
        return BluetoothStatusCodes.FEATURE_NOT_SUPPORTED;
    }

    IBinder getBluetoothGatt() {
        if (mGattService == null) {
            return null;
        }
        return ((ProfileService) mGattService).getBinder();
    }

    IBinder getBluetoothScan() {
        return mScanController == null ? null : mScanController.getBinder();
    }

    void unregAllGattClient(AttributionSource source) {
        if (mGattService != null) {
            mGattService.unregAll(source);
        }
    }

    /**
     * Notify the UID and package name of the app, and the address of associated active device
     *
     * @param source The attribution source that starts the activity
     * @param deviceAddress The address of the active device associated with the app
     */
  //  public void notifyActivityAttributionInfo(AttributionSource source, String deviceAddress) {
  //      mActivityAttributionService.notifyActivityAttributionInfo(
  //              source.getUid(), source.getPackageName(), deviceAddress);
  //  }

    IBinder getProfile(int profileId) {
        if (getState() == BluetoothAdapter.STATE_TURNING_ON) {
            return null;
        }

        // LE_AUDIO_BROADCAST is not associated with a service and use LE_AUDIO's Binder
        if (profileId == BluetoothProfile.LE_AUDIO_BROADCAST) {
            profileId = BluetoothProfile.LE_AUDIO;
        }

        ProfileService profile = mStartedProfiles.get(profileId);
        if (profile != null) {
            return profile.getBinder();
        } else {
            return null;
        }
    }

    boolean isMediaProfileConnected() {
        if (mA2dpService != null && mA2dpService.getConnectedDevices().size() > 0) {
            Log.d(TAG, "isMediaProfileConnected. A2dp is connected");
            return true;
        } else if (mHearingAidService != null
                && mHearingAidService.getConnectedDevices().size() > 0) {
            Log.d(TAG, "isMediaProfileConnected. HearingAid is connected");
            return true;
        } else if (mLeAudioService != null && mLeAudioService.getConnectedDevices().size() > 0) {
            Log.d(TAG, "isMediaProfileConnected. LeAudio is connected");
            return true;
        } else {
            Log.d(
                    TAG,
                    "isMediaProfileConnected: no Media connected."
                            + (" A2dp=" + mA2dpService)
                            + (" HearingAid=" + mHearingAidService)
                            + (" LeAudio=" + mLeAudioService));
            return false;
        }
    }

    /** Update PhonePolicy when new {@link BluetoothDevice} creates an ACL connection. */
    public void updatePhonePolicyOnAclConnect(BluetoothDevice device) {
        if (mPhonePolicy != null) {
            mPhonePolicy.handleAclConnected(device);
        }
    }

    /**
     * Notify {@link BluetoothProfile} when ACL connection disconnects from {@link BluetoothDevice}
     * for a given {@code transport}.
     */
    public void notifyAclDisconnected(BluetoothDevice device, int transport) {
        if (mMapService != null && mMapService.isAvailable()) {
            mMapService.aclDisconnected(device);
        }
        if (mMapClientService != null && mMapClientService.isAvailable()) {
            mMapClientService.aclDisconnected(device, transport);
        }
        if (mSapService != null && mSapService.isAvailable()) {
            mSapService.aclDisconnected(device);
        }
        if (mPbapClientService != null && mPbapClientService.isAvailable()) {
            mPbapClientService.aclDisconnected(device, transport);
        }
    }

    /**
     * Notify GATT of a Bluetooth profile's connection state change for a given {@link
     * BluetoothProfile}.
     */
    public void notifyProfileConnectionStateChangeToGatt(int profile, int fromState, int toState) {
        if (mGattService == null) {
            Log.w(TAG, "GATT Service is not running!");
            return;
        }
        mGattService.notifyProfileConnectionStateChange(profile, fromState, toState);
    }

    /**
     * Handle Bluetooth app state when connection state changes for a given {@code profile}.
     *
     * <p>Currently this function is limited to handling Phone policy but the eventual goal is to
     * move all connection logic here.
     */
    public void handleProfileConnectionStateChange(
            int profile, BluetoothDevice device, int fromState, int toState) {
        if (mPhonePolicy != null) {
            mPhonePolicy.profileConnectionStateChanged(profile, device, fromState, toState);
        }
    }

    /** Handle Bluetooth app state when active device changes for a given {@code profile}. */
    public void handleActiveDeviceChange(int profile, BluetoothDevice device) {
        mActiveDeviceManager.profileActiveDeviceChanged(profile, device);
        mSilenceDeviceManager.profileActiveDeviceChanged(profile, device);
        if (mPhonePolicy != null) {
            mPhonePolicy.profileActiveDeviceChanged(profile, device);
        }
    }

    /** Notify MAP and Pbap when a new sdp search record is found. */
    public void sendSdpSearchRecord(
            BluetoothDevice device, int status, Parcelable record, ParcelUuid uuid) {
        if (mMapService != null && mMapService.isAvailable()) {
            mMapService.receiveSdpSearchRecord(status, record, uuid);
        }
        if (mMapClientService != null && mMapClientService.isAvailable()) {
            mMapClientService.receiveSdpSearchRecord(device, status, record, uuid);
        }
        if (mPbapClientService != null && mPbapClientService.isAvailable()) {
            mPbapClientService.receiveSdpSearchRecord(device, status, record, uuid);
        }
    }

    /** Handle Bluetooth profiles when bond state changes with a {@link BluetoothDevice} */
    public void handleBondStateChanged(BluetoothDevice device, int fromState, int toState) {
        if (mA2dpService != null && mA2dpService.isAvailable()) {
            mA2dpService.handleBondStateChanged(device, fromState, toState);
        }
        if (mHeadsetService != null && mHeadsetService.isAvailable()) {
            mHeadsetService.handleBondStateChanged(device, fromState, toState);
        }
        if (mLeAudioService != null && mLeAudioService.isAvailable()) {
            mLeAudioService.handleBondStateChanged(device, fromState, toState);
        }
        if (mHearingAidService != null && mHearingAidService.isAvailable()) {
            mHearingAidService.handleBondStateChanged(device, fromState, toState);
        }
        if (mHapClientService != null && mHapClientService.isAvailable()) {
            mHapClientService.handleBondStateChanged(device, fromState, toState);
        }
        if (mBassClientService != null && mBassClientService.isAvailable()) {
            mBassClientService.handleBondStateChanged(device, fromState, toState);
        }
        if (mBatteryService != null && mBatteryService.isAvailable()) {
            mBatteryService.handleBondStateChanged(device, fromState, toState);
        }
        if (mVolumeControlService != null && mVolumeControlService.isAvailable()) {
            mVolumeControlService.handleBondStateChanged(device, fromState, toState);
        }
        if (mPbapService != null && mPbapService.isAvailable()) {
            mPbapService.handleBondStateChanged(device, fromState, toState);
        }
        if (mCsipSetCoordinatorService != null && mCsipSetCoordinatorService.isAvailable()) {
            mCsipSetCoordinatorService.handleBondStateChanged(device, fromState, toState);
        }
        mDatabaseManager.handleBondStateChanged(device, fromState, toState);
    }

    static int convertScanModeToHal(int mode) {
        switch (mode) {
            case BluetoothAdapter.SCAN_MODE_NONE:
                return AbstractionLayer.BT_SCAN_MODE_NONE;
            case BluetoothAdapter.SCAN_MODE_CONNECTABLE:
                return AbstractionLayer.BT_SCAN_MODE_CONNECTABLE;
            case BluetoothAdapter.SCAN_MODE_CONNECTABLE_DISCOVERABLE:
                return AbstractionLayer.BT_SCAN_MODE_CONNECTABLE_DISCOVERABLE;
        }
        // Log.e(TAG, "Incorrect scan mode in convertScanModeToHal");
        return -1;
    }

    static int convertScanModeFromHal(int mode) {
        switch (mode) {
            case AbstractionLayer.BT_SCAN_MODE_NONE:
                return BluetoothAdapter.SCAN_MODE_NONE;
            case AbstractionLayer.BT_SCAN_MODE_CONNECTABLE:
                return BluetoothAdapter.SCAN_MODE_CONNECTABLE;
            case AbstractionLayer.BT_SCAN_MODE_CONNECTABLE_DISCOVERABLE:
                return BluetoothAdapter.SCAN_MODE_CONNECTABLE_DISCOVERABLE;
        }
        // Log.e(TAG, "Incorrect scan mode in convertScanModeFromHal");
        return -1;
    }

    // This function is called from JNI. It allows native code to acquire a single wake lock.
    // If the wake lock is already held, this function returns success. Although this function
    // only supports acquiring a single wake lock at a time right now, it will eventually be
    // extended to allow acquiring an arbitrary number of wake locks. The current interface
    // takes |lockName| as a parameter in anticipation of that implementation.
    boolean acquireWakeLock(String lockName) {
        synchronized (this) {
            if (mWakeLock == null) {
                mWakeLock = mPowerManager.newWakeLock(PowerManager.PARTIAL_WAKE_LOCK, lockName);
            }

            if (!mWakeLock.isHeld()) {
                mWakeLock.acquire();
            }
        }
        return true;
    }

    // This function is called from JNI. It allows native code to release a wake lock acquired
    // by |acquireWakeLock|. If the wake lock is not held, this function returns failure.
    // Note that the release() call is also invoked by {@link #cleanup()} so a synchronization is
    // needed here. See the comment for |acquireWakeLock| for an explanation of the interface.
    boolean releaseWakeLock(String lockName) {
        synchronized (this) {
            if (mWakeLock == null) {
                Log.e(TAG, "Repeated wake lock release; aborting release: " + lockName);
                return false;
            }

            if (mWakeLock.isHeld()) {
                mWakeLock.release();
            }
        }
        return true;
    }

    void energyInfoCallbackInternal(
            int status,
            int ctrlState,
            long txTime,
            long rxTime,
            long idleTime,
            long energyUsed,
            UidTraffic[] data) {
        // Energy is product of mA, V and ms. If the chipset doesn't
        // report it, we have to compute it from time
        if (energyUsed == 0) {
            try {
                final long txMah = Math.multiplyExact(txTime, getTxCurrentMa());
                final long rxMah = Math.multiplyExact(rxTime, getRxCurrentMa());
                final long idleMah = Math.multiplyExact(idleTime, getIdleCurrentMa());
                energyUsed =
                        (long)
                                (Math.addExact(Math.addExact(txMah, rxMah), idleMah)
                                        * getOperatingVolt());
            } catch (ArithmeticException e) {
                Log.wtf(TAG, "overflow in bluetooth energy callback", e);
                // Energy is already 0 if the exception was thrown.
            }
        }

        synchronized (mEnergyInfoLock) {
            mStackReportedState = ctrlState;
            long totalTxTimeMs;
            long totalRxTimeMs;
            long totalIdleTimeMs;
            long totalEnergy;
            try {
                totalTxTimeMs = Math.addExact(mTxTimeTotalMs, txTime);
                totalRxTimeMs = Math.addExact(mRxTimeTotalMs, rxTime);
                totalIdleTimeMs = Math.addExact(mIdleTimeTotalMs, idleTime);
                totalEnergy = Math.addExact(mEnergyUsedTotalVoltAmpSecMicro, energyUsed);
            } catch (ArithmeticException e) {
                // This could be because we accumulated a lot of time, or we got a very strange
                // value from the controller (more likely). Discard this data.
                Log.wtf(TAG, "overflow in bluetooth energy callback", e);
                totalTxTimeMs = mTxTimeTotalMs;
                totalRxTimeMs = mRxTimeTotalMs;
                totalIdleTimeMs = mIdleTimeTotalMs;
                totalEnergy = mEnergyUsedTotalVoltAmpSecMicro;
            }

            mTxTimeTotalMs = totalTxTimeMs;
            mRxTimeTotalMs = totalRxTimeMs;
            mIdleTimeTotalMs = totalIdleTimeMs;
            mEnergyUsedTotalVoltAmpSecMicro = totalEnergy;

            for (UidTraffic traffic : data) {
                UidTraffic existingTraffic = mUidTraffic.get(traffic.getUid());
                if (existingTraffic == null) {
                    mUidTraffic.put(traffic.getUid(), traffic);
                } else {
                    existingTraffic.addRxBytes(traffic.getRxBytes());
                    existingTraffic.addTxBytes(traffic.getTxBytes());
                }
            }
            mEnergyInfoLock.notifyAll();
        }
    }

    void energyInfoCallback(
            int status,
            int ctrlState,
            long txTime,
            long rxTime,
            long idleTime,
            long energyUsed,
            UidTraffic[] data) {
        if (Flags.btSystemContextReport()) {
            energyInfoCallbackInternal(
                    status, ctrlState, txTime, rxTime, idleTime, energyUsed, data);
        } else if (ctrlState >= BluetoothActivityEnergyInfo.BT_STACK_STATE_INVALID
                && ctrlState <= BluetoothActivityEnergyInfo.BT_STACK_STATE_STATE_IDLE) {
            energyInfoCallbackInternal(
                    status, ctrlState, txTime, rxTime, idleTime, energyUsed, data);
        }
        Log.v(
                TAG,
                "energyInfoCallback()"
                        + (" status = " + status)
                        + (" txTime = " + txTime)
                        + (" rxTime = " + rxTime)
                        + (" idleTime = " + idleTime)
                        + (" energyUsed = " + energyUsed)
                        + (" ctrlState = " + String.format("0x%08x", ctrlState))
                        + (" traffic = " + Arrays.toString(data)));
    }

    /** Update metadata change to registered listeners */
    @VisibleForTesting
    public void metadataChanged(String address, int key, byte[] value) {
        BluetoothDevice device = mRemoteDevices.getDevice(Utils.getBytesFromAddress(address));

        // pass just interesting metadata to native, to reduce spam
        if (key == BluetoothDevice.METADATA_LE_AUDIO) {
            mNativeInterface.metadataChanged(Utils.getBytesFromAddress(address), key, value);
        }

        if (mMetadataListeners.containsKey(device)) {
            List<IBluetoothMetadataListener> list = mMetadataListeners.get(device);
            for (IBluetoothMetadataListener listener : list) {
                try {
                    listener.onMetadataChanged(device, key, value);
                } catch (RemoteException e) {
                    Log.w(TAG, "RemoteException when onMetadataChanged");
                }
            }
        }
    }

    private int getIdleCurrentMa() {
        return BluetoothProperties.getHardwareIdleCurrentMa().orElse(0);
    }

    private int getTxCurrentMa() {
        return BluetoothProperties.getHardwareTxCurrentMa().orElse(0);
    }

    private int getRxCurrentMa() {
        return BluetoothProperties.getHardwareRxCurrentMa().orElse(0);
    }

    private double getOperatingVolt() {
        return BluetoothProperties.getHardwareOperatingVoltageMv().orElse(0) / 1000.0;
    }

    public RemoteDevices getRemoteDevices() {
        return mRemoteDevices;
    }

    public int getVendorCapVersion() {
        return mAdapterProperties.getVendorCapVersion();
    }

    @Override
    protected void dump(FileDescriptor fd, PrintWriter writer, String[] args) {
        if (args.length == 0) {
            writer.println("Skipping dump in APP SERVICES, see bluetooth_manager section.");
            writer.println("Use --print argument for dumpsys direct from AdapterService.");
            return;
        }

        if ("set-test-mode".equals(args[0])) {
            final boolean testModeEnabled = "enabled".equalsIgnoreCase(args[1]);
            for (ProfileService profile : mRunningProfiles) {
                profile.setTestModeEnabled(testModeEnabled);
            }
            mTestModeEnabled = testModeEnabled;
            return;
        }

        Log.v(TAG, "dumpsys arguments, check for protobuf output: " + TextUtils.join(" ", args));
        if (args[0].equals("--proto-bin")) {
            dumpMetrics(fd);
            return;
        }

        writer.println();
        mAdapterProperties.dump(fd, writer, args);
        writer.println("sSnoopLogSettingAtEnable = " + sSnoopLogSettingAtEnable);
        writer.println("sDefaultSnoopLogSettingAtEnable = " + sDefaultSnoopLogSettingAtEnable);

        writer.println();
        writer.println("Enabled Profile Services:");
        for (int profileId : Config.getSupportedProfiles()) {
            writer.println("  " + BluetoothProfile.getProfileName(profileId));
        }
        writer.println();

        mAdapterStateMachine.dump(fd, writer, args);

        StringBuilder sb = new StringBuilder();
        for (ProfileService profile : mRegisteredProfiles) {
            profile.dump(sb);
        }
        mSilenceDeviceManager.dump(fd, writer, args);
        mDatabaseManager.dump(writer);

        writer.write(sb.toString());
        writer.flush();

        final int currentState = mAdapterProperties.getState();
        if (currentState == BluetoothAdapter.STATE_OFF
                || currentState == BluetoothAdapter.STATE_BLE_TURNING_ON
                || currentState == BluetoothAdapter.STATE_TURNING_OFF
                || currentState == BluetoothAdapter.STATE_BLE_TURNING_OFF) {
            writer.println();
            writer.println(
                    "Impossible to dump native stack. state="
                            + BluetoothAdapter.nameForState(currentState));
            writer.println();
        } else {
            mNativeInterface.dump(fd, args);
        }
    }

    private void dumpMetrics(FileDescriptor fd) {
        BluetoothMetricsProto.BluetoothLog.Builder metricsBuilder =
                BluetoothMetricsProto.BluetoothLog.newBuilder();
        byte[] nativeMetricsBytes = mNativeInterface.dumpMetrics();
        Log.d(TAG, "dumpMetrics: native metrics size is " + nativeMetricsBytes.length);
        if (nativeMetricsBytes.length > 0) {
            try {
                metricsBuilder.mergeFrom(nativeMetricsBytes);
            } catch (InvalidProtocolBufferException ex) {
                Log.w(TAG, "dumpMetrics: problem parsing metrics protobuf, " + ex.getMessage());
                return;
            }
        }
        metricsBuilder.setNumBondedDevices(getBondedDevices().length);
        MetricsLogger.dumpProto(metricsBuilder);
        for (ProfileService profile : mRegisteredProfiles) {
            profile.dumpProto(metricsBuilder);
        }
        byte[] metricsBytes = Base64.encode(metricsBuilder.build().toByteArray(), Base64.DEFAULT);
        Log.d(TAG, "dumpMetrics: combined metrics size is " + metricsBytes.length);
        try (FileOutputStream protoOut = new FileOutputStream(fd)) {
            protoOut.write(metricsBytes);
        } catch (IOException e) {
            Log.e(TAG, "dumpMetrics: error writing combined protobuf to fd, " + e.getMessage());
        }
    }

    @SuppressLint("AndroidFrameworkRequiresPermission")
    private void enforceBluetoothPrivilegedPermissionIfNeeded(
            OobData remoteP192Data, OobData remoteP256Data) {
        if (remoteP192Data != null || remoteP256Data != null) {
            enforceBluetoothPrivilegedPermission(this);
        }
    }

    @RequiresPermission(android.Manifest.permission.READ_DEVICE_CONFIG)
    private String[] getInitFlags() {
        final DeviceConfig.Properties properties =
                DeviceConfig.getProperties(DeviceConfig.NAMESPACE_BLUETOOTH);
        ArrayList<String> initFlags = new ArrayList<>();
        for (String property : properties.getKeyset()) {
            if (property.startsWith("INIT_")) {
                initFlags.add(
                        String.format("%s=%s", property, properties.getString(property, null)));
            }
        }
        return initFlags.toArray(new String[0]);
    }

    private final Object mDeviceConfigLock = new Object();

    /**
     * Predicate that can be applied to names to determine if a device is well-known to be used for
     * physical location.
     */
    @GuardedBy("mDeviceConfigLock")
    private Predicate<String> mLocationDenylistName = (v) -> false;

    /**
     * Predicate that can be applied to MAC addresses to determine if a device is well-known to be
     * used for physical location.
     */
    @GuardedBy("mDeviceConfigLock")
    private Predicate<byte[]> mLocationDenylistMac = (v) -> false;

    /**
     * Predicate that can be applied to Advertising Data payloads to determine if a device is
     * well-known to be used for physical location.
     */
    @GuardedBy("mDeviceConfigLock")
    private Predicate<byte[]> mLocationDenylistAdvertisingData = (v) -> false;

    @GuardedBy("mDeviceConfigLock")
    private int mScanQuotaCount = DeviceConfigListener.DEFAULT_SCAN_QUOTA_COUNT;

    @GuardedBy("mDeviceConfigLock")
    private long mScanQuotaWindowMillis = DeviceConfigListener.DEFAULT_SCAN_QUOTA_WINDOW_MILLIS;

    @GuardedBy("mDeviceConfigLock")
    private long mScanTimeoutMillis = DeviceConfigListener.DEFAULT_SCAN_TIMEOUT_MILLIS;

    @GuardedBy("mDeviceConfigLock")
    private int mScanUpgradeDurationMillis =
            DeviceConfigListener.DEFAULT_SCAN_UPGRADE_DURATION_MILLIS;

    @GuardedBy("mDeviceConfigLock")
    private int mScanDowngradeDurationMillis =
            DeviceConfigListener.DEFAULT_SCAN_DOWNGRADE_DURATION_BT_CONNECTING_MILLIS;

    @GuardedBy("mDeviceConfigLock")
    private int mScreenOffLowPowerWindowMillis =
            ScanManager.SCAN_MODE_SCREEN_OFF_LOW_POWER_WINDOW_MS;

    @GuardedBy("mDeviceConfigLock")
    private int mScreenOffLowPowerIntervalMillis =
            ScanManager.SCAN_MODE_SCREEN_OFF_LOW_POWER_INTERVAL_MS;

    @GuardedBy("mDeviceConfigLock")
    private int mScreenOffBalancedWindowMillis =
            ScanManager.SCAN_MODE_SCREEN_OFF_BALANCED_WINDOW_MS;

    @GuardedBy("mDeviceConfigLock")
    private int mScreenOffBalancedIntervalMillis =
            ScanManager.SCAN_MODE_SCREEN_OFF_BALANCED_INTERVAL_MS;

    @GuardedBy("mDeviceConfigLock")
    private String mLeAudioAllowList;

    public @NonNull Predicate<String> getLocationDenylistName() {
        synchronized (mDeviceConfigLock) {
            return mLocationDenylistName;
        }
    }

    public @NonNull Predicate<byte[]> getLocationDenylistMac() {
        synchronized (mDeviceConfigLock) {
            return mLocationDenylistMac;
        }
    }

    public @NonNull Predicate<byte[]> getLocationDenylistAdvertisingData() {
        synchronized (mDeviceConfigLock) {
            return mLocationDenylistAdvertisingData;
        }
    }

    /** Returns scan quota count. */
    public int getScanQuotaCount() {
        synchronized (mDeviceConfigLock) {
            return mScanQuotaCount;
        }
    }

    /** Returns scan quota window in millis. */
    public long getScanQuotaWindowMillis() {
        synchronized (mDeviceConfigLock) {
            return mScanQuotaWindowMillis;
        }
    }

    /** Returns scan timeout in millis. */
    public long getScanTimeoutMillis() {
        synchronized (mDeviceConfigLock) {
            return mScanTimeoutMillis;
        }
    }

    /** Returns scan upgrade duration in millis. */
    public long getScanUpgradeDurationMillis() {
        synchronized (mDeviceConfigLock) {
            return mScanUpgradeDurationMillis;
        }
    }

    /** Returns scan downgrade duration in millis. */
    public long getScanDowngradeDurationMillis() {
        synchronized (mDeviceConfigLock) {
            return mScanDowngradeDurationMillis;
        }
    }

    /** Returns SCREEN_OFF_BALANCED scan window in millis. */
    public int getScreenOffBalancedWindowMillis() {
        synchronized (mDeviceConfigLock) {
            return mScreenOffBalancedWindowMillis;
        }
    }

    /** Returns SCREEN_OFF_BALANCED scan interval in millis. */
    public int getScreenOffBalancedIntervalMillis() {
        synchronized (mDeviceConfigLock) {
            return mScreenOffBalancedIntervalMillis;
        }
    }

    /** Returns SCREEN_OFF low power scan window in millis. */
    public int getScreenOffLowPowerWindowMillis() {
        synchronized (mDeviceConfigLock) {
            return mScreenOffLowPowerWindowMillis;
        }
    }

    /** Returns SCREEN_OFF low power scan interval in millis. */
    public int getScreenOffLowPowerIntervalMillis() {
        synchronized (mDeviceConfigLock) {
            return mScreenOffLowPowerIntervalMillis;
        }
    }

    private class DeviceConfigListener implements DeviceConfig.OnPropertiesChangedListener {
        private static final String LOCATION_DENYLIST_NAME = "location_denylist_name";
        private static final String LOCATION_DENYLIST_MAC = "location_denylist_mac";
        private static final String LOCATION_DENYLIST_ADVERTISING_DATA =
                "location_denylist_advertising_data";
        private static final String SCAN_QUOTA_COUNT = "scan_quota_count";
        private static final String SCAN_QUOTA_WINDOW_MILLIS = "scan_quota_window_millis";
        private static final String SCAN_TIMEOUT_MILLIS = "scan_timeout_millis";
        private static final String SCAN_UPGRADE_DURATION_MILLIS = "scan_upgrade_duration_millis";
        private static final String SCAN_DOWNGRADE_DURATION_MILLIS =
                "scan_downgrade_duration_millis";
        private static final String SCREEN_OFF_LOW_POWER_WINDOW_MILLIS =
                "screen_off_low_power_window_millis";
        private static final String SCREEN_OFF_LOW_POWER_INTERVAL_MILLIS =
                "screen_off_low_power_interval_millis";
        private static final String SCREEN_OFF_BALANCED_WINDOW_MILLIS =
                "screen_off_balanced_window_millis";
        private static final String SCREEN_OFF_BALANCED_INTERVAL_MILLIS =
                "screen_off_balanced_interval_millis";
        private static final String LE_AUDIO_ALLOW_LIST = "le_audio_allow_list";

        /**
         * Default denylist which matches Eddystone (except for Eddystone-E2EE-EID) and iBeacon
         * payloads.
         */
        private static final String DEFAULT_LOCATION_DENYLIST_ADVERTISING_DATA =
                "⊈0016AAFE40/00FFFFFFF0,⊆0016AAFE/00FFFFFF,⊆00FF4C0002/00FFFFFFFF";

        private static final int DEFAULT_SCAN_QUOTA_COUNT = 5;
        private static final long DEFAULT_SCAN_QUOTA_WINDOW_MILLIS = 30 * SECOND_IN_MILLIS;
        private static final long DEFAULT_SCAN_TIMEOUT_MILLIS = 10 * MINUTE_IN_MILLIS;
        private static final int DEFAULT_SCAN_UPGRADE_DURATION_MILLIS = (int) SECOND_IN_MILLIS * 6;
        private static final int DEFAULT_SCAN_DOWNGRADE_DURATION_BT_CONNECTING_MILLIS =
                (int) SECOND_IN_MILLIS * 6;

        @RequiresPermission(android.Manifest.permission.READ_DEVICE_CONFIG)
        public void start() {
            DeviceConfig.addOnPropertiesChangedListener(
                    DeviceConfig.NAMESPACE_BLUETOOTH, BackgroundThread.getExecutor(), this);
            onPropertiesChanged(DeviceConfig.getProperties(DeviceConfig.NAMESPACE_BLUETOOTH));
        }

        @Override
        public void onPropertiesChanged(DeviceConfig.Properties properties) {
            synchronized (mDeviceConfigLock) {
                final String name = properties.getString(LOCATION_DENYLIST_NAME, null);
                mLocationDenylistName =
                        !TextUtils.isEmpty(name)
                                ? Pattern.compile(name).asPredicate()
                                : (v) -> false;
                mLocationDenylistMac =
                        BytesMatcher.decode(properties.getString(LOCATION_DENYLIST_MAC, null));
                mLocationDenylistAdvertisingData =
                        BytesMatcher.decode(
                                properties.getString(
                                        LOCATION_DENYLIST_ADVERTISING_DATA,
                                        DEFAULT_LOCATION_DENYLIST_ADVERTISING_DATA));
                mScanQuotaCount = properties.getInt(SCAN_QUOTA_COUNT, DEFAULT_SCAN_QUOTA_COUNT);
                mScanQuotaWindowMillis =
                        properties.getLong(
                                SCAN_QUOTA_WINDOW_MILLIS, DEFAULT_SCAN_QUOTA_WINDOW_MILLIS);
                mScanTimeoutMillis =
                        properties.getLong(SCAN_TIMEOUT_MILLIS, DEFAULT_SCAN_TIMEOUT_MILLIS);
                mScanUpgradeDurationMillis =
                        properties.getInt(
                                SCAN_UPGRADE_DURATION_MILLIS, DEFAULT_SCAN_UPGRADE_DURATION_MILLIS);
                mScanDowngradeDurationMillis =
                        properties.getInt(
                                SCAN_DOWNGRADE_DURATION_MILLIS,
                                DEFAULT_SCAN_DOWNGRADE_DURATION_BT_CONNECTING_MILLIS);
                mScreenOffLowPowerWindowMillis =
                        properties.getInt(
                                SCREEN_OFF_LOW_POWER_WINDOW_MILLIS,
                                ScanManager.SCAN_MODE_SCREEN_OFF_LOW_POWER_WINDOW_MS);
                mScreenOffLowPowerIntervalMillis =
                        properties.getInt(
                                SCREEN_OFF_LOW_POWER_INTERVAL_MILLIS,
                                ScanManager.SCAN_MODE_SCREEN_OFF_LOW_POWER_INTERVAL_MS);
                mScreenOffBalancedWindowMillis =
                        properties.getInt(
                                SCREEN_OFF_BALANCED_WINDOW_MILLIS,
                                ScanManager.SCAN_MODE_SCREEN_OFF_BALANCED_WINDOW_MS);
                mScreenOffBalancedIntervalMillis =
                        properties.getInt(
                                SCREEN_OFF_BALANCED_INTERVAL_MILLIS,
                                ScanManager.SCAN_MODE_SCREEN_OFF_BALANCED_INTERVAL_MS);
                mLeAudioAllowList = properties.getString(LE_AUDIO_ALLOW_LIST, "");

                if (!mLeAudioAllowList.isEmpty()) {
                    List<String> leAudioAllowlistFromDeviceConfig =
                            Arrays.asList(mLeAudioAllowList.split(","));
                    BluetoothProperties.le_audio_allow_list(leAudioAllowlistFromDeviceConfig);
                }

                List<String> leAudioAllowlistProp = BluetoothProperties.le_audio_allow_list();
                if (leAudioAllowlistProp != null && !leAudioAllowlistProp.isEmpty()) {
                    mLeAudioAllowDevices.clear();
                    mLeAudioAllowDevices.addAll(leAudioAllowlistProp);
                }
            }
        }
    }

    /** A callback that will be called when AdapterState is changed */
    public interface BluetoothStateCallback {
        /**
         * Called when the status of bluetooth adapter is changing. {@code prevState} and {@code
         * newState} takes one of following values defined in BluetoothAdapter.java: STATE_OFF,
         * STATE_TURNING_ON, STATE_ON, STATE_TURNING_OFF, STATE_BLE_TURNING_ON, STATE_BLE_ON,
         * STATE_BLE_TURNING_OFF
         *
         * @param prevState the previous Bluetooth state.
         * @param newState the new Bluetooth state.
         */
        void onBluetoothStateChange(int prevState, int newState);
    }

    /**
     * Obfuscate Bluetooth MAC address into a PII free ID string
     *
     * @param device Bluetooth device whose MAC address will be obfuscated
     * @return a byte array that is unique to this MAC address on this device, or empty byte array
     *     when either device is null or obfuscateAddressNative fails
     */
    public byte[] obfuscateAddress(BluetoothDevice device) {
        if (device == null) {
            return new byte[0];
        }
        return mNativeInterface.obfuscateAddress(Utils.getByteAddress(device));
    }

    /**
     * Get dynamic audio buffer size supported type
     *
     * @return support
     *     <p>Possible values are {@link BluetoothA2dp#DYNAMIC_BUFFER_SUPPORT_NONE}, {@link
     *     BluetoothA2dp#DYNAMIC_BUFFER_SUPPORT_A2DP_OFFLOAD}, {@link
     *     BluetoothA2dp#DYNAMIC_BUFFER_SUPPORT_A2DP_SOFTWARE_ENCODING}.
     */
    public int getDynamicBufferSupport() {
        return mAdapterProperties.getDynamicBufferSupport();
    }

    /**
     * Get dynamic audio buffer size
     *
     * @return BufferConstraints
     */
    public BufferConstraints getBufferConstraints() {
        return mAdapterProperties.getBufferConstraints();
    }

    /**
     * Set dynamic audio buffer size
     *
     * @param codec Audio codec
     * @param value buffer millis
     * @return true if the settings is successful, false otherwise
     */
    public boolean setBufferLengthMillis(int codec, int value) {
        return mAdapterProperties.setBufferLengthMillis(codec, value);
    }

    /**
     * Get an incremental id of Bluetooth metrics and log
     *
     * @param device Bluetooth device
     * @return int of id for Bluetooth metrics and logging, 0 if the device is invalid
     */
    public int getMetricId(BluetoothDevice device) {
        if (device == null) {
            return 0;
        }
        return mNativeInterface.getMetricId(Utils.getByteAddress(device));
    }

    public CompanionManager getCompanionManager() {
        return mBtCompanionManager;
    }

    /**
     * Call for the AdapterService receives bond state change
     *
     * @param device Bluetooth device
     * @param state bond state
     */
    public void onBondStateChanged(BluetoothDevice device, int state) {
        if (mBtCompanionManager != null) {
            mBtCompanionManager.onBondStateChanged(device, state);
        }
    }

    /**
     * Get audio policy feature support status
     *
     * @param device Bluetooth device to be checked for audio policy support
     * @return int status of the remote support for audio policy feature
     */
    public int isRequestAudioPolicyAsSinkSupported(BluetoothDevice device) {
        if (mHeadsetClientService != null) {
            return mHeadsetClientService.getAudioPolicyRemoteSupported(device);
        } else {
            Log.e(TAG, "No audio transport connected");
            return BluetoothStatusCodes.FEATURE_NOT_CONFIGURED;
        }
    }

    /**
     * Set audio policy for remote device
     *
     * @param device Bluetooth device to be set policy for
     * @return int result status for requestAudioPolicyAsSink API
     */
    public int requestAudioPolicyAsSink(BluetoothDevice device, BluetoothSinkAudioPolicy policies) {
        DeviceProperties deviceProp = mRemoteDevices.getDeviceProperties(device);
        if (deviceProp == null) {
            return BluetoothStatusCodes.ERROR_DEVICE_NOT_BONDED;
        }

        if (mHeadsetClientService != null) {
            if (isRequestAudioPolicyAsSinkSupported(device)
                    != BluetoothStatusCodes.FEATURE_SUPPORTED) {
                throw new UnsupportedOperationException(
                        "Request Audio Policy As Sink not supported");
            }
            deviceProp.setHfAudioPolicyForRemoteAg(policies);
            mHeadsetClientService.setAudioPolicy(device, policies);
            return BluetoothStatusCodes.SUCCESS;
        } else {
            Log.e(TAG, "HeadsetClient not connected");
            return BluetoothStatusCodes.ERROR_PROFILE_NOT_CONNECTED;
        }
    }

    /**
     * Get audio policy for remote device
     *
     * @param device Bluetooth device to be set policy for
     * @return {@link BluetoothSinkAudioPolicy} policy stored for the device
     */
    public BluetoothSinkAudioPolicy getRequestedAudioPolicyAsSink(BluetoothDevice device) {
        DeviceProperties deviceProp = mRemoteDevices.getDeviceProperties(device);
        if (deviceProp == null) {
            return null;
        }

        if (mHeadsetClientService != null) {
            return deviceProp.getHfAudioPolicyForRemoteAg();
        } else {
            Log.e(TAG, "HeadsetClient not connected");
            return null;
        }
    }

    /**
     * Allow audio low latency
     *
     * @param allowed true if audio low latency is being allowed
     * @param device device whose audio low latency will be allowed or disallowed
     * @return boolean true if audio low latency is successfully allowed or disallowed
     */
    public boolean allowLowLatencyAudio(boolean allowed, BluetoothDevice device) {
        Log.i(TAG, "allowLowLatencyAudio");
        return mNativeInterface.allowLowLatencyAudio(allowed, Utils.getByteAddress(device));
    }

    /**
     * get remote PBAP PCE version.
     *
     * @param address of remote device
     * @return int value other than 0 if remote PBAP PCE version is found
     */
    public int getRemotePbapPceVersion(String address) {
        return mNativeInterface.getRemotePbapPceVersion(address);
    }

    /**
     * check, if PBAP PSE dynamic version upgrade is enabled.
     *
     * @return true/false.
     */
    public boolean pbapPseDynamicVersionUpgradeIsEnabled() {
        return mNativeInterface.pbapPseDynamicVersionUpgradeIsEnabled();
    }

    /** Sets the battery level of the remote device */
    public void setBatteryLevel(BluetoothDevice device, int batteryLevel, boolean isBas) {
        if (batteryLevel == BATTERY_LEVEL_UNKNOWN) {
            mRemoteDevices.resetBatteryLevel(device, isBas);
        } else {
            mRemoteDevices.updateBatteryLevel(device, batteryLevel, isBas);
        }
    }

    public boolean interopMatchAddr(InteropFeature feature, String address) {
        return mNativeInterface.interopMatchAddr(feature.name(), address);
    }

    public boolean interopMatchName(InteropFeature feature, String name) {
        return mNativeInterface.interopMatchName(feature.name(), name);
    }

    public boolean interopMatchAddrOrName(InteropFeature feature, String address) {
        return mNativeInterface.interopMatchAddrOrName(feature.name(), address);
    }

    public void interopDatabaseAddAddr(InteropFeature feature, String address, int length) {
        mNativeInterface.interopDatabaseAddRemoveAddr(true, feature.name(), address, length);
    }

    public void interopDatabaseRemoveAddr(InteropFeature feature, String address) {
        mNativeInterface.interopDatabaseAddRemoveAddr(false, feature.name(), address, 0);
    }

    public void interopDatabaseAddName(InteropFeature feature, String name) {
        mNativeInterface.interopDatabaseAddRemoveName(true, feature.name(), name);
    }

    public void interopDatabaseRemoveName(InteropFeature feature, String name) {
        mNativeInterface.interopDatabaseAddRemoveName(false, feature.name(), name);
    }

    /**
     * Checks the remote device is in the LE Audio allow list or not.
     *
     * @param device the device to check
     * @return boolean true if the device is in the allow list, false otherwise.
     */
    public boolean isLeAudioAllowed(BluetoothDevice device) {
        DeviceProperties deviceProp = mRemoteDevices.getDeviceProperties(device);

        if (deviceProp == null
                || deviceProp.getModelName() == null
                || !mLeAudioAllowDevices.contains(deviceProp.getModelName())) {

            return false;
        }

        return true;
    }

    /**
     * Get type of the remote device
     *
     * @param device the device to check
     * @return int device type
     */
    public int getRemoteType(BluetoothDevice device) {
        DeviceProperties deviceProp = mRemoteDevices.getDeviceProperties(device);
        return deviceProp != null
                ? deviceProp.getDeviceType()
                : BluetoothDevice.DEVICE_TYPE_UNKNOWN;
    }

    /**
     * Sends service discovery UUIDs internally within the stack. This is meant to remove internal
     * dependencies on the broadcast {@link BluetoothDevice#ACTION_UUID}.
     *
     * @param device is the remote device whose UUIDs have been discovered
     * @param uuids are the services supported on the remote device
     */
    void sendUuidsInternal(BluetoothDevice device, ParcelUuid[] uuids) {
        if (device == null) {
            Log.w(TAG, "sendUuidsInternal: null device");
            return;
        }
        if (uuids == null) {
            Log.w(TAG, "sendUuidsInternal: uuids is null");
            return;
        }
        Log.i(TAG, "sendUuidsInternal: Received service discovery UUIDs for device " + device);
        for (int i = 0; i < uuids.length; i++) {
            Log.d(TAG, "sendUuidsInternal: index=" + i + " uuid=" + uuids[i]);
        }
        if (mPhonePolicy != null) {
            mPhonePolicy.onUuidsDiscovered(device, uuids);
        }
    }

    //Delaying A2DP Disconnect
    boolean isDelayA2dpDiscDevice(BluetoothDevice device) {
       if (device == null) return false;
       boolean matched = InteropUtil.interopMatchAddrOrName(
              InteropUtil.InteropFeature.INTEROP_A2DP_DELAY_DISCONNECT,
              device.getAddress());
       Log.d(TAG, "isDelayA2dpDiscDevice: matched: " + matched);
       return matched;
    }
    // Returns if this is a mock object. This is currently used in testing so that we may not call
    // System.exit() while finalizing the object. Otherwise GC of mock objects unfortunately ends up
    // calling finalize() which in turn calls System.exit() and the process crashes.
    //
    // Mock this in your testing framework to return true to avoid the mentioned behavior. In
    // production this has no effect.
    public boolean isMock() {
        return false;
    }
}<|MERGE_RESOLUTION|>--- conflicted
+++ resolved
@@ -5823,17 +5823,10 @@
         return mAdapterProperties.getScanMode();
     }
 
-<<<<<<< HEAD
     public Vendor getVendorIntf() {
         return mVendor;
     }
 
-    public String[] getAllowlistedMediaPlayers() {
-        return mAdapterProperties.getAllowlistedMediaPlayers();
-    }
-
-=======
->>>>>>> cf49fe8b
     @VisibleForTesting
     BluetoothActivityEnergyInfo reportActivityInfo() {
         if (mAdapterProperties.getState() != BluetoothAdapter.STATE_ON
