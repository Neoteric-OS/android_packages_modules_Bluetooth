/*
 * Copyright (C) 2012 The Android Open Source Project
 * Copyright (C) 2016-2017 The Linux Foundation
 *
 * Licensed under the Apache License, Version 2.0 (the "License");
 * you may not use this file except in compliance with the License.
 * You may obtain a copy of the License at
 *
 *      http://www.apache.org/licenses/LICENSE-2.0
 *
 * Unless required by applicable law or agreed to in writing, software
 * distributed under the License is distributed on an "AS IS" BASIS,
 * WITHOUT WARRANTIES OR CONDITIONS OF ANY KIND, either express or implied.
 * See the License for the specific language governing permissions and
 * limitations under the License.
 */

package com.android.bluetooth.btservice;

import static android.Manifest.permission.BLUETOOTH_CONNECT;
import static android.Manifest.permission.BLUETOOTH_PRIVILEGED;
import static android.Manifest.permission.BLUETOOTH_SCAN;
import static android.bluetooth.BluetoothAdapter.SCAN_MODE_CONNECTABLE;
import static android.bluetooth.BluetoothAdapter.SCAN_MODE_CONNECTABLE_DISCOVERABLE;
import static android.bluetooth.BluetoothAdapter.SCAN_MODE_NONE;
import static android.bluetooth.BluetoothAdapter.nameForState;
import static android.bluetooth.BluetoothDevice.BATTERY_LEVEL_UNKNOWN;
import static android.bluetooth.BluetoothDevice.BOND_NONE;
import static android.bluetooth.BluetoothProfile.CONNECTION_POLICY_ALLOWED;
import static android.bluetooth.BluetoothProfile.CONNECTION_POLICY_FORBIDDEN;
import static android.bluetooth.BluetoothProfile.CONNECTION_POLICY_UNKNOWN;
import static android.bluetooth.BluetoothProfile.STATE_CONNECTED;
import static android.bluetooth.BluetoothProfile.STATE_CONNECTING;
import static android.bluetooth.BluetoothProfile.STATE_DISCONNECTED;
import static android.bluetooth.BluetoothProfile.getProfileName;
import static android.bluetooth.BluetoothUtils.RemoteExceptionIgnoringConsumer;
import static android.bluetooth.IBluetoothLeAudio.LE_AUDIO_GROUP_ID_INVALID;
import static android.text.format.DateUtils.MINUTE_IN_MILLIS;
import static android.text.format.DateUtils.SECOND_IN_MILLIS;

import static com.android.bluetooth.Utils.getBytesFromAddress;
import static com.android.bluetooth.Utils.isDualModeAudioEnabled;
import static com.android.bluetooth.Utils.isPackageNameAccurate;
import static com.android.modules.utils.build.SdkLevel.isAtLeastV;

import static java.util.Objects.requireNonNull;

import android.annotation.NonNull;
import android.annotation.Nullable;
import android.annotation.RequiresPermission;
import android.annotation.SuppressLint;
import android.app.AppOpsManager;
import android.app.PendingIntent;
import android.app.Service;
import android.app.admin.DevicePolicyManager;
import android.bluetooth.BluetoothA2dp;
import android.bluetooth.BluetoothActivityEnergyInfo;
import android.bluetooth.BluetoothAdapter;
import android.bluetooth.BluetoothAdapter.ActiveDeviceProfile;
import android.bluetooth.BluetoothAdapter.ActiveDeviceUse;
import android.bluetooth.BluetoothDevice;
import android.bluetooth.BluetoothDevice.BluetoothAddress;
import android.bluetooth.BluetoothFrameworkInitializer;
import android.bluetooth.BluetoothLeAudio;
import android.bluetooth.BluetoothMap;
import android.bluetooth.BluetoothProfile;
import android.bluetooth.BluetoothQualityReport;
import android.bluetooth.BluetoothSap;
import android.bluetooth.BluetoothServerSocket;
import android.bluetooth.BluetoothSinkAudioPolicy;
import android.bluetooth.BluetoothSocket;
import android.bluetooth.BluetoothStatusCodes;
import android.bluetooth.BluetoothUtils;
import android.bluetooth.BluetoothUuid;
import android.bluetooth.BufferConstraints;
import android.bluetooth.IBluetoothCallback;
import android.bluetooth.IBluetoothConnectionCallback;
<<<<<<< HEAD
import android.bluetooth.IBluetoothGatt;
import android.bluetooth.IBluetoothHciVendorSpecificCallback;
=======
>>>>>>> f3d3aaea
import android.bluetooth.IBluetoothMetadataListener;
import android.bluetooth.IBluetoothOobDataCallback;
import android.bluetooth.IBluetoothPreferredAudioProfilesCallback;
import android.bluetooth.IBluetoothQualityReportReadyCallback;
import android.bluetooth.IncomingRfcommSocketInfo;
import android.bluetooth.OobData;
import android.bluetooth.UidTraffic;
import android.bluetooth.rfcomm.BluetoothRfcommProtoEnums;
import android.companion.CompanionDeviceManager;
import android.content.AttributionSource;
import android.content.Context;
import android.content.Intent;
import android.content.SharedPreferences;
import android.content.pm.PackageManager;
import android.hardware.devicestate.DeviceStateManager;
import android.os.AsyncTask;
import android.os.BatteryStatsManager;
import android.os.Binder;
import android.os.Build;
import android.os.Bundle;
import android.os.Handler;
import android.os.IBinder;
import android.os.Looper;
import android.os.Message;
import android.os.ParcelUuid;
import android.os.Parcelable;
import android.os.PowerManager;
import android.os.RemoteCallbackList;
import android.os.RemoteException;
import android.os.SystemClock;
import android.os.SystemProperties;
import android.os.UserHandle;
import android.os.UserManager;
import android.provider.DeviceConfig;
import android.provider.Settings;
import android.sysprop.BluetoothProperties;
import android.text.TextUtils;
import android.util.Log;
import android.util.Pair;
import android.util.SparseArray;

import com.android.bluetooth.BluetoothEventLogger;
import com.android.bluetooth.BluetoothStatsLog;
import com.android.bluetooth.R;
import com.android.bluetooth.Utils;
import com.android.bluetooth.a2dp.A2dpService;
import com.android.bluetooth.a2dpsink.A2dpSinkService;
import com.android.bluetooth.avrcp.AvrcpTargetService;
import com.android.bluetooth.avrcpcontroller.AvrcpControllerService;
import com.android.bluetooth.bas.BatteryService;
import com.android.bluetooth.bass_client.BassClientService;
import com.android.bluetooth.btservice.InteropUtil.InteropFeature;
import com.android.bluetooth.btservice.RemoteDevices.DeviceProperties;
import com.android.bluetooth.btservice.bluetoothkeystore.BluetoothKeystoreNativeInterface;
import com.android.bluetooth.btservice.bluetoothkeystore.BluetoothKeystoreService;
import com.android.bluetooth.btservice.storage.DatabaseManager;
import com.android.bluetooth.btservice.storage.MetadataDatabase;
import com.android.bluetooth.csip.CsipSetCoordinatorService;
import com.android.bluetooth.flags.Flags;
import com.android.bluetooth.gatt.GattService;
import com.android.bluetooth.hap.HapClientService;
import com.android.bluetooth.hearingaid.HearingAidService;
import com.android.bluetooth.btservice.InteropUtil;
import com.android.bluetooth.hfp.HeadsetService;
import com.android.bluetooth.hfpclient.HeadsetClientService;
import com.android.bluetooth.hid.HidDeviceService;
import com.android.bluetooth.hid.HidHostService;
import com.android.bluetooth.le_audio.LeAudioService;
import com.android.bluetooth.le_scan.ScanController;
import com.android.bluetooth.le_scan.ScanManager;
import com.android.bluetooth.map.BluetoothMapService;
import com.android.bluetooth.mapclient.MapClientService;
import com.android.bluetooth.mcp.McpService;
import com.android.bluetooth.opp.BluetoothOppService;
import com.android.bluetooth.pan.PanService;
import com.android.bluetooth.pbap.BluetoothPbapService;
import com.android.bluetooth.pbapclient.PbapClientService;
import com.android.bluetooth.sap.SapService;
import com.android.bluetooth.sdp.SdpManager;
import com.android.bluetooth.tbs.TbsService;
import com.android.bluetooth.telephony.BluetoothInCallService;
import com.android.bluetooth.vc.VolumeControlService;
import com.android.internal.annotations.GuardedBy;
import com.android.internal.annotations.VisibleForTesting;
import com.android.modules.utils.BackgroundThread;
import com.android.modules.utils.BytesMatcher;

import java.io.FileDescriptor;
import java.io.IOException;
import java.io.PrintWriter;
import java.nio.file.FileVisitResult;
import java.nio.file.Files;
import java.nio.file.Path;
import java.nio.file.Paths;
import java.nio.file.SimpleFileVisitor;
import java.nio.file.attribute.BasicFileAttributes;
import java.time.Duration;
import java.time.Instant;
import java.util.ArrayDeque;
import java.util.ArrayList;
import java.util.Arrays;
import java.util.HashMap;
import java.util.HashSet;
import java.util.Iterator;
import java.util.List;
import java.util.Locale;
import java.util.Map;
import java.util.Objects;
import java.util.Optional;
import java.util.Set;
import java.util.UUID;
import java.util.concurrent.ConcurrentHashMap;
import java.util.concurrent.ConcurrentLinkedQueue;
import java.util.concurrent.Executor;
import java.util.function.Function;
import java.util.function.Predicate;
import java.util.regex.Pattern;

public class AdapterService extends Service {
    private static final String TAG =
            Utils.TAG_PREFIX_BLUETOOTH + AdapterService.class.getSimpleName();

    private static final int MESSAGE_PROFILE_SERVICE_STATE_CHANGED = 1;
    private static final int MESSAGE_PROFILE_SERVICE_REGISTERED = 2;
    private static final int MESSAGE_PROFILE_SERVICE_UNREGISTERED = 3;
    private static final int MESSAGE_PREFERRED_AUDIO_PROFILES_AUDIO_FRAMEWORK_TIMEOUT = 4;

    private static final int CONTROLLER_ENERGY_UPDATE_TIMEOUT_MILLIS = 100;

    private static final Duration PENDING_SOCKET_HANDOFF_TIMEOUT = Duration.ofMinutes(1);
    private static final Duration GENERATE_LOCAL_OOB_DATA_TIMEOUT = Duration.ofSeconds(2);
    private static final Duration PREFERRED_AUDIO_PROFILE_CHANGE_TIMEOUT = Duration.ofSeconds(10);

    static final String PHONEBOOK_ACCESS_PERMISSION_PREFERENCE_FILE = "phonebook_access_permission";
    static final String MESSAGE_ACCESS_PERMISSION_PREFERENCE_FILE = "message_access_permission";
    static final String SIM_ACCESS_PERMISSION_PREFERENCE_FILE = "sim_access_permission";

    private static BluetoothProperties.snoop_log_mode_values sSnoopLogSettingAtEnable =
            BluetoothProperties.snoop_log_mode_values.EMPTY;
    private static String sDefaultSnoopLogSettingAtEnable = "empty";
    private static boolean sSnoopLogFilterHeadersSettingAtEnable = false;
    private static boolean sSnoopLogFilterProfileA2dpSettingAtEnable = false;
    private static boolean sSnoopLogFilterProfileRfcommSettingAtEnable = false;

    private static BluetoothProperties.snoop_log_filter_profile_pbap_values
            sSnoopLogFilterProfilePbapModeSettingAtEnable =
                    BluetoothProperties.snoop_log_filter_profile_pbap_values.EMPTY;
    private static BluetoothProperties.snoop_log_filter_profile_map_values
            sSnoopLogFilterProfileMapModeSettingAtEnable =
                    BluetoothProperties.snoop_log_filter_profile_map_values.EMPTY;

    private static AdapterService sAdapterService;

    private final Object mEnergyInfoLock = new Object();
    private final SparseArray<UidTraffic> mUidTraffic = new SparseArray<>();

    private final Map<Integer, ProfileService> mStartedProfiles = new HashMap<>();
    private final List<ProfileService> mRegisteredProfiles = new ArrayList<>();
    private final List<ProfileService> mRunningProfiles = new ArrayList<>();

    private final List<DiscoveringPackage> mDiscoveringPackages = new ArrayList<>();

    private final AdapterNativeInterface mNativeInterface = AdapterNativeInterface.getInstance();

    private final Map<BluetoothDevice, RemoteCallbackList<IBluetoothMetadataListener>>
            mMetadataListeners = new HashMap<>();

    // Map<groupId, PendingAudioProfilePreferenceRequest>
    @GuardedBy("mCsipGroupsPendingAudioProfileChanges")
    private final Map<Integer, PendingAudioProfilePreferenceRequest>
            mCsipGroupsPendingAudioProfileChanges = new HashMap<>();

    private final Map<BluetoothStateCallback, Executor> mLocalCallbacks = new ConcurrentHashMap<>();
    private final Map<UUID, RfcommListenerData> mBluetoothServerSockets = new ConcurrentHashMap<>();
    private final ArrayDeque<IBluetoothOobDataCallback> mOobDataCallbackQueue = new ArrayDeque<>();

    private final RemoteCallbackList<IBluetoothPreferredAudioProfilesCallback>
            mPreferredAudioProfilesCallbacks = new RemoteCallbackList<>();
    private final RemoteCallbackList<IBluetoothQualityReportReadyCallback>
            mBluetoothQualityReportReadyCallbacks = new RemoteCallbackList<>();
    private final RemoteCallbackList<IBluetoothCallback> mSystemServerCallbacks =
            new RemoteCallbackList<>();
    private final RemoteCallbackList<IBluetoothConnectionCallback> mBluetoothConnectionCallbacks =
            new RemoteCallbackList<>();

    private final BluetoothEventLogger mScanModeChanges =
            new BluetoothEventLogger(10, "Scan Mode Changes");

    private final DeviceConfigListener mDeviceConfigListener = new DeviceConfigListener();

    private final BluetoothHciVendorSpecificDispatcher mBluetoothHciVendorSpecificDispatcher =
            new BluetoothHciVendorSpecificDispatcher();

    private final Looper mLooper;
    private final AdapterServiceHandler mHandler;

    private int mStackReportedState;
    private long mTxTimeTotalMs;
    private long mRxTimeTotalMs;
    private long mIdleTimeTotalMs;
    private long mEnergyUsedTotalVoltAmpSecMicro;
    private final HashSet<String> mLeAudioAllowDevices = new HashSet<>();

    /* List of pairs of gatt clients which controls AutoActiveMode on the device.*/
    @VisibleForTesting
    final List<Pair<Integer, BluetoothDevice>> mLeGattClientsControllingAutoActiveMode =
            new ArrayList<>();

    private BluetoothAdapter mAdapter;
    private AdapterProperties mAdapterProperties;
    private AdapterState mAdapterStateMachine;
    private BondStateMachine mBondStateMachine;
    private RemoteDevices mRemoteDevices;
    private AdapterSuspend mAdapterSuspend;
    private Vendor mVendor;

    /* TODO: Consider to remove the search API from this class, if changed to use call-back */
    private SdpManager mSdpManager = null;

    private boolean mNativeAvailable;
    private boolean mCleaningUp;
    private boolean mQuietmode = false;
    private final Map<String, CallerInfo> mBondAttemptCallerInfo = new HashMap<>();

    private BatteryStatsManager mBatteryStatsManager;
    private PowerManager mPowerManager;
    private PowerManager.WakeLock mWakeLock;
    private UserManager mUserManager;
    private CompanionDeviceManager mCompanionDeviceManager;

    // Phone Policy is not used on all devices and can be empty
    private Optional<PhonePolicy> mPhonePolicy = Optional.empty();

    private ActiveDeviceManager mActiveDeviceManager;
    private final DatabaseManager mDatabaseManager;
    private final SilenceDeviceManager mSilenceDeviceManager;
    private CompanionManager mBtCompanionManager;
    private AppOpsManager mAppOps;

    private BluetoothSocketManagerBinder mBluetoothSocketManagerBinder;

    private BluetoothKeystoreService mBluetoothKeystoreService;
    private HeadsetService mHeadsetService;
    private HeadsetClientService mHeadsetClientService;
    private A2dpService mA2dpService;
    private A2dpSinkService mA2dpSinkService;
    private BluetoothMapService mMapService;
    private MapClientService mMapClientService;
    private HidDeviceService mHidDeviceService;
    private HidHostService mHidHostService;
    private PanService mPanService;
    private BluetoothPbapService mPbapService;
    private PbapClientService mPbapClientService;
    private HearingAidService mHearingAidService;
    private HapClientService mHapClientService;
    private SapService mSapService;
    private VolumeControlService mVolumeControlService;
    private CsipSetCoordinatorService mCsipSetCoordinatorService;
    private LeAudioService mLeAudioService;
    private BassClientService mBassClientService;
    private BatteryService mBatteryService;
    private BluetoothQualityReportNativeInterface mBluetoothQualityReportNativeInterface;
    private BluetoothHciVendorSpecificNativeInterface mBluetoothHciVendorSpecificNativeInterface;
    private GattService mGattService;
    private ScanController mScanController;

    private volatile boolean mTestModeEnabled = false;

    /** Handlers for incoming service calls */
    private AdapterServiceBinder mBinder;

    private volatile int mScanMode;

    // Report ID definition
    public enum BqrQualityReportId {
        QUALITY_REPORT_ID_MONITOR_MODE(0x01),
        QUALITY_REPORT_ID_APPROACH_LSTO(0x02),
        QUALITY_REPORT_ID_A2DP_AUDIO_CHOPPY(0x03),
        QUALITY_REPORT_ID_SCO_VOICE_CHOPPY(0x04),
        QUALITY_REPORT_ID_ROOT_INFLAMMATION(0x05),
        QUALITY_REPORT_ID_CONNECT_FAIL(0x08),
        QUALITY_REPORT_ID_LMP_LL_MESSAGE_TRACE(0x11),
        QUALITY_REPORT_ID_BT_SCHEDULING_TRACE(0x12),
        QUALITY_REPORT_ID_CONTROLLER_DBG_INFO(0x13);

        private final int mValue;

        BqrQualityReportId(int value) {
            mValue = value;
        }

        public int getValue() {
            return mValue;
        }
    };

    // Keep a constructor for ActivityThread.handleCreateService
    AdapterService() {
        this(Looper.getMainLooper());
    }

    @VisibleForTesting
    public AdapterService(Context ctx) {
        this(Looper.getMainLooper(), ctx);
    }

    @VisibleForTesting
    AdapterService(Looper looper, Context ctx) {
        this(looper);
        attachBaseContext(ctx);
    }

    private AdapterService(Looper looper) {
        mLooper = requireNonNull(looper);
        mHandler = new AdapterServiceHandler(mLooper);
        mSilenceDeviceManager = new SilenceDeviceManager(this, new ServiceFactory(), mLooper);
        mDatabaseManager = new DatabaseManager(this);
    }

    public static synchronized AdapterService getAdapterService() {
        return sAdapterService;
    }

    /** Allow test to set an AdapterService to be return by AdapterService.getAdapterService() */
    @VisibleForTesting
    public static synchronized void setAdapterService(AdapterService instance) {
        if (instance == null) {
            Log.e(TAG, "setAdapterService() - instance is null");
            return;
        }
        Log.d(TAG, "setAdapterService() - set service to " + instance);
        sAdapterService = instance;
    }

    /** Clear test Adapter service. See {@code setAdapterService} */
    @VisibleForTesting
    public static synchronized void clearAdapterService(AdapterService instance) {
        if (sAdapterService == instance) {
            Log.d(TAG, "clearAdapterService() - This adapter was cleared " + instance);
            sAdapterService = null;
        } else {
            Log.d(
                    TAG,
                    "clearAdapterService() - incorrect cleared adapter."
                            + (" Instance=" + instance)
                            + (" vs sAdapterService=" + sAdapterService));
        }
    }

    /**
     * Register a {@link ProfileService} with AdapterService.
     *
     * @param profile the service being added.
     */
    public void addProfile(ProfileService profile) {
        mHandler.obtainMessage(MESSAGE_PROFILE_SERVICE_REGISTERED, profile).sendToTarget();
    }

    /**
     * Unregister a ProfileService with AdapterService.
     *
     * @param profile the service being removed.
     */
    public void removeProfile(ProfileService profile) {
        mHandler.obtainMessage(MESSAGE_PROFILE_SERVICE_UNREGISTERED, profile).sendToTarget();
    }

    /**
     * Notify AdapterService that a ProfileService has started or stopped.
     *
     * @param profile the service being removed.
     * @param state {@link BluetoothAdapter#STATE_ON} or {@link BluetoothAdapter#STATE_OFF}
     */
    public void onProfileServiceStateChanged(ProfileService profile, int state) {
        if (state != BluetoothAdapter.STATE_ON && state != BluetoothAdapter.STATE_OFF) {
            throw new IllegalArgumentException(nameForState(state));
        }
        Message m = mHandler.obtainMessage(MESSAGE_PROFILE_SERVICE_STATE_CHANGED);
        m.obj = profile;
        m.arg1 = state;
        mHandler.sendMessage(m);
    }

    class AdapterServiceHandler extends Handler {
        AdapterServiceHandler(Looper looper) {
            super(looper);
        }

        @Override
        public void handleMessage(Message msg) {
            Log.v(TAG, "handleMessage() - Message: " + msg.what);

            switch (msg.what) {
                case MESSAGE_PROFILE_SERVICE_STATE_CHANGED:
                    Log.v(TAG, "handleMessage() - MESSAGE_PROFILE_SERVICE_STATE_CHANGED");
                    processProfileServiceStateChanged((ProfileService) msg.obj, msg.arg1);
                    break;
                case MESSAGE_PROFILE_SERVICE_REGISTERED:
                    Log.v(TAG, "handleMessage() - MESSAGE_PROFILE_SERVICE_REGISTERED");
                    registerProfileService((ProfileService) msg.obj);
                    break;
                case MESSAGE_PROFILE_SERVICE_UNREGISTERED:
                    Log.v(TAG, "handleMessage() - MESSAGE_PROFILE_SERVICE_UNREGISTERED");
                    unregisterProfileService((ProfileService) msg.obj);
                    break;
                case MESSAGE_PREFERRED_AUDIO_PROFILES_AUDIO_FRAMEWORK_TIMEOUT:
                    Log.e(
                            TAG,
                            "handleMessage() - "
                                    + "MESSAGE_PREFERRED_PROFILE_CHANGE_AUDIO_FRAMEWORK_TIMEOUT");
                    int groupId = (int) msg.obj;

                    synchronized (mCsipGroupsPendingAudioProfileChanges) {
                        removeFromPendingAudioProfileChanges(groupId);
                        if (mCsipGroupsPendingAudioProfileChanges.containsKey(groupId)) {
                            PendingAudioProfilePreferenceRequest request =
                                    mCsipGroupsPendingAudioProfileChanges.remove(groupId);
                            Log.e(
                                    TAG,
                                    "Preferred audio profiles change audio framework timeout for "
                                            + ("device " + request.device));
                            sendPreferredAudioProfilesCallbackToApps(
                                    request.device,
                                    request.preferences,
                                    BluetoothStatusCodes.ERROR_TIMEOUT);
                        }
                    }
                    break;
            }
        }

        private void registerProfileService(ProfileService profile) {
            if (mRegisteredProfiles.contains(profile)) {
                Log.e(TAG, profile.getName() + " already registered.");
                return;
            }
            mRegisteredProfiles.add(profile);
        }

        private void unregisterProfileService(ProfileService profile) {
            if (!mRegisteredProfiles.contains(profile)) {
                Log.e(TAG, profile.getName() + " not registered (UNREGISTER).");
                return;
            }
            mRegisteredProfiles.remove(profile);
        }

        private void processProfileServiceStateChanged(ProfileService profile, int state) {
            switch (state) {
                case BluetoothAdapter.STATE_ON:
                    if (!mRegisteredProfiles.contains(profile)) {
                        Log.e(TAG, profile.getName() + " not registered (STATE_ON).");
                        return;
                    }
                    if (mRunningProfiles.contains(profile)) {
                        Log.e(TAG, profile.getName() + " already running.");
                        return;
                    }
                    mRunningProfiles.add(profile);
                    // TODO(b/228875190): GATT is assumed supported. GATT starting triggers hardware
                    // initialization. Configuring a device without GATT causes start up failures.
                    if (GattService.class.getSimpleName().equals(profile.getName())
                            && !Flags.onlyStartScanDuringBleOn()) {
                        mNativeInterface.enable();
                    } else if (mRegisteredProfiles.size() == Config.getSupportedProfiles().length
                            && mRegisteredProfiles.size() == mRunningProfiles.size()) {
                        mAdapterProperties.onBluetoothReady();
                        setScanMode(SCAN_MODE_CONNECTABLE, "processProfileServiceStateChanged");
                        updateUuids();
                        initProfileServices();
                        mNativeInterface.getAdapterProperty(
                                AbstractionLayer.BT_PROPERTY_DYNAMIC_AUDIO_BUFFER);
                        mAdapterStateMachine.sendMessage(AdapterState.BREDR_STARTED);
                        mBtCompanionManager.loadCompanionInfo();
                    }
                    break;
                case BluetoothAdapter.STATE_OFF:
                    if (!mRegisteredProfiles.contains(profile)) {
                        Log.e(TAG, profile.getName() + " not registered (STATE_OFF).");
                        return;
                    }
                    if (!mRunningProfiles.contains(profile)) {
                        Log.e(TAG, profile.getName() + " not running.");
                        return;
                    }
                    mRunningProfiles.remove(profile);

                    if (Flags.onlyStartScanDuringBleOn()) {
                        if (mRunningProfiles.size() == 0) {
                            mAdapterStateMachine.sendMessage(AdapterState.BREDR_STOPPED);
                        }
                    } else {
                        // TODO(b/228875190): GATT is assumed supported. GATT is expected to be the
                        // only profile available in the "BLE ON" state. If only GATT is left, send
                        // BREDR_STOPPED. If GATT is stopped, deinitialize the hardware.
                        if ((mRunningProfiles.size() == 1
                                && (GattService.class
                                        .getSimpleName()
                                        .equals(mRunningProfiles.get(0).getName())))) {
                            mAdapterStateMachine.sendMessage(AdapterState.BREDR_STOPPED);
                        } else if (mRunningProfiles.size() == 0) {
                            mNativeInterface.disable();
                        }
                    }
                    break;
                default:
                    Log.e(TAG, "Unhandled profile state: " + state);
            }
        }
    }

    /**
     * Stores information about requests made to the audio framework arising from calls to {@link
     * BluetoothAdapter#setPreferredAudioProfiles(BluetoothDevice, Bundle)}.
     */
    private record PendingAudioProfilePreferenceRequest(
            // The newly requested preferences
            Bundle preferences,
            // Reference counter for how many calls are pending completion in the audio framework
            int numberOfRemainingRequestsToAudioFramework,
            // The device with which the request was made. Used for sending the callback.
            BluetoothDevice device) {}

    final @NonNull <T> T getNonNullSystemService(@NonNull Class<T> clazz) {
        return requireNonNull(getSystemService(clazz));
    }

    @Override
    public void onCreate() {
        super.onCreate();
        Log.d(TAG, "onCreate()");
        // OnCreate must perform the minimum of infallible and mandatory initialization
        mRemoteDevices = new RemoteDevices(this, mLooper);
        mAdapterProperties = new AdapterProperties(this, mRemoteDevices, mLooper);
        mAdapterStateMachine = new AdapterState(this, mLooper);
        mBinder = new AdapterServiceBinder(this);
        mUserManager = getNonNullSystemService(UserManager.class);
        mAppOps = getNonNullSystemService(AppOpsManager.class);
        mPowerManager = getNonNullSystemService(PowerManager.class);
        mBatteryStatsManager = getNonNullSystemService(BatteryStatsManager.class);
        mCompanionDeviceManager = getNonNullSystemService(CompanionDeviceManager.class);
        setAdapterService(this);
    }

    @SuppressLint("AndroidFrameworkRequiresPermission")
    private void init() {
        Log.d(TAG, "init()");
        Config.init(this);
        mDeviceConfigListener.start();

        MetricsLogger.getInstance().init(this, mRemoteDevices);

        clearDiscoveringPackages();
        mAdapter = BluetoothAdapter.getDefaultAdapter();
        boolean isCommonCriteriaMode =
                getNonNullSystemService(DevicePolicyManager.class)
                        .isCommonCriteriaModeEnabled(null);
        mBluetoothKeystoreService =
                new BluetoothKeystoreService(
                        BluetoothKeystoreNativeInterface.getInstance(), isCommonCriteriaMode);
        mBluetoothKeystoreService.start();
        int configCompareResult = mBluetoothKeystoreService.getCompareResult();

        // Start tracking Binder latency for the bluetooth process.
        BluetoothFrameworkInitializer.initializeBinderCallsStats(getApplicationContext());

        // Android TV doesn't show consent dialogs for just works and encryption only le pairing
        boolean isAtvDevice =
                getApplicationContext()
                        .getPackageManager()
                        .hasSystemFeature(PackageManager.FEATURE_LEANBACK_ONLY);
        if (Utils.isInstrumentationTestMode()) {
            Log.w(TAG, "This Bluetooth App is instrumented. ** Skip loading the native **");
        } else {
            Log.d(TAG, "Loading JNI Library");
            System.loadLibrary("bluetooth_jni");
        }
        mNativeInterface.init(
                this,
                mAdapterProperties,
                mUserManager.isGuestUser(),
                isCommonCriteriaMode,
                configCompareResult,
                isAtvDevice);
        mNativeAvailable = true;
        mVendor = new Vendor(this);
        // Load the name and address
        mNativeInterface.getAdapterProperty(AbstractionLayer.BT_PROPERTY_BDADDR);
        mNativeInterface.getAdapterProperty(AbstractionLayer.BT_PROPERTY_BDNAME);
        mNativeInterface.getAdapterProperty(AbstractionLayer.BT_PROPERTY_CLASS_OF_DEVICE);

        mBluetoothKeystoreService.initJni();

        mBluetoothQualityReportNativeInterface =
                requireNonNull(BluetoothQualityReportNativeInterface.getInstance());
        mBluetoothQualityReportNativeInterface.init();

        if (Flags.hciVendorSpecificExtension()) {
            mBluetoothHciVendorSpecificNativeInterface =
                    requireNonNull(mBluetoothHciVendorSpecificNativeInterface.getInstance());
            mBluetoothHciVendorSpecificNativeInterface.init(mBluetoothHciVendorSpecificDispatcher);
        }

        mSdpManager = new SdpManager(this, mLooper);

        mDatabaseManager.start(MetadataDatabase.createDatabase(this));

        boolean isAutomotiveDevice =
                getApplicationContext()
                        .getPackageManager()
                        .hasSystemFeature(PackageManager.FEATURE_AUTOMOTIVE);

        /*
         * Phone policy is specific to phone implementations and hence if a device wants to exclude
         * it out then it can be disabled by using the flag below. Phone policy is never used on
         * Android Automotive OS builds, in favor of a policy currently located in
         * CarBluetoothService.
         */
        if (!isAutomotiveDevice && getResources().getBoolean(R.bool.enable_phone_policy)) {
            Log.i(TAG, "Phone policy enabled");
            mPhonePolicy = Optional.of(new PhonePolicy(this, mLooper, new ServiceFactory()));
        } else {
            Log.i(TAG, "Phone policy disabled");
        }

        mActiveDeviceManager = new ActiveDeviceManager(this, new ServiceFactory());
        mActiveDeviceManager.start();

        mBtCompanionManager = new CompanionManager(this, new ServiceFactory());

        mBluetoothSocketManagerBinder = new BluetoothSocketManagerBinder(this);

        if (Flags.adapterSuspendMgmt() && isAtLeastV()) {
            mAdapterSuspend =
                    new AdapterSuspend(
                            mNativeInterface, mLooper, getSystemService(DeviceStateManager.class));
        }

        invalidateBluetoothCaches();

        // First call to getSharedPreferences will result in a file read into
        // memory cache. Call it here asynchronously to avoid potential ANR
        // in the future
        new AsyncTask<Void, Void, Void>() {
            @Override
            protected Void doInBackground(Void... params) {
                getSharedPreferences(
                        PHONEBOOK_ACCESS_PERMISSION_PREFERENCE_FILE, Context.MODE_PRIVATE);
                getSharedPreferences(
                        MESSAGE_ACCESS_PERMISSION_PREFERENCE_FILE, Context.MODE_PRIVATE);
                getSharedPreferences(SIM_ACCESS_PERMISSION_PREFERENCE_FILE, Context.MODE_PRIVATE);
                return null;
            }
        }.execute();

        try {
            int systemUiUid =
                    getApplicationContext()
                            .createContextAsUser(UserHandle.SYSTEM, /* flags= */ 0)
                            .getPackageManager()
                            .getPackageUid(
                                    "com.android.systemui", PackageManager.MATCH_SYSTEM_ONLY);

            Utils.setSystemUiUid(systemUiUid);
        } catch (PackageManager.NameNotFoundException e) {
            // Some platforms, such as wearables do not have a system ui.
            Log.w(TAG, "Unable to resolve SystemUI's UID.", e);
        }
        mVendor.init();
    }

    @Override
    public IBinder onBind(Intent intent) {
        Log.d(TAG, "onBind()");
        return mBinder;
    }

    @Override
    public boolean onUnbind(Intent intent) {
        Log.d(TAG, "onUnbind()");
        return super.onUnbind(intent);
    }

    @Override
    public void onDestroy() {
        Log.d(TAG, "onDestroy()");
    }

    public ActiveDeviceManager getActiveDeviceManager() {
        return mActiveDeviceManager;
    }

    public RemoteDevices getRemoteDevices() {
        return mRemoteDevices;
    }

    public SilenceDeviceManager getSilenceDeviceManager() {
        return mSilenceDeviceManager;
    }

    AdapterNativeInterface getNative() {
        return mNativeInterface;
    }

    AdapterServiceHandler getHandler() {
        return mHandler;
    }

    DatabaseManager getDatabaseManager() {
        return mDatabaseManager;
    }

    AdapterProperties getAdapterProperties() {
        return mAdapterProperties;
    }

    Map<BluetoothDevice, RemoteCallbackList<IBluetoothMetadataListener>> getMetadataListeners() {
        return mMetadataListeners;
    }

    Map<String, CallerInfo> getBondAttemptCallerInfo() {
        return mBondAttemptCallerInfo;
    }

    Optional<PhonePolicy> getPhonePolicy() {
        return mPhonePolicy;
    }

    BondStateMachine getBondStateMachine() {
        return mBondStateMachine;
    }

    CompanionDeviceManager getCompanionDeviceManager() {
        return mCompanionDeviceManager;
    }

    BluetoothSocketManagerBinder getBluetoothSocketManagerBinder() {
        return mBluetoothSocketManagerBinder;
    }

    RemoteCallbackList<IBluetoothConnectionCallback> getBluetoothConnectionCallbacks() {
        return mBluetoothConnectionCallbacks;
    }

    RemoteCallbackList<IBluetoothPreferredAudioProfilesCallback>
            getPreferredAudioProfilesCallbacks() {
        return mPreferredAudioProfilesCallbacks;
    }

    RemoteCallbackList<IBluetoothQualityReportReadyCallback>
            getBluetoothQualityReportReadyCallbacks() {
        return mBluetoothQualityReportReadyCallbacks;
    }

    BluetoothHciVendorSpecificDispatcher getBluetoothHciVendorSpecificDispatcher() {
        return mBluetoothHciVendorSpecificDispatcher;
    }

    BluetoothHciVendorSpecificNativeInterface getBluetoothHciVendorSpecificNativeInterface() {
        return mBluetoothHciVendorSpecificNativeInterface;
    }

    /**
     * Log L2CAP CoC Server Connection Metrics
     *
     * @param port port of socket
     * @param isSecured if secured API is called
     * @param result transaction result of the connection
     * @param socketCreationLatencyMillis latency of the connection
     * @param timeoutMillis timeout set by the app
     */
    public void logL2capcocServerConnection(
            BluetoothDevice device,
            int port,
            boolean isSecured,
            int result,
            long socketCreationTimeMillis,
            long socketCreationLatencyMillis,
            long socketConnectionTimeMillis,
            long timeoutMillis,
            int appUid) {

        int metricId = 0;
        if (device != null) {
            metricId = getMetricId(device);
        }
        long currentTime = System.currentTimeMillis();
        long endToEndLatencyMillis = currentTime - socketCreationTimeMillis;
        long socketAcceptanceLatencyMillis = currentTime - socketConnectionTimeMillis;
        Log.i(
                TAG,
                "Statslog L2capcoc server connection."
                        + (" metricId " + metricId)
                        + (" port " + port)
                        + (" isSecured " + isSecured)
                        + (" result " + result)
                        + (" endToEndLatencyMillis " + endToEndLatencyMillis)
                        + (" socketCreationLatencyMillis " + socketCreationLatencyMillis)
                        + (" socketAcceptanceLatencyMillis " + socketAcceptanceLatencyMillis)
                        + (" timeout set by app " + timeoutMillis)
                        + (" appUid " + appUid));
        BluetoothStatsLog.write(
                BluetoothStatsLog.BLUETOOTH_L2CAP_COC_SERVER_CONNECTION,
                metricId,
                port,
                isSecured,
                result,
                endToEndLatencyMillis,
                timeoutMillis,
                appUid,
                socketCreationLatencyMillis,
                socketAcceptanceLatencyMillis);
    }

    /**
     * Log L2CAP CoC Client Connection Metrics
     *
     * @param device Bluetooth device
     * @param port port of socket
     * @param isSecured if secured API is called
     * @param result transaction result of the connection
     * @param socketCreationLatencyNanos latency of the connection
     */
    public void logL2capcocClientConnection(
            BluetoothDevice device,
            int port,
            boolean isSecured,
            int result,
            long socketCreationTimeNanos,
            long socketCreationLatencyNanos,
            long socketConnectionTimeNanos,
            int appUid) {

        int metricId = getMetricId(device);
        long currentTime = System.nanoTime();
        long endToEndLatencyMillis = (currentTime - socketCreationTimeNanos) / 1000000;
        long socketCreationLatencyMillis = socketCreationLatencyNanos / 1000000;
        long socketConnectionLatencyMillis = (currentTime - socketConnectionTimeNanos) / 1000000;
        Log.i(
                TAG,
                "Statslog L2capcoc client connection."
                        + (" metricId " + metricId)
                        + (" port " + port)
                        + (" isSecured " + isSecured)
                        + (" result " + result)
                        + (" endToEndLatencyMillis " + endToEndLatencyMillis)
                        + (" socketCreationLatencyMillis " + socketCreationLatencyMillis)
                        + (" socketConnectionLatencyMillis " + socketConnectionLatencyMillis)
                        + (" appUid " + appUid));
        BluetoothStatsLog.write(
                BluetoothStatsLog.BLUETOOTH_L2CAP_COC_CLIENT_CONNECTION,
                metricId,
                port,
                isSecured,
                result,
                endToEndLatencyMillis,
                appUid,
                socketCreationLatencyMillis,
                socketConnectionLatencyMillis);
    }

    /**
     * Log RFCOMM Connection Metrics
     *
     * @param device Bluetooth device
     * @param isSecured if secured API is called
     * @param resultCode transaction result of the connection
     * @param isSerialPort true if service class UUID is 0x1101
     */
    public void logRfcommConnectionAttempt(
            BluetoothDevice device,
            boolean isSecured,
            int resultCode,
            long socketCreationTimeNanos,
            boolean isSerialPort,
            int appUid) {
        int metricId = getMetricId(device);
        long currentTime = System.nanoTime();
        long endToEndLatencyNanos = currentTime - socketCreationTimeNanos;
        byte[] remoteDeviceInfoBytes = MetricsLogger.getInstance().getRemoteDeviceInfoProto(device);
        BluetoothStatsLog.write(
                BluetoothStatsLog.BLUETOOTH_RFCOMM_CONNECTION_ATTEMPTED,
                metricId,
                endToEndLatencyNanos,
                isSecured
                        ? BluetoothRfcommProtoEnums.SOCKET_SECURITY_SECURE
                        : BluetoothRfcommProtoEnums.SOCKET_SECURITY_INSECURE,
                resultCode,
                isSerialPort,
                appUid,
                remoteDeviceInfoBytes);
    }

    public boolean sdpSearch(BluetoothDevice device, ParcelUuid uuid) {
        if (mSdpManager == null) {
            return false;
        }
        mSdpManager.sdpSearch(device, uuid);
        return true;
    }

    @RequiresPermission(BLUETOOTH_CONNECT)
    void bringUpBle() {
        Log.d(TAG, "bleOnProcessStart()");

        if (getResources()
                .getBoolean(R.bool.config_bluetooth_reload_supported_profiles_when_enabled)) {
            Config.init(getApplicationContext());
        }

        // Reset |mRemoteDevices| whenever BLE is turned off then on
        // This is to replace the fact that |mRemoteDevices| was
        // reinitialized in previous code.
        //
        // TODO(apanicke): The reason is unclear but
        // I believe it is to clear the variable every time BLE was
        // turned off then on. The same effect can be achieved by
        // calling cleanup but this may not be necessary at all
        // We should figure out why this is needed later
        mRemoteDevices.reset();
        mAdapterProperties.init();

        Log.d(TAG, "bleOnProcessStart() - Make Bond State Machine");
        mBondStateMachine = BondStateMachine.make(this, mAdapterProperties, mRemoteDevices);

        mNativeInterface.getCallbacks().init(mBondStateMachine, mRemoteDevices);

        mBatteryStatsManager.reportBleScanReset();
        BluetoothStatsLog.write_non_chained(
                BluetoothStatsLog.BLE_SCAN_STATE_CHANGED,
                -1,
                null,
                BluetoothStatsLog.BLE_SCAN_STATE_CHANGED__STATE__RESET,
                false,
                false,
                false);

        // TODO(b/228875190): GATT is assumed supported. As a result, we don't respect the
        // configuration sysprop. Configuring a device without GATT, although rare, will cause stack
        // start up errors yielding init loops.
        if (!GattService.isEnabled()) {
            Log.w(
                    TAG,
                    "GATT is configured off but the stack assumes it to be enabled. Start anyway.");
        }
        if (Flags.onlyStartScanDuringBleOn()) {
            startScanController();
        } else {
            startGattProfileService();
        }
    }

    void bringDownBle() {
        if (Flags.onlyStartScanDuringBleOn()) {
            stopScanController();
        } else {
            stopGattProfileService();
        }
    }

    void stateChangeCallback(int status) {
        if (status == AbstractionLayer.BT_STATE_OFF) {
            Log.d(TAG, "stateChangeCallback: disableNative() completed");
            mAdapterStateMachine.sendMessage(AdapterState.BLE_STOPPED);
        } else if (status == AbstractionLayer.BT_STATE_ON) {
            mAdapterStateMachine.sendMessage(AdapterState.BLE_STARTED);
        } else {
            Log.e(TAG, "Incorrect status " + status + " in stateChangeCallback");
        }
    }

    void startProfileServices() {
        Log.d(TAG, "startCoreServices()");
        String socName = SystemProperties.get("persist.vendor.qcom.bluetooth.soc");
        Log.i(TAG, "socName: " + socName);
        if(socName.equals("cherokee")) {
            Config.setProfileEnabled(BluetoothProfile.HEARING_AID, false);
        } else {
            Config.setProfileEnabled(BluetoothProfile.HEARING_AID, true);
        }

        int[] supportedProfileServices = Config.getSupportedProfiles();
        if (Flags.onlyStartScanDuringBleOn()) {
            // Scanning is always supported, started separately, and is not a profile service.
            // This will check other profile services.
            if (supportedProfileServices.length == 0) {
                mAdapterProperties.onBluetoothReady();
                setScanMode(SCAN_MODE_CONNECTABLE, "startProfileServices");
                updateUuids();
                mAdapterStateMachine.sendMessage(AdapterState.BREDR_STARTED);
            } else {
                setAllProfileServiceStates(supportedProfileServices, BluetoothAdapter.STATE_ON);
            }
        } else {
            // TODO(b/228875190): GATT is assumed supported. If we support no other profiles then
            // just move on to BREDR_STARTED. Note that configuring GATT to NOT supported will cause
            // adapter initialization failures
            if (supportedProfileServices.length == 1
                    && supportedProfileServices[0] == BluetoothProfile.GATT) {
                mAdapterProperties.onBluetoothReady();
                setScanMode(SCAN_MODE_CONNECTABLE, "startProfileServices");
                updateUuids();
                mAdapterStateMachine.sendMessage(AdapterState.BREDR_STARTED);
            } else {
                setAllProfileServiceStates(supportedProfileServices, BluetoothAdapter.STATE_ON);
            }
        }
    }

    void stopProfileServices() {
        // Make sure to stop classic background tasks now
        mNativeInterface.cancelDiscovery();
        setScanMode(SCAN_MODE_NONE, "StopProfileServices");

        int[] supportedProfileServices = Config.getSupportedProfiles();
        if (Flags.onlyStartScanDuringBleOn()) {
            // Scanning is always supported, started separately, and is not a profile service.
            // This will check other profile services.
            if (supportedProfileServices.length == 0) {
                mAdapterStateMachine.sendMessage(AdapterState.BREDR_STOPPED);
            } else {
                setAllProfileServiceStates(supportedProfileServices, BluetoothAdapter.STATE_OFF);
            }
        } else {
            // TODO(b/228875190): GATT is assumed supported. If we support no profiles then just
            // move on to BREDR_STOPPED
            if (supportedProfileServices.length == 1
                    && (mRunningProfiles.size() == 1
                            && GattService.class
                                    .getSimpleName()
                                    .equals(mRunningProfiles.get(0).getName()))) {
                Log.d(
                        TAG,
                        "stopProfileServices() - No profiles services to stop or already stopped.");
                mAdapterStateMachine.sendMessage(AdapterState.BREDR_STOPPED);
            } else {
                setAllProfileServiceStates(supportedProfileServices, BluetoothAdapter.STATE_OFF);
            }
        }
    }

    private void startGattProfileService() {
        Log.i(TAG, "startGattProfileService() called");
        mGattService = new GattService(this);

        mStartedProfiles.put(BluetoothProfile.GATT, mGattService);
        addProfile(mGattService);
        mGattService.setAvailable(true);
        onProfileServiceStateChanged(mGattService, BluetoothAdapter.STATE_ON);
    }

    private void startScanController() {
        Log.i(TAG, "startScanController() called");
        mScanController = new ScanController(this);
        mNativeInterface.enable();
    }

    private void stopGattProfileService() {
        Log.i(TAG, "stopGattProfileService() called");
        setScanMode(SCAN_MODE_NONE, "stopGattProfileService");

        if (mRunningProfiles.size() == 0) {
            Log.d(TAG, "stopGattProfileService() - No profiles services to stop.");
            mAdapterStateMachine.sendMessage(AdapterState.BLE_STOPPED);
        }

        mStartedProfiles.remove(BluetoothProfile.GATT);
        if (mGattService != null) {
            mGattService.setAvailable(false);
            onProfileServiceStateChanged(mGattService, BluetoothAdapter.STATE_OFF);
            removeProfile(mGattService);
            mGattService.cleanup();
            mGattService.getBinder().cleanup();
            mGattService = null;
        }
    }

    private void stopScanController() {
        Log.i(TAG, "stopScanController() called");
        setScanMode(SCAN_MODE_NONE, "stopScanController");

        if (mScanController == null) {
            mAdapterStateMachine.sendMessage(AdapterState.BLE_STOPPED);
        } else {
            mScanController.cleanup();
            mScanController = null;
            mNativeInterface.disable();
        }
    }

    void updateLeAudioProfileServiceState() {
        Set<Integer> nonSupportedProfiles = new HashSet<>();

        if (!isLeConnectedIsochronousStreamCentralSupported()) {
            for (int profileId : Config.getLeAudioUnicastProfiles()) {
                nonSupportedProfiles.add(profileId);
            }
        }

        if (!isLeAudioBroadcastAssistantSupported()) {
            nonSupportedProfiles.add(BluetoothProfile.LE_AUDIO_BROADCAST_ASSISTANT);
        }

        if (!isLeAudioBroadcastSourceSupported()) {
            Config.setProfileEnabled(BluetoothProfile.LE_AUDIO_BROADCAST, false);
        }

        // Disable the non-supported profiles service
        for (int profileId : nonSupportedProfiles) {
            Config.setProfileEnabled(profileId, false);
            if (mStartedProfiles.containsKey(profileId)) {
                setProfileServiceState(profileId, BluetoothAdapter.STATE_OFF);
            }
        }
    }

    private void broadcastToSystemServerCallbacks(
            String logAction, RemoteExceptionIgnoringConsumer<IBluetoothCallback> action) {
        final int itemCount = mSystemServerCallbacks.beginBroadcast();
        Log.d(TAG, "Broadcasting [" + logAction + "] to " + itemCount + " receivers.");
        for (int i = 0; i < itemCount; i++) {
            action.accept(mSystemServerCallbacks.getBroadcastItem(i));
        }
        mSystemServerCallbacks.finishBroadcast();
    }

    void updateAdapterName(String name) {
        broadcastToSystemServerCallbacks(
                "updateAdapterName(" + name + ")", (c) -> c.onAdapterNameChange(name));
    }

    void updateAdapterAddress(String address) {
        broadcastToSystemServerCallbacks(
                "updateAdapterAddress(" + BluetoothUtils.toAnonymizedAddress(address) + ")",
                (c) -> c.onAdapterAddressChange(address));
    }

    void updateAdapterState(int from, int to) {
        mAdapterProperties.setState(to);

        broadcastToSystemServerCallbacks(
                "updateAdapterState(" + nameForState(from) + ", " + nameForState(to) + ")",
                (c) -> c.onBluetoothStateChange(from, to));

        for (Map.Entry<BluetoothStateCallback, Executor> e : mLocalCallbacks.entrySet()) {
            e.getValue().execute(() -> e.getKey().onBluetoothStateChange(from, to));
        }

        // Turn the Adapter all the way off if we are disabling and the snoop log setting changed.
        if (to == BluetoothAdapter.STATE_BLE_TURNING_ON) {
            sSnoopLogSettingAtEnable =
                    BluetoothProperties.snoop_log_mode()
                            .orElse(BluetoothProperties.snoop_log_mode_values.EMPTY);
            sDefaultSnoopLogSettingAtEnable =
                    Settings.Global.getString(
                            getContentResolver(), Settings.Global.BLUETOOTH_BTSNOOP_DEFAULT_MODE);

            sSnoopLogFilterHeadersSettingAtEnable =
                    BluetoothProperties.snoop_log_filter_snoop_headers_enabled().orElse(false);
            sSnoopLogFilterProfileA2dpSettingAtEnable =
                    BluetoothProperties.snoop_log_filter_profile_a2dp_enabled().orElse(false);
            sSnoopLogFilterProfileRfcommSettingAtEnable =
                    BluetoothProperties.snoop_log_filter_profile_rfcomm_enabled().orElse(false);
            sSnoopLogFilterProfilePbapModeSettingAtEnable =
                    BluetoothProperties.snoop_log_filter_profile_pbap()
                            .orElse(BluetoothProperties.snoop_log_filter_profile_pbap_values.EMPTY);
            sSnoopLogFilterProfileMapModeSettingAtEnable =
                    BluetoothProperties.snoop_log_filter_profile_map()
                            .orElse(BluetoothProperties.snoop_log_filter_profile_map_values.EMPTY);

            if (Utils.isInstrumentationTestMode()) {
                return;
            }
            BluetoothProperties.snoop_default_mode(
                    BluetoothProperties.snoop_default_mode_values.DISABLED);
            for (BluetoothProperties.snoop_default_mode_values value :
                    BluetoothProperties.snoop_default_mode_values.values()) {
                if (value.getPropValue().equals(sDefaultSnoopLogSettingAtEnable)) {
                    BluetoothProperties.snoop_default_mode(value);
                }
            }
        } else if (to == BluetoothAdapter.STATE_BLE_ON && from != BluetoothAdapter.STATE_OFF) {
            var snoopLogSetting =
                    BluetoothProperties.snoop_log_mode()
                            .orElse(BluetoothProperties.snoop_log_mode_values.EMPTY);
            var snoopDefaultModeSetting =
                    Settings.Global.getString(
                            getContentResolver(), Settings.Global.BLUETOOTH_BTSNOOP_DEFAULT_MODE);

            var snoopLogFilterHeadersSettingAtEnable =
                    BluetoothProperties.snoop_log_filter_snoop_headers_enabled().orElse(false);
            var snoopLogFilterProfileA2dpSettingAtEnable =
                    BluetoothProperties.snoop_log_filter_profile_a2dp_enabled().orElse(false);
            var snoopLogFilterProfileRfcommSettingAtEnable =
                    BluetoothProperties.snoop_log_filter_profile_rfcomm_enabled().orElse(false);

            var snoopLogFilterProfilePbapModeSetting =
                    BluetoothProperties.snoop_log_filter_profile_pbap()
                            .orElse(BluetoothProperties.snoop_log_filter_profile_pbap_values.EMPTY);
            var snoopLogFilterProfileMapModeSetting =
                    BluetoothProperties.snoop_log_filter_profile_map()
                            .orElse(BluetoothProperties.snoop_log_filter_profile_map_values.EMPTY);

            if (!(sSnoopLogSettingAtEnable == snoopLogSetting)
                    || !(Objects.equals(sDefaultSnoopLogSettingAtEnable, snoopDefaultModeSetting))
                    || !(sSnoopLogFilterHeadersSettingAtEnable
                            == snoopLogFilterHeadersSettingAtEnable)
                    || !(sSnoopLogFilterProfileA2dpSettingAtEnable
                            == snoopLogFilterProfileA2dpSettingAtEnable)
                    || !(sSnoopLogFilterProfileRfcommSettingAtEnable
                            == snoopLogFilterProfileRfcommSettingAtEnable)
                    || !(sSnoopLogFilterProfilePbapModeSettingAtEnable
                            == snoopLogFilterProfilePbapModeSetting)
                    || !(sSnoopLogFilterProfileMapModeSettingAtEnable
                            == snoopLogFilterProfileMapModeSetting)) {
                mAdapterStateMachine.sendMessage(AdapterState.BLE_TURN_OFF);
            }
        }
    }

    void linkQualityReportCallback(
            long timestamp,
            int reportId,
            int rssi,
            int snr,
            int retransmissionCount,
            int packetsNotReceiveCount,
            int negativeAcknowledgementCount) {
        BluetoothInCallService bluetoothInCallService = BluetoothInCallService.getInstance();

        if (reportId == BqrQualityReportId.QUALITY_REPORT_ID_SCO_VOICE_CHOPPY.getValue()) {
            if (bluetoothInCallService == null) {
                Log.w(
                        TAG,
                        "No BluetoothInCallService while trying to send BQR."
                                + (" timestamp: " + timestamp)
                                + (" reportId: " + reportId)
                                + (" rssi: " + rssi)
                                + (" snr: " + snr)
                                + (" retransmissionCount: " + retransmissionCount)
                                + (" packetsNotReceiveCount: " + packetsNotReceiveCount)
                                + (" negativeAcknowledgementCount: "
                                        + negativeAcknowledgementCount));
                return;
            }
            bluetoothInCallService.sendBluetoothCallQualityReport(
                    timestamp,
                    rssi,
                    snr,
                    retransmissionCount,
                    packetsNotReceiveCount,
                    negativeAcknowledgementCount);
        }
    }

    /**
     * Callback from Bluetooth Quality Report Native Interface to inform the listeners about
     * Bluetooth Quality.
     *
     * @param device is the BluetoothDevice which connection quality is being reported
     * @param bluetoothQualityReport a Parcel that contains information about Bluetooth Quality
     * @return whether the Bluetooth stack acknowledged the change successfully
     */
    public int bluetoothQualityReportReadyCallback(
            BluetoothDevice device, BluetoothQualityReport bluetoothQualityReport) {
        synchronized (mBluetoothQualityReportReadyCallbacks) {
            int n = mBluetoothQualityReportReadyCallbacks.beginBroadcast();
            Log.d(
                    TAG,
                    "bluetoothQualityReportReadyCallback() - "
                            + "Broadcasting Bluetooth Quality Report to "
                            + n
                            + " receivers.");
            for (int i = 0; i < n; i++) {
                try {
                    mBluetoothQualityReportReadyCallbacks
                            .getBroadcastItem(i)
                            .onBluetoothQualityReportReady(
                                    device, bluetoothQualityReport, BluetoothStatusCodes.SUCCESS);
                } catch (RemoteException e) {
                    Log.d(
                            TAG,
                            "bluetoothQualityReportReadyCallback() - Callback #"
                                    + i
                                    + " failed ("
                                    + e
                                    + ")");
                }
            }
            mBluetoothQualityReportReadyCallbacks.finishBroadcast();
        }

        return BluetoothStatusCodes.SUCCESS;
    }

    void switchBufferSizeCallback(boolean isLowLatencyBufferSize) {
        List<BluetoothDevice> activeDevices = getActiveDevices(BluetoothProfile.A2DP);
        if (activeDevices.size() != 1) {
            Log.e(
                    TAG,
                    "Cannot switch buffer size. The number of A2DP active devices is "
                            + activeDevices.size());
            return;
        }

        // Send intent to fastpair
        Intent switchBufferSizeIntent = new Intent(BluetoothDevice.ACTION_SWITCH_BUFFER_SIZE);
        switchBufferSizeIntent.setClassName(
                getString(com.android.bluetooth.R.string.peripheral_link_package),
                getString(com.android.bluetooth.R.string.peripheral_link_package)
                        + getString(com.android.bluetooth.R.string.peripheral_link_service));
        switchBufferSizeIntent.putExtra(BluetoothDevice.EXTRA_DEVICE, activeDevices.get(0));
        switchBufferSizeIntent.putExtra(
                BluetoothDevice.EXTRA_LOW_LATENCY_BUFFER_SIZE, isLowLatencyBufferSize);
        sendBroadcastMultiplePermissions(
                switchBufferSizeIntent,
                new String[] {BLUETOOTH_CONNECT, BLUETOOTH_PRIVILEGED},
                null);
    }

    void switchCodecCallback(boolean isLowLatencyBufferSize) {
        List<BluetoothDevice> activeDevices = getActiveDevices(BluetoothProfile.A2DP);
        if (activeDevices.size() != 1) {
            Log.e(
                    TAG,
                    "Cannot switch buffer size. The number of A2DP active devices is "
                            + activeDevices.size());
            return;
        }
        mA2dpService.switchCodecByBufferSize(activeDevices.get(0), isLowLatencyBufferSize);
    }

    @RequiresPermission(BLUETOOTH_CONNECT)
    void cleanup() {
        Log.d(TAG, "cleanup()");
        if (mCleaningUp) {
            Log.e(TAG, "cleanup() - Service already starting to cleanup, ignoring request...");
            return;
        }

        MetricsLogger.getInstance().close();

        clearAdapterService(this);

        mCleaningUp = true;
        invalidateBluetoothCaches();

        stopRfcommServerSockets();

        // This wake lock release may also be called concurrently by
        // {@link #releaseWakeLock(String lockName)}, so a synchronization is needed here.
        synchronized (this) {
            if (mWakeLock != null) {
                if (mWakeLock.isHeld()) {
                    mWakeLock.release();
                }
                mWakeLock = null;
            }
        }

        if (mVendor != null) {
            mVendor.cleanup();
        }

        mDatabaseManager.cleanup();

        if (mAdapterStateMachine != null) {
            mAdapterStateMachine.doQuit();
        }

        if (mBondStateMachine != null) {
            mBondStateMachine.doQuit();
        }

        if (mRemoteDevices != null) {
            mRemoteDevices.reset();
        }

        if (mSdpManager != null) {
            mSdpManager.cleanup();
            mSdpManager = null;
        }

        if (mNativeAvailable) {
            Log.d(TAG, "cleanup() - Cleaning up adapter native");
            mNativeInterface.cleanup();
            mNativeAvailable = false;
        }

        if (mAdapterProperties != null) {
            mAdapterProperties.cleanup();
        }

        if (mNativeInterface.getCallbacks() != null) {
            mNativeInterface.getCallbacks().cleanup();
        }

        if (mBluetoothKeystoreService != null) {
            Log.d(TAG, "cleanup(): mBluetoothKeystoreService.cleanup()");
            mBluetoothKeystoreService.cleanup();
        }

        mPhonePolicy.ifPresent(policy -> policy.cleanup());

        mSilenceDeviceManager.cleanup();

        if (mActiveDeviceManager != null) {
            mActiveDeviceManager.cleanup();
        }

        if (mBluetoothSocketManagerBinder != null) {
            mBluetoothSocketManagerBinder.cleanUp();
            mBluetoothSocketManagerBinder = null;
        }

        if (mAdapterSuspend != null) {
            if (Flags.adapterSuspendMgmt() && isAtLeastV()) {
                mAdapterSuspend.cleanup();
            }
            mAdapterSuspend = null;
        }

        mPreferredAudioProfilesCallbacks.kill();

        mBluetoothQualityReportReadyCallbacks.kill();

        mBluetoothConnectionCallbacks.kill();

        mSystemServerCallbacks.kill();

        mMetadataListeners.values().forEach(v -> v.kill());
    }

    private static void invalidateBluetoothCaches() {
        BluetoothAdapter.invalidateGetProfileConnectionStateCache();
        BluetoothAdapter.invalidateIsOffloadedFilteringSupportedCache();
        BluetoothDevice.invalidateBluetoothGetBondStateCache();
        BluetoothAdapter.invalidateGetAdapterConnectionStateCache();
        BluetoothMap.invalidateBluetoothGetConnectionStateCache();
        BluetoothSap.invalidateBluetoothGetConnectionStateCache();
    }

    private static final Map<Integer, Function<AdapterService, ProfileService>>
            PROFILE_CONSTRUCTORS =
                    Map.ofEntries(
                            Map.entry(BluetoothProfile.A2DP, A2dpService::new),
                            Map.entry(BluetoothProfile.A2DP_SINK, A2dpSinkService::new),
                            Map.entry(BluetoothProfile.AVRCP, AvrcpTargetService::new),
                            Map.entry(
                                    BluetoothProfile.AVRCP_CONTROLLER, AvrcpControllerService::new),
                            Map.entry(
                                    BluetoothProfile.LE_AUDIO_BROADCAST_ASSISTANT,
                                    BassClientService::new),
                            Map.entry(BluetoothProfile.BATTERY, BatteryService::new),
                            Map.entry(
                                    BluetoothProfile.CSIP_SET_COORDINATOR,
                                    CsipSetCoordinatorService::new),
                            Map.entry(BluetoothProfile.HAP_CLIENT, HapClientService::new),
                            Map.entry(BluetoothProfile.HEADSET, HeadsetService::new),
                            Map.entry(BluetoothProfile.HEADSET_CLIENT, HeadsetClientService::new),
                            Map.entry(BluetoothProfile.HEARING_AID, HearingAidService::new),
                            Map.entry(BluetoothProfile.HID_DEVICE, HidDeviceService::new),
                            Map.entry(BluetoothProfile.HID_HOST, HidHostService::new),
                            Map.entry(BluetoothProfile.GATT, GattService::new),
                            Map.entry(BluetoothProfile.LE_AUDIO, LeAudioService::new),
                            Map.entry(BluetoothProfile.LE_CALL_CONTROL, TbsService::new),
                            Map.entry(BluetoothProfile.MAP, BluetoothMapService::new),
                            Map.entry(BluetoothProfile.MAP_CLIENT, MapClientService::new),
                            Map.entry(BluetoothProfile.MCP_SERVER, McpService::new),
                            Map.entry(BluetoothProfile.OPP, BluetoothOppService::new),
                            Map.entry(BluetoothProfile.PAN, PanService::new),
                            Map.entry(BluetoothProfile.PBAP, BluetoothPbapService::new),
                            Map.entry(BluetoothProfile.PBAP_CLIENT, PbapClientService::new),
                            Map.entry(BluetoothProfile.SAP, SapService::new),
                            Map.entry(BluetoothProfile.VOLUME_CONTROL, VolumeControlService::new));

    @VisibleForTesting
    void setProfileServiceState(int profileId, int state) {
        Instant start = Instant.now();
        String logHdr = "setProfileServiceState(" + getProfileName(profileId) + ", " + state + "):";

        if (state == BluetoothAdapter.STATE_ON) {
            if (mStartedProfiles.containsKey(profileId)) {
                Log.wtf(TAG, logHdr + " profile is already started");
                return;
            }
            Log.i(TAG, logHdr + " starting profile");
            ProfileService profileService = PROFILE_CONSTRUCTORS.get(profileId).apply(this);
            mStartedProfiles.put(profileId, profileService);
            addProfile(profileService);
            profileService.setAvailable(true);
            // With `Flags.onlyStartScanDuringBleOn()` GattService initialization is pushed back to
            // `ON` state instead of `BLE_ON`. Here we ensure mGattService is set prior
            // to other Profiles using it.
            if (profileId == BluetoothProfile.GATT && Flags.onlyStartScanDuringBleOn()) {
                mGattService = GattService.getGattService();
            }
            onProfileServiceStateChanged(profileService, BluetoothAdapter.STATE_ON);
        } else if (state == BluetoothAdapter.STATE_OFF) {
            ProfileService profileService = mStartedProfiles.remove(profileId);
            if (profileService == null) {
                Log.wtf(TAG, logHdr + " profile is already stopped");
                return;
            }
            Log.i(TAG, logHdr + " stopping profile");
            profileService.setAvailable(false);
            onProfileServiceStateChanged(profileService, BluetoothAdapter.STATE_OFF);
            removeProfile(profileService);
            profileService.cleanup();
            if (profileService.getBinder() != null) {
                profileService.getBinder().cleanup();
            }
        }
        Instant end = Instant.now();
        Log.i(TAG, logHdr + " completed in " + Duration.between(start, end).toMillis() + "ms");
    }

    private void setAllProfileServiceStates(int[] profileIds, int state) {
        for (int profileId : profileIds) {
            if (!Flags.onlyStartScanDuringBleOn()) {
                // TODO(b/228875190): GATT is assumed supported and treated differently as part of
                //  the "BLE ON" state, despite GATT not being BLE specific.
                if (profileId == BluetoothProfile.GATT) {
                    continue;
                }
            }
            setProfileServiceState(profileId, state);
        }
    }

    /**
     * Checks whether the remote device is a dual mode audio sink device (supports both classic and
     * LE Audio sink roles.
     *
     * @param device the remote device
     * @return {@code true} if it's a dual mode audio device, {@code false} otherwise
     */
    public boolean isDualModeAudioSinkDevice(BluetoothDevice device) {
        if (mLeAudioService == null
                || mLeAudioService.getGroupId(device) == LE_AUDIO_GROUP_ID_INVALID) {
            return false;
        }

        // Check if any device in the CSIP group is a dual mode audio sink device
        for (BluetoothDevice groupDevice :
                mLeAudioService.getGroupDevices(mLeAudioService.getGroupId(device))) {
            if (isProfileSupported(groupDevice, BluetoothProfile.LE_AUDIO)
                    && (isProfileSupported(groupDevice, BluetoothProfile.HEADSET)
                            || isProfileSupported(groupDevice, BluetoothProfile.A2DP))) {
                return true;
            }
        }
        return false;
    }

    /**
     * Checks whether the local and remote device support a connection for duplex audio (input and
     * output) over HFP or LE Audio.
     *
     * @param groupDevices the devices in the CSIP group
     * @return {@code true} if duplex is supported on the remote device, {@code false} otherwise
     */
    private boolean isDuplexAudioSupported(List<BluetoothDevice> groupDevices) {
        for (BluetoothDevice device : groupDevices) {
            if (isProfileSupported(device, BluetoothProfile.HEADSET)
                    || (isProfileSupported(device, BluetoothProfile.LE_AUDIO)
                            && mLeAudioService != null
                            && mLeAudioService.isLeAudioDuplexSupported(device))) {
                return true;
            }
        }
        return false;
    }

    /**
     * Checks whether the local and remote device support a connection for output only audio over
     * A2DP or LE Audio.
     *
     * @param groupDevices the devices in the CSIP group
     * @return {@code true} if output only is supported, {@code false} otherwise
     */
    private boolean isOutputOnlyAudioSupported(List<BluetoothDevice> groupDevices) {
        for (BluetoothDevice device : groupDevices) {
            if (isProfileSupported(device, BluetoothProfile.A2DP)
                    || (isProfileSupported(device, BluetoothProfile.LE_AUDIO)
                            && mLeAudioService != null
                            && mLeAudioService.isLeAudioOutputSupported(device))) {
                return true;
            }
        }
        return false;
    }

    /**
     * Verifies whether the profile is supported by the local bluetooth adapter by checking a
     * bitmask of its supported profiles
     *
     * @param device is the remote device we wish to connect to
     * @param profile is the profile we are checking for support
     * @return true if the profile is supported by both the local and remote device, false otherwise
     */
    @VisibleForTesting
    boolean isProfileSupported(BluetoothDevice device, int profile) {
        final ParcelUuid[] remoteDeviceUuids = getRemoteUuids(device);
        final ParcelUuid[] localDeviceUuids = mAdapterProperties.getUuids();
        if (remoteDeviceUuids == null || remoteDeviceUuids.length == 0) {
            Log.e(
                    TAG,
                    "isProfileSupported("
                            + ("device=" + device)
                            + (", profile=" + BluetoothProfile.getProfileName(profile) + "):")
                            + " remote device Uuids Empty");
        }

        Log.v(
                TAG,
                "isProfileSupported("
                        + ("device=" + device)
                        + (", profile=" + BluetoothProfile.getProfileName(profile) + "):")
                        + (" local_uuids=" + Arrays.toString(localDeviceUuids))
                        + (", remote_uuids=" + Arrays.toString(remoteDeviceUuids)));

        if (profile == BluetoothProfile.HEADSET) {
            return (Utils.arrayContains(localDeviceUuids, BluetoothUuid.HSP_AG)
                            && Utils.arrayContains(remoteDeviceUuids, BluetoothUuid.HSP))
                    || (Utils.arrayContains(localDeviceUuids, BluetoothUuid.HFP_AG)
                            && Utils.arrayContains(remoteDeviceUuids, BluetoothUuid.HFP));
        }
        if (profile == BluetoothProfile.HEADSET_CLIENT) {
            return Utils.arrayContains(remoteDeviceUuids, BluetoothUuid.HFP_AG)
                    && Utils.arrayContains(localDeviceUuids, BluetoothUuid.HFP);
        }
        if (profile == BluetoothProfile.A2DP) {
            return Utils.arrayContains(remoteDeviceUuids, BluetoothUuid.ADV_AUDIO_DIST)
                    || Utils.arrayContains(remoteDeviceUuids, BluetoothUuid.A2DP_SINK);
        }
        if (profile == BluetoothProfile.A2DP_SINK) {
            return Utils.arrayContains(remoteDeviceUuids, BluetoothUuid.ADV_AUDIO_DIST)
                    || Utils.arrayContains(remoteDeviceUuids, BluetoothUuid.A2DP_SOURCE);
        }
        if (profile == BluetoothProfile.OPP) {
            return Utils.arrayContains(remoteDeviceUuids, BluetoothUuid.OBEX_OBJECT_PUSH);
        }
        if (profile == BluetoothProfile.HID_HOST) {
            return Utils.arrayContains(remoteDeviceUuids, BluetoothUuid.HID)
                    || Utils.arrayContains(remoteDeviceUuids, BluetoothUuid.HOGP)
                    || Utils.arrayContains(
                            remoteDeviceUuids, HidHostService.ANDROID_HEADTRACKER_UUID);
        }
        if (profile == BluetoothProfile.HID_DEVICE) {
            return mHidDeviceService.getConnectionState(device) == STATE_DISCONNECTED;
        }
        if (profile == BluetoothProfile.PAN) {
            return Utils.arrayContains(remoteDeviceUuids, BluetoothUuid.NAP);
        }
        if (profile == BluetoothProfile.MAP) {
            return mMapService.getConnectionState(device) == STATE_CONNECTED;
        }
        if (profile == BluetoothProfile.PBAP) {
            return mPbapService.getConnectionState(device) == STATE_CONNECTED;
        }
        if (profile == BluetoothProfile.MAP_CLIENT) {
            return Utils.arrayContains(localDeviceUuids, BluetoothUuid.MNS)
                    && Utils.arrayContains(remoteDeviceUuids, BluetoothUuid.MAS);
        }
        if (profile == BluetoothProfile.PBAP_CLIENT) {
            return Utils.arrayContains(localDeviceUuids, BluetoothUuid.PBAP_PCE)
                    && Utils.arrayContains(remoteDeviceUuids, BluetoothUuid.PBAP_PSE);
        }
        if (profile == BluetoothProfile.HEARING_AID) {
            return Utils.arrayContains(remoteDeviceUuids, BluetoothUuid.HEARING_AID);
        }
        if (profile == BluetoothProfile.SAP) {
            return Utils.arrayContains(remoteDeviceUuids, BluetoothUuid.SAP);
        }
        if (profile == BluetoothProfile.VOLUME_CONTROL) {
            return Utils.arrayContains(remoteDeviceUuids, BluetoothUuid.VOLUME_CONTROL);
        }
        if (profile == BluetoothProfile.CSIP_SET_COORDINATOR) {
            return Utils.arrayContains(remoteDeviceUuids, BluetoothUuid.COORDINATED_SET);
        }
        if (profile == BluetoothProfile.LE_AUDIO) {
            return Utils.arrayContains(remoteDeviceUuids, BluetoothUuid.LE_AUDIO);
        }
        if (profile == BluetoothProfile.HAP_CLIENT) {
            return Utils.arrayContains(remoteDeviceUuids, BluetoothUuid.HAS);
        }
        if (profile == BluetoothProfile.LE_AUDIO_BROADCAST_ASSISTANT) {
            return Utils.arrayContains(remoteDeviceUuids, BluetoothUuid.BASS);
        }
        if (profile == BluetoothProfile.BATTERY) {
            return Utils.arrayContains(remoteDeviceUuids, BluetoothUuid.BATTERY);
        }

        Log.e(TAG, "isSupported: Unexpected profile passed in to function: " + profile);
        return false;
    }

    /**
     * Checks if the connection policy of all profiles are unknown for the given device
     *
     * @param device is the device for which we are checking if the connection policy of all
     *     profiles are unknown
     * @return false if one of profile is enabled or disabled, true otherwise
     */
    boolean isAllProfilesUnknown(BluetoothDevice device) {
        if (mHeadsetService != null
                && mHeadsetService.getConnectionPolicy(device) != CONNECTION_POLICY_UNKNOWN) {
            return false;
        }
        if (mHeadsetClientService != null
                && mHeadsetClientService.getConnectionPolicy(device) != CONNECTION_POLICY_UNKNOWN) {
            return false;
        }
        if (mA2dpService != null
                && mA2dpService.getConnectionPolicy(device) != CONNECTION_POLICY_UNKNOWN) {
            return false;
        }
        if (mA2dpSinkService != null
                && mA2dpSinkService.getConnectionPolicy(device) != CONNECTION_POLICY_UNKNOWN) {
            return false;
        }
        if (mMapClientService != null
                && mMapClientService.getConnectionPolicy(device) != CONNECTION_POLICY_UNKNOWN) {
            return false;
        }
        if (mHidHostService != null
                && mHidHostService.getConnectionPolicy(device) != CONNECTION_POLICY_UNKNOWN) {
            return false;
        }
        if (mPanService != null
                && mPanService.getConnectionPolicy(device) != CONNECTION_POLICY_UNKNOWN) {
            return false;
        }
        if (mPbapClientService != null
                && mPbapClientService.getConnectionPolicy(device) != CONNECTION_POLICY_UNKNOWN) {
            return false;
        }
        if (mHearingAidService != null
                && mHearingAidService.getConnectionPolicy(device) != CONNECTION_POLICY_UNKNOWN) {
            return false;
        }
        if (mHapClientService != null
                && mHapClientService.getConnectionPolicy(device) != CONNECTION_POLICY_UNKNOWN) {
            return false;
        }
        if (mVolumeControlService != null
                && mVolumeControlService.getConnectionPolicy(device) != CONNECTION_POLICY_UNKNOWN) {
            return false;
        }
        if (mCsipSetCoordinatorService != null
                && mCsipSetCoordinatorService.getConnectionPolicy(device)
                        != CONNECTION_POLICY_UNKNOWN) {
            return false;
        }
        if (mLeAudioService != null
                && mLeAudioService.getConnectionPolicy(device) != CONNECTION_POLICY_UNKNOWN) {
            return false;
        }
        if (mBassClientService != null
                && mBassClientService.getConnectionPolicy(device) != CONNECTION_POLICY_UNKNOWN) {
            return false;
        }
        return true;
    }

    /**
     * Connects only available profiles (those with {@link
     * BluetoothProfile#CONNECTION_POLICY_ALLOWED})
     *
     * @param device is the device with which we are connecting the profiles
     * @return {@link BluetoothStatusCodes#SUCCESS}
     */
    private int connectEnabledProfiles(BluetoothDevice device) {
        if (mCsipSetCoordinatorService != null
                && isProfileSupported(device, BluetoothProfile.CSIP_SET_COORDINATOR)
                && mCsipSetCoordinatorService.getConnectionPolicy(device)
                        > CONNECTION_POLICY_FORBIDDEN) {
            Log.i(TAG, "connectEnabledProfiles: Connecting Coordinated Set Profile");
            mCsipSetCoordinatorService.connect(device);
        }
        // Order matters, some devices do not accept A2DP connection before HFP connection
        if (mHeadsetService != null
                && isProfileSupported(device, BluetoothProfile.HEADSET)
                && mHeadsetService.getConnectionPolicy(device) > CONNECTION_POLICY_FORBIDDEN) {
            Log.i(TAG, "connectEnabledProfiles: Connecting Headset Profile");
            mHeadsetService.connect(device);
        }
        if (mHeadsetClientService != null
                && isProfileSupported(device, BluetoothProfile.HEADSET_CLIENT)
                && mHeadsetClientService.getConnectionPolicy(device)
                        > CONNECTION_POLICY_FORBIDDEN) {
            Log.i(TAG, "connectEnabledProfiles: Connecting HFP");
            mHeadsetClientService.connect(device);
        }
        if (mA2dpService != null
                && isProfileSupported(device, BluetoothProfile.A2DP)
                && mA2dpService.getConnectionPolicy(device) > CONNECTION_POLICY_FORBIDDEN) {
            Log.i(TAG, "connectEnabledProfiles: Connecting A2dp");
            mA2dpService.connect(device);
        }
        if (mA2dpSinkService != null
                && isProfileSupported(device, BluetoothProfile.A2DP_SINK)
                && mA2dpSinkService.getConnectionPolicy(device) > CONNECTION_POLICY_FORBIDDEN) {
            Log.i(TAG, "connectEnabledProfiles: Connecting A2dp Sink");
            mA2dpSinkService.connect(device);
        }
        if (mMapClientService != null
                && isProfileSupported(device, BluetoothProfile.MAP_CLIENT)
                && mMapClientService.getConnectionPolicy(device) > CONNECTION_POLICY_FORBIDDEN) {
            Log.i(TAG, "connectEnabledProfiles: Connecting MAP");
            mMapClientService.connect(device);
        }
        if (mHidHostService != null
                && isProfileSupported(device, BluetoothProfile.HID_HOST)
                && mHidHostService.getConnectionPolicy(device) > CONNECTION_POLICY_FORBIDDEN) {
            Log.i(TAG, "connectEnabledProfiles: Connecting Hid Host Profile");
            mHidHostService.connect(device);
        }
        if (mPanService != null
                && isProfileSupported(device, BluetoothProfile.PAN)
                && mPanService.getConnectionPolicy(device) > CONNECTION_POLICY_FORBIDDEN) {
            Log.i(TAG, "connectEnabledProfiles: Connecting Pan Profile");
            mPanService.connect(device);
        }
        if (mPbapClientService != null
                && isProfileSupported(device, BluetoothProfile.PBAP_CLIENT)
                && mPbapClientService.getConnectionPolicy(device) > CONNECTION_POLICY_FORBIDDEN) {
            Log.i(TAG, "connectEnabledProfiles: Connecting Pbap");
            mPbapClientService.connect(device);
        }
        if (mHearingAidService != null
                && isProfileSupported(device, BluetoothProfile.HEARING_AID)
                && mHearingAidService.getConnectionPolicy(device) > CONNECTION_POLICY_FORBIDDEN) {
            Log.i(TAG, "connectEnabledProfiles: Connecting Hearing Aid Profile");
            mHearingAidService.connect(device);
        }
        if (mHapClientService != null
                && isProfileSupported(device, BluetoothProfile.HAP_CLIENT)
                && mHapClientService.getConnectionPolicy(device) > CONNECTION_POLICY_FORBIDDEN) {
            Log.i(TAG, "connectEnabledProfiles: Connecting HAS Profile");
            mHapClientService.connect(device);
        }
        if (mVolumeControlService != null
                && isProfileSupported(device, BluetoothProfile.VOLUME_CONTROL)
                && mVolumeControlService.getConnectionPolicy(device)
                        > CONNECTION_POLICY_FORBIDDEN) {
            Log.i(TAG, "connectEnabledProfiles: Connecting Volume Control Profile");
            mVolumeControlService.connect(device);
        }
        if (mLeAudioService != null
                && isProfileSupported(device, BluetoothProfile.LE_AUDIO)
                && mLeAudioService.getConnectionPolicy(device) > CONNECTION_POLICY_FORBIDDEN) {
            Log.i(TAG, "connectEnabledProfiles: Connecting LeAudio profile (BAP)");
            mLeAudioService.connect(device);
        }
        if (mBassClientService != null
                && isProfileSupported(device, BluetoothProfile.LE_AUDIO_BROADCAST_ASSISTANT)
                && mBassClientService.getConnectionPolicy(device) > CONNECTION_POLICY_FORBIDDEN) {
            Log.i(TAG, "connectEnabledProfiles: Connecting LE Broadcast Assistant Profile");
            mBassClientService.connect(device);
        }
        if (mBatteryService != null
                && isProfileSupported(device, BluetoothProfile.BATTERY)
                && mBatteryService.getConnectionPolicy(device) > CONNECTION_POLICY_FORBIDDEN) {
            Log.i(TAG, "connectEnabledProfiles: Connecting Battery Service");
            mBatteryService.connect(device);
        }
        return BluetoothStatusCodes.SUCCESS;
    }

    /**
     * Verifies that all bluetooth profile services are running
     *
     * @return true if all bluetooth profile services running, false otherwise
     */
    private boolean profileServicesRunning() {
        if (mRegisteredProfiles.size() == Config.getSupportedProfiles().length
                && mRegisteredProfiles.size() == mRunningProfiles.size()) {
            return true;
        }

        Log.e(TAG, "profileServicesRunning: One or more supported services not running");
        return false;
    }

    /** Initializes all the profile services fields */
    private void initProfileServices() {
        Log.i(TAG, "initProfileServices: Initializing all bluetooth profile services");
        mHeadsetService = HeadsetService.getHeadsetService();
        mHeadsetClientService = HeadsetClientService.getHeadsetClientService();
        mA2dpService = A2dpService.getA2dpService();
        mA2dpSinkService = A2dpSinkService.getA2dpSinkService();
        mMapService = BluetoothMapService.getBluetoothMapService();
        mMapClientService = MapClientService.getMapClientService();
        mHidDeviceService = HidDeviceService.getHidDeviceService();
        mHidHostService = HidHostService.getHidHostService();
        mPanService = PanService.getPanService();
        mPbapService = BluetoothPbapService.getBluetoothPbapService();
        mPbapClientService = PbapClientService.getPbapClientService();
        mHearingAidService = HearingAidService.getHearingAidService();
        mHapClientService = HapClientService.getHapClientService();
        mSapService = SapService.getSapService();
        mVolumeControlService = VolumeControlService.getVolumeControlService();
        mCsipSetCoordinatorService = CsipSetCoordinatorService.getCsipSetCoordinatorService();
        mLeAudioService = LeAudioService.getLeAudioService();
        mBassClientService = BassClientService.getBassClientService();
        mBatteryService = BatteryService.getBatteryService();
    }

    @BluetoothAdapter.RfcommListenerResult
    @RequiresPermission(BLUETOOTH_CONNECT)
    int startRfcommListener(
            String name, ParcelUuid uuid, PendingIntent pendingIntent, AttributionSource source) {
        if (mBluetoothServerSockets.containsKey(uuid.getUuid())) {
            Log.d(TAG, "Cannot start RFCOMM listener: UUID " + uuid.getUuid() + "already in use.");
            return BluetoothStatusCodes.RFCOMM_LISTENER_START_FAILED_UUID_IN_USE;
        }

        try {
            startRfcommListenerInternal(name, uuid.getUuid(), pendingIntent, source);
        } catch (IOException e) {
            return BluetoothStatusCodes.RFCOMM_LISTENER_FAILED_TO_CREATE_SERVER_SOCKET;
        }

        return BluetoothStatusCodes.SUCCESS;
    }

    @BluetoothAdapter.RfcommListenerResult
    int stopRfcommListener(ParcelUuid uuid, AttributionSource source) {
        RfcommListenerData listenerData = mBluetoothServerSockets.get(uuid.getUuid());

        if (listenerData == null) {
            Log.d(TAG, "Cannot stop RFCOMM listener: UUID " + uuid.getUuid() + "is not registered");
            return BluetoothStatusCodes.RFCOMM_LISTENER_OPERATION_FAILED_NO_MATCHING_SERVICE_RECORD;
        }

        if (source.getUid() != listenerData.source.getUid()) {
            return BluetoothStatusCodes.RFCOMM_LISTENER_OPERATION_FAILED_DIFFERENT_APP;
        }

        // Remove the entry so that it does not try and restart the server socket.
        mBluetoothServerSockets.remove(uuid.getUuid());

        return listenerData.closeServerAndPendingSockets(mHandler);
    }

    IncomingRfcommSocketInfo retrievePendingSocketForServiceRecord(
            ParcelUuid uuid, AttributionSource source) {
        IncomingRfcommSocketInfo socketInfo = new IncomingRfcommSocketInfo();

        RfcommListenerData listenerData = mBluetoothServerSockets.get(uuid.getUuid());

        if (listenerData == null) {
            socketInfo.status =
                    BluetoothStatusCodes
                            .RFCOMM_LISTENER_OPERATION_FAILED_NO_MATCHING_SERVICE_RECORD;
            return socketInfo;
        }

        if (source.getUid() != listenerData.source.getUid()) {
            socketInfo.status = BluetoothStatusCodes.RFCOMM_LISTENER_OPERATION_FAILED_DIFFERENT_APP;
            return socketInfo;
        }

        BluetoothSocket socket = listenerData.pendingSockets.poll();

        if (socket == null) {
            socketInfo.status = BluetoothStatusCodes.RFCOMM_LISTENER_NO_SOCKET_AVAILABLE;
            return socketInfo;
        }

        mHandler.removeCallbacksAndMessages(socket);

        socketInfo.bluetoothDevice = socket.getRemoteDevice();
        socketInfo.pfd = socket.getParcelFileDescriptor();
        socketInfo.status = BluetoothStatusCodes.SUCCESS;

        return socketInfo;
    }

    @RequiresPermission(BLUETOOTH_CONNECT)
    private void handleIncomingRfcommConnections(UUID uuid) {
        RfcommListenerData listenerData = mBluetoothServerSockets.get(uuid);
        while (true) {
            BluetoothSocket socket;
            try {
                socket = listenerData.serverSocket.accept();
            } catch (IOException e) {
                if (mBluetoothServerSockets.containsKey(uuid)) {
                    // The uuid still being in the map indicates that the accept failure is
                    // unexpected. Try and restart the listener.
                    Log.e(TAG, "Failed to accept socket on " + listenerData.serverSocket, e);
                    restartRfcommListener(listenerData, uuid);
                }
                return;
            }

            listenerData.pendingSockets.add(socket);
            try {
                listenerData.pendingIntent.send();
            } catch (PendingIntent.CanceledException e) {
                Log.e(TAG, "PendingIntent for RFCOMM socket notifications cancelled.", e);
                // The pending intent was cancelled, close the server as there is no longer any way
                // to notify the app that registered the listener.
                listenerData.closeServerAndPendingSockets(mHandler);
                mBluetoothServerSockets.remove(uuid);
                return;
            }
            mHandler.postDelayed(
                    () -> pendingSocketTimeoutRunnable(listenerData, socket),
                    socket,
                    PENDING_SOCKET_HANDOFF_TIMEOUT.toMillis());
        }
    }

    // Tries to restart the rfcomm listener for the given UUID
    @RequiresPermission(BLUETOOTH_CONNECT)
    private void restartRfcommListener(RfcommListenerData listenerData, UUID uuid) {
        listenerData.closeServerAndPendingSockets(mHandler);
        try {
            startRfcommListenerInternal(
                    listenerData.name, uuid, listenerData.pendingIntent, listenerData.source);
        } catch (IOException e) {
            Log.e(TAG, "Failed to recreate rfcomm server socket", e);
<<<<<<< HEAD

            mBluetoothServerSockets.remove(uuid);
        }
    }

    private static void pendingSocketTimeoutRunnable(
            RfcommListenerData listenerData, BluetoothSocket socket) {
        boolean socketFound = listenerData.pendingSockets.remove(socket);
        if (socketFound) {
            try {
                socket.close();
            } catch (IOException e) {
                Log.e(TAG, "Failed to close bt socket", e);
                // We don't care if closing the socket failed, just continue on.
            }
        }
    }

    @RequiresPermission(BLUETOOTH_CONNECT)
    private void startRfcommListenerInternal(
            String name, UUID uuid, PendingIntent intent, AttributionSource source)
            throws IOException {
        BluetoothServerSocket bluetoothServerSocket =
                mAdapter.listenUsingRfcommWithServiceRecord(name, uuid);

        RfcommListenerData listenerData =
                new RfcommListenerData(
                        bluetoothServerSocket, name, intent, source, new ConcurrentLinkedQueue<>());

        mBluetoothServerSockets.put(uuid, listenerData);

        new Thread(() -> handleIncomingRfcommConnections(uuid)).start();
    }

    private void stopRfcommServerSockets() {
        Iterator<Map.Entry<UUID, RfcommListenerData>> socketsIterator =
                mBluetoothServerSockets.entrySet().iterator();
        while (socketsIterator.hasNext()) {
            socketsIterator.next().getValue().closeServerAndPendingSockets(mHandler);
            socketsIterator.remove();
        }
    }

    private record RfcommListenerData(
            BluetoothServerSocket serverSocket,
            // Service record name
            String name,
            // Contains the Service info to which the incoming socket connections are handed off to
            PendingIntent pendingIntent,
            // AttributionSource for the requester of the RFCOMM listener
            AttributionSource source,
            // Contains the connected sockets which are pending transfer to the app which requested
            // the listener.
            ConcurrentLinkedQueue<BluetoothSocket> pendingSockets) {

        int closeServerAndPendingSockets(Handler handler) {
            int result = BluetoothStatusCodes.SUCCESS;
            try {
                serverSocket.close();
            } catch (IOException e) {
                Log.e(TAG, "Failed to call close on rfcomm server socket", e);
                result = BluetoothStatusCodes.RFCOMM_LISTENER_FAILED_TO_CLOSE_SERVER_SOCKET;
            }
            pendingSockets.forEach(
                    pendingSocket -> {
                        handler.removeCallbacksAndMessages(pendingSocket);
                        try {
                            pendingSocket.close();
                        } catch (IOException e) {
                            Log.e(TAG, "Failed to close socket", e);
                        }
                    });
            pendingSockets.clear();
            return result;
        }
    }

    @VisibleForTesting
    boolean isAvailable() {
        return !mCleaningUp;
    }

    /**
     * Set metadata value for the given device and key
     *
     * @return true if metadata is set successfully
     */
    public boolean setMetadata(BluetoothDevice device, int key, byte[] value) {
        if (value == null || value.length > BluetoothDevice.METADATA_MAX_LENGTH) {
            return false;
        }
        return mDatabaseManager.setCustomMeta(device, key, value);
    }

    /**
     * Get metadata of given device and key
     *
     * @return value of given device and key combination
     */
    public byte[] getMetadata(BluetoothDevice device, int key) {
        return mDatabaseManager.getCustomMeta(device, key);
    }

    /** Update Adapter Properties when BT profiles connection state changes. */
    public void updateProfileConnectionAdapterProperties(
            BluetoothDevice device, int profile, int state, int prevState) {
        mHandler.post(
                () ->
                        mAdapterProperties.updateOnProfileConnectionChanged(
                                device, profile, state, prevState));
    }

    /**
     * There is no leak of this binder since it is never re-used and the process is systematically
     * killed
     */
    @VisibleForTesting
    public static class AdapterServiceBinder extends IBluetooth.Stub {
        private final AdapterService mService;

        AdapterServiceBinder(AdapterService svc) {
            mService = svc;
        }

        public AdapterService getService() {
            if (!mService.isAvailable()) {
                return null;
            }
            return mService;
        }

        @Override
        public int getState() {
            AdapterService service = getService();
            if (service == null) {
                return BluetoothAdapter.STATE_OFF;
            }

            return service.getState();
        }

        @Override
        public void killBluetoothProcess() {
            mService.enforceCallingPermission(BLUETOOTH_PRIVILEGED, null);

            Runnable killAction =
                    () -> {
                        if (Flags.killInsteadOfExit()) {
                            Log.i(TAG, "killBluetoothProcess: Calling killProcess(myPid())");
                            Process.killProcess(Process.myPid());
                        } else {
                            Log.i(TAG, "killBluetoothProcess: Calling System.exit");
                            System.exit(0);
                        }
                    };

            // Post on the main handler to let the cleanup complete before calling exit
            mService.mHandler.post(killAction);

            try {
                // Wait for Bluetooth to be killed from its main thread
                Thread.sleep(1_000); // SystemServer is waiting 2000 ms, we need to wait less here
            } catch (InterruptedException e) {
                Log.e(TAG, "killBluetoothProcess: Interrupted while waiting for kill");
            }

            // Bluetooth cannot be killed on the main thread; it is in a deadLock.
            // Trying to recover by killing the Bluetooth from the binder thread.
            // This is bad :(
            Counter.logIncrement("bluetooth.value_kill_from_binder_thread");
            Log.wtf(TAG, "Failed to kill Bluetooth using its main thread. Trying from binder");
            killAction.run();
        }

        @Override
        public void offToBleOn(boolean quietMode, AttributionSource source) {
            AdapterService service = getService();
            if (service == null
                    || !callerIsSystemOrActiveOrManagedUser(service, TAG, "offToBleOn")) {
                return;
            }

            service.enforceCallingOrSelfPermission(BLUETOOTH_PRIVILEGED, null);

            service.offToBleOn(quietMode);
        }

        @Override
        public void onToBleOn(AttributionSource source) {
            AdapterService service = getService();
            if (service == null
                    || !callerIsSystemOrActiveOrManagedUser(service, TAG, "onToBleOn")) {
                return;
            }

            service.enforceCallingOrSelfPermission(BLUETOOTH_PRIVILEGED, null);

            service.onToBleOn();
        }

        @Override
        public String getAddress(AttributionSource source) {
            AdapterService service = getService();
            if (service == null
                    || !callerIsSystemOrActiveOrManagedUser(service, TAG, "getAddress")
                    || !Utils.checkConnectPermissionForDataDelivery(
                            service, source, "AdapterService getAddress")) {
                return null;
            }

            service.enforceCallingOrSelfPermission(LOCAL_MAC_ADDRESS, null);

            return Utils.getAddressStringFromByte(service.mAdapterProperties.getAddress());
        }

        @Override
        public List<ParcelUuid> getUuids(AttributionSource source) {
            AdapterService service = getService();
            if (service == null
                    || !callerIsSystemOrActiveOrManagedUser(service, TAG, "getUuids")
                    || !Utils.checkConnectPermissionForDataDelivery(
                            service, source, "AdapterService getUuids")) {
                return Collections.emptyList();
            }

            ParcelUuid[] parcels = service.mAdapterProperties.getUuids();
            if (parcels == null) {
                parcels = new ParcelUuid[0];
            }
            return Arrays.asList(parcels);
        }

        @Override
        public String getIdentityAddress(String address) {
            AdapterService service = getService();
            if (service == null
                    || !callerIsSystemOrActiveOrManagedUser(service, TAG, "getIdentityAddress")
                    || !Utils.checkConnectPermissionForDataDelivery(
                            service,
                            Utils.getCallingAttributionSource(mService),
                            "AdapterService getIdentityAddress")) {
                return null;
            }
            service.enforceCallingOrSelfPermission(BLUETOOTH_PRIVILEGED, null);
            return service.getIdentityAddress(address);
        }

        @Override
        @NonNull
        public BluetoothAddress getIdentityAddressWithType(@NonNull String address) {
            AdapterService service = getService();
            if (service == null
                    || !callerIsSystemOrActiveOrManagedUser(
                            service, TAG, "getIdentityAddressWithType")
                    || !Utils.checkConnectPermissionForDataDelivery(
                            service,
                            Utils.getCallingAttributionSource(mService),
                            "AdapterService getIdentityAddressWithType")) {
                return new BluetoothAddress(null, BluetoothDevice.ADDRESS_TYPE_UNKNOWN);
            }
            service.enforceCallingOrSelfPermission(BLUETOOTH_PRIVILEGED, null);
            return service.getIdentityAddressWithType(address);
        }

        @Override
        public String getName(AttributionSource source) {
            AdapterService service = getService();
            if (service == null
                    || !callerIsSystemOrActiveOrManagedUser(service, TAG, "getName")
                    || !Utils.checkConnectPermissionForDataDelivery(
                            service, source, "AdapterService getName")) {
                return null;
            }

            return service.getName();
        }

        @Override
        public int getNameLengthForAdvertise(AttributionSource source) {
            AdapterService service = getService();
            if (service == null
                    || !callerIsSystemOrActiveOrManagedUser(
                            service, TAG, "getNameLengthForAdvertise")
                    || !Utils.checkAdvertisePermissionForDataDelivery(service, source, TAG)) {
                return -1;
            }

            return service.getNameLengthForAdvertise();
        }

        @Override
        public boolean setName(String name, AttributionSource source) {
            AdapterService service = getService();
            if (service == null
                    || !callerIsSystemOrActiveOrManagedUser(service, TAG, "setName")
                    || !Utils.checkConnectPermissionForDataDelivery(
                            service, source, "AdapterService setName")) {
                return false;
            }

            if (Flags.emptyNamesAreInvalid()) {
                requireNonNull(name);
                name = name.trim();
                if (name.isEmpty()) {
                    throw new IllegalArgumentException("Empty names are not valid");
                }
            }

            Log.d(TAG, "AdapterServiceBinder.setName(" + name + ")");
            return service.mAdapterProperties.setName(name);
        }

        @Override
        public int getScanMode(AttributionSource source) {
            AdapterService service = getService();
            if (service == null
                    || !callerIsSystemOrActiveOrManagedUser(service, TAG, "getScanMode")
                    || !Utils.checkScanPermissionForDataDelivery(
                            service, source, "AdapterService getScanMode")) {
                return SCAN_MODE_NONE;
            }

            return service.getScanMode();
        }

        @Override
        public int setScanMode(int mode, AttributionSource source) {
            AdapterService service = getService();
            if (service == null
                    || !callerIsSystemOrActiveOrManagedUser(service, TAG, "setScanMode")
                    || !Utils.checkScanPermissionForDataDelivery(
                            service, source, "AdapterService setScanMode")) {
                return BluetoothStatusCodes.ERROR_MISSING_BLUETOOTH_SCAN_PERMISSION;
            }
            service.enforceCallingOrSelfPermission(BLUETOOTH_PRIVILEGED, null);

            String logCaller = Utils.getUidPidString() + " packageName=" + source.getPackageName();
            CompletableFuture<Boolean> future = new CompletableFuture<>();
            mService.mHandler.post(
                    () ->
                            future.complete(
                                    service.getState() == BluetoothAdapter.STATE_ON
                                            && service.setScanMode(mode, logCaller)));
            return future.join()
                    ? BluetoothStatusCodes.SUCCESS
                    : BluetoothStatusCodes.ERROR_UNKNOWN;
        }

        @Override
        public long getDiscoverableTimeout(AttributionSource source) {
            AdapterService service = getService();
            if (service == null
                    || !callerIsSystemOrActiveOrManagedUser(service, TAG, "getDiscoverableTimeout")
                    || !Utils.checkScanPermissionForDataDelivery(
                            service, source, "AdapterService getDiscoverableTimeout")) {
                return -1;
            }

            return service.mAdapterProperties.getDiscoverableTimeout();
        }

        @Override
        public int setDiscoverableTimeout(long timeout, AttributionSource source) {
            AdapterService service = getService();
            if (service == null
                    || !callerIsSystemOrActiveOrManagedUser(service, TAG, "setDiscoverableTimeout")
                    || !Utils.checkScanPermissionForDataDelivery(
                            service, source, "AdapterService setDiscoverableTimeout")) {
                return BluetoothStatusCodes.ERROR_MISSING_BLUETOOTH_SCAN_PERMISSION;
            }
            service.enforceCallingOrSelfPermission(BLUETOOTH_PRIVILEGED, null);

            return service.mAdapterProperties.setDiscoverableTimeout((int) timeout)
                    ? BluetoothStatusCodes.SUCCESS
                    : BluetoothStatusCodes.ERROR_UNKNOWN;
        }

        @Override
        public boolean startDiscovery(AttributionSource source) {
            AdapterService service = getService();
            if (service == null
                    || !callerIsSystemOrActiveOrManagedUser(service, TAG, "startDiscovery")) {
                return false;
            }

            if (!Utils.checkScanPermissionForDataDelivery(service, source, "Starting discovery.")) {
                return false;
            }

            Log.i(TAG, "startDiscovery: from " + Utils.getUidPidString());
            return service.startDiscovery(source);
        }

        @Override
        public boolean cancelDiscovery(AttributionSource source) {
            AdapterService service = getService();
            if (service == null
                    || !callerIsSystemOrActiveOrManagedUser(service, TAG, "cancelDiscovery")
                    || !Utils.checkScanPermissionForDataDelivery(
                            service, source, "AdapterService cancelDiscovery")) {
                return false;
            }

            Log.i(TAG, "cancelDiscovery: from " + Utils.getUidPidString());
            return service.mNativeInterface.cancelDiscovery();
        }

        @Override
        public boolean isDiscovering(AttributionSource source) {
            AdapterService service = getService();
            if (service == null
                    || !callerIsSystemOrActiveOrManagedUser(service, TAG, "isDiscovering")
                    || !Utils.checkScanPermissionForDataDelivery(
                            service, source, "AdapterService isDiscovering")) {
                return false;
            }

            return service.mAdapterProperties.isDiscovering();
        }

        @Override
        public long getDiscoveryEndMillis(AttributionSource source) {
            AdapterService service = getService();
            if (service == null
                    || !callerIsSystemOrActiveOrManagedUser(service, TAG, "getDiscoveryEndMillis")
                    || !Utils.checkConnectPermissionForDataDelivery(service, source, TAG)) {
                return -1;
            }

            service.enforceCallingOrSelfPermission(BLUETOOTH_PRIVILEGED, null);

            return service.mAdapterProperties.discoveryEndMillis();
        }

        @Override
        public List<BluetoothDevice> getMostRecentlyConnectedDevices(AttributionSource source) {
            // don't check caller, may be called from system UI
            AdapterService service = getService();
            if (service == null
                    || !Utils.checkConnectPermissionForDataDelivery(
                            service, source, "AdapterService getMostRecentlyConnectedDevices")) {
                return Collections.emptyList();
            }

            service.enforceCallingOrSelfPermission(BLUETOOTH_PRIVILEGED, null);

            return service.mDatabaseManager.getMostRecentlyConnectedDevices();
        }

        @Override
        public List<BluetoothDevice> getBondedDevices(AttributionSource source) {
            // don't check caller, may be called from system UI
            AdapterService service = getService();
            if (service == null
                    || !Utils.checkConnectPermissionForDataDelivery(
                            service, source, "AdapterService getBondedDevices")) {
                return Collections.emptyList();
            }

            return Arrays.asList(service.getBondedDevices());
        }

        @Override
        public int getAdapterConnectionState() {
            // don't check caller, may be called from system UI
            AdapterService service = getService();
            if (service == null) {
                return BluetoothAdapter.STATE_DISCONNECTED;
            }

            return service.mAdapterProperties.getConnectionState();
        }

        /**
         * This method has an associated binder cache. The invalidation methods must be changed if
         * the logic behind this method changes.
         */
        @Override
        public int getProfileConnectionState(int profile, AttributionSource source) {
            AdapterService service = getService();
            boolean checkConnect = false;
            final int callingUid = Binder.getCallingUid();
            final long token = Binder.clearCallingIdentity();
            try {
                checkConnect = CompatChanges.isChangeEnabled(ENFORCE_CONNECT, callingUid);
            } finally {
                Binder.restoreCallingIdentity(token);
            }
            if (service == null
                    || !callerIsSystemOrActiveOrManagedUser(
                            service, TAG, "getProfileConnectionState")
                    || (checkConnect
                            && !Utils.checkConnectPermissionForDataDelivery(
                                    service, source, "AdapterService getProfileConnectionState"))) {
                return STATE_DISCONNECTED;
            }

            return service.mAdapterProperties.getProfileConnectionState(profile);
        }

        @Override
        public boolean createBond(
                BluetoothDevice device,
                int transport,
                OobData remoteP192Data,
                OobData remoteP256Data,
                AttributionSource source) {
            AdapterService service = getService();
            if (service == null
                    || !callerIsSystemOrActiveOrManagedUser(service, TAG, "createBond")
                    || !Utils.checkConnectPermissionForDataDelivery(
                            service, source, "AdapterService createBond")) {
                return false;
            }

            // This conditional is required to satisfy permission dependencies
            // since createBond calls createBondOutOfBand with null value passed as data.
            // BluetoothDevice#createBond requires BLUETOOTH_ADMIN only.
            service.enforceBluetoothPrivilegedPermissionIfNeeded(remoteP192Data, remoteP256Data);

            Log.i(
                    TAG,
                    "createBond:"
                            + (" device=" + device)
                            + (" transport=" + transport)
                            + (" from " + Utils.getUidPidString()));
            return service.createBond(
                    device, transport, remoteP192Data, remoteP256Data, source.getPackageName());
        }

        @Override
        public boolean cancelBondProcess(BluetoothDevice device, AttributionSource source) {
            AdapterService service = getService();
            if (service == null
                    || !callerIsSystemOrActiveOrManagedUser(service, TAG, "cancelBondProcess")
                    || !Utils.checkConnectPermissionForDataDelivery(
                            service, source, "AdapterService cancelBondProcess")) {
                return false;
            }

            service.enforceCallingOrSelfPermission(BLUETOOTH_PRIVILEGED, null);

            Log.i(TAG, "cancelBondProcess: device=" + device + ", from " + Utils.getUidPidString());

            DeviceProperties deviceProp = service.mRemoteDevices.getDeviceProperties(device);
            if (deviceProp != null) {
                deviceProp.setBondingInitiatedLocally(false);
            }

            service.logUserBondResponse(device, false, source);
            return service.mNativeInterface.cancelBond(getBytesFromAddress(device.getAddress()));
        }

        @Override
        public boolean removeBond(BluetoothDevice device, AttributionSource source) {
            AdapterService service = getService();
            if (service == null
                    || !callerIsSystemOrActiveOrManagedUser(service, TAG, "removeBond")
                    || !Utils.checkConnectPermissionForDataDelivery(
                            service, source, "AdapterService removeBond")) {
                return false;
            }

            Log.i(TAG, "removeBond: device=" + device + ", from " + Utils.getUidPidString());

            DeviceProperties deviceProp = service.mRemoteDevices.getDeviceProperties(device);
            if (deviceProp == null || deviceProp.getBondState() != BluetoothDevice.BOND_BONDED) {
                Log.w(
                        TAG,
                        device
                                + " cannot be removed since "
                                + ((deviceProp == null)
                                        ? "properties are empty"
                                        : "bond state is " + deviceProp.getBondState()));
                return false;
            }
            service.logUserBondResponse(device, false, source);
            service.mBondAttemptCallerInfo.remove(device.getAddress());
            service.mPhonePolicy.ifPresent(policy -> policy.onRemoveBondRequest(device));
            deviceProp.setBondingInitiatedLocally(false);

            Message msg = service.mBondStateMachine.obtainMessage(BondStateMachine.REMOVE_BOND);
            msg.obj = device;
            service.mBondStateMachine.sendMessage(msg);
            return true;
        }

        @Override
        public int getBondState(BluetoothDevice device, AttributionSource source) {
            // don't check caller, may be called from system UI
            AdapterService service = getService();
            if (service == null
                    || !Utils.checkConnectPermissionForDataDelivery(
                            service, source, "AdapterService getBondState")) {
                return BluetoothDevice.BOND_NONE;
            }

            return service.getBondState(device);
        }

        @Override
        public boolean isBondingInitiatedLocally(BluetoothDevice device, AttributionSource source) {
            // don't check caller, may be called from system UI
            AdapterService service = getService();
            if (service == null
                    || !Utils.checkConnectPermissionForDataDelivery(
                            service, source, "AdapterService isBondingInitiatedLocally")) {
                return false;
            }

            DeviceProperties deviceProp = service.mRemoteDevices.getDeviceProperties(device);
            return deviceProp != null && deviceProp.isBondingInitiatedLocally();
        }

        @Override
        public void generateLocalOobData(
                int transport, IBluetoothOobDataCallback callback, AttributionSource source) {
            AdapterService service = getService();
            if (service == null
                    || !callerIsSystemOrActiveOrManagedUser(service, TAG, "generateLocalOobData")
                    || !Utils.checkConnectPermissionForDataDelivery(service, source, TAG)) {
                return;
            }
            service.enforceCallingOrSelfPermission(BLUETOOTH_PRIVILEGED, null);
            service.generateLocalOobData(transport, callback);
        }

        @Override
        public long getSupportedProfiles(AttributionSource source) {
            AdapterService service = getService();
            if (service == null
                    || !Utils.checkConnectPermissionForDataDelivery(service, source, TAG)) {
                return 0;
            }
            service.enforceCallingOrSelfPermission(BLUETOOTH_PRIVILEGED, null);

            return Config.getSupportedProfilesBitMask();
        }

        @Override
        public int getConnectionState(BluetoothDevice device, AttributionSource source) {
            AdapterService service = getService();
            if (service == null
                    || !Utils.checkConnectPermissionForDataDelivery(
                            service, source, "AdapterService getConnectionState")) {
                return BluetoothDevice.CONNECTION_STATE_DISCONNECTED;
            }

            return service.getConnectionState(device);
        }

        @Override
        public int getConnectionHandle(
                BluetoothDevice device, int transport, AttributionSource source) {
            AdapterService service = getService();
            if (service == null
                    || !callerIsSystemOrActiveOrManagedUser(service, TAG, "getConnectionHandle")
                    || !Utils.checkConnectPermissionForDataDelivery(service, source, TAG)) {
                return BluetoothDevice.ERROR;
            }

            service.enforceCallingOrSelfPermission(BLUETOOTH_PRIVILEGED, null);

            return service.getConnectionHandle(device, transport);
        }

        @Override
        public boolean canBondWithoutDialog(BluetoothDevice device, AttributionSource source) {
            AdapterService service = getService();
            if (service == null
                    || !Utils.checkConnectPermissionForDataDelivery(service, source, TAG)) {
                return false;
            }

            service.enforceCallingOrSelfPermission(BLUETOOTH_PRIVILEGED, null);

            return service.canBondWithoutDialog(device);
        }

        @Override
        public String getPackageNameOfBondingApplication(
                BluetoothDevice device, AttributionSource source) {
            AdapterService service = getService();

            if (service == null
                    || !Utils.checkConnectPermissionForDataDelivery(service, source, TAG)) {
                return null;
            }

            service.enforceCallingOrSelfPermission(BLUETOOTH_PRIVILEGED, null);

            return service.getPackageNameOfBondingApplication(device);
        }

        @Override
        public boolean removeActiveDevice(@ActiveDeviceUse int profiles, AttributionSource source) {
            AdapterService service = getService();
            if (service == null
                    || !callerIsSystemOrActiveOrManagedUser(service, TAG, "removeActiveDevice")
                    || !Utils.checkConnectPermissionForDataDelivery(service, source, TAG)) {
                return false;
            }

            service.enforceCallingOrSelfPermission(MODIFY_PHONE_STATE, null);
            service.enforceCallingOrSelfPermission(BLUETOOTH_PRIVILEGED, null);

            Log.i(
                    TAG,
                    "removeActiveDevice: profiles="
                            + profiles
                            + ", from "
                            + Utils.getUidPidString());
            return service.setActiveDevice(null, profiles);
        }

        @Override
        public boolean setActiveDevice(
                BluetoothDevice device, @ActiveDeviceUse int profiles, AttributionSource source) {
            AdapterService service = getService();
            if (service == null
                    || !callerIsSystemOrActiveOrManagedUser(service, TAG, "setActiveDevice")
                    || !Utils.checkConnectPermissionForDataDelivery(service, source, TAG)) {
                return false;
            }

            service.enforceCallingOrSelfPermission(MODIFY_PHONE_STATE, null);
            service.enforceCallingOrSelfPermission(BLUETOOTH_PRIVILEGED, null);

            Log.i(
                    TAG,
                    "setActiveDevice: device="
                            + device
                            + ", profiles="
                            + profiles
                            + ", from "
                            + Utils.getUidPidString());

            return service.setActiveDevice(device, profiles);
        }

        @Override
        public List<BluetoothDevice> getActiveDevices(
                @ActiveDeviceProfile int profile, AttributionSource source) {
            AdapterService service = getService();
            if (service == null
                    || !callerIsSystemOrActiveOrManagedUser(service, TAG, "getActiveDevices")
                    || !Utils.checkConnectPermissionForDataDelivery(service, source, TAG)) {
                return Collections.emptyList();
            }

            service.enforceCallingOrSelfPermission(BLUETOOTH_PRIVILEGED, null);

            return service.getActiveDevices(profile);
        }

        @Override
        public int connectAllEnabledProfiles(BluetoothDevice device, AttributionSource source) {
            AdapterService service = getService();
            if (service == null || !service.isEnabled()) {
                return BluetoothStatusCodes.ERROR_BLUETOOTH_NOT_ENABLED;
            }
            if (!callerIsSystemOrActiveOrManagedUser(service, TAG, "connectAllEnabledProfiles")) {
                return BluetoothStatusCodes.ERROR_BLUETOOTH_NOT_ALLOWED;
            }
            if (device == null) {
                throw new IllegalArgumentException("device cannot be null");
            }
            if (!BluetoothAdapter.checkBluetoothAddress(device.getAddress())) {
                throw new IllegalArgumentException("device cannot have an invalid address");
            }
            if (!Utils.checkConnectPermissionForDataDelivery(service, source, TAG)) {
                return BluetoothStatusCodes.ERROR_MISSING_BLUETOOTH_CONNECT_PERMISSION;
            }

            service.enforceCallingOrSelfPermission(MODIFY_PHONE_STATE, null);
            service.enforceCallingOrSelfPermission(BLUETOOTH_PRIVILEGED, null);

            Log.i(
                    TAG,
                    "connectAllEnabledProfiles: device="
                            + device
                            + ", from "
                            + Utils.getUidPidString());
            MetricsLogger.getInstance()
                    .logBluetoothEvent(
                            device,
                            BluetoothStatsLog
                                    .BLUETOOTH_CROSS_LAYER_EVENT_REPORTED__EVENT_TYPE__INITIATOR_CONNECTION,
                            BluetoothStatsLog.BLUETOOTH_CROSS_LAYER_EVENT_REPORTED__STATE__START,
                            source.getUid());

            try {
                return service.connectAllEnabledProfiles(device);
            } catch (Exception e) {
                Log.v(TAG, "connectAllEnabledProfiles() failed", e);
                SneakyThrow.sneakyThrow(e);
                throw new RuntimeException(e);
            }
        }

        @Override
        public int disconnectAllEnabledProfiles(BluetoothDevice device, AttributionSource source) {
            AdapterService service = getService();
            if (service == null) {
                return BluetoothStatusCodes.ERROR_BLUETOOTH_NOT_ENABLED;
            }
            if (!callerIsSystemOrActiveOrManagedUser(
                    service, TAG, "disconnectAllEnabledProfiles")) {
                return BluetoothStatusCodes.ERROR_BLUETOOTH_NOT_ALLOWED;
            }
            if (device == null) {
                throw new IllegalArgumentException("device cannot be null");
            }
            if (!BluetoothAdapter.checkBluetoothAddress(device.getAddress())) {
                throw new IllegalArgumentException("device cannot have an invalid address");
            }
            if (!Utils.checkConnectPermissionForDataDelivery(service, source, TAG)) {
                return BluetoothStatusCodes.ERROR_MISSING_BLUETOOTH_CONNECT_PERMISSION;
            }

            service.enforceCallingOrSelfPermission(BLUETOOTH_PRIVILEGED, null);

            Log.i(
                    TAG,
                    "disconnectAllEnabledProfiles: device="
                            + device
                            + ", from "
                            + Utils.getUidPidString());

            try {
                return service.disconnectAllEnabledProfiles(device);
            } catch (Exception e) {
                Log.v(TAG, "disconnectAllEnabledProfiles() failed", e);
                SneakyThrow.sneakyThrow(e);
                throw new RuntimeException(e);
            }
        }

        @Override
        public String getRemoteName(BluetoothDevice device, AttributionSource source) {
            AdapterService service = getService();
            if (service == null
                    || !callerIsSystemOrActiveOrManagedUser(service, TAG, "getRemoteName")
                    || !Utils.checkConnectPermissionForDataDelivery(
                            service, source, "AdapterService getRemoteName")) {
                return null;
            }

            return service.getRemoteName(device);
        }

        @Override
        public int getRemoteType(BluetoothDevice device, AttributionSource source) {
            AdapterService service = getService();
            if (service == null
                    || !callerIsSystemOrActiveOrManagedUser(service, TAG, "getRemoteType")
                    || !Utils.checkConnectPermissionForDataDelivery(
                            service, source, "AdapterService getRemoteType")) {
                return BluetoothDevice.DEVICE_TYPE_UNKNOWN;
            }

            return service.getRemoteType(device);
        }

        @Override
        public String getRemoteAlias(BluetoothDevice device, AttributionSource source) {
            AdapterService service = getService();
            if (service == null
                    || !callerIsSystemOrActiveOrManagedUser(service, TAG, "getRemoteAlias")
                    || !Utils.checkConnectPermissionForDataDelivery(
                            service, source, "AdapterService getRemoteAlias")) {
                return null;
            }

            DeviceProperties deviceProp = service.mRemoteDevices.getDeviceProperties(device);
            return deviceProp != null ? deviceProp.getAlias() : null;
        }

        @Override
        public int setRemoteAlias(BluetoothDevice device, String name, AttributionSource source) {
            AdapterService service = getService();
            if (service == null) {
                return BluetoothStatusCodes.ERROR_BLUETOOTH_NOT_ENABLED;
            }
            if (!callerIsSystemOrActiveOrManagedUser(service, TAG, "setRemoteAlias")) {
                return BluetoothStatusCodes.ERROR_BLUETOOTH_NOT_ALLOWED;
            }
            if (name != null && name.isEmpty()) {
                throw new IllegalArgumentException("alias cannot be the empty string");
            }

            if (!Utils.checkConnectPermissionForDataDelivery(
                    service, source, "AdapterService setRemoteAlias")) {
                return BluetoothStatusCodes.ERROR_MISSING_BLUETOOTH_CONNECT_PERMISSION;
            }

            Utils.enforceCdmAssociationIfNotBluetoothPrivileged(
                    service, service.mCompanionDeviceManager, source, device);

            DeviceProperties deviceProp = service.mRemoteDevices.getDeviceProperties(device);
            if (deviceProp == null) {
                return BluetoothStatusCodes.ERROR_DEVICE_NOT_BONDED;
            }
            deviceProp.setAlias(device, name);
            return BluetoothStatusCodes.SUCCESS;
        }

        @Override
        public int getRemoteClass(BluetoothDevice device, AttributionSource source) {
            AdapterService service = getService();
            if (service == null
                    || !callerIsSystemOrActiveOrManagedUser(service, TAG, "getRemoteClass")
                    || !Utils.checkConnectPermissionForDataDelivery(
                            service, source, "AdapterService getRemoteClass")) {
                return 0;
            }

            return service.getRemoteClass(device);
        }

        @Override
        public List<ParcelUuid> getRemoteUuids(BluetoothDevice device, AttributionSource source) {
            AdapterService service = getService();
            if (service == null
                    || !callerIsSystemOrActiveOrManagedUser(service, TAG, "getRemoteUuids")
                    || !Utils.checkConnectPermissionForDataDelivery(
                            service, source, "AdapterService getRemoteUuids")) {
                return Collections.emptyList();
            }

            final ParcelUuid[] parcels = service.getRemoteUuids(device);
            if (parcels == null) {
                return null;
            }
            return Arrays.asList(parcels);
        }

        @Override
        public boolean fetchRemoteUuids(
                BluetoothDevice device, int transport, AttributionSource source) {
            AdapterService service = getService();
            if (service == null
                    || !callerIsSystemOrActiveOrManagedUser(service, TAG, "fetchRemoteUuids")
                    || !Utils.checkConnectPermissionForDataDelivery(
                            service, source, "AdapterService fetchRemoteUuids")) {
                return false;
            }
            if (transport != TRANSPORT_AUTO) {
                service.enforceCallingOrSelfPermission(BLUETOOTH_PRIVILEGED, null);
            }

            Log.i(
                    TAG,
                    "fetchRemoteUuids: device="
                            + device
                            + ", transport="
                            + transport
                            + ", from "
                            + Utils.getUidPidString());

            service.mRemoteDevices.fetchUuids(device, transport);
            MetricsLogger.getInstance().cacheCount(BluetoothProtoEnums.SDP_FETCH_UUID_REQUEST, 1);
            return true;
        }

        @Override
        public boolean setPin(
                BluetoothDevice device,
                boolean accept,
                int len,
                byte[] pinCode,
                AttributionSource source) {
            AdapterService service = getService();
            if (service == null
                    || !callerIsSystemOrActiveOrManagedUser(service, TAG, "setPin")
                    || !Utils.checkConnectPermissionForDataDelivery(
                            service, source, "AdapterService setPin")) {
                return false;
            }

            DeviceProperties deviceProp = service.mRemoteDevices.getDeviceProperties(device);
            // Only allow setting a pin in bonding state, or bonded state in case of security
            // upgrade.
            if (deviceProp == null || !deviceProp.isBondingOrBonded()) {
                Log.e(TAG, "setPin: device=" + device + ", not bonding");
                return false;
            }
            if (pinCode.length != len) {
                android.util.EventLog.writeEvent(
                        0x534e4554, "139287605", -1, "PIN code length mismatch");
                return false;
            }
            service.logUserBondResponse(device, accept, source);
            Log.i(
                    TAG,
                    "setPin: device="
                            + device
                            + ", accept="
                            + accept
                            + ", from "
                            + Utils.getUidPidString());
            return service.mNativeInterface.pinReply(
                    getBytesFromAddress(device.getAddress()), accept, len, pinCode);
        }

        @Override
        public boolean setPasskey(
                BluetoothDevice device,
                boolean accept,
                int len,
                byte[] passkey,
                AttributionSource source) {
            AdapterService service = getService();
            if (service == null
                    || !callerIsSystemOrActiveOrManagedUser(service, TAG, "setPasskey")
                    || !Utils.checkConnectPermissionForDataDelivery(
                            service, source, "AdapterService setPasskey")) {
                return false;
            }

            DeviceProperties deviceProp = service.mRemoteDevices.getDeviceProperties(device);
            if (deviceProp == null || !deviceProp.isBonding()) {
                Log.e(TAG, "setPasskey: device=" + device + ", not bonding");
                return false;
            }
            if (passkey.length != len) {
                android.util.EventLog.writeEvent(
                        0x534e4554, "139287605", -1, "Passkey length mismatch");
                return false;
            }
            service.logUserBondResponse(device, accept, source);
            Log.i(
                    TAG,
                    "setPasskey: device="
                            + device
                            + ", accept="
                            + accept
                            + ", from "
                            + Utils.getUidPidString());

            return service.mNativeInterface.sspReply(
                    getBytesFromAddress(device.getAddress()),
                    AbstractionLayer.BT_SSP_VARIANT_PASSKEY_ENTRY,
                    accept,
                    Utils.byteArrayToInt(passkey));
        }

        @Override
        public boolean setPairingConfirmation(
                BluetoothDevice device, boolean accept, AttributionSource source) {
            AdapterService service = getService();
            if (service == null
                    || !callerIsSystemOrActiveOrManagedUser(service, TAG, "setPairingConfirmation")
                    || !Utils.checkConnectPermissionForDataDelivery(service, source, TAG)) {
                return false;
            }

            service.enforceCallingOrSelfPermission(BLUETOOTH_PRIVILEGED, null);

            DeviceProperties deviceProp = service.mRemoteDevices.getDeviceProperties(device);
            if (deviceProp == null || !deviceProp.isBonding()) {
                Log.e(TAG, "setPairingConfirmation: device=" + device + ", not bonding");
                return false;
            }
            service.logUserBondResponse(device, accept, source);
            Log.i(
                    TAG,
                    "setPairingConfirmation: device="
                            + device
                            + ", accept="
                            + accept
                            + ", from "
                            + Utils.getUidPidString());

            return service.mNativeInterface.sspReply(
                    getBytesFromAddress(device.getAddress()),
                    AbstractionLayer.BT_SSP_VARIANT_PASSKEY_CONFIRMATION,
                    accept,
                    0);
        }

        @Override
        public boolean getSilenceMode(BluetoothDevice device, AttributionSource source) {
            AdapterService service = getService();
            if (service == null
                    || !callerIsSystemOrActiveOrManagedUser(service, TAG, "getSilenceMode")
                    || !Utils.checkConnectPermissionForDataDelivery(service, source, TAG)) {
                return false;
            }

            service.enforceCallingOrSelfPermission(BLUETOOTH_PRIVILEGED, null);

            return service.mSilenceDeviceManager.getSilenceMode(device);
        }

        @Override
        public boolean setSilenceMode(
                BluetoothDevice device, boolean silence, AttributionSource source) {
            AdapterService service = getService();
            if (service == null
                    || !callerIsSystemOrActiveOrManagedUser(service, TAG, "setSilenceMode")
                    || !Utils.checkConnectPermissionForDataDelivery(service, source, TAG)) {
                return false;
            }

            service.enforceCallingOrSelfPermission(BLUETOOTH_PRIVILEGED, null);

            service.mSilenceDeviceManager.setSilenceMode(device, silence);
            return true;
        }

        @Override
        public int getPhonebookAccessPermission(BluetoothDevice device, AttributionSource source) {
            AdapterService service = getService();
            if (service == null
                    || !callerIsSystemOrActiveOrManagedUser(
                            service, TAG, "getPhonebookAccessPermission")
                    || !Utils.checkConnectPermissionForDataDelivery(
                            service, source, "AdapterService getPhonebookAccessPermission")) {
                return BluetoothDevice.ACCESS_UNKNOWN;
            }

            return service.getPhonebookAccessPermission(device);
        }

        @Override
        public boolean setPhonebookAccessPermission(
                BluetoothDevice device, int value, AttributionSource source) {
            AdapterService service = getService();
            if (service == null
                    || !callerIsSystemOrActiveOrManagedUser(
                            service, TAG, "setPhonebookAccessPermission")
                    || !Utils.checkConnectPermissionForDataDelivery(service, source, TAG)) {
                return false;
            }

            service.enforceCallingOrSelfPermission(BLUETOOTH_PRIVILEGED, null);

            service.setPhonebookAccessPermission(device, value);
            return true;
        }

        @Override
        public int getMessageAccessPermission(BluetoothDevice device, AttributionSource source) {
            AdapterService service = getService();
            if (service == null
                    || !callerIsSystemOrActiveOrManagedUser(
                            service, TAG, "getMessageAccessPermission")
                    || !Utils.checkConnectPermissionForDataDelivery(
                            service, source, "AdapterService getMessageAccessPermission")) {
                return BluetoothDevice.ACCESS_UNKNOWN;
            }

            return service.getMessageAccessPermission(device);
        }

        @Override
        public boolean setMessageAccessPermission(
                BluetoothDevice device, int value, AttributionSource source) {
            AdapterService service = getService();
            if (service == null
                    || !callerIsSystemOrActiveOrManagedUser(
                            service, TAG, "setMessageAccessPermission")
                    || !Utils.checkConnectPermissionForDataDelivery(service, source, TAG)) {
                return false;
            }

            service.enforceCallingOrSelfPermission(BLUETOOTH_PRIVILEGED, null);

            service.setMessageAccessPermission(device, value);
            return true;
        }

        @Override
        public int getSimAccessPermission(BluetoothDevice device, AttributionSource source) {
            AdapterService service = getService();
            if (service == null
                    || !callerIsSystemOrActiveOrManagedUser(service, TAG, "getSimAccessPermission")
                    || !Utils.checkConnectPermissionForDataDelivery(
                            service, source, "AdapterService getSimAccessPermission")) {
                return BluetoothDevice.ACCESS_UNKNOWN;
            }

            return service.getSimAccessPermission(device);
        }

        @Override
        public boolean setSimAccessPermission(
                BluetoothDevice device, int value, AttributionSource source) {
            AdapterService service = getService();
            if (service == null
                    || !callerIsSystemOrActiveOrManagedUser(service, TAG, "setSimAccessPermission")
                    || !Utils.checkConnectPermissionForDataDelivery(service, source, TAG)) {
                return false;
            }

            service.enforceCallingOrSelfPermission(BLUETOOTH_PRIVILEGED, null);

            service.setSimAccessPermission(device, value);
            return true;
        }

        @Override
        public void logL2capcocServerConnection(
                BluetoothDevice device,
                int port,
                boolean isSecured,
                int result,
                long socketCreationTimeMillis,
                long socketCreationLatencyMillis,
                long socketConnectionTimeMillis,
                long timeoutMillis) {
            AdapterService service = getService();
            if (service == null) {
                return;
            }
            service.logL2capcocServerConnection(
                    device,
                    port,
                    isSecured,
                    result,
                    socketCreationTimeMillis,
                    socketCreationLatencyMillis,
                    socketConnectionTimeMillis,
                    timeoutMillis,
                    Binder.getCallingUid());
        }

        @Override
        public IBluetoothSocketManager getSocketManager() {
            AdapterService service = getService();
            if (service == null) {
                return null;
            }

            return IBluetoothSocketManager.Stub.asInterface(service.mBluetoothSocketManagerBinder);
        }

        @Override
        public void logL2capcocClientConnection(
                BluetoothDevice device,
                int port,
                boolean isSecured,
                int result,
                long socketCreationTimeNanos,
                long socketCreationLatencyNanos,
                long socketConnectionTimeNanos) {
            AdapterService service = getService();
            if (service == null) {
                return;
            }
            service.logL2capcocClientConnection(
                    device,
                    port,
                    isSecured,
                    result,
                    socketCreationTimeNanos,
                    socketCreationLatencyNanos,
                    socketConnectionTimeNanos,
                    Binder.getCallingUid());
        }

        @Override
        public void logRfcommConnectionAttempt(
                BluetoothDevice device,
                boolean isSecured,
                int resultCode,
                long socketCreationTimeNanos,
                boolean isSerialPort) {
            AdapterService service = getService();
            if (service == null) {
                return;
            }
            service.logRfcommConnectionAttempt(
                    device,
                    isSecured,
                    resultCode,
                    socketCreationTimeNanos,
                    isSerialPort,
                    Binder.getCallingUid());
        }

        @Override
        public boolean sdpSearch(
                BluetoothDevice device, ParcelUuid uuid, AttributionSource source) {
            AdapterService service = getService();
            if (service == null
                    || !callerIsSystemOrActiveOrManagedUser(service, TAG, "sdpSearch")
                    || !Utils.checkConnectPermissionForDataDelivery(
                            service, source, "AdapterService sdpSearch")) {
                return false;
            }
            return service.sdpSearch(device, uuid);
        }

        @Override
        public int getBatteryLevel(BluetoothDevice device, AttributionSource source) {
            AdapterService service = getService();
            if (service == null
                    || !callerIsSystemOrActiveOrManagedUser(service, TAG, "getBatteryLevel")
                    || !Utils.checkConnectPermissionForDataDelivery(
                            service, source, "AdapterService getBatteryLevel")) {
                return BluetoothDevice.BATTERY_LEVEL_UNKNOWN;
            }

            DeviceProperties deviceProp = service.mRemoteDevices.getDeviceProperties(device);
            if (deviceProp == null) {
                return BluetoothDevice.BATTERY_LEVEL_UNKNOWN;
            }
            return deviceProp.getBatteryLevel();
        }

        @Override
        public int getMaxConnectedAudioDevices(AttributionSource source) {
            // don't check caller, may be called from system UI
            AdapterService service = getService();
            if (service == null
                    || !Utils.checkConnectPermissionForDataDelivery(
                            service, source, "AdapterService getMaxConnectedAudioDevices")) {
                return -1;
            }

            return service.getMaxConnectedAudioDevices();
        }

        @Override
        public boolean factoryReset(AttributionSource source) {
            AdapterService service = getService();
            if (service == null
                    || !Utils.checkConnectPermissionForDataDelivery(service, source, TAG)) {
                return false;
            }

            service.enforceCallingOrSelfPermission(BLUETOOTH_PRIVILEGED, null);
            return service.factoryReset();
        }

        @Override
        public void registerBluetoothConnectionCallback(
                IBluetoothConnectionCallback callback, AttributionSource source) {
            AdapterService service = getService();
            if (service == null
                    || !callerIsSystemOrActiveOrManagedUser(
                            service, TAG, "registerBluetoothConnectionCallback")
                    || !Utils.checkConnectPermissionForDataDelivery(service, source, TAG)) {
                return;
            }
            service.enforceCallingOrSelfPermission(BLUETOOTH_PRIVILEGED, null);
            service.mBluetoothConnectionCallbacks.register(callback);
        }

        @Override
        public void unregisterBluetoothConnectionCallback(
                IBluetoothConnectionCallback callback, AttributionSource source) {
            AdapterService service = getService();
            if (service == null
                    || !callerIsSystemOrActiveOrManagedUser(
                            service, TAG, "unregisterBluetoothConnectionCallback")
                    || !Utils.checkConnectPermissionForDataDelivery(service, source, TAG)) {
                return;
            }
            service.enforceCallingOrSelfPermission(BLUETOOTH_PRIVILEGED, null);
            service.mBluetoothConnectionCallbacks.unregister(callback);
        }

        @Override
        public void registerCallback(IBluetoothCallback callback, AttributionSource source) {
            AdapterService service = getService();
            if (service == null
                    || !callerIsSystemOrActiveOrManagedUser(service, TAG, "registerCallback")
                    || !Utils.checkConnectPermissionForDataDelivery(service, source, TAG)) {
                return;
            }

            service.enforceCallingOrSelfPermission(BLUETOOTH_PRIVILEGED, null);

            service.registerRemoteCallback(callback);
        }

        @Override
        public void unregisterCallback(IBluetoothCallback callback, AttributionSource source) {
            AdapterService service = getService();
            if (service == null
                    || !callerIsSystemOrActiveOrManagedUser(service, TAG, "unregisterCallback")
                    || !Utils.checkConnectPermissionForDataDelivery(service, source, TAG)) {
                return;
            }

            service.enforceCallingOrSelfPermission(BLUETOOTH_PRIVILEGED, null);

            service.unregisterRemoteCallback(callback);
        }

        @Override
        public boolean isMultiAdvertisementSupported() {
            AdapterService service = getService();
            if (service == null) {
                return false;
            }

            int val = service.mAdapterProperties.getNumOfAdvertisementInstancesSupported();
            return val >= MIN_ADVT_INSTANCES_FOR_MA;
        }

        /**
         * This method has an associated binder cache. The invalidation methods must be changed if
         * the logic behind this method changes.
         */
        @Override
        public boolean isOffloadedFilteringSupported() {
            AdapterService service = getService();
            if (service == null) {
                return false;
            }

            int val = service.getNumOfOffloadedScanFilterSupported();
            return val >= MIN_OFFLOADED_FILTERS;
        }

        @Override
        public boolean isOffloadedScanBatchingSupported() {
            AdapterService service = getService();
            if (service == null) {
                return false;
            }

            int val = service.getOffloadedScanResultStorage();
            return val >= MIN_OFFLOADED_SCAN_STORAGE_BYTES;
        }

        @Override
        public boolean isLe2MPhySupported() {
            AdapterService service = getService();
            if (service == null) {
                return false;
            }

            return service.isLe2MPhySupported();
        }

        @Override
        public boolean isLeCodedPhySupported() {
            AdapterService service = getService();
            if (service == null) {
                return false;
            }

            return service.isLeCodedPhySupported();
        }

        @Override
        public boolean isLeExtendedAdvertisingSupported() {
            AdapterService service = getService();
            if (service == null) {
                return false;
            }

            return service.isLeExtendedAdvertisingSupported();
        }

        @Override
        public boolean isLePeriodicAdvertisingSupported() {
            AdapterService service = getService();
            if (service == null) {
                return false;
            }

            return service.isLePeriodicAdvertisingSupported();
        }

        @Override
        public int isLeAudioSupported() {
            AdapterService service = getService();
            if (service == null) {
                return BluetoothStatusCodes.ERROR_BLUETOOTH_NOT_ENABLED;
            }

            Set<Integer> supportedProfileServices =
                    Arrays.stream(Config.getSupportedProfiles())
                            .boxed()
                            .collect(Collectors.toSet());
            int[] leAudioUnicastProfiles = Config.getLeAudioUnicastProfiles();

            if (Arrays.stream(leAudioUnicastProfiles)
                    .allMatch(supportedProfileServices::contains)) {
                return BluetoothStatusCodes.FEATURE_SUPPORTED;
            }

            return BluetoothStatusCodes.FEATURE_NOT_SUPPORTED;
        }

        @Override
        public int isLeAudioBroadcastSourceSupported() {
            AdapterService service = getService();
            if (service == null) {
                return BluetoothStatusCodes.ERROR_BLUETOOTH_NOT_ENABLED;
            }

            long supportBitMask = Config.getSupportedProfilesBitMask();
            if ((supportBitMask & (1 << BluetoothProfile.LE_AUDIO_BROADCAST)) != 0) {
                return BluetoothStatusCodes.FEATURE_SUPPORTED;
            }

            return BluetoothStatusCodes.FEATURE_NOT_SUPPORTED;
        }

        @Override
        public int isLeAudioBroadcastAssistantSupported() {
            AdapterService service = getService();
            if (service == null) {
                return BluetoothStatusCodes.ERROR_BLUETOOTH_NOT_ENABLED;
            }

            int[] supportedProfileServices = Config.getSupportedProfiles();

            if (Arrays.stream(supportedProfileServices)
                    .anyMatch(
                            profileId ->
                                    profileId == BluetoothProfile.LE_AUDIO_BROADCAST_ASSISTANT)) {
                return BluetoothStatusCodes.FEATURE_SUPPORTED;
            }

            return BluetoothStatusCodes.FEATURE_NOT_SUPPORTED;
        }

        @Override
        public int isDistanceMeasurementSupported(AttributionSource source) {
            AdapterService service = getService();
            if (service == null) {
                return BluetoothStatusCodes.ERROR_BLUETOOTH_NOT_ENABLED;
            } else if (!callerIsSystemOrActiveOrManagedUser(
                    service, TAG, "isDistanceMeasurementSupported")) {
                return BluetoothStatusCodes.ERROR_BLUETOOTH_NOT_ALLOWED;
            } else if (!Utils.checkConnectPermissionForDataDelivery(service, source, TAG)) {
                return BluetoothStatusCodes.ERROR_MISSING_BLUETOOTH_CONNECT_PERMISSION;
            }
            service.enforceCallingOrSelfPermission(BLUETOOTH_PRIVILEGED, null);
            return BluetoothStatusCodes.FEATURE_SUPPORTED;
        }

        @Override
        public int getLeMaximumAdvertisingDataLength() {
            AdapterService service = getService();
            if (service == null) {
                return 0;
            }

            return service.getLeMaximumAdvertisingDataLength();
        }

        @Override
        public boolean isActivityAndEnergyReportingSupported() {
            AdapterService service = getService();
            if (service == null) {
                return false;
            }

            return service.mAdapterProperties.isActivityAndEnergyReportingSupported();
        }

        @Override
        public BluetoothActivityEnergyInfo reportActivityInfo(AttributionSource source) {
            AdapterService service = getService();
            if (service == null
                    || !Utils.checkConnectPermissionForDataDelivery(service, source, TAG)) {
                return null;
            }

            service.enforceCallingOrSelfPermission(BLUETOOTH_PRIVILEGED, null);

            return service.reportActivityInfo();
        }

        @Override
        public boolean registerMetadataListener(
                IBluetoothMetadataListener listener,
                BluetoothDevice device,
                AttributionSource source) {
            requireNonNull(device);
            requireNonNull(listener);
            AdapterService service = getService();
            if (service == null
                    || !callerIsSystemOrActiveOrManagedUser(
                            service, TAG, "registerMetadataListener")
                    || !Utils.checkConnectPermissionForDataDelivery(service, source, TAG)) {
                return false;
            }

            service.enforceCallingOrSelfPermission(BLUETOOTH_PRIVILEGED, null);

            service.mHandler.post(
                    () ->
                            service.mMetadataListeners
                                    .computeIfAbsent(device, k -> new RemoteCallbackList())
                                    .register(listener));

            return true;
        }

        @Override
        public boolean unregisterMetadataListener(
                IBluetoothMetadataListener listener,
                BluetoothDevice device,
                AttributionSource source) {
            requireNonNull(device);
            requireNonNull(listener);
            AdapterService service = getService();
            if (service == null
                    || !callerIsSystemOrActiveOrManagedUser(
                            service, TAG, "unregisterMetadataListener")
                    || !Utils.checkConnectPermissionForDataDelivery(service, source, TAG)) {
                return false;
            }

            service.enforceCallingOrSelfPermission(BLUETOOTH_PRIVILEGED, null);

            service.mHandler.post(
                    () ->
                            service.mMetadataListeners.computeIfPresent(
                                    device,
                                    (k, v) -> {
                                        v.unregister(listener);
                                        if (v.getRegisteredCallbackCount() == 0) {
                                            return null;
                                        }
                                        return v;
                                    }));
            return true;
        }

        @Override
        public boolean setMetadata(
                BluetoothDevice device, int key, byte[] value, AttributionSource source) {
            AdapterService service = getService();
            if (service == null
                    || !callerIsSystemOrActiveOrManagedUser(service, TAG, "setMetadata")
                    || !Utils.checkConnectPermissionForDataDelivery(service, source, TAG)) {
                return false;
            }

            service.enforceCallingOrSelfPermission(BLUETOOTH_PRIVILEGED, null);
            return service.setMetadata(device, key, value);
        }

        @Override
        public byte[] getMetadata(BluetoothDevice device, int key, AttributionSource source) {
            AdapterService service = getService();
            if (service == null
                    || !callerIsSystemOrActiveOrManagedUser(service, TAG, "getMetadata")
                    || !Utils.checkConnectPermissionForDataDelivery(service, source, TAG)) {
                return null;
            }

            service.enforceCallingOrSelfPermission(BLUETOOTH_PRIVILEGED, null);

            return service.getMetadata(device, key);
        }

        @Override
        public int isRequestAudioPolicyAsSinkSupported(
                BluetoothDevice device, AttributionSource source) {
            AdapterService service = getService();
            if (service == null
                    || !callerIsSystemOrActiveOrManagedUser(
                            service, TAG, "isRequestAudioPolicyAsSinkSupported")
                    || !Utils.checkConnectPermissionForDataDelivery(service, source, TAG)) {
                return BluetoothStatusCodes.FEATURE_NOT_CONFIGURED;
            }
            service.enforceCallingOrSelfPermission(BLUETOOTH_PRIVILEGED, null);
            return service.isRequestAudioPolicyAsSinkSupported(device);
        }

        @Override
        public int requestAudioPolicyAsSink(
                BluetoothDevice device,
                BluetoothSinkAudioPolicy policies,
                AttributionSource source) {
            AdapterService service = getService();
            if (service == null) {
                return BluetoothStatusCodes.ERROR_BLUETOOTH_NOT_ENABLED;
            } else if (!callerIsSystemOrActiveOrManagedUser(
                    service, TAG, "requestAudioPolicyAsSink")) {
                return BluetoothStatusCodes.ERROR_BLUETOOTH_NOT_ALLOWED;
            } else if (!Utils.checkConnectPermissionForDataDelivery(service, source, TAG)) {
                return BluetoothStatusCodes.ERROR_MISSING_BLUETOOTH_CONNECT_PERMISSION;
            }
            service.enforceCallingOrSelfPermission(BLUETOOTH_PRIVILEGED, null);
            return service.requestAudioPolicyAsSink(device, policies);
        }

        @Override
        public BluetoothSinkAudioPolicy getRequestedAudioPolicyAsSink(
                BluetoothDevice device, AttributionSource source) {
            AdapterService service = getService();
            if (service == null
                    || !callerIsSystemOrActiveOrManagedUser(
                            service, TAG, "getRequestedAudioPolicyAsSink")
                    || !Utils.checkConnectPermissionForDataDelivery(service, source, TAG)) {
                return null;
            }
            service.enforceCallingOrSelfPermission(BLUETOOTH_PRIVILEGED, null);
            return service.getRequestedAudioPolicyAsSink(device);
        }

        @Override
        public void requestActivityInfo(
                IBluetoothActivityEnergyInfoListener listener, AttributionSource source) {
            BluetoothActivityEnergyInfo info = reportActivityInfo(source);
            try {
                listener.onBluetoothActivityEnergyInfoAvailable(info);
            } catch (RemoteException e) {
                Log.e(TAG, "onBluetoothActivityEnergyInfo: RemoteException", e);
            }
        }

        @Override
        public void bleOnToOn(AttributionSource source) {
            AdapterService service = getService();
            if (service == null
                    || !callerIsSystemOrActiveOrManagedUser(service, TAG, "bleOnToOn")) {
                return;
            }

            service.enforceCallingOrSelfPermission(BLUETOOTH_PRIVILEGED, null);

            service.bleOnToOn();
        }

        @Override
        public void bleOnToOff(AttributionSource source) {
            AdapterService service = getService();
            if (service == null
                    || !callerIsSystemOrActiveOrManagedUser(service, TAG, "bleOnToOff")) {
                return;
            }

            service.enforceCallingOrSelfPermission(BLUETOOTH_PRIVILEGED, null);

            service.bleOnToOff();
        }

        @Override
        public void dump(FileDescriptor fd, String[] args) {
            PrintWriter writer = new PrintWriter(new FileOutputStream(fd));
            AdapterService service = getService();
            if (service == null) {
                return;
            }

            service.enforceCallingOrSelfPermission(DUMP, null);

            service.dump(fd, writer, args);
            writer.close();
        }

        @Override
        public boolean allowLowLatencyAudio(boolean allowed, BluetoothDevice device) {
            AdapterService service = getService();
            if (service == null
                    || !callerIsSystemOrActiveOrManagedUser(service, TAG, "allowLowLatencyAudio")
                    || !Utils.checkConnectPermissionForDataDelivery(
                            service,
                            Utils.getCallingAttributionSource(service),
                            "AdapterService allowLowLatencyAudio")) {
                return false;
            }
            service.enforceCallingOrSelfPermission(BLUETOOTH_PRIVILEGED, null);
            return service.allowLowLatencyAudio(allowed, device);
        }

        // Either implement these custom methods, or remove them from IBluetooth.
        @Override
        @SuppressLint("AndroidFrameworkRequiresPermission")
        public void setBondingInitiatedLocally(BluetoothDevice device, boolean localInitiated,
                AttributionSource source) {}

        @Override
        @SuppressLint("AndroidFrameworkRequiresPermission")
        public boolean isTwsPlusDevice(BluetoothDevice device,
                AttributionSource attributionSource) { return false; }

        @Override
        @SuppressLint("AndroidFrameworkRequiresPermission")
        public String getTwsPlusPeerAddress(BluetoothDevice device,
                AttributionSource attributionSource) { return null; }

        @Override
        @SuppressLint("AndroidFrameworkRequiresPermission")
        public void updateQuietModeStatus(boolean quietMode,
                AttributionSource attributionSource) {}

        @Override
        @SuppressLint("AndroidFrameworkRequiresPermission")
        public int setSocketOpt(int type, int port, int optionName, byte [] optionVal,
                int optionLen) { return -1; }

        @Override
        @SuppressLint("AndroidFrameworkRequiresPermission")
        public int getSocketOpt(int type, int port, int optionName,
                byte [] optionVal) { return -1; }

        @Override
        @SuppressLint("AndroidFrameworkRequiresPermission")
        public int getDeviceType(BluetoothDevice device, AttributionSource source)
                { return -1; }

        @Override
        @SuppressLint("AndroidFrameworkRequiresPermission")
        public boolean isBroadcastActive(AttributionSource attributionSource) {
            return true;
        }

        @Override
        public int startRfcommListener(
                String name,
                ParcelUuid uuid,
                PendingIntent pendingIntent,
                AttributionSource source) {
            AdapterService service = getService();
            if (service == null
                    || !callerIsSystemOrActiveOrManagedUser(service, TAG, "startRfcommListener")
                    || !Utils.checkConnectPermissionForDataDelivery(
                            service, source, "AdapterService startRfcommListener")) {
                return BluetoothStatusCodes.ERROR_BLUETOOTH_NOT_ALLOWED;
            }
            service.enforceCallingOrSelfPermission(BLUETOOTH_PRIVILEGED, null);
            return service.startRfcommListener(name, uuid, pendingIntent, source);
        }

        @Override
        public int stopRfcommListener(ParcelUuid uuid, AttributionSource source) {
            AdapterService service = getService();
            if (service == null
                    || !callerIsSystemOrActiveOrManagedUser(service, TAG, "stopRfcommListener")
                    || !Utils.checkConnectPermissionForDataDelivery(
                            service, source, "AdapterService stopRfcommListener")) {
                return BluetoothStatusCodes.ERROR_BLUETOOTH_NOT_ALLOWED;
            }
            service.enforceCallingOrSelfPermission(BLUETOOTH_PRIVILEGED, null);
            return service.stopRfcommListener(uuid, source);
        }

        @Override
        public IncomingRfcommSocketInfo retrievePendingSocketForServiceRecord(
                ParcelUuid uuid, AttributionSource source) {
            AdapterService service = getService();
            if (service == null
                    || !callerIsSystemOrActiveOrManagedUser(
                            service, TAG, "retrievePendingSocketForServiceRecord")
                    || !Utils.checkConnectPermissionForDataDelivery(
                            service,
                            source,
                            "AdapterService retrievePendingSocketForServiceRecord")) {
                return null;
            }
            service.enforceCallingOrSelfPermission(BLUETOOTH_PRIVILEGED, null);
            return service.retrievePendingSocketForServiceRecord(uuid, source);
        }

        @Override
        public void setForegroundUserId(int userId, AttributionSource source) {
            AdapterService service = getService();
            if (service == null
                    || !Utils.checkConnectPermissionForDataDelivery(
                            service,
                            Utils.getCallingAttributionSource(mService),
                            "AdapterService setForegroundUserId")) {
                return;
            }
            service.enforceCallingOrSelfPermission(BLUETOOTH_PRIVILEGED, null);
            Utils.setForegroundUserId(userId);
        }

        @Override
        public int setPreferredAudioProfiles(
                BluetoothDevice device, Bundle modeToProfileBundle, AttributionSource source) {
            AdapterService service = getService();
            if (service == null) {
                return BluetoothStatusCodes.ERROR_BLUETOOTH_NOT_ENABLED;
            }
            if (!callerIsSystemOrActiveOrManagedUser(service, TAG, "setPreferredAudioProfiles")) {
                return BluetoothStatusCodes.ERROR_BLUETOOTH_NOT_ALLOWED;
            }
            requireNonNull(device);
            requireNonNull(modeToProfileBundle);
            if (!BluetoothAdapter.checkBluetoothAddress(device.getAddress())) {
                throw new IllegalArgumentException("device cannot have an invalid address");
            }
            if (service.getBondState(device) != BluetoothDevice.BOND_BONDED) {
                return BluetoothStatusCodes.ERROR_DEVICE_NOT_BONDED;
            }
            if (!Utils.checkConnectPermissionForDataDelivery(service, source, TAG)) {
                return BluetoothStatusCodes.ERROR_MISSING_BLUETOOTH_CONNECT_PERMISSION;
            }
            service.enforceCallingOrSelfPermission(BLUETOOTH_PRIVILEGED, null);

            return service.setPreferredAudioProfiles(device, modeToProfileBundle);
        }

        @Override
        public Bundle getPreferredAudioProfiles(BluetoothDevice device, AttributionSource source) {
            AdapterService service = getService();
            if (service == null) {
                return Bundle.EMPTY;
            }
            if (!callerIsSystemOrActiveOrManagedUser(service, TAG, "getPreferredAudioProfiles")) {
                return Bundle.EMPTY;
            }
            requireNonNull(device);
            if (!BluetoothAdapter.checkBluetoothAddress(device.getAddress())) {
                throw new IllegalArgumentException("device cannot have an invalid address");
            }
            if (service.getBondState(device) != BluetoothDevice.BOND_BONDED) {
                return Bundle.EMPTY;
            }
            if (!Utils.checkConnectPermissionForDataDelivery(service, source, TAG)) {
                return Bundle.EMPTY;
            }
            service.enforceCallingOrSelfPermission(BLUETOOTH_PRIVILEGED, null);

            return service.getPreferredAudioProfiles(device);
        }

        @Override
        public int notifyActiveDeviceChangeApplied(
                BluetoothDevice device, AttributionSource source) {
            AdapterService service = getService();
            if (service == null) {
                return BluetoothStatusCodes.ERROR_BLUETOOTH_NOT_ENABLED;
            }
            if (!callerIsSystem(TAG, "notifyActiveDeviceChangeApplied")) {
                return BluetoothStatusCodes.ERROR_BLUETOOTH_NOT_ALLOWED;
            }
            requireNonNull(device);
            if (!BluetoothAdapter.checkBluetoothAddress(device.getAddress())) {
                throw new IllegalArgumentException("device cannot have an invalid address");
            }
            if (service.getBondState(device) != BluetoothDevice.BOND_BONDED) {
                return BluetoothStatusCodes.ERROR_DEVICE_NOT_BONDED;
            }
            if (!Utils.checkConnectPermissionForDataDelivery(service, source, TAG)) {
                return BluetoothStatusCodes.ERROR_MISSING_BLUETOOTH_CONNECT_PERMISSION;
            }
            service.enforceCallingOrSelfPermission(BLUETOOTH_PRIVILEGED, null);

            return service.notifyActiveDeviceChangeApplied(device);
        }

        @Override
        public int isDualModeAudioEnabled(AttributionSource source) {
            AdapterService service = getService();
            if (service == null) {
                return BluetoothStatusCodes.ERROR_BLUETOOTH_NOT_ENABLED;
            }
            if (!Utils.checkConnectPermissionForDataDelivery(service, source, TAG)) {
                return BluetoothStatusCodes.ERROR_MISSING_BLUETOOTH_CONNECT_PERMISSION;
            }
            service.enforceCallingOrSelfPermission(BLUETOOTH_PRIVILEGED, null);

            if (!Utils.isDualModeAudioEnabled()) {
                return BluetoothStatusCodes.FEATURE_NOT_SUPPORTED;
            }

            return BluetoothStatusCodes.SUCCESS;
        }

        @Override
        public int registerPreferredAudioProfilesChangedCallback(
                IBluetoothPreferredAudioProfilesCallback callback, AttributionSource source) {
            AdapterService service = getService();
            if (service == null) {
                return BluetoothStatusCodes.ERROR_BLUETOOTH_NOT_ENABLED;
            }
            if (!callerIsSystemOrActiveOrManagedUser(
                    service, TAG, "registerPreferredAudioProfilesChangedCallback")) {
                return BluetoothStatusCodes.ERROR_BLUETOOTH_NOT_ALLOWED;
            }
            requireNonNull(callback);
            if (!Utils.checkConnectPermissionForDataDelivery(service, source, TAG)) {
                return BluetoothStatusCodes.ERROR_MISSING_BLUETOOTH_CONNECT_PERMISSION;
            }
            service.enforceCallingOrSelfPermission(BLUETOOTH_PRIVILEGED, null);

            // If LE only mode is enabled, the dual mode audio feature is disabled
            if (!Utils.isDualModeAudioEnabled()) {
                return BluetoothStatusCodes.FEATURE_NOT_SUPPORTED;
            }

            service.mPreferredAudioProfilesCallbacks.register(callback);
            return BluetoothStatusCodes.SUCCESS;
        }

        @Override
        public int unregisterPreferredAudioProfilesChangedCallback(
                IBluetoothPreferredAudioProfilesCallback callback, AttributionSource source) {
            AdapterService service = getService();
            if (service == null) {
                return BluetoothStatusCodes.ERROR_BLUETOOTH_NOT_ENABLED;
            }
            if (!callerIsSystemOrActiveOrManagedUser(
                    service, TAG, "unregisterPreferredAudioProfilesChangedCallback")) {
                return BluetoothStatusCodes.ERROR_BLUETOOTH_NOT_ALLOWED;
            }
            requireNonNull(callback);
            if (!Utils.checkConnectPermissionForDataDelivery(service, source, TAG)) {
                return BluetoothStatusCodes.ERROR_MISSING_BLUETOOTH_CONNECT_PERMISSION;
            }
            service.enforceCallingOrSelfPermission(BLUETOOTH_PRIVILEGED, null);

            if (!service.mPreferredAudioProfilesCallbacks.unregister(callback)) {
                Log.e(
                        TAG,
                        "unregisterPreferredAudioProfilesChangedCallback: callback was never "
                                + "registered");
                return BluetoothStatusCodes.ERROR_CALLBACK_NOT_REGISTERED;
            }
            return BluetoothStatusCodes.SUCCESS;
        }

        @Override
        public int registerBluetoothQualityReportReadyCallback(
                IBluetoothQualityReportReadyCallback callback, AttributionSource source) {
            AdapterService service = getService();
            if (service == null) {
                return BluetoothStatusCodes.ERROR_BLUETOOTH_NOT_ENABLED;
            }
            if (!callerIsSystemOrActiveOrManagedUser(
                    service, TAG, "registerBluetoothQualityReportReadyCallback")) {
                return BluetoothStatusCodes.ERROR_BLUETOOTH_NOT_ALLOWED;
            }
            requireNonNull(callback);
            if (!Utils.checkConnectPermissionForDataDelivery(service, source, TAG)) {
                return BluetoothStatusCodes.ERROR_MISSING_BLUETOOTH_CONNECT_PERMISSION;
            }
            service.enforceCallingOrSelfPermission(BLUETOOTH_PRIVILEGED, null);

            service.mBluetoothQualityReportReadyCallbacks.register(callback);
            return BluetoothStatusCodes.SUCCESS;
        }

        @Override
        public int unregisterBluetoothQualityReportReadyCallback(
                IBluetoothQualityReportReadyCallback callback, AttributionSource source) {
            AdapterService service = getService();
            if (service == null) {
                return BluetoothStatusCodes.ERROR_BLUETOOTH_NOT_ENABLED;
            }
            if (!callerIsSystemOrActiveOrManagedUser(
                    service, TAG, "unregisterBluetoothQualityReportReadyCallback")) {
                return BluetoothStatusCodes.ERROR_BLUETOOTH_NOT_ALLOWED;
            }
            requireNonNull(callback);
            if (!Utils.checkConnectPermissionForDataDelivery(service, source, TAG)) {
                return BluetoothStatusCodes.ERROR_MISSING_BLUETOOTH_CONNECT_PERMISSION;
            }
            service.enforceCallingOrSelfPermission(BLUETOOTH_PRIVILEGED, null);

            if (!service.mBluetoothQualityReportReadyCallbacks.unregister(callback)) {
                Log.e(
                        TAG,
                        "unregisterBluetoothQualityReportReadyCallback: callback was never "
                                + "registered");
                return BluetoothStatusCodes.ERROR_CALLBACK_NOT_REGISTERED;
            }
            return BluetoothStatusCodes.SUCCESS;
        }

        @Override
        public void registerHciVendorSpecificCallback(
                IBluetoothHciVendorSpecificCallback callback, int[] eventCodes) {
            AdapterService service = getService();
            if (service == null) {
                return;
            }
            if (!callerIsSystemOrActiveOrManagedUser(
                    service, TAG, "registerHciVendorSpecificCallback")) {
                throw new SecurityException("not allowed");
            }
            service.enforceCallingOrSelfPermission(BLUETOOTH_PRIVILEGED, null);
            requireNonNull(callback);
            requireNonNull(eventCodes);

            Set<Integer> eventCodesSet =
                    Arrays.stream(eventCodes).boxed().collect(Collectors.toSet());
            if (eventCodesSet.stream()
                    .anyMatch((n) -> (n < 0) || (n >= 0x52 && n < 0x60) || (n > 0xff))) {
                throw new IllegalArgumentException("invalid vendor-specific event code");
            }

            service.mBluetoothHciVendorSpecificDispatcher.register(callback, eventCodesSet);
        }

        @Override
        public void unregisterHciVendorSpecificCallback(
                IBluetoothHciVendorSpecificCallback callback) {
            AdapterService service = getService();
            if (service == null) {
                return;
            }
            if (!callerIsSystemOrActiveOrManagedUser(
                    service, TAG, "unregisterHciVendorSpecificCallback")) {
                throw new SecurityException("not allowed");
            }
            service.enforceCallingOrSelfPermission(BLUETOOTH_PRIVILEGED, null);
            requireNonNull(callback);

            service.mBluetoothHciVendorSpecificDispatcher.unregister(callback);
        }

        @Override
        public void sendHciVendorSpecificCommand(
                int ocf, byte[] parameters, IBluetoothHciVendorSpecificCallback callback) {
            AdapterService service = getService();
            if (service == null) {
                return;
            }
            if (!callerIsSystemOrActiveOrManagedUser(
                    service, TAG, "sendHciVendorSpecificCommand")) {
                throw new SecurityException("not allowed");
            }
            service.enforceCallingOrSelfPermission(BLUETOOTH_PRIVILEGED, null);

            // Open this no-op android command for test purpose
            int getVendorCapabilitiesOcf = 0x153;
            if (ocf < 0
                    || (ocf >= 0x150 && ocf < 0x160 && ocf != getVendorCapabilitiesOcf)
                    || (ocf > 0x3ff)) {
                throw new IllegalArgumentException("invalid vendor-specific event code");
            }
            requireNonNull(parameters);
            if (parameters.length > 255) {
                throw new IllegalArgumentException("Parameters size is too big");
            }

            Optional<byte[]> cookie =
                    service.mBluetoothHciVendorSpecificDispatcher.getRegisteredCookie(callback);
            if (!cookie.isPresent()) {
                Log.e(TAG, "send command without registered callback");
                throw new IllegalStateException("callback not registered");
            }

            service.mBluetoothHciVendorSpecificNativeInterface.sendCommand(
                    ocf, parameters, cookie.get());
        }

        @Override
        public int getOffloadedTransportDiscoveryDataScanSupported(AttributionSource source) {
            AdapterService service = getService();
            if (service == null
                    || !callerIsSystemOrActiveOrManagedUser(
                            service, TAG, "getOffloadedTransportDiscoveryDataScanSupported")
                    || !Utils.checkScanPermissionForDataDelivery(
                            service, source, "getOffloadedTransportDiscoveryDataScanSupported")) {
                return BluetoothStatusCodes.ERROR_MISSING_BLUETOOTH_SCAN_PERMISSION;
            }
            service.enforceCallingOrSelfPermission(BLUETOOTH_PRIVILEGED, null);

            return service.getOffloadedTransportDiscoveryDataScanSupported();
        }

        @Override
        public boolean isMediaProfileConnected(AttributionSource source) {
            AdapterService service = getService();
            if (service == null
                    || !Utils.checkConnectPermissionForDataDelivery(
                            service, source, "AdapterService.isMediaProfileConnected")) {
                return false;
            }
            service.enforceCallingOrSelfPermission(BLUETOOTH_PRIVILEGED, null);

            return service.isMediaProfileConnected();
        }

        @Override
        public IBinder getBluetoothGatt() {
            AdapterService service = getService();
            return service == null ? null : service.getBluetoothGatt();
        }

        @Override
        public IBinder getBluetoothScan() {
            AdapterService service = getService();
            return service == null ? null : service.getBluetoothScan();
        }

        @Override
        public void unregAllGattClient(AttributionSource source) {
            AdapterService service = getService();
            if (service == null) {
                return;
            }
            service.enforceCallingOrSelfPermission(BLUETOOTH_PRIVILEGED, null);
            service.unregAllGattClient(source);
        }

        @Override
        public IBinder getProfile(int profileId) {
            AdapterService service = getService();
            if (service == null) {
                return null;
            }

            return service.getProfile(profileId);
        }

        @Override
        public int setActiveAudioDevicePolicy(
                BluetoothDevice device, int activeAudioDevicePolicy, AttributionSource source) {
            AdapterService service = getService();
            if (service == null) {
                return BluetoothStatusCodes.ERROR_BLUETOOTH_NOT_ENABLED;
            }
            if (!callerIsSystemOrActiveOrManagedUser(service, TAG, "setActiveAudioDevicePolicy")) {
                return BluetoothStatusCodes.ERROR_BLUETOOTH_NOT_ALLOWED;
            }
            if (!BluetoothAdapter.checkBluetoothAddress(device.getAddress())) {
                throw new IllegalArgumentException("device cannot have an invalid address");
            }
            if (!Utils.checkConnectPermissionForDataDelivery(service, source, TAG)) {
                return BluetoothStatusCodes.ERROR_MISSING_BLUETOOTH_CONNECT_PERMISSION;
            }
=======
>>>>>>> f3d3aaea

            mBluetoothServerSockets.remove(uuid);
        }
    }

    private static void pendingSocketTimeoutRunnable(
            RfcommListenerData listenerData, BluetoothSocket socket) {
        boolean socketFound = listenerData.pendingSockets.remove(socket);
        if (socketFound) {
            try {
                socket.close();
            } catch (IOException e) {
                Log.e(TAG, "Failed to close bt socket", e);
                // We don't care if closing the socket failed, just continue on.
            }
        }
    }

    @RequiresPermission(BLUETOOTH_CONNECT)
    private void startRfcommListenerInternal(
            String name, UUID uuid, PendingIntent intent, AttributionSource source)
            throws IOException {
        BluetoothServerSocket bluetoothServerSocket =
                mAdapter.listenUsingRfcommWithServiceRecord(name, uuid);

        RfcommListenerData listenerData =
                new RfcommListenerData(
                        bluetoothServerSocket, name, intent, source, new ConcurrentLinkedQueue<>());

        mBluetoothServerSockets.put(uuid, listenerData);

        new Thread(() -> handleIncomingRfcommConnections(uuid)).start();
    }

    private void stopRfcommServerSockets() {
        Iterator<Map.Entry<UUID, RfcommListenerData>> socketsIterator =
                mBluetoothServerSockets.entrySet().iterator();
        while (socketsIterator.hasNext()) {
            socketsIterator.next().getValue().closeServerAndPendingSockets(mHandler);
            socketsIterator.remove();
        }
    }

    private record RfcommListenerData(
            BluetoothServerSocket serverSocket,
            // Service record name
            String name,
            // Contains the Service info to which the incoming socket connections are handed off to
            PendingIntent pendingIntent,
            // AttributionSource for the requester of the RFCOMM listener
            AttributionSource source,
            // Contains the connected sockets which are pending transfer to the app which requested
            // the listener.
            ConcurrentLinkedQueue<BluetoothSocket> pendingSockets) {

        int closeServerAndPendingSockets(Handler handler) {
            int result = BluetoothStatusCodes.SUCCESS;
            try {
                serverSocket.close();
            } catch (IOException e) {
                Log.e(TAG, "Failed to call close on rfcomm server socket", e);
                result = BluetoothStatusCodes.RFCOMM_LISTENER_FAILED_TO_CLOSE_SERVER_SOCKET;
            }
            pendingSockets.forEach(
                    pendingSocket -> {
                        handler.removeCallbacksAndMessages(pendingSocket);
                        try {
                            pendingSocket.close();
                        } catch (IOException e) {
                            Log.e(TAG, "Failed to close socket", e);
                        }
                    });
            pendingSockets.clear();
            return result;
        }
    }

    boolean isAvailable() {
        return !mCleaningUp;
    }

    /**
     * Set metadata value for the given device and key
     *
     * @return true if metadata is set successfully
     */
    public boolean setMetadata(BluetoothDevice device, int key, byte[] value) {
        if (value == null || value.length > BluetoothDevice.METADATA_MAX_LENGTH) {
            return false;
        }
        return mDatabaseManager.setCustomMeta(device, key, value);
    }

    /**
     * Get metadata of given device and key
     *
     * @return value of given device and key combination
     */
    public byte[] getMetadata(BluetoothDevice device, int key) {
        return mDatabaseManager.getCustomMeta(device, key);
    }

    /** Update Adapter Properties when BT profiles connection state changes. */
    public void updateProfileConnectionAdapterProperties(
            BluetoothDevice device, int profile, int state, int prevState) {
        mHandler.post(
                () ->
                        mAdapterProperties.updateOnProfileConnectionChanged(
                                device, profile, state, prevState));
    }

    /**
     * Gets the preferred audio profiles for the device. See {@link
     * BluetoothAdapter#getPreferredAudioProfiles(BluetoothDevice)} for more details.
     *
     * @param device is the remote device whose preferences we want to fetch
     * @return a Bundle containing the preferred audio profiles for the device
     */
    public Bundle getPreferredAudioProfiles(BluetoothDevice device) {
        if (!isDualModeAudioEnabled()
                || mLeAudioService == null
                || !isDualModeAudioSinkDevice(device)) {
            return Bundle.EMPTY;
        }
        // Checks if the device is part of an LE Audio group
        List<BluetoothDevice> groupDevices = mLeAudioService.getGroupDevices(device);
        if (groupDevices.isEmpty()) {
            return Bundle.EMPTY;
        }

        // If there are no preferences stored, return the defaults
        Bundle storedBundle = Bundle.EMPTY;
        for (BluetoothDevice groupDevice : groupDevices) {
            Bundle groupDevicePreferences = mDatabaseManager.getPreferredAudioProfiles(groupDevice);
            if (!groupDevicePreferences.isEmpty()) {
                storedBundle = groupDevicePreferences;
                break;
            }
        }

        if (storedBundle.isEmpty()) {
            Bundle defaultPreferencesBundle = new Bundle();
            boolean useDefaultPreferences = false;
            if (isOutputOnlyAudioSupported(groupDevices)) {
                // Gets the default output only audio profile or defaults to LE_AUDIO if not present
                int outputOnlyDefault =
                        BluetoothProperties.getDefaultOutputOnlyAudioProfile()
                                .orElse(BluetoothProfile.LE_AUDIO);
                if (outputOnlyDefault != BluetoothProfile.A2DP
                        && outputOnlyDefault != BluetoothProfile.LE_AUDIO) {
                    outputOnlyDefault = BluetoothProfile.LE_AUDIO;
                }
                Log.d(TAG, "getPreferredAudioProfiles: AUDIO_MODE_OUTPUT_ONLY:" +
                                                                outputOnlyDefault);
                defaultPreferencesBundle.putInt(
                        BluetoothAdapter.AUDIO_MODE_OUTPUT_ONLY, outputOnlyDefault);
                useDefaultPreferences = true;
            }
            if (isDuplexAudioSupported(groupDevices)) {
                // Gets the default duplex audio profile or defaults to LE_AUDIO if not present
                int duplexDefault =
                        BluetoothProperties.getDefaultDuplexAudioProfile()
                                .orElse(BluetoothProfile.LE_AUDIO);
                if (duplexDefault != BluetoothProfile.HEADSET
                        && duplexDefault != BluetoothProfile.LE_AUDIO) {
                    duplexDefault = BluetoothProfile.LE_AUDIO;
                }
                Log.d(TAG, "getPreferredAudioProfiles: AUDIO_MODE_DUPLEX:" + duplexDefault);
                defaultPreferencesBundle.putInt(BluetoothAdapter.AUDIO_MODE_DUPLEX, duplexDefault);
                useDefaultPreferences = true;
            }

            if (useDefaultPreferences) {
                return defaultPreferencesBundle;
            }
        }
        return storedBundle;
    }

    /**
     * Sets the preferred audio profiles for the device. See {@link
     * BluetoothAdapter#setPreferredAudioProfiles(BluetoothDevice, Bundle)} for more details.
     *
     * @param device is the remote device whose preferences we want to fetch
     * @param modeToProfileBundle is the preferences we want to set for the device
     * @return whether the preferences were successfully requested
     */
<<<<<<< HEAD
    public int setPreferredAudioProfiles(BluetoothDevice device, Bundle modeToProfileBundle) {
=======
    int setPreferredAudioProfiles(BluetoothDevice device, Bundle modeToProfileBundle) {
>>>>>>> f3d3aaea
        Log.i(TAG, "setPreferredAudioProfiles for device=" + device);
        if (!isDualModeAudioEnabled()) {
            Log.e(TAG, "setPreferredAudioProfiles called while sysprop is disabled");
            return BluetoothStatusCodes.FEATURE_NOT_SUPPORTED;
        }
        if (mLeAudioService == null) {
            Log.e(TAG, "setPreferredAudioProfiles: LEA service is not up");
            return BluetoothStatusCodes.ERROR_PROFILE_NOT_CONNECTED;
        }
        if (!isDualModeAudioSinkDevice(device)) {
            Log.e(TAG, "setPreferredAudioProfiles: Not a dual mode audio device");
            return BluetoothStatusCodes.ERROR_NOT_DUAL_MODE_AUDIO_DEVICE;
        }
        // Checks if the device is part of an LE Audio group
        int groupId = mLeAudioService.getGroupId(device);
        List<BluetoothDevice> groupDevices = mLeAudioService.getGroupDevices(groupId);
        if (groupDevices.isEmpty()) {
            return BluetoothStatusCodes.ERROR_DEVICE_NOT_BONDED;
        }

        // Copies relevant keys & values from modeToProfile bundle
        Bundle strippedPreferences = new Bundle();
        if (modeToProfileBundle.containsKey(BluetoothAdapter.AUDIO_MODE_OUTPUT_ONLY)
                && isOutputOnlyAudioSupported(groupDevices)) {
            int outputOnlyProfile =
                    modeToProfileBundle.getInt(BluetoothAdapter.AUDIO_MODE_OUTPUT_ONLY);
            Log.d(TAG, "setPreferredAudioProfiles: AUDIO_MODE_OUTPUT_ONLY: " +
                                                                outputOnlyProfile);
            if (outputOnlyProfile != BluetoothProfile.A2DP
                    && outputOnlyProfile != BluetoothProfile.LE_AUDIO) {
                throw new IllegalArgumentException(
                        "AUDIO_MODE_OUTPUT_ONLY has invalid value: " + outputOnlyProfile);
            }
            strippedPreferences.putInt(BluetoothAdapter.AUDIO_MODE_OUTPUT_ONLY, outputOnlyProfile);
        }
        if (modeToProfileBundle.containsKey(BluetoothAdapter.AUDIO_MODE_DUPLEX)
                && isDuplexAudioSupported(groupDevices)) {
            int duplexProfile = modeToProfileBundle.getInt(BluetoothAdapter.AUDIO_MODE_DUPLEX);
            Log.d(TAG, "setPreferredAudioProfiles: AUDIO_MODE_DUPLEX: " +
                                                                duplexProfile);
            if (duplexProfile != BluetoothProfile.HEADSET
                    && duplexProfile != BluetoothProfile.LE_AUDIO) {
                throw new IllegalArgumentException(
                        "AUDIO_MODE_DUPLEX has invalid value: " + duplexProfile);
            }
            strippedPreferences.putInt(BluetoothAdapter.AUDIO_MODE_DUPLEX, duplexProfile);
        }

        Log.d(TAG, "setPreferredAudioProfiles: Going for synchronized mCsipGroupsPendingAudioProfileChanges");
        synchronized (mCsipGroupsPendingAudioProfileChanges) {
            // if (mCsipGroupsPendingAudioProfileChanges.containsKey(groupId)) {
            //     return BluetoothStatusCodes.ERROR_ANOTHER_ACTIVE_REQUEST;
            // }
            Log.d(TAG, "setPreferredAudioProfiles: Fetching prev pref from DB");
            Bundle previousPreferences = getPreferredAudioProfiles(device);

            int dbResult =
                    mDatabaseManager.setPreferredAudioProfiles(groupDevices, strippedPreferences);
            if (dbResult != BluetoothStatusCodes.SUCCESS) {
                Log.d(TAG, "setPreferredAudioProfiles: dbResult wasn't set ");
                return dbResult;
            }

            int outputOnlyPreference =
                    strippedPreferences.getInt(BluetoothAdapter.AUDIO_MODE_OUTPUT_ONLY);
            if (outputOnlyPreference == 0) {
                outputOnlyPreference =
                        previousPreferences.getInt(BluetoothAdapter.AUDIO_MODE_OUTPUT_ONLY);
            }
            int duplexPreference = strippedPreferences.getInt(BluetoothAdapter.AUDIO_MODE_DUPLEX);
            if (duplexPreference == 0) {
                duplexPreference = previousPreferences.getInt(BluetoothAdapter.AUDIO_MODE_DUPLEX);
            }

            mLeAudioService.sendAudioProfilePreferencesToNative(
                    groupId,
                    outputOnlyPreference == BluetoothProfile.LE_AUDIO,
                    duplexPreference == BluetoothProfile.LE_AUDIO);

            /* Populates the HashMap to hold requests on the groupId. We will update
            numRequestsToAudioFramework after we make requests to the audio framework */
            PendingAudioProfilePreferenceRequest holdRequest =
                    new PendingAudioProfilePreferenceRequest(strippedPreferences, 0, device);
            mCsipGroupsPendingAudioProfileChanges.put(groupId, holdRequest);

            // Notifies audio framework via the handler thread to avoid this blocking calls
            mHandler.post(
                    () ->
                            sendPreferredAudioProfileChangeToAudioFramework(
                                    device, strippedPreferences, previousPreferences));
            return BluetoothStatusCodes.SUCCESS;
        }
    }

    /**
     * Sends the updated preferred audio profiles to the audio framework.
     *
     * @param device is the device with updated audio preferences
     * @param strippedPreferences is a {@link Bundle} containing the preferences
     */
    private void sendPreferredAudioProfileChangeToAudioFramework(
            BluetoothDevice device, Bundle strippedPreferences, Bundle previousPreferences) {
        int newOutput = strippedPreferences.getInt(BluetoothAdapter.AUDIO_MODE_OUTPUT_ONLY);
        int newDuplex = strippedPreferences.getInt(BluetoothAdapter.AUDIO_MODE_DUPLEX);
        int previousOutput = previousPreferences.getInt(BluetoothAdapter.AUDIO_MODE_OUTPUT_ONLY);
        int previousDuplex = previousPreferences.getInt(BluetoothAdapter.AUDIO_MODE_DUPLEX);

        Log.i(
                TAG,
                "sendPreferredAudioProfileChangeToAudioFramework: changing output from "
                        + BluetoothProfile.getProfileName(previousOutput)
                        + " to "
                        + BluetoothProfile.getProfileName(newOutput)
                        + " and duplex from "
                        + BluetoothProfile.getProfileName(previousDuplex)
                        + " to "
                        + BluetoothProfile.getProfileName(newDuplex));

        // If no change from existing preferences, do not inform audio framework
        if (previousOutput == newOutput && previousDuplex == newDuplex) {
            Log.i(TAG, "No change to preferred audio profiles, no requests to Audio FW");
            sendPreferredAudioProfilesCallbackToApps(
                    device, strippedPreferences, BluetoothStatusCodes.SUCCESS);
            return;
        }

        int numRequestsToAudioFw = 0;

        // Checks if the device is part of an LE Audio group
        int groupId = mLeAudioService.getGroupId(device);
        List<BluetoothDevice> groupDevices = mLeAudioService.getGroupDevices(groupId);
        if (groupDevices.isEmpty()) {
            Log.i(
                    TAG,
                    "sendPreferredAudioProfileChangeToAudioFramework: Empty LEA group for "
                            + "device - "
                            + device);
            sendPreferredAudioProfilesCallbackToApps(
                    device, strippedPreferences, BluetoothStatusCodes.ERROR_DEVICE_NOT_BONDED);
            return;
        }

        synchronized (mCsipGroupsPendingAudioProfileChanges) {
            if (previousOutput != newOutput) {
                if (newOutput == BluetoothProfile.A2DP
                        && mA2dpService.getActiveDevice() != null
                        && groupDevices.contains(mA2dpService.getActiveDevice())) {
                    Log.i(TAG, "Sent change for AUDIO_MODE_OUTPUT_ONLY to A2DP to Audio FW");
                    numRequestsToAudioFw +=
                            mA2dpService.sendPreferredAudioProfileChangeToAudioFramework();
                } else if (newOutput == BluetoothProfile.LE_AUDIO
                        && mLeAudioService.getActiveGroupId() == groupId) {
                    Log.i(TAG, "Sent change for AUDIO_MODE_OUTPUT_ONLY to LE_AUDIO to Audio FW");
                    numRequestsToAudioFw +=
                            mLeAudioService.sendPreferredAudioProfileChangeToAudioFramework();
                }
            }

            if (previousDuplex != newDuplex) {
                if (newDuplex == BluetoothProfile.HEADSET
                        && mHeadsetService.getActiveDevice() != null
                        && groupDevices.contains(mHeadsetService.getActiveDevice())) {
                    Log.i(TAG, "Sent change for AUDIO_MODE_DUPLEX to HFP to Audio FW");
                    // TODO(b/275426145): Add similar HFP method in BluetoothProfileConnectionInfo
                    numRequestsToAudioFw +=
                            mA2dpService.sendPreferredAudioProfileChangeToAudioFramework();
                } else if (newDuplex == BluetoothProfile.LE_AUDIO
                        && mLeAudioService.getActiveGroupId() == groupId) {
                    Log.i(TAG, "Sent change for AUDIO_MODE_DUPLEX to LE_AUDIO to Audio FW");
                    numRequestsToAudioFw +=
                            mLeAudioService.sendPreferredAudioProfileChangeToAudioFramework();
                }
            }

            Log.i(
                    TAG,
                    "sendPreferredAudioProfileChangeToAudioFramework: sent "
                            + numRequestsToAudioFw
                            + " request(s) to the Audio Framework for device: "
                            + device);

            if (numRequestsToAudioFw > 0) {
                mCsipGroupsPendingAudioProfileChanges.put(
                        groupId,
                        new PendingAudioProfilePreferenceRequest(
                                strippedPreferences, numRequestsToAudioFw, device));

                Message m =
                        mHandler.obtainMessage(
                                MESSAGE_PREFERRED_AUDIO_PROFILES_AUDIO_FRAMEWORK_TIMEOUT);
                m.obj = groupId;
                mHandler.sendMessageDelayed(m, PREFERRED_AUDIO_PROFILE_CHANGE_TIMEOUT.toMillis());
                return;
            }
        }
        sendPreferredAudioProfilesCallbackToApps(
                device, strippedPreferences, BluetoothStatusCodes.SUCCESS);
    }

    private void removeFromPendingAudioProfileChanges(int groupId) {
        synchronized (mCsipGroupsPendingAudioProfileChanges) {
            Log.i(
                    TAG,
                    "removeFromPendingAudioProfileChanges: Timeout on change for groupId="
                            + groupId);
            if (!mCsipGroupsPendingAudioProfileChanges.containsKey(groupId)) {
                Log.e(
                        TAG,
                        "removeFromPendingAudioProfileChanges( "
                                + groupId
                                + ", "
                                + groupId
                                + ") is not pending");
                return;
            }
        }
    }

    /**
     * Notification from the audio framework that an active device change has taken effect. See
     * {@link BluetoothAdapter#notifyActiveDeviceChangeApplied(BluetoothDevice)} for more details.
     *
     * @param device the remote device whose preferred audio profiles have been changed
     * @return whether the Bluetooth stack acknowledged the change successfully
     */
    int notifyActiveDeviceChangeApplied(BluetoothDevice device) {
        if (mLeAudioService == null) {
            Log.e(TAG, "LE Audio profile not enabled");
            return BluetoothStatusCodes.ERROR_PROFILE_NOT_CONNECTED;
        }

        int groupId = mLeAudioService.getGroupId(device);
        if (groupId == LE_AUDIO_GROUP_ID_INVALID) {
            return BluetoothStatusCodes.ERROR_DEVICE_NOT_BONDED;
        }

        synchronized (mCsipGroupsPendingAudioProfileChanges) {
            if (!mCsipGroupsPendingAudioProfileChanges.containsKey(groupId)) {
                Log.e(
                        TAG,
                        "notifyActiveDeviceChangeApplied, but no pending request for "
                                + "groupId: "
                                + groupId);
                return BluetoothStatusCodes.ERROR_UNKNOWN;
            }

            PendingAudioProfilePreferenceRequest pendingRequest =
                    mCsipGroupsPendingAudioProfileChanges.get(groupId);

            // If this is the final audio framework request, send callback to apps
            if (pendingRequest.numberOfRemainingRequestsToAudioFramework == 1) {
                Log.i(
                        TAG,
                        "notifyActiveDeviceChangeApplied: Complete for device "
                                + pendingRequest.device);
                sendPreferredAudioProfilesCallbackToApps(
                        pendingRequest.device,
                        pendingRequest.preferences,
                        BluetoothStatusCodes.SUCCESS);
                // Removes the timeout from the handler
                mHandler.removeMessages(
                        MESSAGE_PREFERRED_AUDIO_PROFILES_AUDIO_FRAMEWORK_TIMEOUT, groupId);
            } else if (pendingRequest.numberOfRemainingRequestsToAudioFramework > 1) {
                PendingAudioProfilePreferenceRequest updatedPendingRequest =
                        new PendingAudioProfilePreferenceRequest(
                                pendingRequest.preferences,
                                pendingRequest.numberOfRemainingRequestsToAudioFramework - 1,
                                pendingRequest.device);
                Log.i(
                        TAG,
                        "notifyActiveDeviceChangeApplied: Updating device "
                                + updatedPendingRequest.device
                                + " with new remaining requests count="
                                + updatedPendingRequest.numberOfRemainingRequestsToAudioFramework);
                mCsipGroupsPendingAudioProfileChanges.put(groupId, updatedPendingRequest);
            } else {
                Log.i(
                        TAG,
                        "notifyActiveDeviceChangeApplied: "
                                + pendingRequest.device
                                + " has no remaining requests to audio framework, but is still"
                                + " present in mCsipGroupsPendingAudioProfileChanges");
            }
        }

        return BluetoothStatusCodes.SUCCESS;
    }

    private void sendPreferredAudioProfilesCallbackToApps(
            BluetoothDevice device, Bundle preferredAudioProfiles, int status) {
        int n = mPreferredAudioProfilesCallbacks.beginBroadcast();
        Log.d(
                TAG,
                "sendPreferredAudioProfilesCallbackToApps() - Broadcasting audio profile "
                        + ("change callback to device: " + device)
                        + (" and status=" + status)
                        + (" to " + n + " receivers."));
        for (int i = 0; i < n; i++) {
            try {
                mPreferredAudioProfilesCallbacks
                        .getBroadcastItem(i)
                        .onPreferredAudioProfilesChanged(device, preferredAudioProfiles, status);
            } catch (RemoteException e) {
                Log.d(
                        TAG,
                        "sendPreferredAudioProfilesCallbackToApps() - Callback #"
                                + i
                                + " failed ("
                                + e
                                + ")");
            }
        }
        mPreferredAudioProfilesCallbacks.finishBroadcast();
    }

    // ----API Methods--------

    public boolean isEnabled() {
        return getState() == BluetoothAdapter.STATE_ON;
    }

    public int getState() {
        if (mAdapterProperties != null) {
            return mAdapterProperties.getState();
        }
        return BluetoothAdapter.STATE_OFF;
    }

    public synchronized void offToBleOn(boolean quietMode) {
        // Enforce the user restriction for disallowing Bluetooth if it was set.
        if (mUserManager.hasUserRestrictionForUser(
                UserManager.DISALLOW_BLUETOOTH, UserHandle.SYSTEM)) {
            Log.d(TAG, "offToBleOn() called when Bluetooth was disallowed");
            return;
        }
        // The call to init must be done on the main thread
        mHandler.post(() -> init());

        Log.i(TAG, "offToBleOn() - Enable called with quiet mode status =  " + quietMode);
        mQuietmode = quietMode;
        mAdapterStateMachine.sendMessage(AdapterState.BLE_TURN_ON);
    }

    void onToBleOn() {
        Log.d(TAG, "onToBleOn() called with mRunningProfiles.size() = " + mRunningProfiles.size());
        mAdapterStateMachine.sendMessage(AdapterState.USER_TURN_OFF);
    }

    void disconnectAllAcls() {
        Log.d(TAG, "disconnectAllAcls()");
        mNativeInterface.disconnectAllAcls();
    }

    public String getName() {
        return mAdapterProperties.getName();
    }

    public int getNameLengthForAdvertise() {
        return mAdapterProperties.getName().length();
    }

    List<DiscoveringPackage> getDiscoveringPackages() {
        return mDiscoveringPackages;
    }

    void clearDiscoveringPackages() {
        synchronized (mDiscoveringPackages) {
            mDiscoveringPackages.clear();
        }
    }

    boolean startDiscovery(AttributionSource source) {
        UserHandle callingUser = Binder.getCallingUserHandle();
        Log.d(TAG, "startDiscovery");
        String callingPackage = source.getPackageName();
        mAppOps.checkPackage(Binder.getCallingUid(), callingPackage);
        boolean isQApp = Utils.checkCallerTargetSdk(this, callingPackage, Build.VERSION_CODES.Q);
        boolean hasDisavowedLocation =
                Utils.hasDisavowedLocationForScan(this, source, mTestModeEnabled);
        String permission = null;
        if (Utils.checkCallerHasNetworkSettingsPermission(this)) {
            permission = android.Manifest.permission.NETWORK_SETTINGS;
        } else if (Utils.checkCallerHasNetworkSetupWizardPermission(this)) {
            permission = android.Manifest.permission.NETWORK_SETUP_WIZARD;
        } else if (!hasDisavowedLocation) {
            if (isQApp) {
                if (!Utils.checkCallerHasFineLocation(this, source, callingUser)) {
                    return false;
                }
                permission = android.Manifest.permission.ACCESS_FINE_LOCATION;
            } else {
                if (!Utils.checkCallerHasCoarseLocation(this, source, callingUser)) {
                    return false;
                }
                permission = android.Manifest.permission.ACCESS_COARSE_LOCATION;
            }
        }

        synchronized (mDiscoveringPackages) {
            mDiscoveringPackages.add(
                    new DiscoveringPackage(callingPackage, permission, hasDisavowedLocation));
        }
        return mNativeInterface.startDiscovery();
    }

    /**
     * Same as API method {@link BluetoothAdapter#getBondedDevices()}
     *
     * @return array of bonded {@link BluetoothDevice} or null on error
     */
    public BluetoothDevice[] getBondedDevices() {
        return mAdapterProperties.getBondedDevices();
    }

    /**
     * Get the database manager to access Bluetooth storage
     *
     * @return {@link DatabaseManager} or null on error
     */
    public DatabaseManager getDatabase() {
        return mDatabaseManager;
    }

    public byte[] getByteIdentityAddress(BluetoothDevice device) {
        DeviceProperties deviceProp = mRemoteDevices.getDeviceProperties(device);
        if (deviceProp != null && deviceProp.getIdentityAddress() != null) {
            return Utils.getBytesFromAddress(deviceProp.getIdentityAddress());
        }

        // Return null if identity address unknown
        return null;
    }

    public BluetoothDevice getDeviceFromByte(byte[] address) {
        BluetoothDevice device = mRemoteDevices.getDevice(address);
        if (device == null) {
            device = BluetoothAdapter.getDefaultAdapter().getRemoteDevice(address);
        }
        return device;
    }

    public String getIdentityAddress(String address) {
        BluetoothDevice device =
                BluetoothAdapter.getDefaultAdapter()
                        .getRemoteDevice(address.toUpperCase(Locale.ROOT));
        DeviceProperties deviceProp = mRemoteDevices.getDeviceProperties(device);
        if (deviceProp != null && deviceProp.getIdentityAddress() != null) {
            return deviceProp.getIdentityAddress();
        }
        // Return null if identity address unknown
        return null;
    }

    /**
     * Returns the identity address and identity address type.
     *
     * @param address of remote device
     * @return a {@link BluetoothDevice.BluetoothAddress} containing identity address and identity
     *     address type
     */
    @NonNull
    public BluetoothAddress getIdentityAddressWithType(@NonNull String address) {
        BluetoothDevice device =
                BluetoothAdapter.getDefaultAdapter()
                        .getRemoteDevice(address.toUpperCase(Locale.ROOT));
        DeviceProperties deviceProp = mRemoteDevices.getDeviceProperties(device);

        String identityAddress = null;
        int identityAddressType = BluetoothDevice.ADDRESS_TYPE_UNKNOWN;

        if (deviceProp != null) {
            if (deviceProp.getIdentityAddress() != null) {
                identityAddress = deviceProp.getIdentityAddress();
            }
            identityAddressType = deviceProp.getIdentityAddressType();
        } else {
            identityAddress = null;
        }

        return new BluetoothAddress(identityAddress, identityAddressType);
    }

    public boolean addAssociatedPackage(BluetoothDevice device, String packageName) {
        DeviceProperties deviceProp = mRemoteDevices.getDeviceProperties(device);
        if (deviceProp == null) {
            return false;
        }
        deviceProp.addPackage(packageName);
        return true;
    }

    private record CallerInfo(String callerPackageName, UserHandle user) {}

    boolean createBond(
            BluetoothDevice device,
            int transport,
            OobData remoteP192Data,
            OobData remoteP256Data,
            String callingPackage) {
        DeviceProperties deviceProp = mRemoteDevices.getDeviceProperties(device);
        if (deviceProp != null && deviceProp.getBondState() != BluetoothDevice.BOND_NONE) {
            // true for BONDING, false for BONDED
            return deviceProp.getBondState() == BluetoothDevice.BOND_BONDING;
        }

        if (!isEnabled()) {
            Log.e(TAG, "Impossible to call createBond when Bluetooth is not enabled");
            return false;
        }

        if (!isPackageNameAccurate(this, callingPackage, Binder.getCallingUid())) {
            return false;
        }

        CallerInfo createBondCaller = new CallerInfo(callingPackage, Binder.getCallingUserHandle());
        mBondAttemptCallerInfo.put(device.getAddress(), createBondCaller);

        mRemoteDevices.setBondingInitiatedLocally(Utils.getByteAddress(device));

        // Pairing is unreliable while scanning, so cancel discovery
        // Note, remove this when native stack improves
        mNativeInterface.cancelDiscovery();

        Message msg = mBondStateMachine.obtainMessage(BondStateMachine.CREATE_BOND);
        msg.obj = device;
        msg.arg1 = transport;

        Bundle remoteOobDatasBundle = new Bundle();
        boolean setData = false;
        if (remoteP192Data != null) {
            remoteOobDatasBundle.putParcelable(BondStateMachine.OOBDATAP192, remoteP192Data);
            setData = true;
        }
        if (remoteP256Data != null) {
            remoteOobDatasBundle.putParcelable(BondStateMachine.OOBDATAP256, remoteP256Data);
            setData = true;
        }
        if (setData) {
            msg.setData(remoteOobDatasBundle);
        } else {
            MetricsLogger.getInstance()
                    .logBluetoothEvent(
                            device,
                            BluetoothStatsLog
                                    .BLUETOOTH_CROSS_LAYER_EVENT_REPORTED__EVENT_TYPE__BONDING,
                            BluetoothStatsLog.BLUETOOTH_CROSS_LAYER_EVENT_REPORTED__STATE__START,
                            Binder.getCallingUid());
        }
        mBondStateMachine.sendMessage(msg);
        return true;
    }

    /**
     * Fetches the local OOB data to give out to remote.
     *
     * @param transport - specify data transport.
     * @param callback - callback used to receive the requested {@link OobData}; null will be
     *     ignored silently.
     */
    public synchronized void generateLocalOobData(
            int transport, IBluetoothOobDataCallback callback) {
        if (callback == null) {
            Log.e(TAG, "'callback' argument must not be null!");
            return;
        }
        if (mOobDataCallbackQueue.peek() != null) {
            try {
                callback.onError(BluetoothStatusCodes.ERROR_ANOTHER_ACTIVE_OOB_REQUEST);
            } catch (RemoteException e) {
                Log.e(TAG, "Failed to make callback", e);
            }
            return;
        }
        mOobDataCallbackQueue.offer(callback);
        mHandler.postDelayed(
                () -> removeFromOobDataCallbackQueue(callback),
                GENERATE_LOCAL_OOB_DATA_TIMEOUT.toMillis());
        mNativeInterface.generateLocalOobData(transport);
    }

    private synchronized void removeFromOobDataCallbackQueue(IBluetoothOobDataCallback callback) {
        if (callback == null) {
            return;
        }

        if (mOobDataCallbackQueue.peek() == callback) {
            try {
                mOobDataCallbackQueue.poll().onError(BluetoothStatusCodes.ERROR_UNKNOWN);
            } catch (RemoteException e) {
                Log.e(TAG, "Failed to make OobDataCallback to remove callback from queue", e);
            }
        }
    }

    /* package */ synchronized void notifyOobDataCallback(int transport, OobData oobData) {
        if (mOobDataCallbackQueue.peek() == null) {
            Log.e(TAG, "Failed to make callback, no callback exists");
            return;
        }
        if (oobData == null) {
            try {
                mOobDataCallbackQueue.poll().onError(BluetoothStatusCodes.ERROR_UNKNOWN);
            } catch (RemoteException e) {
                Log.e(TAG, "Failed to make callback", e);
            }
        } else {
            try {
                mOobDataCallbackQueue.poll().onOobData(transport, oobData);
            } catch (RemoteException e) {
                Log.e(TAG, "Failed to make callback", e);
            }
        }
    }

    public boolean isQuietModeEnabled() {
        Log.d(TAG, "isQuietModeEnabled() - Enabled = " + mQuietmode);
        return mQuietmode;
    }

    public void updateUuids() {
        Log.d(TAG, "updateUuids() - Updating UUIDs for bonded devices");
        BluetoothDevice[] bondedDevices = getBondedDevices();
        if (bondedDevices == null) {
            return;
        }

        for (BluetoothDevice device : bondedDevices) {
            mRemoteDevices.updateUuids(device);
        }
    }

    /**
     * Update device UUID changed to {@link BondStateMachine}
     *
     * @param device remote device of interest
     */
    public void deviceUuidUpdated(BluetoothDevice device) {
        // Notify BondStateMachine for SDP complete / UUID changed.
        Message msg = mBondStateMachine.obtainMessage(BondStateMachine.UUID_UPDATE);
        msg.obj = device;
        mBondStateMachine.sendMessage(msg);
    }

    /**
     * Get the bond state of a particular {@link BluetoothDevice}
     *
     * @param device remote device of interest
     * @return bond state
     *     <p>Possible values are {@link BluetoothDevice#BOND_NONE}, {@link
     *     BluetoothDevice#BOND_BONDING}, {@link BluetoothDevice#BOND_BONDED}.
     */
    public int getBondState(BluetoothDevice device) {
        return mRemoteDevices.getBondState(device);
    }

    public boolean isConnected(BluetoothDevice device) {
        return getConnectionState(device) != BluetoothDevice.CONNECTION_STATE_DISCONNECTED;
    }

    private void addGattClientToControlAutoActiveMode(int clientIf, BluetoothDevice device) {
        if (!Flags.allowGattConnectFromTheAppsWithoutMakingLeaudioDeviceActive()) {
            Log.i(
                    TAG,
                    "flag: allowGattConnectFromTheAppsWithoutMakingLeaudioDeviceActive is not"
                            + " enabled");
            return;
        }

        /* When GATT client is connecting to LeAudio device, stack should not assume that
         * LeAudio device should be automatically connected to Audio Framework.
         * e.g. given LeAudio device might be busy with audio streaming from another device.
         * LeAudio shall be automatically connected to Audio Framework when
         * 1. Remote device expects that - Targeted Announcements are used
         * 2. User is connecting device from Settings application.
         *
         * Above conditions are tracked by LeAudioService. In here, there is need to notify
         * LeAudioService that connection is made for GATT purposes, so LeAudioService can
         * disable AutoActiveMode and make sure to not make device Active just after connection
         * is created.
         *
         * Note: AutoActiveMode is by default set to true and it means that LeAudio device is ready
         * to streaming just after connection is created. That implies that device will be connected
         * to Audio Framework (is made Active) when connection is created.
         */

        int groupId = mLeAudioService.getGroupId(device);
        if (groupId == BluetoothLeAudio.GROUP_ID_INVALID) {
            /* If this is not a LeAudio device, there is nothing to do here. */
            return;
        }

        if (mLeAudioService.getConnectionPolicy(device) != CONNECTION_POLICY_ALLOWED) {
            Log.d(
                    TAG,
                    "addGattClientToControlAutoActiveMode: "
                            + device
                            + " LeAudio connection policy is not allowed");
            return;
        }

        Log.i(
                TAG,
                "addGattClientToControlAutoActiveMode: clientIf: "
                        + clientIf
                        + ", "
                        + device
                        + ", groupId: "
                        + groupId);

        synchronized (mLeGattClientsControllingAutoActiveMode) {
            Pair newPair = new Pair<>(clientIf, device);
            if (mLeGattClientsControllingAutoActiveMode.contains(newPair)) {
                return;
            }

            for (Pair<Integer, BluetoothDevice> pair : mLeGattClientsControllingAutoActiveMode) {
                if (pair.second.equals(device)
                        || groupId == mLeAudioService.getGroupId(pair.second)) {
                    Log.i(TAG, "addGattClientToControlAutoActiveMode: adding new client");
                    mLeGattClientsControllingAutoActiveMode.add(newPair);
                    return;
                }
            }

            if (mLeAudioService.setAutoActiveModeState(mLeAudioService.getGroupId(device), false)) {
                Log.i(
                        TAG,
                        "addGattClientToControlAutoActiveMode: adding new client and notifying"
                                + " leAudioService");
                mLeGattClientsControllingAutoActiveMode.add(newPair);
            }
        }
    }

    /**
     * When this is called, AdapterService is aware of user doing GATT connection over LE. Adapter
     * service will use this information to manage internal GATT services if needed. For now,
     * AdapterService is using this information to control Auto Active Mode for LeAudio devices.
     *
     * @param clientIf clientIf ClientIf which was doing GATT connection attempt
     * @param device device Remote device to connect
     */
    public void notifyDirectLeGattClientConnect(int clientIf, BluetoothDevice device) {
        if (mLeAudioService != null) {
            addGattClientToControlAutoActiveMode(clientIf, device);
        }
    }

    private void removeGattClientFromControlAutoActiveMode(int clientIf, BluetoothDevice device) {
        if (mLeGattClientsControllingAutoActiveMode.isEmpty()) {
            return;
        }

        int groupId = mLeAudioService.getGroupId(device);
        if (groupId == BluetoothLeAudio.GROUP_ID_INVALID) {
            /* If this is not a LeAudio device, there is nothing to do here. */
            return;
        }

        /* Remember if auto active mode is still disabled.
         * If it is disabled, it means, that either User or remote device did not make an
         * action to make LeAudio device Active.
         * That means, AdapterService should disconnect ACL when all the clients are disconnected
         * from the group to which the device belongs.
         */
        boolean isAutoActiveModeDisabled = !mLeAudioService.isAutoActiveModeEnabled(groupId);

        synchronized (mLeGattClientsControllingAutoActiveMode) {
            Log.d(
                    TAG,
                    "removeGattClientFromControlAutoActiveMode: removing clientIf:"
                            + clientIf
                            + ", "
                            + device
                            + ", groupId: "
                            + groupId);

            mLeGattClientsControllingAutoActiveMode.remove(new Pair<>(clientIf, device));

            if (!mLeGattClientsControllingAutoActiveMode.isEmpty()) {
                for (Pair<Integer, BluetoothDevice> pair :
                        mLeGattClientsControllingAutoActiveMode) {
                    if (pair.second.equals(device)
                            || groupId == mLeAudioService.getGroupId(pair.second)) {
                        Log.d(
                                TAG,
                                "removeGattClientFromControlAutoActiveMode:"
                                        + device
                                        + " or groupId: "
                                        + groupId
                                        + " is still in use by clientif: "
                                        + pair.first);
                        return;
                    }
                }
            }

            /* Back auto active mode to default. */
            mLeAudioService.setAutoActiveModeState(groupId, true);
        }

        int leConnectedState =
                BluetoothDevice.CONNECTION_STATE_ENCRYPTED_LE
                        | BluetoothDevice.CONNECTION_STATE_CONNECTED;

        /* If auto active mode was disabled for the given group and is still connected
         * make sure to disconnected all the devices from the group
         */
        if (isAutoActiveModeDisabled && ((getConnectionState(device) & leConnectedState) != 0)) {
            for (BluetoothDevice dev : mLeAudioService.getGroupDevices(groupId)) {
                /* Need to disconnect all the devices from the group as those might be connected
                 * as well especially those which might keep the connection
                 */
                if ((getConnectionState(dev) & leConnectedState) != 0) {
                    mNativeInterface.disconnectAcl(dev, BluetoothDevice.TRANSPORT_LE);
                }
            }
        }
    }

    /**
     * Notify AdapterService about failed GATT connection attempt.
     *
     * @param clientIf ClientIf which was doing GATT connection attempt
     * @param device Remote device to which connection attempt failed
     */
    public void notifyGattClientConnectFailed(int clientIf, BluetoothDevice device) {
        if (mLeAudioService != null) {
            removeGattClientFromControlAutoActiveMode(clientIf, device);
        }
    }

    /**
     * Notify AdapterService about GATT connection being disconnecting or disconnected.
     *
     * @param clientIf ClientIf which is disconnecting or is already disconnected
     * @param device Remote device which is disconnecting or is disconnected
     */
    public void notifyGattClientDisconnect(int clientIf, BluetoothDevice device) {
        if (mLeAudioService != null) {
            removeGattClientFromControlAutoActiveMode(clientIf, device);
        }
    }

    public int getConnectionState(BluetoothDevice device) {
        final String address = device.getAddress();
        int connectionState = mNativeInterface.getConnectionState(getBytesFromAddress(address));
        final String identityAddress = getIdentityAddress(address);
        if (identityAddress != null) {
            connectionState |=
                    mNativeInterface.getConnectionState(getBytesFromAddress(identityAddress));
        }
        return connectionState;
    }

    int getConnectionHandle(BluetoothDevice device, int transport) {
        DeviceProperties deviceProp = mRemoteDevices.getDeviceProperties(device);
        if (deviceProp == null) {
            return BluetoothDevice.ERROR;
        }
        return deviceProp.getConnectionHandle(transport);
    }

    /**
     * Get ASHA Capability
     *
     * @param device discovered bluetooth device
     * @return ASHA capability
     */
    public int getAshaCapability(BluetoothDevice device) {
        DeviceProperties deviceProp = mRemoteDevices.getDeviceProperties(device);
        if (deviceProp == null) {
            return BluetoothDevice.ERROR;
        }
        return deviceProp.getAshaCapability();
    }

    /**
     * Get ASHA truncated HiSyncId
     *
     * @param device discovered bluetooth device
     * @return ASHA truncated HiSyncId
     */
    public int getAshaTruncatedHiSyncId(BluetoothDevice device) {
        DeviceProperties deviceProp = mRemoteDevices.getDeviceProperties(device);
        if (deviceProp == null) {
            return BluetoothDevice.ERROR;
        }
        return deviceProp.getAshaTruncatedHiSyncId();
    }

    /**
     * Checks whether the device was recently associated with the companion app that called {@link
     * BluetoothDevice#createBond}. This allows these devices to skip the pairing dialog if their
     * pairing variant is {@link BluetoothDevice#PAIRING_VARIANT_CONSENT}.
     *
     * @param device the bluetooth device that is being bonded
     * @return true if it was recently associated and we can bypass the dialog, false otherwise
     */
    public boolean canBondWithoutDialog(BluetoothDevice device) {
        if (mBondAttemptCallerInfo.containsKey(device.getAddress())) {
            CallerInfo bondCallerInfo = mBondAttemptCallerInfo.get(device.getAddress());

            return mCompanionDeviceManager.canPairWithoutPrompt(
                    bondCallerInfo.callerPackageName, device.getAddress(), bondCallerInfo.user);
        }
        return false;
    }

    /**
     * Returns the package name of the most recent caller that called {@link
     * BluetoothDevice#createBond} on the given device.
     */
    @Nullable
    public String getPackageNameOfBondingApplication(BluetoothDevice device) {
        CallerInfo info = mBondAttemptCallerInfo.get(device.getAddress());
        if (info == null) {
            return null;
        }
        return info.callerPackageName;
    }

    /**
     * Sets device as the active devices for the profiles passed into the function.
     *
     * @param device is the remote bluetooth device
     * @param profiles is a constant that references for which profiles we'll be setting the remote
     *     device as our active device. One of the following: {@link
     *     BluetoothAdapter#ACTIVE_DEVICE_AUDIO}, {@link BluetoothAdapter#ACTIVE_DEVICE_PHONE_CALL}
     *     {@link BluetoothAdapter#ACTIVE_DEVICE_ALL}
     * @return false if profiles value is not one of the constants we accept, true otherwise
     */
    public boolean setActiveDevice(BluetoothDevice device, @ActiveDeviceUse int profiles) {
        if (getState() != BluetoothAdapter.STATE_ON) {
            Log.e(TAG, "setActiveDevice: Bluetooth is not enabled");
            return false;
        }
        boolean setHeadset = false;
        boolean setA2dp = false;

        // Determine for which profiles we want to set device as our active device
        switch (profiles) {
            case BluetoothAdapter.ACTIVE_DEVICE_PHONE_CALL -> setHeadset = true;
            case BluetoothAdapter.ACTIVE_DEVICE_AUDIO -> setA2dp = true;
            case BluetoothAdapter.ACTIVE_DEVICE_ALL -> {
                setHeadset = true;
                setA2dp = true;
            }
            default -> {
                return false;
            }
        }

        boolean hfpSupported =
                mHeadsetService != null
                        && (device == null
                                || mHeadsetService.getConnectionPolicy(device)
                                        == CONNECTION_POLICY_ALLOWED);
        boolean a2dpSupported =
                mA2dpService != null
                        && (device == null
                                || mA2dpService.getConnectionPolicy(device)
                                        == CONNECTION_POLICY_ALLOWED);
        boolean leAudioSupported =
                mLeAudioService != null
                        && (device == null
                                || mLeAudioService.getConnectionPolicy(device)
                                        == CONNECTION_POLICY_ALLOWED);

        if (leAudioSupported) {
            Log.i(TAG, "setActiveDevice: Setting active Le Audio device " + device);
            if (device == null) {
                /* If called by BluetoothAdapter it means Audio should not be stopped.
                 * For this reason let's say that fallback device exists
                 */
                mLeAudioService.removeActiveDevice(true /* hasFallbackDevice */);
            } else {
                if (mA2dpService != null && mA2dpService.getActiveDevice() != null) {
                    // TODO:  b/312396770
                    mA2dpService.removeActiveDevice(false);
                }
                mLeAudioService.setActiveDevice(device);
            }
        }

        // Order matters, some devices do not accept A2DP connection before HFP connection
        if (setHeadset && hfpSupported) {
            Log.i(TAG, "setActiveDevice: Setting active Headset " + device);
            mHeadsetService.setActiveDevice(device);
        }

        if (setA2dp && a2dpSupported) {
            Log.i(TAG, "setActiveDevice: Setting active A2dp device " + device);
            if (device == null) {
                mA2dpService.removeActiveDevice(false);
            } else {
                mA2dpService.setActiveDevice(device);
            }
        }

        if (mHearingAidService != null
                && (device == null
                        || mHearingAidService.getConnectionPolicy(device)
                                == CONNECTION_POLICY_ALLOWED)) {
            Log.i(TAG, "setActiveDevice: Setting active Hearing Aid " + device);
            if (device == null) {
                mHearingAidService.removeActiveDevice(false);
            } else {
                mHearingAidService.setActiveDevice(device);
            }
        }

        return true;
    }

    /**
     * Checks if all supported classic audio profiles are active on this LE Audio device.
     *
     * @param leAudioDevice the remote device
     * @return {@code true} if all supported classic audio profiles are active on this device,
     *     {@code false} otherwise
     */
    public boolean isAllSupportedClassicAudioProfilesActive(BluetoothDevice leAudioDevice) {
        if (mLeAudioService == null) {
            return false;
        }
        boolean hfpSupported = isProfileSupported(leAudioDevice, BluetoothProfile.HEADSET);
        boolean a2dpSupported = isProfileSupported(leAudioDevice, BluetoothProfile.A2DP);

        List<BluetoothDevice> groupDevices = mLeAudioService.getGroupDevices(leAudioDevice);
        if (hfpSupported && mHeadsetService != null) {
            BluetoothDevice activeHfpDevice = mHeadsetService.getActiveDevice();
            if (activeHfpDevice == null || !groupDevices.contains(activeHfpDevice)) {
                return false;
            }
        }
        if (a2dpSupported && mA2dpService != null) {
            BluetoothDevice activeA2dpDevice = mA2dpService.getActiveDevice();
            if (activeA2dpDevice == null || !groupDevices.contains(activeA2dpDevice)) {
                return false;
            }
        }
        return true;
    }

    /**
     * Get the active devices for the BluetoothProfile specified
     *
     * @param profile is the profile from which we want the active devices. Possible values are:
     *     {@link BluetoothProfile#HEADSET}, {@link BluetoothProfile#A2DP}, {@link
     *     BluetoothProfile#HEARING_AID} {@link BluetoothProfile#LE_AUDIO}
     * @return A list of active bluetooth devices
     */
    public List<BluetoothDevice> getActiveDevices(@ActiveDeviceProfile int profile) {
        List<BluetoothDevice> activeDevices = new ArrayList<>();

        switch (profile) {
            case BluetoothProfile.HEADSET:
                if (mHeadsetService == null) {
                    Log.e(TAG, "getActiveDevices: HeadsetService is null");
                } else {
                    BluetoothDevice device = mHeadsetService.getActiveDevice();
                    if (device != null) {
                        activeDevices.add(device);
                    }
                    Log.i(TAG, "getActiveDevices: Headset device: " + device);
                }
                break;
            case BluetoothProfile.A2DP:
                if (mA2dpService == null) {
                    Log.e(TAG, "getActiveDevices: A2dpService is null");
                } else {
                    BluetoothDevice device = mA2dpService.getActiveDevice();
                    if (device != null) {
                        activeDevices.add(device);
                    }
                    Log.i(TAG, "getActiveDevices: A2dp device: " + device);
                }
                break;
            case BluetoothProfile.HEARING_AID:
                if (mHearingAidService == null) {
                    Log.e(TAG, "getActiveDevices: HearingAidService is null");
                } else {
                    activeDevices = mHearingAidService.getActiveDevices();
                    Log.i(
                            TAG,
                            "getActiveDevices: Hearing Aid devices:"
                                    + (" Left[" + activeDevices.get(0) + "] -")
                                    + (" Right[" + activeDevices.get(1) + "]"));
                }
                break;
            case BluetoothProfile.LE_AUDIO:
                if (mLeAudioService == null) {
                    Log.e(TAG, "getActiveDevices: LeAudioService is null");
                } else {
                    activeDevices = mLeAudioService.getActiveDevices();
                    Log.i(
                            TAG,
                            "getActiveDevices: LeAudio devices:"
                                    + (" Lead[" + activeDevices.get(0) + "] -")
                                    + (" member_1[" + activeDevices.get(1) + "]"));
                }
                break;
            default:
                Log.e(TAG, "getActiveDevices: profile value is not valid");
        }
        return activeDevices;
    }

    /**
     * Attempts connection to all enabled and supported bluetooth profiles between the local and
     * remote device
     *
     * @param device is the remote device with which to connect these profiles
     * @return {@link BluetoothStatusCodes#SUCCESS} if all profiles connections are attempted, false
     *     if an error occurred
     */
    public int connectAllEnabledProfiles(BluetoothDevice device) {
        if (!profileServicesRunning()) {
            Log.e(TAG, "connectAllEnabledProfiles: Not all profile services running");
            return BluetoothStatusCodes.ERROR_BLUETOOTH_NOT_ENABLED;
        }

        // Checks if any profiles are enabled or disabled and if so, only connect enabled profiles
        if (!isAllProfilesUnknown(device)) {
            return connectEnabledProfiles(device);
        }

        connectAllSupportedProfiles(device);

        return BluetoothStatusCodes.SUCCESS;
    }

    /** All profile toggles are disabled, so connects all supported profiles */
    void connectAllSupportedProfiles(BluetoothDevice device) {
        int numProfilesConnected = 0;

        // Order matters, some devices do not accept A2DP connection before HFP connection
        if (mHeadsetService != null && isProfileSupported(device, BluetoothProfile.HEADSET)) {
            Log.i(TAG, "connectAllSupportedProfiles: Connecting Headset Profile");
            mHeadsetService.setConnectionPolicy(device, CONNECTION_POLICY_ALLOWED);
            numProfilesConnected++;
        }
        if (mHeadsetClientService != null
                && isProfileSupported(device, BluetoothProfile.HEADSET_CLIENT)) {
            Log.i(TAG, "connectAllSupportedProfiles: Connecting HFP");
            mHeadsetClientService.setConnectionPolicy(device, CONNECTION_POLICY_ALLOWED);
            numProfilesConnected++;
        }
        if (mA2dpService != null && isProfileSupported(device, BluetoothProfile.A2DP)) {
            Log.i(TAG, "connectAllSupportedProfiles: Connecting A2dp");
            // Set connection policy also connects the profile with CONNECTION_POLICY_ALLOWED
            mA2dpService.setConnectionPolicy(device, CONNECTION_POLICY_ALLOWED);
            numProfilesConnected++;
        }
        if (mA2dpSinkService != null && isProfileSupported(device, BluetoothProfile.A2DP_SINK)) {
            Log.i(TAG, "connectAllSupportedProfiles: Connecting A2dp Sink");
            mA2dpSinkService.setConnectionPolicy(device, CONNECTION_POLICY_ALLOWED);
            numProfilesConnected++;
        }
        if (mMapClientService != null && isProfileSupported(device, BluetoothProfile.MAP_CLIENT)) {
            Log.i(TAG, "connectAllSupportedProfiles: Connecting MAP");
            mMapClientService.setConnectionPolicy(device, CONNECTION_POLICY_ALLOWED);
            numProfilesConnected++;
        }
        if (mHidHostService != null && isProfileSupported(device, BluetoothProfile.HID_HOST)) {
            Log.i(TAG, "connectAllSupportedProfiles: Connecting Hid Host Profile");
            mHidHostService.setConnectionPolicy(device, CONNECTION_POLICY_ALLOWED);
            numProfilesConnected++;
        }
        if (mPanService != null && isProfileSupported(device, BluetoothProfile.PAN)) {
            Log.i(TAG, "connectAllSupportedProfiles: Connecting Pan Profile");
            mPanService.setConnectionPolicy(device, CONNECTION_POLICY_ALLOWED);
            numProfilesConnected++;
        }
        if (mPbapClientService != null
                && isProfileSupported(device, BluetoothProfile.PBAP_CLIENT)) {
            Log.i(TAG, "connectAllSupportedProfiles: Connecting Pbap");
            mPbapClientService.setConnectionPolicy(device, CONNECTION_POLICY_ALLOWED);
            numProfilesConnected++;
        }
        if (mHearingAidService != null
                && isProfileSupported(device, BluetoothProfile.HEARING_AID)) {
            if (mHapClientService != null
                    && isProfileSupported(device, BluetoothProfile.HAP_CLIENT)) {
                Log.i(
                        TAG,
                        "connectAllSupportedProfiles: Hearing Access Client Profile is enabled at"
                                + " the same time with Hearing Aid Profile, ignore Hearing Aid"
                                + " Profile");
            } else {
                Log.i(TAG, "connectAllSupportedProfiles: Connecting Hearing Aid Profile");
                mHearingAidService.setConnectionPolicy(device, CONNECTION_POLICY_ALLOWED);
                numProfilesConnected++;
            }
        }
        if (mHapClientService != null && isProfileSupported(device, BluetoothProfile.HAP_CLIENT)) {
            Log.i(TAG, "connectAllSupportedProfiles: Connecting Hearing Access Client Profile");
            mHapClientService.setConnectionPolicy(device, CONNECTION_POLICY_ALLOWED);
            numProfilesConnected++;
        }
        if (mVolumeControlService != null
                && isProfileSupported(device, BluetoothProfile.VOLUME_CONTROL)) {
            Log.i(TAG, "connectAllSupportedProfiles: Connecting Volume Control Profile");
            mVolumeControlService.setConnectionPolicy(device, CONNECTION_POLICY_ALLOWED);
            numProfilesConnected++;
        }
        if (mCsipSetCoordinatorService != null
                && isProfileSupported(device, BluetoothProfile.CSIP_SET_COORDINATOR)) {
            Log.i(TAG, "connectAllSupportedProfiles: Connecting Coordinated Set Profile");
            mCsipSetCoordinatorService.setConnectionPolicy(device, CONNECTION_POLICY_ALLOWED);
            numProfilesConnected++;
        }
        if (mLeAudioService != null && isProfileSupported(device, BluetoothProfile.LE_AUDIO)) {
            Log.i(TAG, "connectAllSupportedProfiles: Connecting LeAudio profile (BAP)");
            mLeAudioService.setConnectionPolicy(device, CONNECTION_POLICY_ALLOWED);
            numProfilesConnected++;
        }
        if (mBassClientService != null
                && isProfileSupported(device, BluetoothProfile.LE_AUDIO_BROADCAST_ASSISTANT)) {
            Log.i(TAG, "connectAllSupportedProfiles: Connecting LE Broadcast Assistant Profile");
            mBassClientService.setConnectionPolicy(device, CONNECTION_POLICY_ALLOWED);
            numProfilesConnected++;
        }
        if (mBatteryService != null && isProfileSupported(device, BluetoothProfile.BATTERY)) {
            Log.i(TAG, "connectAllSupportedProfiles: Connecting Battery Service");
            mBatteryService.setConnectionPolicy(device, CONNECTION_POLICY_ALLOWED);
            numProfilesConnected++;
        }

        Log.i(
                TAG,
                "connectAllSupportedProfiles: Number of Profiles Connected: "
                        + numProfilesConnected);
    }

    /**
     * Disconnects all enabled and supported bluetooth profiles between the local and remote device
     *
     * @param device is the remote device with which to disconnect these profiles
     * @return true if all profiles successfully disconnected, false if an error occurred
     */
    public int disconnectAllEnabledProfiles(BluetoothDevice device) {
        if (!profileServicesRunning()) {
            Log.e(TAG, "disconnectAllEnabledProfiles: Not all profile services bound");
            return BluetoothStatusCodes.ERROR_BLUETOOTH_NOT_ENABLED;
        }
<<<<<<< HEAD
=======

>>>>>>> f3d3aaea
        if (mHeadsetService != null
                && (mHeadsetService.getConnectionState(device) == STATE_CONNECTED
                        || mHeadsetService.getConnectionState(device) == STATE_CONNECTING)) {
            Log.i(TAG, "disconnectAllEnabledProfiles: Disconnecting Headset Profile");
            mHeadsetService.disconnect(device);
        }
        if (mHeadsetClientService != null
                && (mHeadsetClientService.getConnectionState(device) == STATE_CONNECTED
                        || mHeadsetClientService.getConnectionState(device) == STATE_CONNECTING)) {
            Log.i(TAG, "disconnectAllEnabledProfiles: Disconnecting HFP");
            mHeadsetClientService.disconnect(device);
        }
<<<<<<< HEAD

        Log.d(TAG,"Call and Ringing Status are:"+mHeadsetService.isInCall() +" "
             +mHeadsetService.isRinging());
        Log.d(TAG,"Checking in A2DP Disconnect delay BL");

        //Adding A2DP Disconnect delay for blacklisted devices
        if (isDelayA2dpDiscDevice(device) &&
                  (mHeadsetService.isInCall() || mHeadsetService.isRinging())) {
           Log.e(TAG,"isDelayA2dpDiscDevice sleep 400ms");
              SystemClock.sleep(400);
        }

        if (mA2dpService != null
                && (mA2dpService.getConnectionState(device) == BluetoothProfile.STATE_CONNECTED
                        || mA2dpService.getConnectionState(device)
                                == BluetoothProfile.STATE_CONNECTING)) {
=======
        if (mA2dpService != null
                && (mA2dpService.getConnectionState(device) == STATE_CONNECTED
                        || mA2dpService.getConnectionState(device) == STATE_CONNECTING)) {
>>>>>>> f3d3aaea
            Log.i(TAG, "disconnectAllEnabledProfiles: Disconnecting A2dp");
            mA2dpService.disconnect(device);
        }
        if (mA2dpSinkService != null
<<<<<<< HEAD
                && (mA2dpSinkService.getConnectionState(device) == BluetoothProfile.STATE_CONNECTED
                        || mA2dpSinkService.getConnectionState(device)
                                == BluetoothProfile.STATE_CONNECTING)) {
=======
                && (mA2dpSinkService.getConnectionState(device) == STATE_CONNECTED
                        || mA2dpSinkService.getConnectionState(device) == STATE_CONNECTING)) {
>>>>>>> f3d3aaea
            Log.i(TAG, "disconnectAllEnabledProfiles: Disconnecting A2dp Sink");
            mA2dpSinkService.disconnect(device);
        }
        if (mMapClientService != null
                && (mMapClientService.getConnectionState(device) == STATE_CONNECTED
                        || mMapClientService.getConnectionState(device) == STATE_CONNECTING)) {
            Log.i(TAG, "disconnectAllEnabledProfiles: Disconnecting MAP Client");
            mMapClientService.disconnect(device);
        }
        if (mMapService != null
                && (mMapService.getConnectionState(device) == STATE_CONNECTED
                        || mMapService.getConnectionState(device) == STATE_CONNECTING)) {
            Log.i(TAG, "disconnectAllEnabledProfiles: Disconnecting MAP");
            mMapService.disconnect(device);
        }
        if (mHidDeviceService != null
                && (mHidDeviceService.getConnectionState(device) == STATE_CONNECTED
                        || mHidDeviceService.getConnectionState(device) == STATE_CONNECTING)) {
            Log.i(TAG, "disconnectAllEnabledProfiles: Disconnecting Hid Device Profile");
            mHidDeviceService.disconnect(device);
        }
        if (mHidHostService != null
                && (mHidHostService.getConnectionState(device) == STATE_CONNECTED
                        || mHidHostService.getConnectionState(device) == STATE_CONNECTING)) {
            Log.i(TAG, "disconnectAllEnabledProfiles: Disconnecting Hid Host Profile");
            mHidHostService.disconnect(device);
        }
        if (mPanService != null
                && (mPanService.getConnectionState(device) == STATE_CONNECTED
                        || mPanService.getConnectionState(device) == STATE_CONNECTING)) {
            Log.i(TAG, "disconnectAllEnabledProfiles: Disconnecting Pan Profile");
            mPanService.disconnect(device);
        }
        if (mPbapClientService != null
                && (mPbapClientService.getConnectionState(device) == STATE_CONNECTED
                        || mPbapClientService.getConnectionState(device) == STATE_CONNECTING)) {
            Log.i(TAG, "disconnectAllEnabledProfiles: Disconnecting Pbap Client");
            mPbapClientService.disconnect(device);
        }
        if (mPbapService != null
                && (mPbapService.getConnectionState(device) == STATE_CONNECTED
                        || mPbapService.getConnectionState(device) == STATE_CONNECTING)) {
            Log.i(TAG, "disconnectAllEnabledProfiles: Disconnecting Pbap Server");
            mPbapService.disconnect(device);
        }
        if (mHearingAidService != null
                && (mHearingAidService.getConnectionState(device) == STATE_CONNECTED
                        || mHearingAidService.getConnectionState(device) == STATE_CONNECTING)) {
            Log.i(TAG, "disconnectAllEnabledProfiles: Disconnecting Hearing Aid Profile");
            mHearingAidService.disconnect(device);
        }
        if (mHapClientService != null
                && (mHapClientService.getConnectionState(device) == STATE_CONNECTED
                        || mHapClientService.getConnectionState(device) == STATE_CONNECTING)) {
            Log.i(TAG, "disconnectAllEnabledProfiles: Disconnecting Hearing Access Profile Client");
            mHapClientService.disconnect(device);
        }
        if (mVolumeControlService != null
                && (mVolumeControlService.getConnectionState(device) == STATE_CONNECTED
                        || mVolumeControlService.getConnectionState(device) == STATE_CONNECTING)) {
            Log.i(TAG, "disconnectAllEnabledProfiles: Disconnecting Volume Control Profile");
            mVolumeControlService.disconnect(device);
        }
        if (mSapService != null
                && (mSapService.getConnectionState(device) == STATE_CONNECTED
                        || mSapService.getConnectionState(device) == STATE_CONNECTING)) {
            Log.i(TAG, "disconnectAllEnabledProfiles: Disconnecting Sap Profile");
            mSapService.disconnect(device);
        }
        if (mCsipSetCoordinatorService != null
                && (mCsipSetCoordinatorService.getConnectionState(device) == STATE_CONNECTED
                        || mCsipSetCoordinatorService.getConnectionState(device)
                                == STATE_CONNECTING)) {
            Log.i(TAG, "disconnectAllEnabledProfiles: Disconnecting Coordinator Set Profile");
            mCsipSetCoordinatorService.disconnect(device);
        }
        if (mLeAudioService != null
                && (mLeAudioService.getConnectionState(device) == STATE_CONNECTED
                        || mLeAudioService.getConnectionState(device) == STATE_CONNECTING)) {
            Log.i(TAG, "disconnectAllEnabledProfiles: Disconnecting LeAudio profile (BAP)");
            mLeAudioService.disconnect(device);
        }
        if (mBassClientService != null
                && (mBassClientService.getConnectionState(device) == STATE_CONNECTED
                        || mBassClientService.getConnectionState(device) == STATE_CONNECTING)) {
            Log.i(
                    TAG,
                    "disconnectAllEnabledProfiles: Disconnecting "
                            + "LE Broadcast Assistant Profile");
            mBassClientService.disconnect(device);
        }
        if (mBatteryService != null
                && (mBatteryService.getConnectionState(device) == STATE_CONNECTED
                        || mBatteryService.getConnectionState(device) == STATE_CONNECTING)) {
            Log.i(TAG, "disconnectAllEnabledProfiles: Disconnecting " + "Battery Service");
            mBatteryService.disconnect(device);
        }

        return BluetoothStatusCodes.SUCCESS;
    }

    /**
     * Same as API method {@link BluetoothDevice#getName()}
     *
     * @param device remote device of interest
     * @return remote device name
     */
    public String getRemoteName(BluetoothDevice device) {
        return mRemoteDevices.getName(device);
    }

    public int getRemoteClass(BluetoothDevice device) {
        return mRemoteDevices.getBluetoothClass(device);
    }

    /**
     * Get UUIDs for service supported by a remote device
     *
     * @param device the remote device that we want to get UUIDs from
     * @return the uuids of the remote device
     */
    public ParcelUuid[] getRemoteUuids(BluetoothDevice device) {
        return mRemoteDevices.getUuids(device);
    }

    void aclStateChangeBroadcastCallback(
            RemoteExceptionIgnoringConsumer<IBluetoothConnectionCallback> cb) {
        int n = mBluetoothConnectionCallbacks.beginBroadcast();
        Log.d(TAG, "aclStateChangeBroadcastCallback() - Broadcasting to " + n + " receivers.");
        for (int i = 0; i < n; i++) {
            cb.accept(mBluetoothConnectionCallbacks.getBroadcastItem(i));
        }
        mBluetoothConnectionCallbacks.finishBroadcast();
    }

    /**
     * Converts HCI disconnect reasons to Android disconnect reasons.
     *
     * <p>The HCI Error Codes used for ACL disconnect reasons propagated up from native code were
     * copied from: packages/modules/Bluetooth/system/stack/include/hci_error_code.h
     *
     * <p>These error codes are specified and described in Bluetooth Core Spec v5.1, Vol 2, Part D.
     *
     * @param hciReason is the raw HCI disconnect reason from native.
     * @return the Android disconnect reason for apps.
     */
    static @BluetoothAdapter.BluetoothConnectionCallback.DisconnectReason int
            hciToAndroidDisconnectReason(int hciReason) {
        switch (hciReason) {
            case /*HCI_SUCCESS*/ 0x00:
            case /*HCI_ERR_UNSPECIFIED*/ 0x1F:
            case /*HCI_ERR_UNDEFINED*/ 0xff:
                return BluetoothStatusCodes.ERROR_UNKNOWN;
            case /*HCI_ERR_ILLEGAL_COMMAND*/ 0x01:
            case /*HCI_ERR_NO_CONNECTION*/ 0x02:
            case /*HCI_ERR_HW_FAILURE*/ 0x03:
            case /*HCI_ERR_DIFF_TRANSACTION_COLLISION*/ 0x2A:
            case /*HCI_ERR_ROLE_SWITCH_PENDING*/ 0x32:
            case /*HCI_ERR_ROLE_SWITCH_FAILED*/ 0x35:
                return BluetoothStatusCodes.ERROR_DISCONNECT_REASON_LOCAL;
            case /*HCI_ERR_PAGE_TIMEOUT*/ 0x04:
            case /*HCI_ERR_CONNECTION_TOUT*/ 0x08:
            case /*HCI_ERR_HOST_TIMEOUT*/ 0x10:
            case /*HCI_ERR_LMP_RESPONSE_TIMEOUT*/ 0x22:
            case /*HCI_ERR_ADVERTISING_TIMEOUT*/ 0x3C:
            case /*HCI_ERR_CONN_FAILED_ESTABLISHMENT*/ 0x3E:
                return BluetoothStatusCodes.ERROR_DISCONNECT_REASON_TIMEOUT;
            case /*HCI_ERR_AUTH_FAILURE*/ 0x05:
            case /*HCI_ERR_KEY_MISSING*/ 0x06:
            case /*HCI_ERR_HOST_REJECT_SECURITY*/ 0x0E:
            case /*HCI_ERR_REPEATED_ATTEMPTS*/ 0x17:
            case /*HCI_ERR_PAIRING_NOT_ALLOWED*/ 0x18:
            case /*HCI_ERR_ENCRY_MODE_NOT_ACCEPTABLE*/ 0x25:
            case /*HCI_ERR_UNIT_KEY_USED*/ 0x26:
            case /*HCI_ERR_PAIRING_WITH_UNIT_KEY_NOT_SUPPORTED*/ 0x29:
            case /*HCI_ERR_INSUFFICIENT_SECURITY*/ 0x2F:
            case /*HCI_ERR_HOST_BUSY_PAIRING*/ 0x38:
                return BluetoothStatusCodes.ERROR_DISCONNECT_REASON_SECURITY;
            case /*HCI_ERR_MEMORY_FULL*/ 0x07:
            case /*HCI_ERR_MAX_NUM_OF_CONNECTIONS*/ 0x09:
            case /*HCI_ERR_MAX_NUM_OF_SCOS*/ 0x0A:
            case /*HCI_ERR_COMMAND_DISALLOWED*/ 0x0C:
            case /*HCI_ERR_HOST_REJECT_RESOURCES*/ 0x0D:
            case /*HCI_ERR_LIMIT_REACHED*/ 0x43:
                return BluetoothStatusCodes.ERROR_DISCONNECT_REASON_RESOURCE_LIMIT_REACHED;
            case /*HCI_ERR_CONNECTION_EXISTS*/ 0x0B:
                return BluetoothStatusCodes.ERROR_DISCONNECT_REASON_CONNECTION_ALREADY_EXISTS;
            case /*HCI_ERR_HOST_REJECT_DEVICE*/ 0x0F:
                return BluetoothStatusCodes.ERROR_DISCONNECT_REASON_SYSTEM_POLICY;
            case /*HCI_ERR_ILLEGAL_PARAMETER_FMT*/ 0x12:
                return BluetoothStatusCodes.ERROR_DISCONNECT_REASON_BAD_PARAMETERS;
            case /*HCI_ERR_PEER_USER*/ 0x13:
                return BluetoothStatusCodes.ERROR_DISCONNECT_REASON_REMOTE_REQUEST;
            case /*HCI_ERR_REMOTE_POWER_OFF*/ 0x15:
                return BluetoothStatusCodes.ERROR_DISCONNECT_REASON_REMOTE_REQUEST;
            case /*HCI_ERR_CONN_CAUSE_LOCAL_HOST*/ 0x16:
                return BluetoothStatusCodes.ERROR_DISCONNECT_REASON_LOCAL_REQUEST;
            case /*HCI_ERR_UNSUPPORTED_REM_FEATURE*/ 0x1A:
                return BluetoothStatusCodes.ERROR_DISCONNECT_REASON_REMOTE;
            case /*HCI_ERR_UNACCEPT_CONN_INTERVAL*/ 0x3B:
                return BluetoothStatusCodes.ERROR_DISCONNECT_REASON_BAD_PARAMETERS;
            default:
                Log.e(TAG, "Invalid HCI disconnect reason: " + hciReason);
                return BluetoothStatusCodes.ERROR_UNKNOWN;
        }
    }

    void logUserBondResponse(BluetoothDevice device, boolean accepted, AttributionSource source) {
        final long token = Binder.clearCallingIdentity();
        try {
            MetricsLogger.getInstance()
                    .logBluetoothEvent(
                            device,
                            BluetoothStatsLog
                                    .BLUETOOTH_CROSS_LAYER_EVENT_REPORTED__EVENT_TYPE__USER_CONF_REQUEST,
                            accepted
                                    ? BluetoothStatsLog
                                            .BLUETOOTH_CROSS_LAYER_EVENT_REPORTED__STATE__SUCCESS
                                    : BluetoothStatsLog
                                            .BLUETOOTH_CROSS_LAYER_EVENT_REPORTED__STATE__FAIL,
                            source.getUid());
        } finally {
            Binder.restoreCallingIdentity(token);
        }
    }

    public int getPhonebookAccessPermission(BluetoothDevice device) {
        return getDeviceAccessFromPrefs(device, PHONEBOOK_ACCESS_PERMISSION_PREFERENCE_FILE);
    }

    public int getMessageAccessPermission(BluetoothDevice device) {
        return getDeviceAccessFromPrefs(device, MESSAGE_ACCESS_PERMISSION_PREFERENCE_FILE);
    }

    public int getSimAccessPermission(BluetoothDevice device) {
        return getDeviceAccessFromPrefs(device, SIM_ACCESS_PERMISSION_PREFERENCE_FILE);
    }

    int getDeviceAccessFromPrefs(BluetoothDevice device, String prefFile) {
        SharedPreferences prefs = getSharedPreferences(prefFile, Context.MODE_PRIVATE);
        if (!prefs.contains(device.getAddress())) {
            return BluetoothDevice.ACCESS_UNKNOWN;
        }
        return prefs.getBoolean(device.getAddress(), false)
                ? BluetoothDevice.ACCESS_ALLOWED
                : BluetoothDevice.ACCESS_REJECTED;
    }

    void setDeviceAccessFromPrefs(BluetoothDevice device, int value, String prefFile) {
        SharedPreferences pref = getSharedPreferences(prefFile, Context.MODE_PRIVATE);
        SharedPreferences.Editor editor = pref.edit();
        if (value == BluetoothDevice.ACCESS_UNKNOWN) {
            editor.remove(device.getAddress());
        } else {
            editor.putBoolean(device.getAddress(), value == BluetoothDevice.ACCESS_ALLOWED);
        }
        editor.apply();
    }

    public void setPhonebookAccessPermission(BluetoothDevice device, int value) {
        Log.d(
                TAG,
                "setPhonebookAccessPermission device="
                        + ((device == null) ? "null" : device.getAnonymizedAddress())
                        + ", value="
                        + value
                        + ", callingUid="
                        + Binder.getCallingUid());
        setDeviceAccessFromPrefs(device, value, PHONEBOOK_ACCESS_PERMISSION_PREFERENCE_FILE);
    }

    public void setMessageAccessPermission(BluetoothDevice device, int value) {
        setDeviceAccessFromPrefs(device, value, MESSAGE_ACCESS_PERMISSION_PREFERENCE_FILE);
    }

    public void setSimAccessPermission(BluetoothDevice device, int value) {
        setDeviceAccessFromPrefs(device, value, SIM_ACCESS_PERMISSION_PREFERENCE_FILE);
    }

    public boolean isRpaOffloadSupported() {
        return mAdapterProperties.isRpaOffloadSupported();
    }

    public int getNumOfOffloadedIrkSupported() {
        return mAdapterProperties.getNumOfOffloadedIrkSupported();
    }

    public int getNumOfOffloadedScanFilterSupported() {
        return mAdapterProperties.getNumOfOffloadedScanFilterSupported();
    }

    public int getOffloadedScanResultStorage() {
        return mAdapterProperties.getOffloadedScanResultStorage();
    }

    public boolean isLe2MPhySupported() {
        return mAdapterProperties.isLe2MPhySupported();
    }

    public boolean isLeCodedPhySupported() {
        return mAdapterProperties.isLeCodedPhySupported();
    }

    public boolean isLeExtendedAdvertisingSupported() {
        return mAdapterProperties.isLeExtendedAdvertisingSupported();
    }

    public boolean isLePeriodicAdvertisingSupported() {
        return mAdapterProperties.isLePeriodicAdvertisingSupported();
    }

    /**
     * Check if the LE audio broadcast source feature is supported.
     *
     * @return true, if the LE audio broadcast source is supported
     */
    public boolean isLeAudioBroadcastSourceSupported() {
        return mAdapterProperties.isLePeriodicAdvertisingSupported()
                && mAdapterProperties.isLeExtendedAdvertisingSupported()
                && mAdapterProperties.isLeIsochronousBroadcasterSupported();
    }

    /**
     * Check if the LE audio broadcast assistant feature is supported.
     *
     * @return true, if the LE audio broadcast assistant is supported
     */
    public boolean isLeAudioBroadcastAssistantSupported() {
        return mAdapterProperties.isLePeriodicAdvertisingSupported()
                && mAdapterProperties.isLeExtendedAdvertisingSupported()
                && (mAdapterProperties.isLePeriodicAdvertisingSyncTransferSenderSupported()
                        || mAdapterProperties
                                .isLePeriodicAdvertisingSyncTransferRecipientSupported());
    }

    /**
     * Check if the LE channel sounding feature is supported.
     *
     * @return true, if the LE channel sounding is supported
     */
    public boolean isLeChannelSoundingSupported() {
        return mAdapterProperties.isLeChannelSoundingSupported();
    }

    public long getSupportedProfilesBitMask() {
        return Config.getSupportedProfilesBitMask();
    }

    /**
     * Check if the LE audio CIS central feature is supported.
     *
     * @return true, if the LE audio CIS central is supported
     */
    public boolean isLeConnectedIsochronousStreamCentralSupported() {
        return mAdapterProperties.isLeConnectedIsochronousStreamCentralSupported();
    }

    public int getLeMaximumAdvertisingDataLength() {
        return mAdapterProperties.getLeMaximumAdvertisingDataLength();
    }

    /**
     * Get the maximum number of connected audio devices.
     *
     * @return the maximum number of connected audio devices
     */
    public int getMaxConnectedAudioDevices() {
        return mAdapterProperties.getMaxConnectedAudioDevices();
    }

    /**
     * Check whether A2DP offload is enabled.
     *
     * @return true if A2DP offload is enabled
     */
    public boolean isA2dpOffloadEnabled() {
        return mAdapterProperties.isA2dpOffloadEnabled();
    }

    /** Register a bluetooth state callback */
    public void registerBluetoothStateCallback(Executor executor, BluetoothStateCallback callback) {
        mLocalCallbacks.put(callback, executor);
    }

    /** Unregister a bluetooth state callback */
    public void unregisterBluetoothStateCallback(BluetoothStateCallback callback) {
        mLocalCallbacks.remove(callback);
    }

    void registerRemoteCallback(IBluetoothCallback callback) {
        mSystemServerCallbacks.register(callback);
    }

    void unregisterRemoteCallback(IBluetoothCallback callback) {
        mSystemServerCallbacks.unregister(callback);
    }

    void bleOnToOn() {
        mAdapterStateMachine.sendMessage(AdapterState.USER_TURN_ON);
    }

    void bleOnToOff() {
        mAdapterStateMachine.sendMessage(AdapterState.BLE_TURN_OFF);
    }

    boolean factoryReset() {
        mDatabaseManager.factoryReset();

        if (mBluetoothKeystoreService != null) {
            mBluetoothKeystoreService.factoryReset();
        }

        if (mBtCompanionManager != null) {
            mBtCompanionManager.factoryReset();
        }

        if (Flags.gattClearCacheOnFactoryReset()) {
            clearStorage();
        }

        return mNativeInterface.factoryReset();
    }

    int getScanMode() {
        return mScanMode;
    }

    boolean setScanMode(int mode, String from) {
        mScanModeChanges.add(from + ": " + scanModeName(mode));
        if (!mNativeInterface.setScanMode(convertScanModeToHal(mode))) {
            return false;
        }
        mScanMode = mode;
        Intent intent =
                new Intent(BluetoothAdapter.ACTION_SCAN_MODE_CHANGED)
                        .putExtra(BluetoothAdapter.EXTRA_SCAN_MODE, mScanMode)
                        .addFlags(Intent.FLAG_RECEIVER_REGISTERED_ONLY_BEFORE_BOOT);
        sendBroadcast(intent, BLUETOOTH_SCAN, Utils.getTempBroadcastOptions().toBundle());
        return true;
    }

<<<<<<< HEAD
    public Vendor getVendorIntf() {
        return mVendor;
    }

    @VisibleForTesting
=======
>>>>>>> f3d3aaea
    BluetoothActivityEnergyInfo reportActivityInfo() {
        if (mAdapterProperties.getState() != BluetoothAdapter.STATE_ON
                || !mAdapterProperties.isActivityAndEnergyReportingSupported()) {
            return null;
        }

        // Pull the data. The callback will notify mEnergyInfoLock.
        mNativeInterface.readEnergyInfo();

        synchronized (mEnergyInfoLock) {
            long now = System.currentTimeMillis();
            final long deadline = now + CONTROLLER_ENERGY_UPDATE_TIMEOUT_MILLIS;
            while (now < deadline) {
                try {
                    mEnergyInfoLock.wait(deadline - now);
                    break;
                } catch (InterruptedException e) {
                    now = System.currentTimeMillis();
                }
            }

            final BluetoothActivityEnergyInfo info =
                    new BluetoothActivityEnergyInfo(
                            SystemClock.elapsedRealtime(),
                            mStackReportedState,
                            mTxTimeTotalMs,
                            mRxTimeTotalMs,
                            mIdleTimeTotalMs,
                            mEnergyUsedTotalVoltAmpSecMicro);

            // Copy the traffic objects whose byte counts are > 0
            final List<UidTraffic> result = new ArrayList<>();
            for (int i = 0; i < mUidTraffic.size(); i++) {
                final UidTraffic traffic = mUidTraffic.valueAt(i);
                if (traffic.getTxBytes() != 0 || traffic.getRxBytes() != 0) {
                    result.add(traffic.clone());
                }
            }

            info.setUidTraffic(result);

            return info;
        }
    }

    public int getTotalNumOfTrackableAdvertisements() {
        return mAdapterProperties.getTotalNumOfTrackableAdvertisements();
    }

    /**
     * Return if offloaded TDS filter is supported.
     *
     * @return {@code BluetoothStatusCodes.FEATURE_SUPPORTED} if supported
     */
    public int getOffloadedTransportDiscoveryDataScanSupported() {
        if (mAdapterProperties.isOffloadedTransportDiscoveryDataScanSupported()) {
            return BluetoothStatusCodes.FEATURE_SUPPORTED;
        }
        return BluetoothStatusCodes.FEATURE_NOT_SUPPORTED;
    }

    IBinder getBluetoothGatt() {
        return mGattService == null ? null : mGattService.getBinder();
    }

    public GattService getBluetoothGattService() {
        return mGattService;
    }

    IBinder getBluetoothScan() {
        ScanController controller = getBluetoothScanController();
        return controller == null ? null : controller.getBinder();
    }

    @Nullable
    public ScanController getBluetoothScanController() {
        if (Flags.onlyStartScanDuringBleOn()) {
            return mScanController;
        } else {
            return mGattService == null ? null : mGattService.getScanController();
        }
    }

    @Nullable
    IBinder getBluetoothAdvertise() {
        return mGattService == null ? null : mGattService.getBluetoothAdvertise();
    }

    @Nullable
    IBinder getDistanceMeasurement() {
        return mGattService == null ? null : mGattService.getDistanceMeasurement();
    }

    @RequiresPermission(BLUETOOTH_CONNECT)
    void unregAllGattClient(AttributionSource source) {
        if (mGattService != null) {
            mGattService.unregAll(source);
        }
    }

    IBinder getProfile(int profileId) {
        if (getState() == BluetoothAdapter.STATE_TURNING_ON) {
            return null;
        }

        Log.d(TAG, "profileId: " + profileId);

        // LE_AUDIO_BROADCAST is not associated with a service and use LE_AUDIO's Binder
        if (profileId == BluetoothProfile.LE_AUDIO_BROADCAST) {
            profileId = BluetoothProfile.LE_AUDIO;
        }

        ProfileService profile = mStartedProfiles.get(profileId);
        if (profile != null) {
            return profile.getBinder();
        } else {
            return null;
        }
    }

    boolean isMediaProfileConnected() {
        if (mA2dpService != null && mA2dpService.getConnectedDevices().size() > 0) {
            Log.d(TAG, "isMediaProfileConnected. A2dp is connected");
            return true;
        } else if (mHearingAidService != null
                && mHearingAidService.getConnectedDevices().size() > 0) {
            Log.d(TAG, "isMediaProfileConnected. HearingAid is connected");
            return true;
        } else if (mLeAudioService != null && mLeAudioService.getConnectedDevices().size() > 0) {
            Log.d(TAG, "isMediaProfileConnected. LeAudio is connected");
            return true;
        } else {
            Log.d(
                    TAG,
                    "isMediaProfileConnected: no Media connected."
                            + (" A2dp=" + mA2dpService)
                            + (" HearingAid=" + mHearingAidService)
                            + (" LeAudio=" + mLeAudioService));
            return false;
        }
    }

    void updatePhonePolicyOnAclConnect(BluetoothDevice device) {
        mPhonePolicy.ifPresent(policy -> policy.handleAclConnected(device));
    }

    /**
     * Notify {@link BluetoothProfile} when ACL connection disconnects from {@link BluetoothDevice}
     * for a given {@code transport}.
     */
    public void notifyAclDisconnected(BluetoothDevice device, int transport) {
        if (mMapService != null && mMapService.isAvailable()) {
            mMapService.aclDisconnected(device);
        }
        if (mMapClientService != null && mMapClientService.isAvailable()) {
            mMapClientService.aclDisconnected(device, transport);
        }
        if (mSapService != null && mSapService.isAvailable()) {
            mSapService.aclDisconnected(device);
        }
        if (mPbapClientService != null && mPbapClientService.isAvailable()) {
            mPbapClientService.aclDisconnected(device, transport);
        }
    }

    /**
     * Notify GATT of a Bluetooth profile's connection state change for a given {@link
     * BluetoothProfile}.
     */
    public void notifyProfileConnectionStateChangeToGatt(int profile, int fromState, int toState) {
        if (mGattService == null) {
            Log.w(TAG, "GATT Service is not running!");
            return;
        }
        ScanController controller = getBluetoothScanController();
        if (controller != null) {
            controller.notifyProfileConnectionStateChange(profile, fromState, toState);
        }
    }

    /**
     * Handle Bluetooth app state when connection state changes for a given {@code profile}.
     *
     * <p>Currently this function is limited to handling Phone policy but the eventual goal is to
     * move all connection logic here.
     */
    public void handleProfileConnectionStateChange(
            int profile, BluetoothDevice device, int fromState, int toState) {
        mPhonePolicy.ifPresent(
                policy ->
                        policy.profileConnectionStateChanged(profile, device, fromState, toState));
    }

    /** Handle Bluetooth app state when active device changes for a given {@code profile}. */
    public void handleActiveDeviceChange(int profile, BluetoothDevice device) {
        mActiveDeviceManager.profileActiveDeviceChanged(profile, device);
        mSilenceDeviceManager.profileActiveDeviceChanged(profile, device);
        mPhonePolicy.ifPresent(policy -> policy.profileActiveDeviceChanged(profile, device));
    }

    /** Notify MAP and Pbap when a new sdp search record is found. */
    public void sendSdpSearchRecord(
            BluetoothDevice device, int status, Parcelable record, ParcelUuid uuid) {
        if (mMapService != null && mMapService.isAvailable()) {
            mMapService.receiveSdpSearchRecord(status, record, uuid);
        }
        if (mMapClientService != null && mMapClientService.isAvailable()) {
            mMapClientService.receiveSdpSearchRecord(device, status, record, uuid);
        }
        if (mPbapClientService != null && mPbapClientService.isAvailable()) {
            mPbapClientService.receiveSdpSearchRecord(device, status, record, uuid);
        }
    }

    /** Handle Bluetooth profiles when bond state changes with a {@link BluetoothDevice} */
    public void handleBondStateChanged(BluetoothDevice device, int fromState, int toState) {
        if (mHeadsetService != null && mHeadsetService.isAvailable()) {
            mHeadsetService.handleBondStateChanged(device, fromState, toState);
        }
        if (mA2dpService != null && mA2dpService.isAvailable()) {
            mA2dpService.handleBondStateChanged(device, fromState, toState);
        }
        if (mLeAudioService != null && mLeAudioService.isAvailable()) {
            mLeAudioService.handleBondStateChanged(device, fromState, toState);
        }
        if (mHearingAidService != null && mHearingAidService.isAvailable()) {
            mHearingAidService.handleBondStateChanged(device, fromState, toState);
        }
        if (mHapClientService != null && mHapClientService.isAvailable()) {
            mHapClientService.handleBondStateChanged(device, fromState, toState);
        }
        if (mBassClientService != null && mBassClientService.isAvailable()) {
            mBassClientService.handleBondStateChanged(device, fromState, toState);
        }
        if (mBatteryService != null && mBatteryService.isAvailable()) {
            mBatteryService.handleBondStateChanged(device, fromState, toState);
        }
        if (mVolumeControlService != null && mVolumeControlService.isAvailable()) {
            mVolumeControlService.handleBondStateChanged(device, fromState, toState);
        }
        if (mPbapService != null && mPbapService.isAvailable()) {
            mPbapService.handleBondStateChanged(device, fromState, toState);
        }
        if (mCsipSetCoordinatorService != null && mCsipSetCoordinatorService.isAvailable()) {
            mCsipSetCoordinatorService.handleBondStateChanged(device, fromState, toState);
        }
        mDatabaseManager.handleBondStateChanged(device, fromState, toState);

        if (toState == BOND_NONE) {
            // Remove the permissions for unbonded devices
            setMessageAccessPermission(device, BluetoothDevice.ACCESS_UNKNOWN);
            setPhonebookAccessPermission(device, BluetoothDevice.ACCESS_UNKNOWN);
            setSimAccessPermission(device, BluetoothDevice.ACCESS_UNKNOWN);
        }
    }

    static int convertScanModeToHal(int mode) {
        switch (mode) {
            case SCAN_MODE_NONE:
                return AbstractionLayer.BT_SCAN_MODE_NONE;
            case SCAN_MODE_CONNECTABLE:
                return AbstractionLayer.BT_SCAN_MODE_CONNECTABLE;
            case SCAN_MODE_CONNECTABLE_DISCOVERABLE:
                return AbstractionLayer.BT_SCAN_MODE_CONNECTABLE_DISCOVERABLE;
        }
        return -1;
    }

    static int convertScanModeFromHal(int mode) {
        switch (mode) {
            case AbstractionLayer.BT_SCAN_MODE_NONE:
                return SCAN_MODE_NONE;
            case AbstractionLayer.BT_SCAN_MODE_CONNECTABLE:
                return SCAN_MODE_CONNECTABLE;
            case AbstractionLayer.BT_SCAN_MODE_CONNECTABLE_DISCOVERABLE:
                return SCAN_MODE_CONNECTABLE_DISCOVERABLE;
        }
        return -1;
    }

    // This function is called from JNI. It allows native code to acquire a single wake lock.
    // If the wake lock is already held, this function returns success. Although this function
    // only supports acquiring a single wake lock at a time right now, it will eventually be
    // extended to allow acquiring an arbitrary number of wake locks. The current interface
    // takes |lockName| as a parameter in anticipation of that implementation.
    boolean acquireWakeLock(String lockName) {
        synchronized (this) {
            if (mWakeLock == null) {
                mWakeLock = mPowerManager.newWakeLock(PowerManager.PARTIAL_WAKE_LOCK, lockName);
            }

            if (!mWakeLock.isHeld()) {
                mWakeLock.acquire();
            }
        }
        return true;
    }

    // This function is called from JNI. It allows native code to release a wake lock acquired
    // by |acquireWakeLock|. If the wake lock is not held, this function returns failure.
    // Note that the release() call is also invoked by {@link #cleanup()} so a synchronization is
    // needed here. See the comment for |acquireWakeLock| for an explanation of the interface.
    boolean releaseWakeLock(String lockName) {
        synchronized (this) {
            if (mWakeLock == null) {
                Log.e(TAG, "Repeated wake lock release; aborting release: " + lockName);
                return false;
            }

            if (mWakeLock.isHeld()) {
                mWakeLock.release();
            }
        }
        return true;
    }

    void energyInfoCallbackInternal(
            int status,
            int ctrlState,
            long txTime,
            long rxTime,
            long idleTime,
            long energyUsed,
            UidTraffic[] data) {
        // Energy is product of mA, V and ms. If the chipset doesn't
        // report it, we have to compute it from time
        if (energyUsed == 0) {
            try {
                final long txMah = Math.multiplyExact(txTime, getTxCurrentMa());
                final long rxMah = Math.multiplyExact(rxTime, getRxCurrentMa());
                final long idleMah = Math.multiplyExact(idleTime, getIdleCurrentMa());
                energyUsed =
                        (long)
                                (Math.addExact(Math.addExact(txMah, rxMah), idleMah)
                                        * getOperatingVolt());
            } catch (ArithmeticException e) {
                Log.wtf(TAG, "overflow in bluetooth energy callback", e);
                // Energy is already 0 if the exception was thrown.
            }
        }

        synchronized (mEnergyInfoLock) {
            mStackReportedState = ctrlState;
            long totalTxTimeMs;
            long totalRxTimeMs;
            long totalIdleTimeMs;
            long totalEnergy;
            try {
                totalTxTimeMs = Math.addExact(mTxTimeTotalMs, txTime);
                totalRxTimeMs = Math.addExact(mRxTimeTotalMs, rxTime);
                totalIdleTimeMs = Math.addExact(mIdleTimeTotalMs, idleTime);
                totalEnergy = Math.addExact(mEnergyUsedTotalVoltAmpSecMicro, energyUsed);
            } catch (ArithmeticException e) {
                // This could be because we accumulated a lot of time, or we got a very strange
                // value from the controller (more likely). Discard this data.
                Log.wtf(TAG, "overflow in bluetooth energy callback", e);
                totalTxTimeMs = mTxTimeTotalMs;
                totalRxTimeMs = mRxTimeTotalMs;
                totalIdleTimeMs = mIdleTimeTotalMs;
                totalEnergy = mEnergyUsedTotalVoltAmpSecMicro;
            }

            mTxTimeTotalMs = totalTxTimeMs;
            mRxTimeTotalMs = totalRxTimeMs;
            mIdleTimeTotalMs = totalIdleTimeMs;
            mEnergyUsedTotalVoltAmpSecMicro = totalEnergy;

            for (UidTraffic traffic : data) {
                UidTraffic existingTraffic = mUidTraffic.get(traffic.getUid());
                if (existingTraffic == null) {
                    mUidTraffic.put(traffic.getUid(), traffic);
                } else {
                    existingTraffic.addRxBytes(traffic.getRxBytes());
                    existingTraffic.addTxBytes(traffic.getTxBytes());
                }
            }
            mEnergyInfoLock.notifyAll();
        }
    }

    void energyInfoCallback(
            int status,
            int ctrlState,
            long txTime,
            long rxTime,
            long idleTime,
            long energyUsed,
            UidTraffic[] data) {
        energyInfoCallbackInternal(status, ctrlState, txTime, rxTime, idleTime, energyUsed, data);
        Log.v(
                TAG,
                "energyInfoCallback()"
                        + (" status = " + status)
                        + (" txTime = " + txTime)
                        + (" rxTime = " + rxTime)
                        + (" idleTime = " + idleTime)
                        + (" energyUsed = " + energyUsed)
                        + (" ctrlState = " + Utils.formatSimple("0x%08x", ctrlState))
                        + (" traffic = " + Arrays.toString(data)));
    }

    /** Update metadata change to registered listeners */
    public void onMetadataChanged(BluetoothDevice device, int key, byte[] value) {
        mHandler.post(() -> onMetadataChangedInternal(device, key, value));
    }

    private void onMetadataChangedInternal(BluetoothDevice device, int key, byte[] value) {
        String info = "onMetadataChangedInternal(" + device + ", " + key + ")";

        // pass just interesting metadata to native, to reduce spam
        if (key == BluetoothDevice.METADATA_LE_AUDIO) {
            mNativeInterface.metadataChanged(device, key, value);
        }

        RemoteCallbackList<IBluetoothMetadataListener> list = mMetadataListeners.get(device);
        if (list == null) {
            Log.d(TAG, info + ": No registered listener");
            return;
        }
        int n = list.beginBroadcast();
        Log.d(TAG, info + ": Broadcast to " + n + " receivers");
        for (int i = 0; i < n; i++) {
            try {
                list.getBroadcastItem(i).onMetadataChanged(device, key, value);
            } catch (RemoteException e) {
                Log.d(TAG, info + ": Callback #" + i + " failed (" + e + ")");
            }
        }
        list.finishBroadcast();
    }

    private static int getIdleCurrentMa() {
        return BluetoothProperties.getHardwareIdleCurrentMa().orElse(0);
    }

    private static int getTxCurrentMa() {
        return BluetoothProperties.getHardwareTxCurrentMa().orElse(0);
    }

    private static int getRxCurrentMa() {
        return BluetoothProperties.getHardwareRxCurrentMa().orElse(0);
    }

    private static double getOperatingVolt() {
        return BluetoothProperties.getHardwareOperatingVoltageMv().orElse(0) / 1000.0;
    }

<<<<<<< HEAD
    public RemoteDevices getRemoteDevices() {
        return mRemoteDevices;
    }

    public int getVendorCapVersion() {
        return mAdapterProperties.getVendorCapVersion();
    }

=======
>>>>>>> f3d3aaea
    private static String scanModeName(int scanMode) {
        return switch (scanMode) {
            case SCAN_MODE_NONE -> "SCAN_MODE_NONE";
            case SCAN_MODE_CONNECTABLE -> "SCAN_MODE_CONNECTABLE";
            case SCAN_MODE_CONNECTABLE_DISCOVERABLE -> "SCAN_MODE_CONNECTABLE_DISCOVERABLE";
            default -> "Unknown Scan Mode " + scanMode;
        };
    }

    @Override
    protected void dump(FileDescriptor fd, PrintWriter writer, String[] args) {
        if (args.length == 0) {
            writer.println("Skipping dump in APP SERVICES, see bluetooth_manager section.");
            writer.println("Use --print argument for dumpsys direct from AdapterService.");
            return;
        }

        if ("set-test-mode".equals(args[0])) {
            final boolean testModeEnabled = "enabled".equalsIgnoreCase(args[1]);
            for (ProfileService profile : mRunningProfiles) {
                profile.setTestModeEnabled(testModeEnabled);
            }
            if (Flags.onlyStartScanDuringBleOn() && mScanController != null) {
                mScanController.setTestModeEnabled(testModeEnabled);
            }
            mTestModeEnabled = testModeEnabled;
            return;
        }

        writer.println();
        mAdapterProperties.dump(fd, writer, args);

        writer.println("ScanMode: " + scanModeName(getScanMode()));
        StringBuilder sb = new StringBuilder();
        mScanModeChanges.dump(sb);
        writer.println(sb.toString());
        writer.println();
        writer.println("sSnoopLogSettingAtEnable = " + sSnoopLogSettingAtEnable);
        writer.println("sDefaultSnoopLogSettingAtEnable = " + sDefaultSnoopLogSettingAtEnable);

        writer.println();
        writer.println("Enabled Profile Services:");
        for (int profileId : Config.getSupportedProfiles()) {
            writer.println("  " + BluetoothProfile.getProfileName(profileId));
        }
        writer.println();

        writer.println("LE Gatt clients controlling AutoActiveMode:");
        for (Pair<Integer, BluetoothDevice> pair : mLeGattClientsControllingAutoActiveMode) {
            writer.println("   clientIf:" + pair.first + " " + pair.second);
        }
        writer.println();

        mAdapterStateMachine.dump(fd, writer, args);

        sb = new StringBuilder();

        mSilenceDeviceManager.dump(sb);
        mDatabaseManager.dump(sb);

        for (ProfileService profile : mRegisteredProfiles) {
            profile.dump(sb);
        }
        if (Flags.onlyStartScanDuringBleOn()) {
            ScanController scanController = mScanController;
            if (scanController != null) {
                scanController.dumpRegisterId(sb);
                scanController.dump(sb);
            }
        }

        writer.write(sb.toString());

        final int currentState = mAdapterProperties.getState();
        if (currentState == BluetoothAdapter.STATE_OFF
                || currentState == BluetoothAdapter.STATE_BLE_TURNING_ON
                || currentState == BluetoothAdapter.STATE_TURNING_OFF
                || currentState == BluetoothAdapter.STATE_BLE_TURNING_OFF) {
            writer.println();
            writer.println("Impossible to dump native stack. state=" + nameForState(currentState));
            writer.println();
            writer.flush();
        } else {
            writer.flush();
            mNativeInterface.dump(fd, args);
        }
    }

    private final Object mDeviceConfigLock = new Object();

    /**
     * Predicate that can be applied to names to determine if a device is well-known to be used for
     * physical location.
     */
    @GuardedBy("mDeviceConfigLock")
    private Predicate<String> mLocationDenylistName = (v) -> false;

    /**
     * Predicate that can be applied to MAC addresses to determine if a device is well-known to be
     * used for physical location.
     */
    @GuardedBy("mDeviceConfigLock")
    private Predicate<byte[]> mLocationDenylistMac = (v) -> false;

    /**
     * Predicate that can be applied to Advertising Data payloads to determine if a device is
     * well-known to be used for physical location.
     */
    @GuardedBy("mDeviceConfigLock")
    private Predicate<byte[]> mLocationDenylistAdvertisingData = (v) -> false;

    @GuardedBy("mDeviceConfigLock")
    private int mScanQuotaCount = DeviceConfigListener.DEFAULT_SCAN_QUOTA_COUNT;

    @GuardedBy("mDeviceConfigLock")
    private long mScanQuotaWindowMillis = DeviceConfigListener.DEFAULT_SCAN_QUOTA_WINDOW_MILLIS;

    @GuardedBy("mDeviceConfigLock")
    private long mScanTimeoutMillis = DeviceConfigListener.DEFAULT_SCAN_TIMEOUT_MILLIS;

    @GuardedBy("mDeviceConfigLock")
    private int mScanUpgradeDurationMillis =
            DeviceConfigListener.DEFAULT_SCAN_UPGRADE_DURATION_MILLIS;

    @GuardedBy("mDeviceConfigLock")
    private int mScanDowngradeDurationMillis =
            DeviceConfigListener.DEFAULT_SCAN_DOWNGRADE_DURATION_BT_CONNECTING_MILLIS;

    @GuardedBy("mDeviceConfigLock")
    private int mScreenOffLowPowerWindowMillis =
            ScanManager.SCAN_MODE_SCREEN_OFF_LOW_POWER_WINDOW_MS;

    @GuardedBy("mDeviceConfigLock")
    private int mScreenOffLowPowerIntervalMillis =
            ScanManager.SCAN_MODE_SCREEN_OFF_LOW_POWER_INTERVAL_MS;

    @GuardedBy("mDeviceConfigLock")
    private int mScreenOffBalancedWindowMillis =
            ScanManager.SCAN_MODE_SCREEN_OFF_BALANCED_WINDOW_MS;

    @GuardedBy("mDeviceConfigLock")
    private int mScreenOffBalancedIntervalMillis =
            ScanManager.SCAN_MODE_SCREEN_OFF_BALANCED_INTERVAL_MS;

    @GuardedBy("mDeviceConfigLock")
    private String mLeAudioAllowList;

    public @NonNull Predicate<String> getLocationDenylistName() {
        synchronized (mDeviceConfigLock) {
            return mLocationDenylistName;
        }
    }

    public @NonNull Predicate<byte[]> getLocationDenylistMac() {
        synchronized (mDeviceConfigLock) {
            return mLocationDenylistMac;
        }
    }

    public @NonNull Predicate<byte[]> getLocationDenylistAdvertisingData() {
        synchronized (mDeviceConfigLock) {
            return mLocationDenylistAdvertisingData;
        }
    }

    /** Returns scan quota count. */
    public int getScanQuotaCount() {
        synchronized (mDeviceConfigLock) {
            return mScanQuotaCount;
        }
    }

    /** Returns scan quota window in millis. */
    public long getScanQuotaWindowMillis() {
        synchronized (mDeviceConfigLock) {
            return mScanQuotaWindowMillis;
        }
    }

    /** Returns scan timeout in millis. */
    public long getScanTimeoutMillis() {
        synchronized (mDeviceConfigLock) {
            return mScanTimeoutMillis;
        }
    }

    /** Returns scan upgrade duration in millis. */
    public int getScanUpgradeDurationMillis() {
        synchronized (mDeviceConfigLock) {
            return mScanUpgradeDurationMillis;
        }
    }

    /** Returns scan downgrade duration in millis. */
    public int getScanDowngradeDurationMillis() {
        synchronized (mDeviceConfigLock) {
            return mScanDowngradeDurationMillis;
        }
    }

    /** Returns SCREEN_OFF_BALANCED scan window in millis. */
    public int getScreenOffBalancedWindowMillis() {
        synchronized (mDeviceConfigLock) {
            return mScreenOffBalancedWindowMillis;
        }
    }

    /** Returns SCREEN_OFF_BALANCED scan interval in millis. */
    public int getScreenOffBalancedIntervalMillis() {
        synchronized (mDeviceConfigLock) {
            return mScreenOffBalancedIntervalMillis;
        }
    }

    /** Returns SCREEN_OFF low power scan window in millis. */
    public int getScreenOffLowPowerWindowMillis() {
        synchronized (mDeviceConfigLock) {
            return mScreenOffLowPowerWindowMillis;
        }
    }

    /** Returns SCREEN_OFF low power scan interval in millis. */
    public int getScreenOffLowPowerIntervalMillis() {
        synchronized (mDeviceConfigLock) {
            return mScreenOffLowPowerIntervalMillis;
        }
    }

    @VisibleForTesting
    public class DeviceConfigListener implements DeviceConfig.OnPropertiesChangedListener {
        private static final String LOCATION_DENYLIST_NAME = "location_denylist_name";
        private static final String LOCATION_DENYLIST_MAC = "location_denylist_mac";
        private static final String LOCATION_DENYLIST_ADVERTISING_DATA =
                "location_denylist_advertising_data";
        private static final String SCAN_QUOTA_COUNT = "scan_quota_count";
        private static final String SCAN_QUOTA_WINDOW_MILLIS = "scan_quota_window_millis";
        private static final String SCAN_TIMEOUT_MILLIS = "scan_timeout_millis";
        private static final String SCAN_UPGRADE_DURATION_MILLIS = "scan_upgrade_duration_millis";
        private static final String SCAN_DOWNGRADE_DURATION_MILLIS =
                "scan_downgrade_duration_millis";
        private static final String SCREEN_OFF_LOW_POWER_WINDOW_MILLIS =
                "screen_off_low_power_window_millis";
        private static final String SCREEN_OFF_LOW_POWER_INTERVAL_MILLIS =
                "screen_off_low_power_interval_millis";
        private static final String SCREEN_OFF_BALANCED_WINDOW_MILLIS =
                "screen_off_balanced_window_millis";
        private static final String SCREEN_OFF_BALANCED_INTERVAL_MILLIS =
                "screen_off_balanced_interval_millis";
        private static final String LE_AUDIO_ALLOW_LIST = "le_audio_allow_list";

        /**
         * Default denylist which matches Eddystone (except for Eddystone-E2EE-EID) and iBeacon
         * payloads.
         */
        private static final String DEFAULT_LOCATION_DENYLIST_ADVERTISING_DATA =
                "⊈0016AAFE40/00FFFFFFF0,⊆0016AAFE/00FFFFFF,⊆00FF4C0002/00FFFFFFFF";

        private static final int DEFAULT_SCAN_QUOTA_COUNT = 5;
        private static final long DEFAULT_SCAN_QUOTA_WINDOW_MILLIS = 30 * SECOND_IN_MILLIS;

        @VisibleForTesting
        public static final long DEFAULT_SCAN_TIMEOUT_MILLIS = 10 * MINUTE_IN_MILLIS;

        @VisibleForTesting
        public static final int DEFAULT_SCAN_UPGRADE_DURATION_MILLIS = (int) SECOND_IN_MILLIS * 6;

        @VisibleForTesting
        public static final int DEFAULT_SCAN_DOWNGRADE_DURATION_BT_CONNECTING_MILLIS =
                (int) SECOND_IN_MILLIS * 6;

        public void start() {
            DeviceConfig.addOnPropertiesChangedListener(
                    DeviceConfig.NAMESPACE_BLUETOOTH, BackgroundThread.getExecutor(), this);
            onPropertiesChanged(DeviceConfig.getProperties(DeviceConfig.NAMESPACE_BLUETOOTH));
        }

        @Override
        public void onPropertiesChanged(DeviceConfig.Properties properties) {
            synchronized (mDeviceConfigLock) {
                final String name = properties.getString(LOCATION_DENYLIST_NAME, null);
                mLocationDenylistName =
                        !TextUtils.isEmpty(name)
                                ? Pattern.compile(name).asPredicate()
                                : (v) -> false;
                mLocationDenylistMac =
                        BytesMatcher.decode(properties.getString(LOCATION_DENYLIST_MAC, null));
                mLocationDenylistAdvertisingData =
                        BytesMatcher.decode(
                                properties.getString(
                                        LOCATION_DENYLIST_ADVERTISING_DATA,
                                        DEFAULT_LOCATION_DENYLIST_ADVERTISING_DATA));
                mScanQuotaCount = properties.getInt(SCAN_QUOTA_COUNT, DEFAULT_SCAN_QUOTA_COUNT);
                mScanQuotaWindowMillis =
                        properties.getLong(
                                SCAN_QUOTA_WINDOW_MILLIS, DEFAULT_SCAN_QUOTA_WINDOW_MILLIS);
                mScanTimeoutMillis =
                        properties.getLong(SCAN_TIMEOUT_MILLIS, DEFAULT_SCAN_TIMEOUT_MILLIS);
                mScanUpgradeDurationMillis =
                        properties.getInt(
                                SCAN_UPGRADE_DURATION_MILLIS, DEFAULT_SCAN_UPGRADE_DURATION_MILLIS);
                mScanDowngradeDurationMillis =
                        properties.getInt(
                                SCAN_DOWNGRADE_DURATION_MILLIS,
                                DEFAULT_SCAN_DOWNGRADE_DURATION_BT_CONNECTING_MILLIS);
                mScreenOffLowPowerWindowMillis =
                        properties.getInt(
                                SCREEN_OFF_LOW_POWER_WINDOW_MILLIS,
                                ScanManager.SCAN_MODE_SCREEN_OFF_LOW_POWER_WINDOW_MS);
                mScreenOffLowPowerIntervalMillis =
                        properties.getInt(
                                SCREEN_OFF_LOW_POWER_INTERVAL_MILLIS,
                                ScanManager.SCAN_MODE_SCREEN_OFF_LOW_POWER_INTERVAL_MS);
                mScreenOffBalancedWindowMillis =
                        properties.getInt(
                                SCREEN_OFF_BALANCED_WINDOW_MILLIS,
                                ScanManager.SCAN_MODE_SCREEN_OFF_BALANCED_WINDOW_MS);
                mScreenOffBalancedIntervalMillis =
                        properties.getInt(
                                SCREEN_OFF_BALANCED_INTERVAL_MILLIS,
                                ScanManager.SCAN_MODE_SCREEN_OFF_BALANCED_INTERVAL_MS);
                mLeAudioAllowList = properties.getString(LE_AUDIO_ALLOW_LIST, "");

                if (!mLeAudioAllowList.isEmpty()) {
                    List<String> leAudioAllowlistFromDeviceConfig =
                            Arrays.asList(mLeAudioAllowList.split(","));
                    BluetoothProperties.le_audio_allow_list(leAudioAllowlistFromDeviceConfig);
                }

                List<String> leAudioAllowlistProp = BluetoothProperties.le_audio_allow_list();
                if (leAudioAllowlistProp != null && !leAudioAllowlistProp.isEmpty()) {
                    mLeAudioAllowDevices.clear();
                    mLeAudioAllowDevices.addAll(leAudioAllowlistProp);
                }
            }
        }
    }

    /** A callback that will be called when AdapterState is changed */
    public interface BluetoothStateCallback {
        /**
         * Called when the status of bluetooth adapter is changing. {@code prevState} and {@code
         * newState} takes one of following values defined in BluetoothAdapter.java: STATE_OFF,
         * STATE_TURNING_ON, STATE_ON, STATE_TURNING_OFF, STATE_BLE_TURNING_ON, STATE_BLE_ON,
         * STATE_BLE_TURNING_OFF
         *
         * @param prevState the previous Bluetooth state.
         * @param newState the new Bluetooth state.
         */
        void onBluetoothStateChange(int prevState, int newState);
    }

    /**
     * Obfuscate Bluetooth MAC address into a PII free ID string
     *
     * @param device Bluetooth device whose MAC address will be obfuscated
     * @return a byte array that is unique to this MAC address on this device, or empty byte array
     *     when either device is null or obfuscateAddressNative fails
     */
    public byte[] obfuscateAddress(BluetoothDevice device) {
        if (device == null) {
            return new byte[0];
        }
        return mNativeInterface.obfuscateAddress(Utils.getByteAddress(device));
    }

    /**
     * Get dynamic audio buffer size supported type
     *
     * @return support
     *     <p>Possible values are {@link BluetoothA2dp#DYNAMIC_BUFFER_SUPPORT_NONE}, {@link
     *     BluetoothA2dp#DYNAMIC_BUFFER_SUPPORT_A2DP_OFFLOAD}, {@link
     *     BluetoothA2dp#DYNAMIC_BUFFER_SUPPORT_A2DP_SOFTWARE_ENCODING}.
     */
    public int getDynamicBufferSupport() {
        return mAdapterProperties.getDynamicBufferSupport();
    }

    /**
     * Get dynamic audio buffer size
     *
     * @return BufferConstraints
     */
    public BufferConstraints getBufferConstraints() {
        return mAdapterProperties.getBufferConstraints();
    }

    /**
     * Set dynamic audio buffer size
     *
     * @param codec Audio codec
     * @param value buffer millis
     * @return true if the settings is successful, false otherwise
     */
    public boolean setBufferLengthMillis(int codec, int value) {
        return mAdapterProperties.setBufferLengthMillis(codec, value);
    }

    /**
     * Get an incremental id of Bluetooth metrics and log
     *
     * @param device Bluetooth device
     * @return int of id for Bluetooth metrics and logging, 0 if the device is invalid
     */
    public int getMetricId(BluetoothDevice device) {
        if (device == null) {
            return 0;
        }
        return mNativeInterface.getMetricId(Utils.getByteAddress(device));
    }

    public CompanionManager getCompanionManager() {
        return mBtCompanionManager;
    }

    /**
     * Call for the AdapterService receives bond state change
     *
     * @param device Bluetooth device
     * @param state bond state
     */
    public void onBondStateChanged(BluetoothDevice device, int state) {
        if (mBtCompanionManager != null) {
            mBtCompanionManager.onBondStateChanged(device, state);
        }
    }

    /**
     * Get audio policy feature support status
     *
     * @param device Bluetooth device to be checked for audio policy support
     * @return int status of the remote support for audio policy feature
     */
    public int isRequestAudioPolicyAsSinkSupported(BluetoothDevice device) {
        if (mHeadsetClientService != null) {
            return mHeadsetClientService.getAudioPolicyRemoteSupported(device);
        } else {
            Log.e(TAG, "No audio transport connected");
            return BluetoothStatusCodes.FEATURE_NOT_CONFIGURED;
        }
    }

    /**
     * Set audio policy for remote device
     *
     * @param device Bluetooth device to be set policy for
     * @return int result status for requestAudioPolicyAsSink API
     */
    public int requestAudioPolicyAsSink(BluetoothDevice device, BluetoothSinkAudioPolicy policies) {
        DeviceProperties deviceProp = mRemoteDevices.getDeviceProperties(device);
        if (deviceProp == null) {
            return BluetoothStatusCodes.ERROR_DEVICE_NOT_BONDED;
        }

        if (mHeadsetClientService != null) {
            if (isRequestAudioPolicyAsSinkSupported(device)
                    != BluetoothStatusCodes.FEATURE_SUPPORTED) {
                throw new UnsupportedOperationException(
                        "Request Audio Policy As Sink not supported");
            }
            deviceProp.setHfAudioPolicyForRemoteAg(policies);
            mHeadsetClientService.setAudioPolicy(device, policies);
            return BluetoothStatusCodes.SUCCESS;
        } else {
            Log.e(TAG, "HeadsetClient not connected");
            return BluetoothStatusCodes.ERROR_PROFILE_NOT_CONNECTED;
        }
    }

    /**
     * Get audio policy for remote device
     *
     * @param device Bluetooth device to be set policy for
     * @return {@link BluetoothSinkAudioPolicy} policy stored for the device
     */
    public BluetoothSinkAudioPolicy getRequestedAudioPolicyAsSink(BluetoothDevice device) {
        DeviceProperties deviceProp = mRemoteDevices.getDeviceProperties(device);
        if (deviceProp == null) {
            return null;
        }

        if (mHeadsetClientService != null) {
            return deviceProp.getHfAudioPolicyForRemoteAg();
        } else {
            Log.e(TAG, "HeadsetClient not connected");
            return null;
        }
    }

    /**
     * Allow audio low latency
     *
     * @param allowed true if audio low latency is being allowed
     * @param device device whose audio low latency will be allowed or disallowed
     * @return boolean true if audio low latency is successfully allowed or disallowed
     */
    public boolean allowLowLatencyAudio(boolean allowed, BluetoothDevice device) {
        Log.i(TAG, "allowLowLatencyAudio");
        return mNativeInterface.allowLowLatencyAudio(allowed, Utils.getByteAddress(device));
    }

    /**
     * get remote PBAP PCE version.
     *
     * @param address of remote device
     * @return int value other than 0 if remote PBAP PCE version is found
     */
    public int getRemotePbapPceVersion(String address) {
        return mNativeInterface.getRemotePbapPceVersion(address);
    }

    /**
     * check, if PBAP PSE dynamic version upgrade is enabled.
     *
     * @return true/false.
     */
    public boolean pbapPseDynamicVersionUpgradeIsEnabled() {
        return mNativeInterface.pbapPseDynamicVersionUpgradeIsEnabled();
    }

    /** Sets the battery level of the remote device */
    public void setBatteryLevel(BluetoothDevice device, int batteryLevel, boolean isBas) {
        if (batteryLevel == BATTERY_LEVEL_UNKNOWN) {
            mRemoteDevices.resetBatteryLevel(device, isBas);
        } else {
            mRemoteDevices.updateBatteryLevel(device, batteryLevel, isBas);
        }
    }

    public boolean interopMatchAddr(InteropFeature feature, String address) {
        return mNativeInterface.interopMatchAddr(feature.name(), address);
    }

    public boolean interopMatchName(InteropFeature feature, String name) {
        return mNativeInterface.interopMatchName(feature.name(), name);
    }

    public boolean interopMatchAddrOrName(InteropFeature feature, String address) {
        return mNativeInterface.interopMatchAddrOrName(feature.name(), address);
    }

    public void interopDatabaseAddAddr(InteropFeature feature, String address, int length) {
        mNativeInterface.interopDatabaseAddRemoveAddr(true, feature.name(), address, length);
    }

    public void interopDatabaseRemoveAddr(InteropFeature feature, String address) {
        mNativeInterface.interopDatabaseAddRemoveAddr(false, feature.name(), address, 0);
    }

    public void interopDatabaseAddName(InteropFeature feature, String name) {
        mNativeInterface.interopDatabaseAddRemoveName(true, feature.name(), name);
    }

    public void interopDatabaseRemoveName(InteropFeature feature, String name) {
        mNativeInterface.interopDatabaseAddRemoveName(false, feature.name(), name);
    }

    /**
     * Checks the remote device is in the LE Audio allow list or not.
     *
     * @param device the device to check
     * @return boolean true if the device is in the allow list, false otherwise.
     */
    public boolean isLeAudioAllowed(BluetoothDevice device) {
        DeviceProperties deviceProp = mRemoteDevices.getDeviceProperties(device);

        if (deviceProp == null
                || deviceProp.getModelName() == null
                || !mLeAudioAllowDevices.contains(deviceProp.getModelName())) {

            return false;
        }

        return true;
    }

    /**
     * Get type of the remote device
     *
     * @param device the device to check
     * @return int device type
     */
    public int getRemoteType(BluetoothDevice device) {
        return mRemoteDevices.getType(device);
    }

    /**
     * Sends service discovery UUIDs internally within the stack. This is meant to remove internal
     * dependencies on the broadcast {@link BluetoothDevice#ACTION_UUID}.
     *
     * @param device is the remote device whose UUIDs have been discovered
     * @param uuids are the services supported on the remote device
     */
    void sendUuidsInternal(BluetoothDevice device, ParcelUuid[] uuids) {
        if (device == null) {
            Log.w(TAG, "sendUuidsInternal: null device");
            return;
        }
        if (uuids == null) {
            Log.w(TAG, "sendUuidsInternal: uuids is null");
            return;
        }
        Log.i(TAG, "sendUuidsInternal: Received service discovery UUIDs for device " + device);
        for (int i = 0; i < uuids.length; i++) {
            Log.d(TAG, "sendUuidsInternal: index=" + i + " uuid=" + uuids[i]);
        }
        mPhonePolicy.ifPresent(policy -> policy.onUuidsDiscovered(device, uuids));
    }

    //Delaying A2DP Disconnect
    boolean isDelayA2dpDiscDevice(BluetoothDevice device) {
       if (device == null) return false;
       boolean matched = InteropUtil.interopMatchAddrOrName(
              InteropUtil.InteropFeature.INTEROP_A2DP_DELAY_DISCONNECT,
              device.getAddress());
       Log.d(TAG, "isDelayA2dpDiscDevice: matched: " + matched);
       return matched;
    }

    /** Clear storage */
    void clearStorage() {
        deleteDirectoryContents("/data/misc/bluedroid/");
        deleteDirectoryContents("/data/misc/bluetooth/");
    }

    private static void deleteDirectoryContents(String dirPath) {
        Path directoryPath = Paths.get(dirPath);
        try {
            Files.walkFileTree(
                    directoryPath,
                    new SimpleFileVisitor<Path>() {
                        @Override
                        public FileVisitResult visitFile(Path file, BasicFileAttributes attrs)
                                throws IOException {
                            Files.delete(file);
                            return FileVisitResult.CONTINUE;
                        }

                        @Override
                        public FileVisitResult postVisitDirectory(Path dir, IOException ex)
                                throws IOException {
                            if (ex != null) {
                                Log.e(TAG, "Error happened while removing contents. ", ex);
                            }

                            if (!dir.equals(directoryPath)) {
                                try {
                                    Files.delete(dir);
                                } catch (Exception e) {
                                    Log.e(TAG, "Error happened while removing directory: ", e);
                                }
                            }
                            return FileVisitResult.CONTINUE;
                        }
                    });
            Log.i(TAG, "deleteDirectoryContents() completed. Path: " + dirPath);
        } catch (Exception e) {
            Log.e(TAG, "Error happened while removing contents: ", e);
        }
    }

    /** Get the number of the supported offloaded LE COC sockets. */
    public int getNumberOfSupportedOffloadedLeCocSockets() {
        return mAdapterProperties.getNumberOfSupportedOffloadedLeCocSockets();
    }

    /** Check if the offloaded LE COC socket is supported. */
    public boolean isLeCocSocketOffloadSupported() {
        int val = getNumberOfSupportedOffloadedLeCocSockets();
        return val > 0;
    }

    /** Get the number of the supported offloaded RFCOMM sockets. */
    public int getNumberOfSupportedOffloadedRfcommSockets() {
        return mAdapterProperties.getNumberOfSupportedOffloadedRfcommSockets();
    }

    /** Check if the offloaded RFCOMM socket is supported. */
    public boolean isRfcommSocketOffloadSupported() {
        int val = getNumberOfSupportedOffloadedRfcommSockets();
        return val > 0;
    }
}<|MERGE_RESOLUTION|>--- conflicted
+++ resolved
@@ -75,11 +75,7 @@
 import android.bluetooth.BufferConstraints;
 import android.bluetooth.IBluetoothCallback;
 import android.bluetooth.IBluetoothConnectionCallback;
-<<<<<<< HEAD
 import android.bluetooth.IBluetoothGatt;
-import android.bluetooth.IBluetoothHciVendorSpecificCallback;
-=======
->>>>>>> f3d3aaea
 import android.bluetooth.IBluetoothMetadataListener;
 import android.bluetooth.IBluetoothOobDataCallback;
 import android.bluetooth.IBluetoothPreferredAudioProfilesCallback;
@@ -2105,2230 +2101,6 @@
                     listenerData.name, uuid, listenerData.pendingIntent, listenerData.source);
         } catch (IOException e) {
             Log.e(TAG, "Failed to recreate rfcomm server socket", e);
-<<<<<<< HEAD
-
-            mBluetoothServerSockets.remove(uuid);
-        }
-    }
-
-    private static void pendingSocketTimeoutRunnable(
-            RfcommListenerData listenerData, BluetoothSocket socket) {
-        boolean socketFound = listenerData.pendingSockets.remove(socket);
-        if (socketFound) {
-            try {
-                socket.close();
-            } catch (IOException e) {
-                Log.e(TAG, "Failed to close bt socket", e);
-                // We don't care if closing the socket failed, just continue on.
-            }
-        }
-    }
-
-    @RequiresPermission(BLUETOOTH_CONNECT)
-    private void startRfcommListenerInternal(
-            String name, UUID uuid, PendingIntent intent, AttributionSource source)
-            throws IOException {
-        BluetoothServerSocket bluetoothServerSocket =
-                mAdapter.listenUsingRfcommWithServiceRecord(name, uuid);
-
-        RfcommListenerData listenerData =
-                new RfcommListenerData(
-                        bluetoothServerSocket, name, intent, source, new ConcurrentLinkedQueue<>());
-
-        mBluetoothServerSockets.put(uuid, listenerData);
-
-        new Thread(() -> handleIncomingRfcommConnections(uuid)).start();
-    }
-
-    private void stopRfcommServerSockets() {
-        Iterator<Map.Entry<UUID, RfcommListenerData>> socketsIterator =
-                mBluetoothServerSockets.entrySet().iterator();
-        while (socketsIterator.hasNext()) {
-            socketsIterator.next().getValue().closeServerAndPendingSockets(mHandler);
-            socketsIterator.remove();
-        }
-    }
-
-    private record RfcommListenerData(
-            BluetoothServerSocket serverSocket,
-            // Service record name
-            String name,
-            // Contains the Service info to which the incoming socket connections are handed off to
-            PendingIntent pendingIntent,
-            // AttributionSource for the requester of the RFCOMM listener
-            AttributionSource source,
-            // Contains the connected sockets which are pending transfer to the app which requested
-            // the listener.
-            ConcurrentLinkedQueue<BluetoothSocket> pendingSockets) {
-
-        int closeServerAndPendingSockets(Handler handler) {
-            int result = BluetoothStatusCodes.SUCCESS;
-            try {
-                serverSocket.close();
-            } catch (IOException e) {
-                Log.e(TAG, "Failed to call close on rfcomm server socket", e);
-                result = BluetoothStatusCodes.RFCOMM_LISTENER_FAILED_TO_CLOSE_SERVER_SOCKET;
-            }
-            pendingSockets.forEach(
-                    pendingSocket -> {
-                        handler.removeCallbacksAndMessages(pendingSocket);
-                        try {
-                            pendingSocket.close();
-                        } catch (IOException e) {
-                            Log.e(TAG, "Failed to close socket", e);
-                        }
-                    });
-            pendingSockets.clear();
-            return result;
-        }
-    }
-
-    @VisibleForTesting
-    boolean isAvailable() {
-        return !mCleaningUp;
-    }
-
-    /**
-     * Set metadata value for the given device and key
-     *
-     * @return true if metadata is set successfully
-     */
-    public boolean setMetadata(BluetoothDevice device, int key, byte[] value) {
-        if (value == null || value.length > BluetoothDevice.METADATA_MAX_LENGTH) {
-            return false;
-        }
-        return mDatabaseManager.setCustomMeta(device, key, value);
-    }
-
-    /**
-     * Get metadata of given device and key
-     *
-     * @return value of given device and key combination
-     */
-    public byte[] getMetadata(BluetoothDevice device, int key) {
-        return mDatabaseManager.getCustomMeta(device, key);
-    }
-
-    /** Update Adapter Properties when BT profiles connection state changes. */
-    public void updateProfileConnectionAdapterProperties(
-            BluetoothDevice device, int profile, int state, int prevState) {
-        mHandler.post(
-                () ->
-                        mAdapterProperties.updateOnProfileConnectionChanged(
-                                device, profile, state, prevState));
-    }
-
-    /**
-     * There is no leak of this binder since it is never re-used and the process is systematically
-     * killed
-     */
-    @VisibleForTesting
-    public static class AdapterServiceBinder extends IBluetooth.Stub {
-        private final AdapterService mService;
-
-        AdapterServiceBinder(AdapterService svc) {
-            mService = svc;
-        }
-
-        public AdapterService getService() {
-            if (!mService.isAvailable()) {
-                return null;
-            }
-            return mService;
-        }
-
-        @Override
-        public int getState() {
-            AdapterService service = getService();
-            if (service == null) {
-                return BluetoothAdapter.STATE_OFF;
-            }
-
-            return service.getState();
-        }
-
-        @Override
-        public void killBluetoothProcess() {
-            mService.enforceCallingPermission(BLUETOOTH_PRIVILEGED, null);
-
-            Runnable killAction =
-                    () -> {
-                        if (Flags.killInsteadOfExit()) {
-                            Log.i(TAG, "killBluetoothProcess: Calling killProcess(myPid())");
-                            Process.killProcess(Process.myPid());
-                        } else {
-                            Log.i(TAG, "killBluetoothProcess: Calling System.exit");
-                            System.exit(0);
-                        }
-                    };
-
-            // Post on the main handler to let the cleanup complete before calling exit
-            mService.mHandler.post(killAction);
-
-            try {
-                // Wait for Bluetooth to be killed from its main thread
-                Thread.sleep(1_000); // SystemServer is waiting 2000 ms, we need to wait less here
-            } catch (InterruptedException e) {
-                Log.e(TAG, "killBluetoothProcess: Interrupted while waiting for kill");
-            }
-
-            // Bluetooth cannot be killed on the main thread; it is in a deadLock.
-            // Trying to recover by killing the Bluetooth from the binder thread.
-            // This is bad :(
-            Counter.logIncrement("bluetooth.value_kill_from_binder_thread");
-            Log.wtf(TAG, "Failed to kill Bluetooth using its main thread. Trying from binder");
-            killAction.run();
-        }
-
-        @Override
-        public void offToBleOn(boolean quietMode, AttributionSource source) {
-            AdapterService service = getService();
-            if (service == null
-                    || !callerIsSystemOrActiveOrManagedUser(service, TAG, "offToBleOn")) {
-                return;
-            }
-
-            service.enforceCallingOrSelfPermission(BLUETOOTH_PRIVILEGED, null);
-
-            service.offToBleOn(quietMode);
-        }
-
-        @Override
-        public void onToBleOn(AttributionSource source) {
-            AdapterService service = getService();
-            if (service == null
-                    || !callerIsSystemOrActiveOrManagedUser(service, TAG, "onToBleOn")) {
-                return;
-            }
-
-            service.enforceCallingOrSelfPermission(BLUETOOTH_PRIVILEGED, null);
-
-            service.onToBleOn();
-        }
-
-        @Override
-        public String getAddress(AttributionSource source) {
-            AdapterService service = getService();
-            if (service == null
-                    || !callerIsSystemOrActiveOrManagedUser(service, TAG, "getAddress")
-                    || !Utils.checkConnectPermissionForDataDelivery(
-                            service, source, "AdapterService getAddress")) {
-                return null;
-            }
-
-            service.enforceCallingOrSelfPermission(LOCAL_MAC_ADDRESS, null);
-
-            return Utils.getAddressStringFromByte(service.mAdapterProperties.getAddress());
-        }
-
-        @Override
-        public List<ParcelUuid> getUuids(AttributionSource source) {
-            AdapterService service = getService();
-            if (service == null
-                    || !callerIsSystemOrActiveOrManagedUser(service, TAG, "getUuids")
-                    || !Utils.checkConnectPermissionForDataDelivery(
-                            service, source, "AdapterService getUuids")) {
-                return Collections.emptyList();
-            }
-
-            ParcelUuid[] parcels = service.mAdapterProperties.getUuids();
-            if (parcels == null) {
-                parcels = new ParcelUuid[0];
-            }
-            return Arrays.asList(parcels);
-        }
-
-        @Override
-        public String getIdentityAddress(String address) {
-            AdapterService service = getService();
-            if (service == null
-                    || !callerIsSystemOrActiveOrManagedUser(service, TAG, "getIdentityAddress")
-                    || !Utils.checkConnectPermissionForDataDelivery(
-                            service,
-                            Utils.getCallingAttributionSource(mService),
-                            "AdapterService getIdentityAddress")) {
-                return null;
-            }
-            service.enforceCallingOrSelfPermission(BLUETOOTH_PRIVILEGED, null);
-            return service.getIdentityAddress(address);
-        }
-
-        @Override
-        @NonNull
-        public BluetoothAddress getIdentityAddressWithType(@NonNull String address) {
-            AdapterService service = getService();
-            if (service == null
-                    || !callerIsSystemOrActiveOrManagedUser(
-                            service, TAG, "getIdentityAddressWithType")
-                    || !Utils.checkConnectPermissionForDataDelivery(
-                            service,
-                            Utils.getCallingAttributionSource(mService),
-                            "AdapterService getIdentityAddressWithType")) {
-                return new BluetoothAddress(null, BluetoothDevice.ADDRESS_TYPE_UNKNOWN);
-            }
-            service.enforceCallingOrSelfPermission(BLUETOOTH_PRIVILEGED, null);
-            return service.getIdentityAddressWithType(address);
-        }
-
-        @Override
-        public String getName(AttributionSource source) {
-            AdapterService service = getService();
-            if (service == null
-                    || !callerIsSystemOrActiveOrManagedUser(service, TAG, "getName")
-                    || !Utils.checkConnectPermissionForDataDelivery(
-                            service, source, "AdapterService getName")) {
-                return null;
-            }
-
-            return service.getName();
-        }
-
-        @Override
-        public int getNameLengthForAdvertise(AttributionSource source) {
-            AdapterService service = getService();
-            if (service == null
-                    || !callerIsSystemOrActiveOrManagedUser(
-                            service, TAG, "getNameLengthForAdvertise")
-                    || !Utils.checkAdvertisePermissionForDataDelivery(service, source, TAG)) {
-                return -1;
-            }
-
-            return service.getNameLengthForAdvertise();
-        }
-
-        @Override
-        public boolean setName(String name, AttributionSource source) {
-            AdapterService service = getService();
-            if (service == null
-                    || !callerIsSystemOrActiveOrManagedUser(service, TAG, "setName")
-                    || !Utils.checkConnectPermissionForDataDelivery(
-                            service, source, "AdapterService setName")) {
-                return false;
-            }
-
-            if (Flags.emptyNamesAreInvalid()) {
-                requireNonNull(name);
-                name = name.trim();
-                if (name.isEmpty()) {
-                    throw new IllegalArgumentException("Empty names are not valid");
-                }
-            }
-
-            Log.d(TAG, "AdapterServiceBinder.setName(" + name + ")");
-            return service.mAdapterProperties.setName(name);
-        }
-
-        @Override
-        public int getScanMode(AttributionSource source) {
-            AdapterService service = getService();
-            if (service == null
-                    || !callerIsSystemOrActiveOrManagedUser(service, TAG, "getScanMode")
-                    || !Utils.checkScanPermissionForDataDelivery(
-                            service, source, "AdapterService getScanMode")) {
-                return SCAN_MODE_NONE;
-            }
-
-            return service.getScanMode();
-        }
-
-        @Override
-        public int setScanMode(int mode, AttributionSource source) {
-            AdapterService service = getService();
-            if (service == null
-                    || !callerIsSystemOrActiveOrManagedUser(service, TAG, "setScanMode")
-                    || !Utils.checkScanPermissionForDataDelivery(
-                            service, source, "AdapterService setScanMode")) {
-                return BluetoothStatusCodes.ERROR_MISSING_BLUETOOTH_SCAN_PERMISSION;
-            }
-            service.enforceCallingOrSelfPermission(BLUETOOTH_PRIVILEGED, null);
-
-            String logCaller = Utils.getUidPidString() + " packageName=" + source.getPackageName();
-            CompletableFuture<Boolean> future = new CompletableFuture<>();
-            mService.mHandler.post(
-                    () ->
-                            future.complete(
-                                    service.getState() == BluetoothAdapter.STATE_ON
-                                            && service.setScanMode(mode, logCaller)));
-            return future.join()
-                    ? BluetoothStatusCodes.SUCCESS
-                    : BluetoothStatusCodes.ERROR_UNKNOWN;
-        }
-
-        @Override
-        public long getDiscoverableTimeout(AttributionSource source) {
-            AdapterService service = getService();
-            if (service == null
-                    || !callerIsSystemOrActiveOrManagedUser(service, TAG, "getDiscoverableTimeout")
-                    || !Utils.checkScanPermissionForDataDelivery(
-                            service, source, "AdapterService getDiscoverableTimeout")) {
-                return -1;
-            }
-
-            return service.mAdapterProperties.getDiscoverableTimeout();
-        }
-
-        @Override
-        public int setDiscoverableTimeout(long timeout, AttributionSource source) {
-            AdapterService service = getService();
-            if (service == null
-                    || !callerIsSystemOrActiveOrManagedUser(service, TAG, "setDiscoverableTimeout")
-                    || !Utils.checkScanPermissionForDataDelivery(
-                            service, source, "AdapterService setDiscoverableTimeout")) {
-                return BluetoothStatusCodes.ERROR_MISSING_BLUETOOTH_SCAN_PERMISSION;
-            }
-            service.enforceCallingOrSelfPermission(BLUETOOTH_PRIVILEGED, null);
-
-            return service.mAdapterProperties.setDiscoverableTimeout((int) timeout)
-                    ? BluetoothStatusCodes.SUCCESS
-                    : BluetoothStatusCodes.ERROR_UNKNOWN;
-        }
-
-        @Override
-        public boolean startDiscovery(AttributionSource source) {
-            AdapterService service = getService();
-            if (service == null
-                    || !callerIsSystemOrActiveOrManagedUser(service, TAG, "startDiscovery")) {
-                return false;
-            }
-
-            if (!Utils.checkScanPermissionForDataDelivery(service, source, "Starting discovery.")) {
-                return false;
-            }
-
-            Log.i(TAG, "startDiscovery: from " + Utils.getUidPidString());
-            return service.startDiscovery(source);
-        }
-
-        @Override
-        public boolean cancelDiscovery(AttributionSource source) {
-            AdapterService service = getService();
-            if (service == null
-                    || !callerIsSystemOrActiveOrManagedUser(service, TAG, "cancelDiscovery")
-                    || !Utils.checkScanPermissionForDataDelivery(
-                            service, source, "AdapterService cancelDiscovery")) {
-                return false;
-            }
-
-            Log.i(TAG, "cancelDiscovery: from " + Utils.getUidPidString());
-            return service.mNativeInterface.cancelDiscovery();
-        }
-
-        @Override
-        public boolean isDiscovering(AttributionSource source) {
-            AdapterService service = getService();
-            if (service == null
-                    || !callerIsSystemOrActiveOrManagedUser(service, TAG, "isDiscovering")
-                    || !Utils.checkScanPermissionForDataDelivery(
-                            service, source, "AdapterService isDiscovering")) {
-                return false;
-            }
-
-            return service.mAdapterProperties.isDiscovering();
-        }
-
-        @Override
-        public long getDiscoveryEndMillis(AttributionSource source) {
-            AdapterService service = getService();
-            if (service == null
-                    || !callerIsSystemOrActiveOrManagedUser(service, TAG, "getDiscoveryEndMillis")
-                    || !Utils.checkConnectPermissionForDataDelivery(service, source, TAG)) {
-                return -1;
-            }
-
-            service.enforceCallingOrSelfPermission(BLUETOOTH_PRIVILEGED, null);
-
-            return service.mAdapterProperties.discoveryEndMillis();
-        }
-
-        @Override
-        public List<BluetoothDevice> getMostRecentlyConnectedDevices(AttributionSource source) {
-            // don't check caller, may be called from system UI
-            AdapterService service = getService();
-            if (service == null
-                    || !Utils.checkConnectPermissionForDataDelivery(
-                            service, source, "AdapterService getMostRecentlyConnectedDevices")) {
-                return Collections.emptyList();
-            }
-
-            service.enforceCallingOrSelfPermission(BLUETOOTH_PRIVILEGED, null);
-
-            return service.mDatabaseManager.getMostRecentlyConnectedDevices();
-        }
-
-        @Override
-        public List<BluetoothDevice> getBondedDevices(AttributionSource source) {
-            // don't check caller, may be called from system UI
-            AdapterService service = getService();
-            if (service == null
-                    || !Utils.checkConnectPermissionForDataDelivery(
-                            service, source, "AdapterService getBondedDevices")) {
-                return Collections.emptyList();
-            }
-
-            return Arrays.asList(service.getBondedDevices());
-        }
-
-        @Override
-        public int getAdapterConnectionState() {
-            // don't check caller, may be called from system UI
-            AdapterService service = getService();
-            if (service == null) {
-                return BluetoothAdapter.STATE_DISCONNECTED;
-            }
-
-            return service.mAdapterProperties.getConnectionState();
-        }
-
-        /**
-         * This method has an associated binder cache. The invalidation methods must be changed if
-         * the logic behind this method changes.
-         */
-        @Override
-        public int getProfileConnectionState(int profile, AttributionSource source) {
-            AdapterService service = getService();
-            boolean checkConnect = false;
-            final int callingUid = Binder.getCallingUid();
-            final long token = Binder.clearCallingIdentity();
-            try {
-                checkConnect = CompatChanges.isChangeEnabled(ENFORCE_CONNECT, callingUid);
-            } finally {
-                Binder.restoreCallingIdentity(token);
-            }
-            if (service == null
-                    || !callerIsSystemOrActiveOrManagedUser(
-                            service, TAG, "getProfileConnectionState")
-                    || (checkConnect
-                            && !Utils.checkConnectPermissionForDataDelivery(
-                                    service, source, "AdapterService getProfileConnectionState"))) {
-                return STATE_DISCONNECTED;
-            }
-
-            return service.mAdapterProperties.getProfileConnectionState(profile);
-        }
-
-        @Override
-        public boolean createBond(
-                BluetoothDevice device,
-                int transport,
-                OobData remoteP192Data,
-                OobData remoteP256Data,
-                AttributionSource source) {
-            AdapterService service = getService();
-            if (service == null
-                    || !callerIsSystemOrActiveOrManagedUser(service, TAG, "createBond")
-                    || !Utils.checkConnectPermissionForDataDelivery(
-                            service, source, "AdapterService createBond")) {
-                return false;
-            }
-
-            // This conditional is required to satisfy permission dependencies
-            // since createBond calls createBondOutOfBand with null value passed as data.
-            // BluetoothDevice#createBond requires BLUETOOTH_ADMIN only.
-            service.enforceBluetoothPrivilegedPermissionIfNeeded(remoteP192Data, remoteP256Data);
-
-            Log.i(
-                    TAG,
-                    "createBond:"
-                            + (" device=" + device)
-                            + (" transport=" + transport)
-                            + (" from " + Utils.getUidPidString()));
-            return service.createBond(
-                    device, transport, remoteP192Data, remoteP256Data, source.getPackageName());
-        }
-
-        @Override
-        public boolean cancelBondProcess(BluetoothDevice device, AttributionSource source) {
-            AdapterService service = getService();
-            if (service == null
-                    || !callerIsSystemOrActiveOrManagedUser(service, TAG, "cancelBondProcess")
-                    || !Utils.checkConnectPermissionForDataDelivery(
-                            service, source, "AdapterService cancelBondProcess")) {
-                return false;
-            }
-
-            service.enforceCallingOrSelfPermission(BLUETOOTH_PRIVILEGED, null);
-
-            Log.i(TAG, "cancelBondProcess: device=" + device + ", from " + Utils.getUidPidString());
-
-            DeviceProperties deviceProp = service.mRemoteDevices.getDeviceProperties(device);
-            if (deviceProp != null) {
-                deviceProp.setBondingInitiatedLocally(false);
-            }
-
-            service.logUserBondResponse(device, false, source);
-            return service.mNativeInterface.cancelBond(getBytesFromAddress(device.getAddress()));
-        }
-
-        @Override
-        public boolean removeBond(BluetoothDevice device, AttributionSource source) {
-            AdapterService service = getService();
-            if (service == null
-                    || !callerIsSystemOrActiveOrManagedUser(service, TAG, "removeBond")
-                    || !Utils.checkConnectPermissionForDataDelivery(
-                            service, source, "AdapterService removeBond")) {
-                return false;
-            }
-
-            Log.i(TAG, "removeBond: device=" + device + ", from " + Utils.getUidPidString());
-
-            DeviceProperties deviceProp = service.mRemoteDevices.getDeviceProperties(device);
-            if (deviceProp == null || deviceProp.getBondState() != BluetoothDevice.BOND_BONDED) {
-                Log.w(
-                        TAG,
-                        device
-                                + " cannot be removed since "
-                                + ((deviceProp == null)
-                                        ? "properties are empty"
-                                        : "bond state is " + deviceProp.getBondState()));
-                return false;
-            }
-            service.logUserBondResponse(device, false, source);
-            service.mBondAttemptCallerInfo.remove(device.getAddress());
-            service.mPhonePolicy.ifPresent(policy -> policy.onRemoveBondRequest(device));
-            deviceProp.setBondingInitiatedLocally(false);
-
-            Message msg = service.mBondStateMachine.obtainMessage(BondStateMachine.REMOVE_BOND);
-            msg.obj = device;
-            service.mBondStateMachine.sendMessage(msg);
-            return true;
-        }
-
-        @Override
-        public int getBondState(BluetoothDevice device, AttributionSource source) {
-            // don't check caller, may be called from system UI
-            AdapterService service = getService();
-            if (service == null
-                    || !Utils.checkConnectPermissionForDataDelivery(
-                            service, source, "AdapterService getBondState")) {
-                return BluetoothDevice.BOND_NONE;
-            }
-
-            return service.getBondState(device);
-        }
-
-        @Override
-        public boolean isBondingInitiatedLocally(BluetoothDevice device, AttributionSource source) {
-            // don't check caller, may be called from system UI
-            AdapterService service = getService();
-            if (service == null
-                    || !Utils.checkConnectPermissionForDataDelivery(
-                            service, source, "AdapterService isBondingInitiatedLocally")) {
-                return false;
-            }
-
-            DeviceProperties deviceProp = service.mRemoteDevices.getDeviceProperties(device);
-            return deviceProp != null && deviceProp.isBondingInitiatedLocally();
-        }
-
-        @Override
-        public void generateLocalOobData(
-                int transport, IBluetoothOobDataCallback callback, AttributionSource source) {
-            AdapterService service = getService();
-            if (service == null
-                    || !callerIsSystemOrActiveOrManagedUser(service, TAG, "generateLocalOobData")
-                    || !Utils.checkConnectPermissionForDataDelivery(service, source, TAG)) {
-                return;
-            }
-            service.enforceCallingOrSelfPermission(BLUETOOTH_PRIVILEGED, null);
-            service.generateLocalOobData(transport, callback);
-        }
-
-        @Override
-        public long getSupportedProfiles(AttributionSource source) {
-            AdapterService service = getService();
-            if (service == null
-                    || !Utils.checkConnectPermissionForDataDelivery(service, source, TAG)) {
-                return 0;
-            }
-            service.enforceCallingOrSelfPermission(BLUETOOTH_PRIVILEGED, null);
-
-            return Config.getSupportedProfilesBitMask();
-        }
-
-        @Override
-        public int getConnectionState(BluetoothDevice device, AttributionSource source) {
-            AdapterService service = getService();
-            if (service == null
-                    || !Utils.checkConnectPermissionForDataDelivery(
-                            service, source, "AdapterService getConnectionState")) {
-                return BluetoothDevice.CONNECTION_STATE_DISCONNECTED;
-            }
-
-            return service.getConnectionState(device);
-        }
-
-        @Override
-        public int getConnectionHandle(
-                BluetoothDevice device, int transport, AttributionSource source) {
-            AdapterService service = getService();
-            if (service == null
-                    || !callerIsSystemOrActiveOrManagedUser(service, TAG, "getConnectionHandle")
-                    || !Utils.checkConnectPermissionForDataDelivery(service, source, TAG)) {
-                return BluetoothDevice.ERROR;
-            }
-
-            service.enforceCallingOrSelfPermission(BLUETOOTH_PRIVILEGED, null);
-
-            return service.getConnectionHandle(device, transport);
-        }
-
-        @Override
-        public boolean canBondWithoutDialog(BluetoothDevice device, AttributionSource source) {
-            AdapterService service = getService();
-            if (service == null
-                    || !Utils.checkConnectPermissionForDataDelivery(service, source, TAG)) {
-                return false;
-            }
-
-            service.enforceCallingOrSelfPermission(BLUETOOTH_PRIVILEGED, null);
-
-            return service.canBondWithoutDialog(device);
-        }
-
-        @Override
-        public String getPackageNameOfBondingApplication(
-                BluetoothDevice device, AttributionSource source) {
-            AdapterService service = getService();
-
-            if (service == null
-                    || !Utils.checkConnectPermissionForDataDelivery(service, source, TAG)) {
-                return null;
-            }
-
-            service.enforceCallingOrSelfPermission(BLUETOOTH_PRIVILEGED, null);
-
-            return service.getPackageNameOfBondingApplication(device);
-        }
-
-        @Override
-        public boolean removeActiveDevice(@ActiveDeviceUse int profiles, AttributionSource source) {
-            AdapterService service = getService();
-            if (service == null
-                    || !callerIsSystemOrActiveOrManagedUser(service, TAG, "removeActiveDevice")
-                    || !Utils.checkConnectPermissionForDataDelivery(service, source, TAG)) {
-                return false;
-            }
-
-            service.enforceCallingOrSelfPermission(MODIFY_PHONE_STATE, null);
-            service.enforceCallingOrSelfPermission(BLUETOOTH_PRIVILEGED, null);
-
-            Log.i(
-                    TAG,
-                    "removeActiveDevice: profiles="
-                            + profiles
-                            + ", from "
-                            + Utils.getUidPidString());
-            return service.setActiveDevice(null, profiles);
-        }
-
-        @Override
-        public boolean setActiveDevice(
-                BluetoothDevice device, @ActiveDeviceUse int profiles, AttributionSource source) {
-            AdapterService service = getService();
-            if (service == null
-                    || !callerIsSystemOrActiveOrManagedUser(service, TAG, "setActiveDevice")
-                    || !Utils.checkConnectPermissionForDataDelivery(service, source, TAG)) {
-                return false;
-            }
-
-            service.enforceCallingOrSelfPermission(MODIFY_PHONE_STATE, null);
-            service.enforceCallingOrSelfPermission(BLUETOOTH_PRIVILEGED, null);
-
-            Log.i(
-                    TAG,
-                    "setActiveDevice: device="
-                            + device
-                            + ", profiles="
-                            + profiles
-                            + ", from "
-                            + Utils.getUidPidString());
-
-            return service.setActiveDevice(device, profiles);
-        }
-
-        @Override
-        public List<BluetoothDevice> getActiveDevices(
-                @ActiveDeviceProfile int profile, AttributionSource source) {
-            AdapterService service = getService();
-            if (service == null
-                    || !callerIsSystemOrActiveOrManagedUser(service, TAG, "getActiveDevices")
-                    || !Utils.checkConnectPermissionForDataDelivery(service, source, TAG)) {
-                return Collections.emptyList();
-            }
-
-            service.enforceCallingOrSelfPermission(BLUETOOTH_PRIVILEGED, null);
-
-            return service.getActiveDevices(profile);
-        }
-
-        @Override
-        public int connectAllEnabledProfiles(BluetoothDevice device, AttributionSource source) {
-            AdapterService service = getService();
-            if (service == null || !service.isEnabled()) {
-                return BluetoothStatusCodes.ERROR_BLUETOOTH_NOT_ENABLED;
-            }
-            if (!callerIsSystemOrActiveOrManagedUser(service, TAG, "connectAllEnabledProfiles")) {
-                return BluetoothStatusCodes.ERROR_BLUETOOTH_NOT_ALLOWED;
-            }
-            if (device == null) {
-                throw new IllegalArgumentException("device cannot be null");
-            }
-            if (!BluetoothAdapter.checkBluetoothAddress(device.getAddress())) {
-                throw new IllegalArgumentException("device cannot have an invalid address");
-            }
-            if (!Utils.checkConnectPermissionForDataDelivery(service, source, TAG)) {
-                return BluetoothStatusCodes.ERROR_MISSING_BLUETOOTH_CONNECT_PERMISSION;
-            }
-
-            service.enforceCallingOrSelfPermission(MODIFY_PHONE_STATE, null);
-            service.enforceCallingOrSelfPermission(BLUETOOTH_PRIVILEGED, null);
-
-            Log.i(
-                    TAG,
-                    "connectAllEnabledProfiles: device="
-                            + device
-                            + ", from "
-                            + Utils.getUidPidString());
-            MetricsLogger.getInstance()
-                    .logBluetoothEvent(
-                            device,
-                            BluetoothStatsLog
-                                    .BLUETOOTH_CROSS_LAYER_EVENT_REPORTED__EVENT_TYPE__INITIATOR_CONNECTION,
-                            BluetoothStatsLog.BLUETOOTH_CROSS_LAYER_EVENT_REPORTED__STATE__START,
-                            source.getUid());
-
-            try {
-                return service.connectAllEnabledProfiles(device);
-            } catch (Exception e) {
-                Log.v(TAG, "connectAllEnabledProfiles() failed", e);
-                SneakyThrow.sneakyThrow(e);
-                throw new RuntimeException(e);
-            }
-        }
-
-        @Override
-        public int disconnectAllEnabledProfiles(BluetoothDevice device, AttributionSource source) {
-            AdapterService service = getService();
-            if (service == null) {
-                return BluetoothStatusCodes.ERROR_BLUETOOTH_NOT_ENABLED;
-            }
-            if (!callerIsSystemOrActiveOrManagedUser(
-                    service, TAG, "disconnectAllEnabledProfiles")) {
-                return BluetoothStatusCodes.ERROR_BLUETOOTH_NOT_ALLOWED;
-            }
-            if (device == null) {
-                throw new IllegalArgumentException("device cannot be null");
-            }
-            if (!BluetoothAdapter.checkBluetoothAddress(device.getAddress())) {
-                throw new IllegalArgumentException("device cannot have an invalid address");
-            }
-            if (!Utils.checkConnectPermissionForDataDelivery(service, source, TAG)) {
-                return BluetoothStatusCodes.ERROR_MISSING_BLUETOOTH_CONNECT_PERMISSION;
-            }
-
-            service.enforceCallingOrSelfPermission(BLUETOOTH_PRIVILEGED, null);
-
-            Log.i(
-                    TAG,
-                    "disconnectAllEnabledProfiles: device="
-                            + device
-                            + ", from "
-                            + Utils.getUidPidString());
-
-            try {
-                return service.disconnectAllEnabledProfiles(device);
-            } catch (Exception e) {
-                Log.v(TAG, "disconnectAllEnabledProfiles() failed", e);
-                SneakyThrow.sneakyThrow(e);
-                throw new RuntimeException(e);
-            }
-        }
-
-        @Override
-        public String getRemoteName(BluetoothDevice device, AttributionSource source) {
-            AdapterService service = getService();
-            if (service == null
-                    || !callerIsSystemOrActiveOrManagedUser(service, TAG, "getRemoteName")
-                    || !Utils.checkConnectPermissionForDataDelivery(
-                            service, source, "AdapterService getRemoteName")) {
-                return null;
-            }
-
-            return service.getRemoteName(device);
-        }
-
-        @Override
-        public int getRemoteType(BluetoothDevice device, AttributionSource source) {
-            AdapterService service = getService();
-            if (service == null
-                    || !callerIsSystemOrActiveOrManagedUser(service, TAG, "getRemoteType")
-                    || !Utils.checkConnectPermissionForDataDelivery(
-                            service, source, "AdapterService getRemoteType")) {
-                return BluetoothDevice.DEVICE_TYPE_UNKNOWN;
-            }
-
-            return service.getRemoteType(device);
-        }
-
-        @Override
-        public String getRemoteAlias(BluetoothDevice device, AttributionSource source) {
-            AdapterService service = getService();
-            if (service == null
-                    || !callerIsSystemOrActiveOrManagedUser(service, TAG, "getRemoteAlias")
-                    || !Utils.checkConnectPermissionForDataDelivery(
-                            service, source, "AdapterService getRemoteAlias")) {
-                return null;
-            }
-
-            DeviceProperties deviceProp = service.mRemoteDevices.getDeviceProperties(device);
-            return deviceProp != null ? deviceProp.getAlias() : null;
-        }
-
-        @Override
-        public int setRemoteAlias(BluetoothDevice device, String name, AttributionSource source) {
-            AdapterService service = getService();
-            if (service == null) {
-                return BluetoothStatusCodes.ERROR_BLUETOOTH_NOT_ENABLED;
-            }
-            if (!callerIsSystemOrActiveOrManagedUser(service, TAG, "setRemoteAlias")) {
-                return BluetoothStatusCodes.ERROR_BLUETOOTH_NOT_ALLOWED;
-            }
-            if (name != null && name.isEmpty()) {
-                throw new IllegalArgumentException("alias cannot be the empty string");
-            }
-
-            if (!Utils.checkConnectPermissionForDataDelivery(
-                    service, source, "AdapterService setRemoteAlias")) {
-                return BluetoothStatusCodes.ERROR_MISSING_BLUETOOTH_CONNECT_PERMISSION;
-            }
-
-            Utils.enforceCdmAssociationIfNotBluetoothPrivileged(
-                    service, service.mCompanionDeviceManager, source, device);
-
-            DeviceProperties deviceProp = service.mRemoteDevices.getDeviceProperties(device);
-            if (deviceProp == null) {
-                return BluetoothStatusCodes.ERROR_DEVICE_NOT_BONDED;
-            }
-            deviceProp.setAlias(device, name);
-            return BluetoothStatusCodes.SUCCESS;
-        }
-
-        @Override
-        public int getRemoteClass(BluetoothDevice device, AttributionSource source) {
-            AdapterService service = getService();
-            if (service == null
-                    || !callerIsSystemOrActiveOrManagedUser(service, TAG, "getRemoteClass")
-                    || !Utils.checkConnectPermissionForDataDelivery(
-                            service, source, "AdapterService getRemoteClass")) {
-                return 0;
-            }
-
-            return service.getRemoteClass(device);
-        }
-
-        @Override
-        public List<ParcelUuid> getRemoteUuids(BluetoothDevice device, AttributionSource source) {
-            AdapterService service = getService();
-            if (service == null
-                    || !callerIsSystemOrActiveOrManagedUser(service, TAG, "getRemoteUuids")
-                    || !Utils.checkConnectPermissionForDataDelivery(
-                            service, source, "AdapterService getRemoteUuids")) {
-                return Collections.emptyList();
-            }
-
-            final ParcelUuid[] parcels = service.getRemoteUuids(device);
-            if (parcels == null) {
-                return null;
-            }
-            return Arrays.asList(parcels);
-        }
-
-        @Override
-        public boolean fetchRemoteUuids(
-                BluetoothDevice device, int transport, AttributionSource source) {
-            AdapterService service = getService();
-            if (service == null
-                    || !callerIsSystemOrActiveOrManagedUser(service, TAG, "fetchRemoteUuids")
-                    || !Utils.checkConnectPermissionForDataDelivery(
-                            service, source, "AdapterService fetchRemoteUuids")) {
-                return false;
-            }
-            if (transport != TRANSPORT_AUTO) {
-                service.enforceCallingOrSelfPermission(BLUETOOTH_PRIVILEGED, null);
-            }
-
-            Log.i(
-                    TAG,
-                    "fetchRemoteUuids: device="
-                            + device
-                            + ", transport="
-                            + transport
-                            + ", from "
-                            + Utils.getUidPidString());
-
-            service.mRemoteDevices.fetchUuids(device, transport);
-            MetricsLogger.getInstance().cacheCount(BluetoothProtoEnums.SDP_FETCH_UUID_REQUEST, 1);
-            return true;
-        }
-
-        @Override
-        public boolean setPin(
-                BluetoothDevice device,
-                boolean accept,
-                int len,
-                byte[] pinCode,
-                AttributionSource source) {
-            AdapterService service = getService();
-            if (service == null
-                    || !callerIsSystemOrActiveOrManagedUser(service, TAG, "setPin")
-                    || !Utils.checkConnectPermissionForDataDelivery(
-                            service, source, "AdapterService setPin")) {
-                return false;
-            }
-
-            DeviceProperties deviceProp = service.mRemoteDevices.getDeviceProperties(device);
-            // Only allow setting a pin in bonding state, or bonded state in case of security
-            // upgrade.
-            if (deviceProp == null || !deviceProp.isBondingOrBonded()) {
-                Log.e(TAG, "setPin: device=" + device + ", not bonding");
-                return false;
-            }
-            if (pinCode.length != len) {
-                android.util.EventLog.writeEvent(
-                        0x534e4554, "139287605", -1, "PIN code length mismatch");
-                return false;
-            }
-            service.logUserBondResponse(device, accept, source);
-            Log.i(
-                    TAG,
-                    "setPin: device="
-                            + device
-                            + ", accept="
-                            + accept
-                            + ", from "
-                            + Utils.getUidPidString());
-            return service.mNativeInterface.pinReply(
-                    getBytesFromAddress(device.getAddress()), accept, len, pinCode);
-        }
-
-        @Override
-        public boolean setPasskey(
-                BluetoothDevice device,
-                boolean accept,
-                int len,
-                byte[] passkey,
-                AttributionSource source) {
-            AdapterService service = getService();
-            if (service == null
-                    || !callerIsSystemOrActiveOrManagedUser(service, TAG, "setPasskey")
-                    || !Utils.checkConnectPermissionForDataDelivery(
-                            service, source, "AdapterService setPasskey")) {
-                return false;
-            }
-
-            DeviceProperties deviceProp = service.mRemoteDevices.getDeviceProperties(device);
-            if (deviceProp == null || !deviceProp.isBonding()) {
-                Log.e(TAG, "setPasskey: device=" + device + ", not bonding");
-                return false;
-            }
-            if (passkey.length != len) {
-                android.util.EventLog.writeEvent(
-                        0x534e4554, "139287605", -1, "Passkey length mismatch");
-                return false;
-            }
-            service.logUserBondResponse(device, accept, source);
-            Log.i(
-                    TAG,
-                    "setPasskey: device="
-                            + device
-                            + ", accept="
-                            + accept
-                            + ", from "
-                            + Utils.getUidPidString());
-
-            return service.mNativeInterface.sspReply(
-                    getBytesFromAddress(device.getAddress()),
-                    AbstractionLayer.BT_SSP_VARIANT_PASSKEY_ENTRY,
-                    accept,
-                    Utils.byteArrayToInt(passkey));
-        }
-
-        @Override
-        public boolean setPairingConfirmation(
-                BluetoothDevice device, boolean accept, AttributionSource source) {
-            AdapterService service = getService();
-            if (service == null
-                    || !callerIsSystemOrActiveOrManagedUser(service, TAG, "setPairingConfirmation")
-                    || !Utils.checkConnectPermissionForDataDelivery(service, source, TAG)) {
-                return false;
-            }
-
-            service.enforceCallingOrSelfPermission(BLUETOOTH_PRIVILEGED, null);
-
-            DeviceProperties deviceProp = service.mRemoteDevices.getDeviceProperties(device);
-            if (deviceProp == null || !deviceProp.isBonding()) {
-                Log.e(TAG, "setPairingConfirmation: device=" + device + ", not bonding");
-                return false;
-            }
-            service.logUserBondResponse(device, accept, source);
-            Log.i(
-                    TAG,
-                    "setPairingConfirmation: device="
-                            + device
-                            + ", accept="
-                            + accept
-                            + ", from "
-                            + Utils.getUidPidString());
-
-            return service.mNativeInterface.sspReply(
-                    getBytesFromAddress(device.getAddress()),
-                    AbstractionLayer.BT_SSP_VARIANT_PASSKEY_CONFIRMATION,
-                    accept,
-                    0);
-        }
-
-        @Override
-        public boolean getSilenceMode(BluetoothDevice device, AttributionSource source) {
-            AdapterService service = getService();
-            if (service == null
-                    || !callerIsSystemOrActiveOrManagedUser(service, TAG, "getSilenceMode")
-                    || !Utils.checkConnectPermissionForDataDelivery(service, source, TAG)) {
-                return false;
-            }
-
-            service.enforceCallingOrSelfPermission(BLUETOOTH_PRIVILEGED, null);
-
-            return service.mSilenceDeviceManager.getSilenceMode(device);
-        }
-
-        @Override
-        public boolean setSilenceMode(
-                BluetoothDevice device, boolean silence, AttributionSource source) {
-            AdapterService service = getService();
-            if (service == null
-                    || !callerIsSystemOrActiveOrManagedUser(service, TAG, "setSilenceMode")
-                    || !Utils.checkConnectPermissionForDataDelivery(service, source, TAG)) {
-                return false;
-            }
-
-            service.enforceCallingOrSelfPermission(BLUETOOTH_PRIVILEGED, null);
-
-            service.mSilenceDeviceManager.setSilenceMode(device, silence);
-            return true;
-        }
-
-        @Override
-        public int getPhonebookAccessPermission(BluetoothDevice device, AttributionSource source) {
-            AdapterService service = getService();
-            if (service == null
-                    || !callerIsSystemOrActiveOrManagedUser(
-                            service, TAG, "getPhonebookAccessPermission")
-                    || !Utils.checkConnectPermissionForDataDelivery(
-                            service, source, "AdapterService getPhonebookAccessPermission")) {
-                return BluetoothDevice.ACCESS_UNKNOWN;
-            }
-
-            return service.getPhonebookAccessPermission(device);
-        }
-
-        @Override
-        public boolean setPhonebookAccessPermission(
-                BluetoothDevice device, int value, AttributionSource source) {
-            AdapterService service = getService();
-            if (service == null
-                    || !callerIsSystemOrActiveOrManagedUser(
-                            service, TAG, "setPhonebookAccessPermission")
-                    || !Utils.checkConnectPermissionForDataDelivery(service, source, TAG)) {
-                return false;
-            }
-
-            service.enforceCallingOrSelfPermission(BLUETOOTH_PRIVILEGED, null);
-
-            service.setPhonebookAccessPermission(device, value);
-            return true;
-        }
-
-        @Override
-        public int getMessageAccessPermission(BluetoothDevice device, AttributionSource source) {
-            AdapterService service = getService();
-            if (service == null
-                    || !callerIsSystemOrActiveOrManagedUser(
-                            service, TAG, "getMessageAccessPermission")
-                    || !Utils.checkConnectPermissionForDataDelivery(
-                            service, source, "AdapterService getMessageAccessPermission")) {
-                return BluetoothDevice.ACCESS_UNKNOWN;
-            }
-
-            return service.getMessageAccessPermission(device);
-        }
-
-        @Override
-        public boolean setMessageAccessPermission(
-                BluetoothDevice device, int value, AttributionSource source) {
-            AdapterService service = getService();
-            if (service == null
-                    || !callerIsSystemOrActiveOrManagedUser(
-                            service, TAG, "setMessageAccessPermission")
-                    || !Utils.checkConnectPermissionForDataDelivery(service, source, TAG)) {
-                return false;
-            }
-
-            service.enforceCallingOrSelfPermission(BLUETOOTH_PRIVILEGED, null);
-
-            service.setMessageAccessPermission(device, value);
-            return true;
-        }
-
-        @Override
-        public int getSimAccessPermission(BluetoothDevice device, AttributionSource source) {
-            AdapterService service = getService();
-            if (service == null
-                    || !callerIsSystemOrActiveOrManagedUser(service, TAG, "getSimAccessPermission")
-                    || !Utils.checkConnectPermissionForDataDelivery(
-                            service, source, "AdapterService getSimAccessPermission")) {
-                return BluetoothDevice.ACCESS_UNKNOWN;
-            }
-
-            return service.getSimAccessPermission(device);
-        }
-
-        @Override
-        public boolean setSimAccessPermission(
-                BluetoothDevice device, int value, AttributionSource source) {
-            AdapterService service = getService();
-            if (service == null
-                    || !callerIsSystemOrActiveOrManagedUser(service, TAG, "setSimAccessPermission")
-                    || !Utils.checkConnectPermissionForDataDelivery(service, source, TAG)) {
-                return false;
-            }
-
-            service.enforceCallingOrSelfPermission(BLUETOOTH_PRIVILEGED, null);
-
-            service.setSimAccessPermission(device, value);
-            return true;
-        }
-
-        @Override
-        public void logL2capcocServerConnection(
-                BluetoothDevice device,
-                int port,
-                boolean isSecured,
-                int result,
-                long socketCreationTimeMillis,
-                long socketCreationLatencyMillis,
-                long socketConnectionTimeMillis,
-                long timeoutMillis) {
-            AdapterService service = getService();
-            if (service == null) {
-                return;
-            }
-            service.logL2capcocServerConnection(
-                    device,
-                    port,
-                    isSecured,
-                    result,
-                    socketCreationTimeMillis,
-                    socketCreationLatencyMillis,
-                    socketConnectionTimeMillis,
-                    timeoutMillis,
-                    Binder.getCallingUid());
-        }
-
-        @Override
-        public IBluetoothSocketManager getSocketManager() {
-            AdapterService service = getService();
-            if (service == null) {
-                return null;
-            }
-
-            return IBluetoothSocketManager.Stub.asInterface(service.mBluetoothSocketManagerBinder);
-        }
-
-        @Override
-        public void logL2capcocClientConnection(
-                BluetoothDevice device,
-                int port,
-                boolean isSecured,
-                int result,
-                long socketCreationTimeNanos,
-                long socketCreationLatencyNanos,
-                long socketConnectionTimeNanos) {
-            AdapterService service = getService();
-            if (service == null) {
-                return;
-            }
-            service.logL2capcocClientConnection(
-                    device,
-                    port,
-                    isSecured,
-                    result,
-                    socketCreationTimeNanos,
-                    socketCreationLatencyNanos,
-                    socketConnectionTimeNanos,
-                    Binder.getCallingUid());
-        }
-
-        @Override
-        public void logRfcommConnectionAttempt(
-                BluetoothDevice device,
-                boolean isSecured,
-                int resultCode,
-                long socketCreationTimeNanos,
-                boolean isSerialPort) {
-            AdapterService service = getService();
-            if (service == null) {
-                return;
-            }
-            service.logRfcommConnectionAttempt(
-                    device,
-                    isSecured,
-                    resultCode,
-                    socketCreationTimeNanos,
-                    isSerialPort,
-                    Binder.getCallingUid());
-        }
-
-        @Override
-        public boolean sdpSearch(
-                BluetoothDevice device, ParcelUuid uuid, AttributionSource source) {
-            AdapterService service = getService();
-            if (service == null
-                    || !callerIsSystemOrActiveOrManagedUser(service, TAG, "sdpSearch")
-                    || !Utils.checkConnectPermissionForDataDelivery(
-                            service, source, "AdapterService sdpSearch")) {
-                return false;
-            }
-            return service.sdpSearch(device, uuid);
-        }
-
-        @Override
-        public int getBatteryLevel(BluetoothDevice device, AttributionSource source) {
-            AdapterService service = getService();
-            if (service == null
-                    || !callerIsSystemOrActiveOrManagedUser(service, TAG, "getBatteryLevel")
-                    || !Utils.checkConnectPermissionForDataDelivery(
-                            service, source, "AdapterService getBatteryLevel")) {
-                return BluetoothDevice.BATTERY_LEVEL_UNKNOWN;
-            }
-
-            DeviceProperties deviceProp = service.mRemoteDevices.getDeviceProperties(device);
-            if (deviceProp == null) {
-                return BluetoothDevice.BATTERY_LEVEL_UNKNOWN;
-            }
-            return deviceProp.getBatteryLevel();
-        }
-
-        @Override
-        public int getMaxConnectedAudioDevices(AttributionSource source) {
-            // don't check caller, may be called from system UI
-            AdapterService service = getService();
-            if (service == null
-                    || !Utils.checkConnectPermissionForDataDelivery(
-                            service, source, "AdapterService getMaxConnectedAudioDevices")) {
-                return -1;
-            }
-
-            return service.getMaxConnectedAudioDevices();
-        }
-
-        @Override
-        public boolean factoryReset(AttributionSource source) {
-            AdapterService service = getService();
-            if (service == null
-                    || !Utils.checkConnectPermissionForDataDelivery(service, source, TAG)) {
-                return false;
-            }
-
-            service.enforceCallingOrSelfPermission(BLUETOOTH_PRIVILEGED, null);
-            return service.factoryReset();
-        }
-
-        @Override
-        public void registerBluetoothConnectionCallback(
-                IBluetoothConnectionCallback callback, AttributionSource source) {
-            AdapterService service = getService();
-            if (service == null
-                    || !callerIsSystemOrActiveOrManagedUser(
-                            service, TAG, "registerBluetoothConnectionCallback")
-                    || !Utils.checkConnectPermissionForDataDelivery(service, source, TAG)) {
-                return;
-            }
-            service.enforceCallingOrSelfPermission(BLUETOOTH_PRIVILEGED, null);
-            service.mBluetoothConnectionCallbacks.register(callback);
-        }
-
-        @Override
-        public void unregisterBluetoothConnectionCallback(
-                IBluetoothConnectionCallback callback, AttributionSource source) {
-            AdapterService service = getService();
-            if (service == null
-                    || !callerIsSystemOrActiveOrManagedUser(
-                            service, TAG, "unregisterBluetoothConnectionCallback")
-                    || !Utils.checkConnectPermissionForDataDelivery(service, source, TAG)) {
-                return;
-            }
-            service.enforceCallingOrSelfPermission(BLUETOOTH_PRIVILEGED, null);
-            service.mBluetoothConnectionCallbacks.unregister(callback);
-        }
-
-        @Override
-        public void registerCallback(IBluetoothCallback callback, AttributionSource source) {
-            AdapterService service = getService();
-            if (service == null
-                    || !callerIsSystemOrActiveOrManagedUser(service, TAG, "registerCallback")
-                    || !Utils.checkConnectPermissionForDataDelivery(service, source, TAG)) {
-                return;
-            }
-
-            service.enforceCallingOrSelfPermission(BLUETOOTH_PRIVILEGED, null);
-
-            service.registerRemoteCallback(callback);
-        }
-
-        @Override
-        public void unregisterCallback(IBluetoothCallback callback, AttributionSource source) {
-            AdapterService service = getService();
-            if (service == null
-                    || !callerIsSystemOrActiveOrManagedUser(service, TAG, "unregisterCallback")
-                    || !Utils.checkConnectPermissionForDataDelivery(service, source, TAG)) {
-                return;
-            }
-
-            service.enforceCallingOrSelfPermission(BLUETOOTH_PRIVILEGED, null);
-
-            service.unregisterRemoteCallback(callback);
-        }
-
-        @Override
-        public boolean isMultiAdvertisementSupported() {
-            AdapterService service = getService();
-            if (service == null) {
-                return false;
-            }
-
-            int val = service.mAdapterProperties.getNumOfAdvertisementInstancesSupported();
-            return val >= MIN_ADVT_INSTANCES_FOR_MA;
-        }
-
-        /**
-         * This method has an associated binder cache. The invalidation methods must be changed if
-         * the logic behind this method changes.
-         */
-        @Override
-        public boolean isOffloadedFilteringSupported() {
-            AdapterService service = getService();
-            if (service == null) {
-                return false;
-            }
-
-            int val = service.getNumOfOffloadedScanFilterSupported();
-            return val >= MIN_OFFLOADED_FILTERS;
-        }
-
-        @Override
-        public boolean isOffloadedScanBatchingSupported() {
-            AdapterService service = getService();
-            if (service == null) {
-                return false;
-            }
-
-            int val = service.getOffloadedScanResultStorage();
-            return val >= MIN_OFFLOADED_SCAN_STORAGE_BYTES;
-        }
-
-        @Override
-        public boolean isLe2MPhySupported() {
-            AdapterService service = getService();
-            if (service == null) {
-                return false;
-            }
-
-            return service.isLe2MPhySupported();
-        }
-
-        @Override
-        public boolean isLeCodedPhySupported() {
-            AdapterService service = getService();
-            if (service == null) {
-                return false;
-            }
-
-            return service.isLeCodedPhySupported();
-        }
-
-        @Override
-        public boolean isLeExtendedAdvertisingSupported() {
-            AdapterService service = getService();
-            if (service == null) {
-                return false;
-            }
-
-            return service.isLeExtendedAdvertisingSupported();
-        }
-
-        @Override
-        public boolean isLePeriodicAdvertisingSupported() {
-            AdapterService service = getService();
-            if (service == null) {
-                return false;
-            }
-
-            return service.isLePeriodicAdvertisingSupported();
-        }
-
-        @Override
-        public int isLeAudioSupported() {
-            AdapterService service = getService();
-            if (service == null) {
-                return BluetoothStatusCodes.ERROR_BLUETOOTH_NOT_ENABLED;
-            }
-
-            Set<Integer> supportedProfileServices =
-                    Arrays.stream(Config.getSupportedProfiles())
-                            .boxed()
-                            .collect(Collectors.toSet());
-            int[] leAudioUnicastProfiles = Config.getLeAudioUnicastProfiles();
-
-            if (Arrays.stream(leAudioUnicastProfiles)
-                    .allMatch(supportedProfileServices::contains)) {
-                return BluetoothStatusCodes.FEATURE_SUPPORTED;
-            }
-
-            return BluetoothStatusCodes.FEATURE_NOT_SUPPORTED;
-        }
-
-        @Override
-        public int isLeAudioBroadcastSourceSupported() {
-            AdapterService service = getService();
-            if (service == null) {
-                return BluetoothStatusCodes.ERROR_BLUETOOTH_NOT_ENABLED;
-            }
-
-            long supportBitMask = Config.getSupportedProfilesBitMask();
-            if ((supportBitMask & (1 << BluetoothProfile.LE_AUDIO_BROADCAST)) != 0) {
-                return BluetoothStatusCodes.FEATURE_SUPPORTED;
-            }
-
-            return BluetoothStatusCodes.FEATURE_NOT_SUPPORTED;
-        }
-
-        @Override
-        public int isLeAudioBroadcastAssistantSupported() {
-            AdapterService service = getService();
-            if (service == null) {
-                return BluetoothStatusCodes.ERROR_BLUETOOTH_NOT_ENABLED;
-            }
-
-            int[] supportedProfileServices = Config.getSupportedProfiles();
-
-            if (Arrays.stream(supportedProfileServices)
-                    .anyMatch(
-                            profileId ->
-                                    profileId == BluetoothProfile.LE_AUDIO_BROADCAST_ASSISTANT)) {
-                return BluetoothStatusCodes.FEATURE_SUPPORTED;
-            }
-
-            return BluetoothStatusCodes.FEATURE_NOT_SUPPORTED;
-        }
-
-        @Override
-        public int isDistanceMeasurementSupported(AttributionSource source) {
-            AdapterService service = getService();
-            if (service == null) {
-                return BluetoothStatusCodes.ERROR_BLUETOOTH_NOT_ENABLED;
-            } else if (!callerIsSystemOrActiveOrManagedUser(
-                    service, TAG, "isDistanceMeasurementSupported")) {
-                return BluetoothStatusCodes.ERROR_BLUETOOTH_NOT_ALLOWED;
-            } else if (!Utils.checkConnectPermissionForDataDelivery(service, source, TAG)) {
-                return BluetoothStatusCodes.ERROR_MISSING_BLUETOOTH_CONNECT_PERMISSION;
-            }
-            service.enforceCallingOrSelfPermission(BLUETOOTH_PRIVILEGED, null);
-            return BluetoothStatusCodes.FEATURE_SUPPORTED;
-        }
-
-        @Override
-        public int getLeMaximumAdvertisingDataLength() {
-            AdapterService service = getService();
-            if (service == null) {
-                return 0;
-            }
-
-            return service.getLeMaximumAdvertisingDataLength();
-        }
-
-        @Override
-        public boolean isActivityAndEnergyReportingSupported() {
-            AdapterService service = getService();
-            if (service == null) {
-                return false;
-            }
-
-            return service.mAdapterProperties.isActivityAndEnergyReportingSupported();
-        }
-
-        @Override
-        public BluetoothActivityEnergyInfo reportActivityInfo(AttributionSource source) {
-            AdapterService service = getService();
-            if (service == null
-                    || !Utils.checkConnectPermissionForDataDelivery(service, source, TAG)) {
-                return null;
-            }
-
-            service.enforceCallingOrSelfPermission(BLUETOOTH_PRIVILEGED, null);
-
-            return service.reportActivityInfo();
-        }
-
-        @Override
-        public boolean registerMetadataListener(
-                IBluetoothMetadataListener listener,
-                BluetoothDevice device,
-                AttributionSource source) {
-            requireNonNull(device);
-            requireNonNull(listener);
-            AdapterService service = getService();
-            if (service == null
-                    || !callerIsSystemOrActiveOrManagedUser(
-                            service, TAG, "registerMetadataListener")
-                    || !Utils.checkConnectPermissionForDataDelivery(service, source, TAG)) {
-                return false;
-            }
-
-            service.enforceCallingOrSelfPermission(BLUETOOTH_PRIVILEGED, null);
-
-            service.mHandler.post(
-                    () ->
-                            service.mMetadataListeners
-                                    .computeIfAbsent(device, k -> new RemoteCallbackList())
-                                    .register(listener));
-
-            return true;
-        }
-
-        @Override
-        public boolean unregisterMetadataListener(
-                IBluetoothMetadataListener listener,
-                BluetoothDevice device,
-                AttributionSource source) {
-            requireNonNull(device);
-            requireNonNull(listener);
-            AdapterService service = getService();
-            if (service == null
-                    || !callerIsSystemOrActiveOrManagedUser(
-                            service, TAG, "unregisterMetadataListener")
-                    || !Utils.checkConnectPermissionForDataDelivery(service, source, TAG)) {
-                return false;
-            }
-
-            service.enforceCallingOrSelfPermission(BLUETOOTH_PRIVILEGED, null);
-
-            service.mHandler.post(
-                    () ->
-                            service.mMetadataListeners.computeIfPresent(
-                                    device,
-                                    (k, v) -> {
-                                        v.unregister(listener);
-                                        if (v.getRegisteredCallbackCount() == 0) {
-                                            return null;
-                                        }
-                                        return v;
-                                    }));
-            return true;
-        }
-
-        @Override
-        public boolean setMetadata(
-                BluetoothDevice device, int key, byte[] value, AttributionSource source) {
-            AdapterService service = getService();
-            if (service == null
-                    || !callerIsSystemOrActiveOrManagedUser(service, TAG, "setMetadata")
-                    || !Utils.checkConnectPermissionForDataDelivery(service, source, TAG)) {
-                return false;
-            }
-
-            service.enforceCallingOrSelfPermission(BLUETOOTH_PRIVILEGED, null);
-            return service.setMetadata(device, key, value);
-        }
-
-        @Override
-        public byte[] getMetadata(BluetoothDevice device, int key, AttributionSource source) {
-            AdapterService service = getService();
-            if (service == null
-                    || !callerIsSystemOrActiveOrManagedUser(service, TAG, "getMetadata")
-                    || !Utils.checkConnectPermissionForDataDelivery(service, source, TAG)) {
-                return null;
-            }
-
-            service.enforceCallingOrSelfPermission(BLUETOOTH_PRIVILEGED, null);
-
-            return service.getMetadata(device, key);
-        }
-
-        @Override
-        public int isRequestAudioPolicyAsSinkSupported(
-                BluetoothDevice device, AttributionSource source) {
-            AdapterService service = getService();
-            if (service == null
-                    || !callerIsSystemOrActiveOrManagedUser(
-                            service, TAG, "isRequestAudioPolicyAsSinkSupported")
-                    || !Utils.checkConnectPermissionForDataDelivery(service, source, TAG)) {
-                return BluetoothStatusCodes.FEATURE_NOT_CONFIGURED;
-            }
-            service.enforceCallingOrSelfPermission(BLUETOOTH_PRIVILEGED, null);
-            return service.isRequestAudioPolicyAsSinkSupported(device);
-        }
-
-        @Override
-        public int requestAudioPolicyAsSink(
-                BluetoothDevice device,
-                BluetoothSinkAudioPolicy policies,
-                AttributionSource source) {
-            AdapterService service = getService();
-            if (service == null) {
-                return BluetoothStatusCodes.ERROR_BLUETOOTH_NOT_ENABLED;
-            } else if (!callerIsSystemOrActiveOrManagedUser(
-                    service, TAG, "requestAudioPolicyAsSink")) {
-                return BluetoothStatusCodes.ERROR_BLUETOOTH_NOT_ALLOWED;
-            } else if (!Utils.checkConnectPermissionForDataDelivery(service, source, TAG)) {
-                return BluetoothStatusCodes.ERROR_MISSING_BLUETOOTH_CONNECT_PERMISSION;
-            }
-            service.enforceCallingOrSelfPermission(BLUETOOTH_PRIVILEGED, null);
-            return service.requestAudioPolicyAsSink(device, policies);
-        }
-
-        @Override
-        public BluetoothSinkAudioPolicy getRequestedAudioPolicyAsSink(
-                BluetoothDevice device, AttributionSource source) {
-            AdapterService service = getService();
-            if (service == null
-                    || !callerIsSystemOrActiveOrManagedUser(
-                            service, TAG, "getRequestedAudioPolicyAsSink")
-                    || !Utils.checkConnectPermissionForDataDelivery(service, source, TAG)) {
-                return null;
-            }
-            service.enforceCallingOrSelfPermission(BLUETOOTH_PRIVILEGED, null);
-            return service.getRequestedAudioPolicyAsSink(device);
-        }
-
-        @Override
-        public void requestActivityInfo(
-                IBluetoothActivityEnergyInfoListener listener, AttributionSource source) {
-            BluetoothActivityEnergyInfo info = reportActivityInfo(source);
-            try {
-                listener.onBluetoothActivityEnergyInfoAvailable(info);
-            } catch (RemoteException e) {
-                Log.e(TAG, "onBluetoothActivityEnergyInfo: RemoteException", e);
-            }
-        }
-
-        @Override
-        public void bleOnToOn(AttributionSource source) {
-            AdapterService service = getService();
-            if (service == null
-                    || !callerIsSystemOrActiveOrManagedUser(service, TAG, "bleOnToOn")) {
-                return;
-            }
-
-            service.enforceCallingOrSelfPermission(BLUETOOTH_PRIVILEGED, null);
-
-            service.bleOnToOn();
-        }
-
-        @Override
-        public void bleOnToOff(AttributionSource source) {
-            AdapterService service = getService();
-            if (service == null
-                    || !callerIsSystemOrActiveOrManagedUser(service, TAG, "bleOnToOff")) {
-                return;
-            }
-
-            service.enforceCallingOrSelfPermission(BLUETOOTH_PRIVILEGED, null);
-
-            service.bleOnToOff();
-        }
-
-        @Override
-        public void dump(FileDescriptor fd, String[] args) {
-            PrintWriter writer = new PrintWriter(new FileOutputStream(fd));
-            AdapterService service = getService();
-            if (service == null) {
-                return;
-            }
-
-            service.enforceCallingOrSelfPermission(DUMP, null);
-
-            service.dump(fd, writer, args);
-            writer.close();
-        }
-
-        @Override
-        public boolean allowLowLatencyAudio(boolean allowed, BluetoothDevice device) {
-            AdapterService service = getService();
-            if (service == null
-                    || !callerIsSystemOrActiveOrManagedUser(service, TAG, "allowLowLatencyAudio")
-                    || !Utils.checkConnectPermissionForDataDelivery(
-                            service,
-                            Utils.getCallingAttributionSource(service),
-                            "AdapterService allowLowLatencyAudio")) {
-                return false;
-            }
-            service.enforceCallingOrSelfPermission(BLUETOOTH_PRIVILEGED, null);
-            return service.allowLowLatencyAudio(allowed, device);
-        }
-
-        // Either implement these custom methods, or remove them from IBluetooth.
-        @Override
-        @SuppressLint("AndroidFrameworkRequiresPermission")
-        public void setBondingInitiatedLocally(BluetoothDevice device, boolean localInitiated,
-                AttributionSource source) {}
-
-        @Override
-        @SuppressLint("AndroidFrameworkRequiresPermission")
-        public boolean isTwsPlusDevice(BluetoothDevice device,
-                AttributionSource attributionSource) { return false; }
-
-        @Override
-        @SuppressLint("AndroidFrameworkRequiresPermission")
-        public String getTwsPlusPeerAddress(BluetoothDevice device,
-                AttributionSource attributionSource) { return null; }
-
-        @Override
-        @SuppressLint("AndroidFrameworkRequiresPermission")
-        public void updateQuietModeStatus(boolean quietMode,
-                AttributionSource attributionSource) {}
-
-        @Override
-        @SuppressLint("AndroidFrameworkRequiresPermission")
-        public int setSocketOpt(int type, int port, int optionName, byte [] optionVal,
-                int optionLen) { return -1; }
-
-        @Override
-        @SuppressLint("AndroidFrameworkRequiresPermission")
-        public int getSocketOpt(int type, int port, int optionName,
-                byte [] optionVal) { return -1; }
-
-        @Override
-        @SuppressLint("AndroidFrameworkRequiresPermission")
-        public int getDeviceType(BluetoothDevice device, AttributionSource source)
-                { return -1; }
-
-        @Override
-        @SuppressLint("AndroidFrameworkRequiresPermission")
-        public boolean isBroadcastActive(AttributionSource attributionSource) {
-            return true;
-        }
-
-        @Override
-        public int startRfcommListener(
-                String name,
-                ParcelUuid uuid,
-                PendingIntent pendingIntent,
-                AttributionSource source) {
-            AdapterService service = getService();
-            if (service == null
-                    || !callerIsSystemOrActiveOrManagedUser(service, TAG, "startRfcommListener")
-                    || !Utils.checkConnectPermissionForDataDelivery(
-                            service, source, "AdapterService startRfcommListener")) {
-                return BluetoothStatusCodes.ERROR_BLUETOOTH_NOT_ALLOWED;
-            }
-            service.enforceCallingOrSelfPermission(BLUETOOTH_PRIVILEGED, null);
-            return service.startRfcommListener(name, uuid, pendingIntent, source);
-        }
-
-        @Override
-        public int stopRfcommListener(ParcelUuid uuid, AttributionSource source) {
-            AdapterService service = getService();
-            if (service == null
-                    || !callerIsSystemOrActiveOrManagedUser(service, TAG, "stopRfcommListener")
-                    || !Utils.checkConnectPermissionForDataDelivery(
-                            service, source, "AdapterService stopRfcommListener")) {
-                return BluetoothStatusCodes.ERROR_BLUETOOTH_NOT_ALLOWED;
-            }
-            service.enforceCallingOrSelfPermission(BLUETOOTH_PRIVILEGED, null);
-            return service.stopRfcommListener(uuid, source);
-        }
-
-        @Override
-        public IncomingRfcommSocketInfo retrievePendingSocketForServiceRecord(
-                ParcelUuid uuid, AttributionSource source) {
-            AdapterService service = getService();
-            if (service == null
-                    || !callerIsSystemOrActiveOrManagedUser(
-                            service, TAG, "retrievePendingSocketForServiceRecord")
-                    || !Utils.checkConnectPermissionForDataDelivery(
-                            service,
-                            source,
-                            "AdapterService retrievePendingSocketForServiceRecord")) {
-                return null;
-            }
-            service.enforceCallingOrSelfPermission(BLUETOOTH_PRIVILEGED, null);
-            return service.retrievePendingSocketForServiceRecord(uuid, source);
-        }
-
-        @Override
-        public void setForegroundUserId(int userId, AttributionSource source) {
-            AdapterService service = getService();
-            if (service == null
-                    || !Utils.checkConnectPermissionForDataDelivery(
-                            service,
-                            Utils.getCallingAttributionSource(mService),
-                            "AdapterService setForegroundUserId")) {
-                return;
-            }
-            service.enforceCallingOrSelfPermission(BLUETOOTH_PRIVILEGED, null);
-            Utils.setForegroundUserId(userId);
-        }
-
-        @Override
-        public int setPreferredAudioProfiles(
-                BluetoothDevice device, Bundle modeToProfileBundle, AttributionSource source) {
-            AdapterService service = getService();
-            if (service == null) {
-                return BluetoothStatusCodes.ERROR_BLUETOOTH_NOT_ENABLED;
-            }
-            if (!callerIsSystemOrActiveOrManagedUser(service, TAG, "setPreferredAudioProfiles")) {
-                return BluetoothStatusCodes.ERROR_BLUETOOTH_NOT_ALLOWED;
-            }
-            requireNonNull(device);
-            requireNonNull(modeToProfileBundle);
-            if (!BluetoothAdapter.checkBluetoothAddress(device.getAddress())) {
-                throw new IllegalArgumentException("device cannot have an invalid address");
-            }
-            if (service.getBondState(device) != BluetoothDevice.BOND_BONDED) {
-                return BluetoothStatusCodes.ERROR_DEVICE_NOT_BONDED;
-            }
-            if (!Utils.checkConnectPermissionForDataDelivery(service, source, TAG)) {
-                return BluetoothStatusCodes.ERROR_MISSING_BLUETOOTH_CONNECT_PERMISSION;
-            }
-            service.enforceCallingOrSelfPermission(BLUETOOTH_PRIVILEGED, null);
-
-            return service.setPreferredAudioProfiles(device, modeToProfileBundle);
-        }
-
-        @Override
-        public Bundle getPreferredAudioProfiles(BluetoothDevice device, AttributionSource source) {
-            AdapterService service = getService();
-            if (service == null) {
-                return Bundle.EMPTY;
-            }
-            if (!callerIsSystemOrActiveOrManagedUser(service, TAG, "getPreferredAudioProfiles")) {
-                return Bundle.EMPTY;
-            }
-            requireNonNull(device);
-            if (!BluetoothAdapter.checkBluetoothAddress(device.getAddress())) {
-                throw new IllegalArgumentException("device cannot have an invalid address");
-            }
-            if (service.getBondState(device) != BluetoothDevice.BOND_BONDED) {
-                return Bundle.EMPTY;
-            }
-            if (!Utils.checkConnectPermissionForDataDelivery(service, source, TAG)) {
-                return Bundle.EMPTY;
-            }
-            service.enforceCallingOrSelfPermission(BLUETOOTH_PRIVILEGED, null);
-
-            return service.getPreferredAudioProfiles(device);
-        }
-
-        @Override
-        public int notifyActiveDeviceChangeApplied(
-                BluetoothDevice device, AttributionSource source) {
-            AdapterService service = getService();
-            if (service == null) {
-                return BluetoothStatusCodes.ERROR_BLUETOOTH_NOT_ENABLED;
-            }
-            if (!callerIsSystem(TAG, "notifyActiveDeviceChangeApplied")) {
-                return BluetoothStatusCodes.ERROR_BLUETOOTH_NOT_ALLOWED;
-            }
-            requireNonNull(device);
-            if (!BluetoothAdapter.checkBluetoothAddress(device.getAddress())) {
-                throw new IllegalArgumentException("device cannot have an invalid address");
-            }
-            if (service.getBondState(device) != BluetoothDevice.BOND_BONDED) {
-                return BluetoothStatusCodes.ERROR_DEVICE_NOT_BONDED;
-            }
-            if (!Utils.checkConnectPermissionForDataDelivery(service, source, TAG)) {
-                return BluetoothStatusCodes.ERROR_MISSING_BLUETOOTH_CONNECT_PERMISSION;
-            }
-            service.enforceCallingOrSelfPermission(BLUETOOTH_PRIVILEGED, null);
-
-            return service.notifyActiveDeviceChangeApplied(device);
-        }
-
-        @Override
-        public int isDualModeAudioEnabled(AttributionSource source) {
-            AdapterService service = getService();
-            if (service == null) {
-                return BluetoothStatusCodes.ERROR_BLUETOOTH_NOT_ENABLED;
-            }
-            if (!Utils.checkConnectPermissionForDataDelivery(service, source, TAG)) {
-                return BluetoothStatusCodes.ERROR_MISSING_BLUETOOTH_CONNECT_PERMISSION;
-            }
-            service.enforceCallingOrSelfPermission(BLUETOOTH_PRIVILEGED, null);
-
-            if (!Utils.isDualModeAudioEnabled()) {
-                return BluetoothStatusCodes.FEATURE_NOT_SUPPORTED;
-            }
-
-            return BluetoothStatusCodes.SUCCESS;
-        }
-
-        @Override
-        public int registerPreferredAudioProfilesChangedCallback(
-                IBluetoothPreferredAudioProfilesCallback callback, AttributionSource source) {
-            AdapterService service = getService();
-            if (service == null) {
-                return BluetoothStatusCodes.ERROR_BLUETOOTH_NOT_ENABLED;
-            }
-            if (!callerIsSystemOrActiveOrManagedUser(
-                    service, TAG, "registerPreferredAudioProfilesChangedCallback")) {
-                return BluetoothStatusCodes.ERROR_BLUETOOTH_NOT_ALLOWED;
-            }
-            requireNonNull(callback);
-            if (!Utils.checkConnectPermissionForDataDelivery(service, source, TAG)) {
-                return BluetoothStatusCodes.ERROR_MISSING_BLUETOOTH_CONNECT_PERMISSION;
-            }
-            service.enforceCallingOrSelfPermission(BLUETOOTH_PRIVILEGED, null);
-
-            // If LE only mode is enabled, the dual mode audio feature is disabled
-            if (!Utils.isDualModeAudioEnabled()) {
-                return BluetoothStatusCodes.FEATURE_NOT_SUPPORTED;
-            }
-
-            service.mPreferredAudioProfilesCallbacks.register(callback);
-            return BluetoothStatusCodes.SUCCESS;
-        }
-
-        @Override
-        public int unregisterPreferredAudioProfilesChangedCallback(
-                IBluetoothPreferredAudioProfilesCallback callback, AttributionSource source) {
-            AdapterService service = getService();
-            if (service == null) {
-                return BluetoothStatusCodes.ERROR_BLUETOOTH_NOT_ENABLED;
-            }
-            if (!callerIsSystemOrActiveOrManagedUser(
-                    service, TAG, "unregisterPreferredAudioProfilesChangedCallback")) {
-                return BluetoothStatusCodes.ERROR_BLUETOOTH_NOT_ALLOWED;
-            }
-            requireNonNull(callback);
-            if (!Utils.checkConnectPermissionForDataDelivery(service, source, TAG)) {
-                return BluetoothStatusCodes.ERROR_MISSING_BLUETOOTH_CONNECT_PERMISSION;
-            }
-            service.enforceCallingOrSelfPermission(BLUETOOTH_PRIVILEGED, null);
-
-            if (!service.mPreferredAudioProfilesCallbacks.unregister(callback)) {
-                Log.e(
-                        TAG,
-                        "unregisterPreferredAudioProfilesChangedCallback: callback was never "
-                                + "registered");
-                return BluetoothStatusCodes.ERROR_CALLBACK_NOT_REGISTERED;
-            }
-            return BluetoothStatusCodes.SUCCESS;
-        }
-
-        @Override
-        public int registerBluetoothQualityReportReadyCallback(
-                IBluetoothQualityReportReadyCallback callback, AttributionSource source) {
-            AdapterService service = getService();
-            if (service == null) {
-                return BluetoothStatusCodes.ERROR_BLUETOOTH_NOT_ENABLED;
-            }
-            if (!callerIsSystemOrActiveOrManagedUser(
-                    service, TAG, "registerBluetoothQualityReportReadyCallback")) {
-                return BluetoothStatusCodes.ERROR_BLUETOOTH_NOT_ALLOWED;
-            }
-            requireNonNull(callback);
-            if (!Utils.checkConnectPermissionForDataDelivery(service, source, TAG)) {
-                return BluetoothStatusCodes.ERROR_MISSING_BLUETOOTH_CONNECT_PERMISSION;
-            }
-            service.enforceCallingOrSelfPermission(BLUETOOTH_PRIVILEGED, null);
-
-            service.mBluetoothQualityReportReadyCallbacks.register(callback);
-            return BluetoothStatusCodes.SUCCESS;
-        }
-
-        @Override
-        public int unregisterBluetoothQualityReportReadyCallback(
-                IBluetoothQualityReportReadyCallback callback, AttributionSource source) {
-            AdapterService service = getService();
-            if (service == null) {
-                return BluetoothStatusCodes.ERROR_BLUETOOTH_NOT_ENABLED;
-            }
-            if (!callerIsSystemOrActiveOrManagedUser(
-                    service, TAG, "unregisterBluetoothQualityReportReadyCallback")) {
-                return BluetoothStatusCodes.ERROR_BLUETOOTH_NOT_ALLOWED;
-            }
-            requireNonNull(callback);
-            if (!Utils.checkConnectPermissionForDataDelivery(service, source, TAG)) {
-                return BluetoothStatusCodes.ERROR_MISSING_BLUETOOTH_CONNECT_PERMISSION;
-            }
-            service.enforceCallingOrSelfPermission(BLUETOOTH_PRIVILEGED, null);
-
-            if (!service.mBluetoothQualityReportReadyCallbacks.unregister(callback)) {
-                Log.e(
-                        TAG,
-                        "unregisterBluetoothQualityReportReadyCallback: callback was never "
-                                + "registered");
-                return BluetoothStatusCodes.ERROR_CALLBACK_NOT_REGISTERED;
-            }
-            return BluetoothStatusCodes.SUCCESS;
-        }
-
-        @Override
-        public void registerHciVendorSpecificCallback(
-                IBluetoothHciVendorSpecificCallback callback, int[] eventCodes) {
-            AdapterService service = getService();
-            if (service == null) {
-                return;
-            }
-            if (!callerIsSystemOrActiveOrManagedUser(
-                    service, TAG, "registerHciVendorSpecificCallback")) {
-                throw new SecurityException("not allowed");
-            }
-            service.enforceCallingOrSelfPermission(BLUETOOTH_PRIVILEGED, null);
-            requireNonNull(callback);
-            requireNonNull(eventCodes);
-
-            Set<Integer> eventCodesSet =
-                    Arrays.stream(eventCodes).boxed().collect(Collectors.toSet());
-            if (eventCodesSet.stream()
-                    .anyMatch((n) -> (n < 0) || (n >= 0x52 && n < 0x60) || (n > 0xff))) {
-                throw new IllegalArgumentException("invalid vendor-specific event code");
-            }
-
-            service.mBluetoothHciVendorSpecificDispatcher.register(callback, eventCodesSet);
-        }
-
-        @Override
-        public void unregisterHciVendorSpecificCallback(
-                IBluetoothHciVendorSpecificCallback callback) {
-            AdapterService service = getService();
-            if (service == null) {
-                return;
-            }
-            if (!callerIsSystemOrActiveOrManagedUser(
-                    service, TAG, "unregisterHciVendorSpecificCallback")) {
-                throw new SecurityException("not allowed");
-            }
-            service.enforceCallingOrSelfPermission(BLUETOOTH_PRIVILEGED, null);
-            requireNonNull(callback);
-
-            service.mBluetoothHciVendorSpecificDispatcher.unregister(callback);
-        }
-
-        @Override
-        public void sendHciVendorSpecificCommand(
-                int ocf, byte[] parameters, IBluetoothHciVendorSpecificCallback callback) {
-            AdapterService service = getService();
-            if (service == null) {
-                return;
-            }
-            if (!callerIsSystemOrActiveOrManagedUser(
-                    service, TAG, "sendHciVendorSpecificCommand")) {
-                throw new SecurityException("not allowed");
-            }
-            service.enforceCallingOrSelfPermission(BLUETOOTH_PRIVILEGED, null);
-
-            // Open this no-op android command for test purpose
-            int getVendorCapabilitiesOcf = 0x153;
-            if (ocf < 0
-                    || (ocf >= 0x150 && ocf < 0x160 && ocf != getVendorCapabilitiesOcf)
-                    || (ocf > 0x3ff)) {
-                throw new IllegalArgumentException("invalid vendor-specific event code");
-            }
-            requireNonNull(parameters);
-            if (parameters.length > 255) {
-                throw new IllegalArgumentException("Parameters size is too big");
-            }
-
-            Optional<byte[]> cookie =
-                    service.mBluetoothHciVendorSpecificDispatcher.getRegisteredCookie(callback);
-            if (!cookie.isPresent()) {
-                Log.e(TAG, "send command without registered callback");
-                throw new IllegalStateException("callback not registered");
-            }
-
-            service.mBluetoothHciVendorSpecificNativeInterface.sendCommand(
-                    ocf, parameters, cookie.get());
-        }
-
-        @Override
-        public int getOffloadedTransportDiscoveryDataScanSupported(AttributionSource source) {
-            AdapterService service = getService();
-            if (service == null
-                    || !callerIsSystemOrActiveOrManagedUser(
-                            service, TAG, "getOffloadedTransportDiscoveryDataScanSupported")
-                    || !Utils.checkScanPermissionForDataDelivery(
-                            service, source, "getOffloadedTransportDiscoveryDataScanSupported")) {
-                return BluetoothStatusCodes.ERROR_MISSING_BLUETOOTH_SCAN_PERMISSION;
-            }
-            service.enforceCallingOrSelfPermission(BLUETOOTH_PRIVILEGED, null);
-
-            return service.getOffloadedTransportDiscoveryDataScanSupported();
-        }
-
-        @Override
-        public boolean isMediaProfileConnected(AttributionSource source) {
-            AdapterService service = getService();
-            if (service == null
-                    || !Utils.checkConnectPermissionForDataDelivery(
-                            service, source, "AdapterService.isMediaProfileConnected")) {
-                return false;
-            }
-            service.enforceCallingOrSelfPermission(BLUETOOTH_PRIVILEGED, null);
-
-            return service.isMediaProfileConnected();
-        }
-
-        @Override
-        public IBinder getBluetoothGatt() {
-            AdapterService service = getService();
-            return service == null ? null : service.getBluetoothGatt();
-        }
-
-        @Override
-        public IBinder getBluetoothScan() {
-            AdapterService service = getService();
-            return service == null ? null : service.getBluetoothScan();
-        }
-
-        @Override
-        public void unregAllGattClient(AttributionSource source) {
-            AdapterService service = getService();
-            if (service == null) {
-                return;
-            }
-            service.enforceCallingOrSelfPermission(BLUETOOTH_PRIVILEGED, null);
-            service.unregAllGattClient(source);
-        }
-
-        @Override
-        public IBinder getProfile(int profileId) {
-            AdapterService service = getService();
-            if (service == null) {
-                return null;
-            }
-
-            return service.getProfile(profileId);
-        }
-
-        @Override
-        public int setActiveAudioDevicePolicy(
-                BluetoothDevice device, int activeAudioDevicePolicy, AttributionSource source) {
-            AdapterService service = getService();
-            if (service == null) {
-                return BluetoothStatusCodes.ERROR_BLUETOOTH_NOT_ENABLED;
-            }
-            if (!callerIsSystemOrActiveOrManagedUser(service, TAG, "setActiveAudioDevicePolicy")) {
-                return BluetoothStatusCodes.ERROR_BLUETOOTH_NOT_ALLOWED;
-            }
-            if (!BluetoothAdapter.checkBluetoothAddress(device.getAddress())) {
-                throw new IllegalArgumentException("device cannot have an invalid address");
-            }
-            if (!Utils.checkConnectPermissionForDataDelivery(service, source, TAG)) {
-                return BluetoothStatusCodes.ERROR_MISSING_BLUETOOTH_CONNECT_PERMISSION;
-            }
-=======
->>>>>>> f3d3aaea
 
             mBluetoothServerSockets.remove(uuid);
         }
@@ -4516,11 +2288,7 @@
      * @param modeToProfileBundle is the preferences we want to set for the device
      * @return whether the preferences were successfully requested
      */
-<<<<<<< HEAD
     public int setPreferredAudioProfiles(BluetoothDevice device, Bundle modeToProfileBundle) {
-=======
-    int setPreferredAudioProfiles(BluetoothDevice device, Bundle modeToProfileBundle) {
->>>>>>> f3d3aaea
         Log.i(TAG, "setPreferredAudioProfiles for device=" + device);
         if (!isDualModeAudioEnabled()) {
             Log.e(TAG, "setPreferredAudioProfiles called while sysprop is disabled");
@@ -5768,10 +3536,6 @@
             Log.e(TAG, "disconnectAllEnabledProfiles: Not all profile services bound");
             return BluetoothStatusCodes.ERROR_BLUETOOTH_NOT_ENABLED;
         }
-<<<<<<< HEAD
-=======
-
->>>>>>> f3d3aaea
         if (mHeadsetService != null
                 && (mHeadsetService.getConnectionState(device) == STATE_CONNECTED
                         || mHeadsetService.getConnectionState(device) == STATE_CONNECTING)) {
@@ -5784,7 +3548,6 @@
             Log.i(TAG, "disconnectAllEnabledProfiles: Disconnecting HFP");
             mHeadsetClientService.disconnect(device);
         }
-<<<<<<< HEAD
 
         Log.d(TAG,"Call and Ringing Status are:"+mHeadsetService.isInCall() +" "
              +mHeadsetService.isRinging());
@@ -5798,26 +3561,16 @@
         }
 
         if (mA2dpService != null
-                && (mA2dpService.getConnectionState(device) == BluetoothProfile.STATE_CONNECTED
+                && (mA2dpService.getConnectionState(device) == STATE_CONNECTED
                         || mA2dpService.getConnectionState(device)
-                                == BluetoothProfile.STATE_CONNECTING)) {
-=======
-        if (mA2dpService != null
-                && (mA2dpService.getConnectionState(device) == STATE_CONNECTED
-                        || mA2dpService.getConnectionState(device) == STATE_CONNECTING)) {
->>>>>>> f3d3aaea
+                                == STATE_CONNECTING)) {
             Log.i(TAG, "disconnectAllEnabledProfiles: Disconnecting A2dp");
             mA2dpService.disconnect(device);
         }
         if (mA2dpSinkService != null
-<<<<<<< HEAD
-                && (mA2dpSinkService.getConnectionState(device) == BluetoothProfile.STATE_CONNECTED
+                && (mA2dpSinkService.getConnectionState(device) == STATE_CONNECTED
                         || mA2dpSinkService.getConnectionState(device)
-                                == BluetoothProfile.STATE_CONNECTING)) {
-=======
-                && (mA2dpSinkService.getConnectionState(device) == STATE_CONNECTED
-                        || mA2dpSinkService.getConnectionState(device) == STATE_CONNECTING)) {
->>>>>>> f3d3aaea
+                                == STATE_CONNECTING)) {
             Log.i(TAG, "disconnectAllEnabledProfiles: Disconnecting A2dp Sink");
             mA2dpSinkService.disconnect(device);
         }
@@ -6259,14 +4012,10 @@
         return true;
     }
 
-<<<<<<< HEAD
     public Vendor getVendorIntf() {
         return mVendor;
     }
 
-    @VisibleForTesting
-=======
->>>>>>> f3d3aaea
     BluetoothActivityEnergyInfo reportActivityInfo() {
         if (mAdapterProperties.getState() != BluetoothAdapter.STATE_ON
                 || !mAdapterProperties.isActivityAndEnergyReportingSupported()) {
@@ -6714,17 +4463,10 @@
         return BluetoothProperties.getHardwareOperatingVoltageMv().orElse(0) / 1000.0;
     }
 
-<<<<<<< HEAD
-    public RemoteDevices getRemoteDevices() {
-        return mRemoteDevices;
-    }
-
     public int getVendorCapVersion() {
         return mAdapterProperties.getVendorCapVersion();
     }
 
-=======
->>>>>>> f3d3aaea
     private static String scanModeName(int scanMode) {
         return switch (scanMode) {
             case SCAN_MODE_NONE -> "SCAN_MODE_NONE";
