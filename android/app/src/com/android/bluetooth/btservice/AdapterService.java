--- conflicted
+++ resolved
@@ -6402,10 +6402,10 @@
         return mRemoteDevices;
     }
 
-<<<<<<< HEAD
     public int getVendorCapVersion() {
         return mAdapterProperties.getVendorCapVersion();
-=======
+    }
+
     private String dumpScanMode(int scanMode) {
         switch (scanMode) {
             case SCAN_MODE_NONE:
@@ -6417,7 +6417,6 @@
             default:
                 return "Unknown Scan Mode " + scanMode;
         }
->>>>>>> 537d46a2
     }
 
     @Override
