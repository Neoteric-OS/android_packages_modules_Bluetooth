--- conflicted
+++ resolved
@@ -1044,15 +1044,11 @@
                     TAG,
                     "GATT is configured off but the stack assumes it to be enabled. Start anyway.");
         }
-<<<<<<< HEAD
-        startGattProfileService(); 
-=======
         if (Flags.scanManagerRefactor()) {
             startScanController();
         } else {
             startGattProfileService();
         }
->>>>>>> f74cd68b
     }
 
     void bringDownBle() {
