/*
 * Copyright 2023 The Android Open Source Project
 *
 * Licensed under the Apache License, Version 2.0 (the "License");
 * you may not use this file except in compliance with the License.
 * You may obtain a copy of the License at
 *
 *      http://www.apache.org/licenses/LICENSE-2.0
 *
 * Unless required by applicable law or agreed to in writing, software
 * distributed under the License is distributed on an "AS IS" BASIS,
 * WITHOUT WARRANTIES OR CONDITIONS OF ANY KIND, either express or implied.
 * See the License for the specific language governing permissions and
 * limitations under the License.
 */

package com.android.bluetooth.btservice;

import android.bluetooth.BluetoothAdapter;
import android.bluetooth.BluetoothClass;
import android.bluetooth.BluetoothDevice;
import android.bluetooth.BluetoothQualityReport;
import android.bluetooth.BluetoothStatusCodes;
import android.util.Log;

import com.android.bluetooth.Utils;
import com.android.internal.annotations.GuardedBy;
import com.android.internal.annotations.VisibleForTesting;

/** Native interface to BQR */
public class BluetoothQualityReportNativeInterface {
    private static final String TAG = "BluetoothQualityReportNativeInterface";

    @GuardedBy("INSTANCE_LOCK")
    private static BluetoothQualityReportNativeInterface sInstance;

    private static final Object INSTANCE_LOCK = new Object();

    private BluetoothQualityReportNativeInterface() {}

    /** Get singleton instance. */
    public static BluetoothQualityReportNativeInterface getInstance() {
        synchronized (INSTANCE_LOCK) {
            if (sInstance == null) {
                sInstance = new BluetoothQualityReportNativeInterface();
            }
            return sInstance;
        }
    }

    /** Set singleton instance. */
    @VisibleForTesting
    static void setInstance(BluetoothQualityReportNativeInterface instance) {
        synchronized (INSTANCE_LOCK) {
            sInstance = instance;
        }
    }

    /**
     * Initializes the native interface.
     *
     * <p>priorities to configure.
     */
    public void init() {
        initNative();
    }

    /** Cleanup the native interface. */
    public void cleanup() {
        cleanupNative();
    }

    /** Callback from the native stack back into the Java framework. */
    private void bqrDeliver(
            byte[] remoteAddr, int lmpVer, int lmpSubVer, int manufacturerId, byte[] bqrRawData) {
        String remoteAddress = Utils.getAddressStringFromByte(remoteAddr);

        if (remoteAddress == null) {
            Log.e(TAG, "bqrDeliver failed: remoteAddress is null");
            return;
        }
        BluetoothAdapter adapter = BluetoothAdapter.getDefaultAdapter();
        if (adapter == null) {
            Log.e(TAG, "bqrDeliver failed: adapter is null");
            return;
        }
        AdapterService adapterService = AdapterService.getAdapterService();
        if (adapterService == null) {
            Log.e(TAG, "bqrDeliver failed: adapterService is null");
            return;
        }

<<<<<<< HEAD
        AdapterService adapterService = AdapterService.getAdapterService();
        if (adapterService == null) {
            Log.e(TAG, "bqrDeliver failed: adapterService is null");
            return;
        }

        int versionSupported = adapterService.getVendorCapVersion();
=======
        BluetoothDevice device = adapter.getRemoteDevice(remoteAddress);
        BluetoothClass remoteClass = new BluetoothClass(adapterService.getRemoteClass(device));
>>>>>>> 42c2c0a1
        BluetoothQualityReport bqr;
        try {
            bqr =
                    new BluetoothQualityReport.Builder(bqrRawData)
                            .setRemoteAddress(remoteAddress)
                            .setLmpVersion(lmpVer)
                            .setLmpSubVersion(lmpSubVer)
                            .setManufacturerId(manufacturerId)
<<<<<<< HEAD
                            .setRemoteName(remoteName)
                            .setBluetoothClass(remoteBtClass)
                            .setVersionSupported(versionSupported)
=======
                            .setRemoteName(adapterService.getRemoteName(device))
                            .setBluetoothClass(remoteClass)
>>>>>>> 42c2c0a1
                            .build();
            Log.i(TAG, bqr.toString());
        } catch (Exception e) {
            Log.e(TAG, "bqrDeliver failed: failed to create BluetoothQualityReport", e);
            return;
        }

        try {
            int status = adapterService.bluetoothQualityReportReadyCallback(device, bqr);
            if (status != BluetoothStatusCodes.SUCCESS) {
                Log.e(TAG, "bluetoothQualityReportReadyCallback failed, status: " + status);
            }
        } catch (Exception e) {
            Log.e(TAG, "bqrDeliver failed: bluetoothQualityReportReadyCallback error", e);
            return;
        }
    }

    // Native methods that call into the JNI interface
    private native void initNative();

    private native void cleanupNative();
}<|MERGE_RESOLUTION|>--- conflicted
+++ resolved
@@ -90,18 +90,9 @@
             return;
         }
 
-<<<<<<< HEAD
-        AdapterService adapterService = AdapterService.getAdapterService();
-        if (adapterService == null) {
-            Log.e(TAG, "bqrDeliver failed: adapterService is null");
-            return;
-        }
-
         int versionSupported = adapterService.getVendorCapVersion();
-=======
         BluetoothDevice device = adapter.getRemoteDevice(remoteAddress);
         BluetoothClass remoteClass = new BluetoothClass(adapterService.getRemoteClass(device));
->>>>>>> 42c2c0a1
         BluetoothQualityReport bqr;
         try {
             bqr =
@@ -110,14 +101,9 @@
                             .setLmpVersion(lmpVer)
                             .setLmpSubVersion(lmpSubVer)
                             .setManufacturerId(manufacturerId)
-<<<<<<< HEAD
-                            .setRemoteName(remoteName)
-                            .setBluetoothClass(remoteBtClass)
-                            .setVersionSupported(versionSupported)
-=======
                             .setRemoteName(adapterService.getRemoteName(device))
                             .setBluetoothClass(remoteClass)
->>>>>>> 42c2c0a1
+                            .setVersionSupported(versionSupported)
                             .build();
             Log.i(TAG, bqr.toString());
         } catch (Exception e) {
