--- conflicted
+++ resolved
@@ -296,21 +296,12 @@
         super.onDestroy();
     }
 
-<<<<<<< HEAD
     @RequiresPermission(anyOf = {
             android.Manifest.permission.MANAGE_USERS,
             android.Manifest.permission.INTERACT_ACROSS_USERS
     })
-    private void doStart() {
-=======
-    @RequiresPermission(
-            anyOf = {
-                android.Manifest.permission.MANAGE_USERS,
-                android.Manifest.permission.INTERACT_ACROSS_USERS
-            })
     void doStart() {
         Log.v(mName, "doStart");
->>>>>>> 0e4aa000
         if (mAdapter == null) {
             Log.w(mName, "Can't start profile service: device does not have BT");
             return;
@@ -335,12 +326,7 @@
         mAdapterService.onProfileServiceStateChanged(this, BluetoothAdapter.STATE_ON);
     }
 
-<<<<<<< HEAD
-    private void doStop() {
-=======
     void doStop() {
-        Log.v(mName, "doStop");
->>>>>>> 0e4aa000
         if (mAdapterService == null || mAdapterService.isStartedProfile(mName)) {
             Log.w(mName, "Unexpectedly do Stop, don't stop.");
             return;
