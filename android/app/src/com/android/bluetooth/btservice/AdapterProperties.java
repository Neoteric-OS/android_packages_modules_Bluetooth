--- conflicted
+++ resolved
@@ -1170,7 +1170,6 @@
         return options.toBundle();
     }
 
-<<<<<<< HEAD
     /**
      * @return the mVersSupported
      */
@@ -1178,9 +1177,6 @@
         return mVersSupported;
     }
 
-    @RequiresPermission(android.Manifest.permission.BLUETOOTH_CONNECT)
-=======
->>>>>>> 42c2c0a1
     protected void dump(FileDescriptor fd, PrintWriter writer, String[] args) {
         writer.println(TAG);
         writer.println("  " + "Name: " + getName());
