/*
 * Copyright (C) 2018 The Android Open Source Project
 *
 * Licensed under the Apache License, Version 2.0 (the "License");
 * you may not use this file except in compliance with the License.
 * You may obtain a copy of the License at
 *
 *      http://www.apache.org/licenses/LICENSE-2.0
 *
 * Unless required by applicable law or agreed to in writing, software
 * distributed under the License is distributed on an "AS IS" BASIS,
 * WITHOUT WARRANTIES OR CONDITIONS OF ANY KIND, either express or implied.
 * See the License for the specific language governing permissions and
 * limitations under the License.
 */

package com.android.bluetooth.btservice;

import android.annotation.NonNull;
import android.annotation.Nullable;
import android.bluetooth.BluetoothAdapter;
import android.bluetooth.BluetoothDevice;
import android.bluetooth.BluetoothHearingAid;
import android.bluetooth.BluetoothLeAudio;
import android.bluetooth.BluetoothProfile;
import android.bluetooth.BluetoothSinkAudioPolicy;
import android.content.res.Resources;
import android.content.res.Resources.NotFoundException;
import android.media.AudioDeviceCallback;
import android.media.AudioDeviceInfo;
import android.media.AudioManager;
import android.os.Bundle;
import android.os.Handler;
import android.os.HandlerThread;
import android.os.Looper;
import android.os.SystemProperties;
import android.util.ArraySet;
import android.util.Log;

import com.android.bluetooth.BluetoothMethodProxy;
import com.android.bluetooth.Utils;
import com.android.bluetooth.R;
import com.android.bluetooth.a2dp.A2dpService;
import com.android.bluetooth.btservice.storage.DatabaseManager;
import com.android.bluetooth.flags.Flags;
import com.android.bluetooth.hearingaid.HearingAidService;
import com.android.bluetooth.hfp.HeadsetService;
import com.android.bluetooth.le_audio.LeAudioService;
import com.android.internal.annotations.GuardedBy;
import com.android.internal.annotations.VisibleForTesting;

import java.util.ArrayList;
import java.util.Arrays;
import java.util.List;
import java.util.Objects;
import java.util.Set;
import java.util.HashMap;
import java.util.Map;

/**
 * The active device manager is responsible for keeping track of the connected
 * A2DP/HFP/AVRCP/HearingAid/LE audio devices and select which device is active (for each profile).
 * The active device manager selects a fallback device when the currently active device is
 * disconnected, and it selects BT devices that are lastly activated one.
 *
 * <p>Current policy (subject to change):
 *
 * <p>1) If the maximum number of connected devices is one, the manager doesn't do anything. Each
 * profile is responsible for automatically selecting the connected device as active. Only if the
 * maximum number of connected devices is more than one, the rules below will apply.
 *
 * <p>2) The selected A2DP active device is the one used for AVRCP as well.
 *
 * <p>3) The HFP active device might be different from the A2DP active device.
 *
 * <p>4) The Active Device Manager always listens for the change of active devices. When it changed
 * (e.g., triggered indirectly by user action on the UI), the new active device is marked as the
 * current active device for that profile.
 *
 * <p>5) If there is a HearingAid active device, then A2DP, HFP and LE audio active devices must be
 * set to null (i.e., A2DP, HFP and LE audio cannot have active devices). The reason is that A2DP,
 * HFP or LE audio cannot be used together with HearingAid.
 *
 * <p>6) If there are no connected devices (e.g., during startup, or after all devices have been
 * disconnected, the active device per profile (A2DP/HFP/HearingAid/LE audio) is selected as
 * follows:
 *
 * <p>6.1) The last connected HearingAid device is selected as active. If there is an active A2DP,
 * HFP or LE audio device, those must be set to null.
 *
 * <p>6.2) The last connected A2DP, HFP or LE audio device is selected as active. However, if there
 * is an active HearingAid device, then the A2DP, HFP, or LE audio active device is not set (must
 * remain null).
 *
 * <p>7) If the currently active device (per profile) is disconnected, the Active Device Manager
 * just marks that the profile has no active device, and the lastly activated BT device that is
 * still connected would be selected.
 *
 * <p>8) If there is already an active device, however, if active device change notified with a null
 * device, the corresponding profile is marked as having no active device.
 *
 * <p>9) If a wired audio device is connected, the audio output is switched by the Audio Framework
 * itself to that device. We detect this here, and the active device for each profile
 * (A2DP/HFP/HearingAid/LE audio) is set to null to reflect the output device state change. However,
 * if the wired audio device is disconnected, we don't do anything explicit and apply the default
 * behavior instead:
 *
 * <p>9.1) If the wired headset is still the selected output device (i.e. the active device is set
 * to null), the Phone itself will become the output device (i.e. the active device will remain
 * null). If music was playing, it will stop.
 *
 * <p>9.2) If one of the Bluetooth devices is the selected active device (e.g., by the user in the
 * UI), disconnecting the wired audio device will have no impact. E.g., music will continue
 * streaming over the active Bluetooth device.
 */
public class ActiveDeviceManager implements AdapterService.BluetoothStateCallback {
    private static final String TAG = ActiveDeviceManager.class.getSimpleName();
    @VisibleForTesting
    static final int A2DP_HFP_SYNC_CONNECTION_TIMEOUT_MS = 5_000;
    private static final String DUAL_MODE_BREDR_LE_MODES_ENABLED_PROPERTY =
        "bluetooth.dual_mode_bredr_le_modes_enabled";
    Bundle contextBundleUpdate = new Bundle();
    private final AdapterService mAdapterService;
    private DatabaseManager mDbManager;
    private final ServiceFactory mFactory;
    private HandlerThread mHandlerThread = null;
    private Handler mHandler = null;
    private final AudioManager mAudioManager;
    @VisibleForTesting final AudioManagerAudioDeviceCallback mAudioManagerAudioDeviceCallback;

    private final Object mLock = new Object();

    @GuardedBy("mLock")
    private final List<BluetoothDevice> mA2dpConnectedDevices = new ArrayList<>();

    @GuardedBy("mLock")
    private final List<BluetoothDevice> mHfpConnectedDevices = new ArrayList<>();

    @GuardedBy("mLock")
    private final List<BluetoothDevice> mHearingAidConnectedDevices = new ArrayList<>();

    @GuardedBy("mLock")
    private final List<BluetoothDevice> mLeAudioConnectedDevices = new ArrayList<>();

    @GuardedBy("mLock")
    private final List<BluetoothDevice> mLeHearingAidConnectedDevices = new ArrayList<>();

    @GuardedBy("mLock")
    private List<BluetoothDevice> mPendingLeHearingAidActiveDevice = new ArrayList<>();

    @GuardedBy("mLock")
    private BluetoothDevice mA2dpActiveDevice = null;

    @GuardedBy("mLock")
    private BluetoothDevice mHfpActiveDevice = null;

    @GuardedBy("mLock")
    private final Set<BluetoothDevice> mHearingAidActiveDevices = new ArraySet<>();

    @GuardedBy("mLock")
    private BluetoothDevice mLeAudioActiveDevice = null;

    @GuardedBy("mLock")
    private BluetoothDevice mLeHearingAidActiveDevice = null;

    @GuardedBy("mLock")
    private BluetoothDevice mPendingActiveDevice = null;

    private BluetoothDevice mClassicDeviceToBeActivated = null;
    private BluetoothDevice mClassicDeviceNotToBeActivated = null;

    private static final int METADATA_UNSPECIFIED    = 0x0001;
    private static final int METADATA_CONVERSATIONAL = 0x0002;
    private static final int METADATA_MEDIA          = 0x0004;
    private static final int METADATA_GAME           = 0x0008;
    private static final int METADATA_LIVE           = 0x0040;

    // Dual mode map for context_type : <Audio_Mode_Output_Only, Audio_Mode_Duplex>
    private static HashMap<Integer, Integer[]> contextToModeBundle =
        new HashMap<Integer, Integer[]>();

    // Timeout for state machine thread join, to prevent potential ANR.
    private static final int SM_THREAD_JOIN_TIMEOUT_MS = 1000;

    @Override
    public void onBluetoothStateChange(int prevState, int newState) {
        mHandler.post(() -> handleAdapterStateChanged(newState));
    }

    public void contextBundle(BluetoothDevice device, int context) {
        Log.d(TAG, "contextBundle: context:" + context + ", device: " + device);
        Integer[] profile_values = new Integer[2];
        if (contextToModeBundle.containsKey(context)) {
            profile_values = contextToModeBundle.get(context);
            contextBundleUpdate.putInt(BluetoothAdapter.AUDIO_MODE_OUTPUT_ONLY, profile_values[0]);
            contextBundleUpdate.putInt(BluetoothAdapter.AUDIO_MODE_DUPLEX, profile_values[1]);
        } else {
            profile_values = contextToModeBundle.get(METADATA_UNSPECIFIED);
            contextBundleUpdate.putInt(BluetoothAdapter.AUDIO_MODE_OUTPUT_ONLY, profile_values[0]);
            contextBundleUpdate.putInt(BluetoothAdapter.AUDIO_MODE_DUPLEX, profile_values[1]);
        }
        Log.d(TAG, "contextBundle: Setting up values for context: " + context +
            ", OUTPUT_ONLY mode: " + profile_values[0] + ", DUPLEX mode: " + profile_values[1]);
        mAdapterService.setPreferredAudioProfiles(device, contextBundleUpdate);
    }

    /**
     * Called when audio profile connection state changed
     *
     * @param profile The Bluetooth profile of which connection state changed
     * @param device The device of which connection state was changed
     * @param fromState The previous connection state of the device
     * @param toState The new connection state of the device
     */
    public void profileConnectionStateChanged(
            int profile, BluetoothDevice device, int fromState, int toState) {
        if (toState == BluetoothProfile.STATE_CONNECTED) {
            switch (profile) {
                case BluetoothProfile.A2DP:
                    mHandler.post(() -> handleA2dpConnected(device));
                    break;
                case BluetoothProfile.HEADSET:
                    mHandler.post(() -> handleHfpConnected(device));
                    break;
                case BluetoothProfile.LE_AUDIO:
                    mHandler.post(() -> handleLeAudioConnected(device));
                    break;
                case BluetoothProfile.HEARING_AID:
                    mHandler.post(() -> handleHearingAidConnected(device));
                    break;
                case BluetoothProfile.HAP_CLIENT:
                    mHandler.post(() -> handleHapConnected(device));
                    break;
            }
        } else if (fromState == BluetoothProfile.STATE_CONNECTED) {
            switch (profile) {
                case BluetoothProfile.A2DP:
                    mHandler.post(() -> handleA2dpDisconnected(device));
                    break;
                case BluetoothProfile.HEADSET:
                    mHandler.post(() -> handleHfpDisconnected(device));
                    break;
                case BluetoothProfile.LE_AUDIO:
                    mHandler.post(() -> handleLeAudioDisconnected(device));
                    break;
                case BluetoothProfile.HEARING_AID:
                    mHandler.post(() -> handleHearingAidDisconnected(device));
                    break;
                case BluetoothProfile.HAP_CLIENT:
                    mHandler.post(() -> handleHapDisconnected(device));
                    break;
            }
        }
    }

    /**
     * Called when active state of audio profiles changed
     *
     * @param profile The Bluetooth profile of which active state changed
     * @param device The device currently activated. {@code null} if no device is active
     */
    public void profileActiveDeviceChanged(int profile, BluetoothDevice device) {
        switch (profile) {
            case BluetoothProfile.A2DP:
                mHandler.post(() -> handleA2dpActiveDeviceChanged(device));
                break;
            case BluetoothProfile.HEADSET:
                mHandler.post(() -> handleHfpActiveDeviceChanged(device));
                break;
            case BluetoothProfile.LE_AUDIO:
                mHandler.post(() -> handleLeAudioActiveDeviceChanged(device));
                break;
            case BluetoothProfile.HEARING_AID:
                mHandler.post(() -> handleHearingAidActiveDeviceChanged(device));
                break;
        }
    }

    private void handleAdapterStateChanged(int currentState) {
        Log.d(TAG, "handleAdapterStateChanged: currentState=" + currentState);
        if (currentState == BluetoothAdapter.STATE_ON) {
            resetState();
        }
    }

    /**
     * Handles the active device logic for when A2DP is connected. Does the following: 1. Check if a
     * hearing aid device is active. We will always prefer hearing aid devices, so if one is active,
     * we will not make this A2DP device active. 2. If there is no hearing aid device active, we
     * will make this A2DP device active. 3. We will make this device active for HFP if it's already
     * connected to HFP 4. If dual mode is disabled, we clear the LE Audio active device to ensure
     * mutual exclusion between classic and LE audio.
     *
     * @param device is the device that was connected to A2DP
     */
    private void handleA2dpConnected(BluetoothDevice device) {
        synchronized (mLock) {
            Log.d(TAG, "handleA2dpConnected: " + device);
            if (mA2dpConnectedDevices.contains(device)) {
                Log.d(TAG, "This device is already connected: " + device);
                return;
            }
            mA2dpConnectedDevices.add(device);
            if (isBroadcastingAudio()) {
                Log.i(
                        TAG,
                        "LE Audio Broadcast is streaming, skip setting A2dp device as active: "
                                + device);
                if (mPendingActiveDevice != null) {
                    mHandler.removeCallbacksAndMessages(mPendingActiveDevice);
                }
                return;
            }

            if (mHearingAidActiveDevices.isEmpty() && mLeHearingAidActiveDevice == null) {
                // New connected device: select it as active
                // Activate HFP and A2DP at the same time if both profile already connected.
                if (mHfpConnectedDevices.contains(device)) {
                    boolean a2dpMadeActive = setA2dpActiveDevice(device);
                    boolean hfpMadeActive = setHfpActiveDevice(device);
                    if ((a2dpMadeActive || hfpMadeActive) && !Utils.isDualModeAudioEnabled()) {
                        setLeAudioActiveDevice(null, true);
                    }
                    return;
                }
                // Activate A2DP if audio mode is normal or HFP is not supported or enabled.
                if (mDbManager.getProfileConnectionPolicy(device, BluetoothProfile.HEADSET)
                                != BluetoothProfile.CONNECTION_POLICY_ALLOWED
                        || mAudioManager.getMode() == AudioManager.MODE_NORMAL) {
                    boolean a2dpMadeActive = setA2dpActiveDevice(device);
                    if (a2dpMadeActive && !Utils.isDualModeAudioEnabled()) {
                        setLeAudioActiveDevice(null, true);
                    }
                } else {
                    Log.d(TAG, "A2DP activation is suspended until HFP connected: " + device);
                    if (mPendingActiveDevice != null) {
                        mHandler.removeCallbacksAndMessages(mPendingActiveDevice);
                    }
                    mPendingActiveDevice = device;
                    // Activate A2DP if HFP is failed to connect.
                    mHandler.postDelayed(
                            () -> {
                                Log.w(TAG, "HFP connection timeout. Activate A2DP for " + device);
                                setA2dpActiveDevice(device);
                            },
                            mPendingActiveDevice,
                            A2DP_HFP_SYNC_CONNECTION_TIMEOUT_MS);
                }
            }
        }
    }

    /**
     * Handles the active device logic for when HFP is connected. Does the following: 1. Check if a
     * hearing aid device is active. We will always prefer hearing aid devices, so if one is active,
     * we will not make this HFP device active. 2. If there is no hearing aid device active, we will
     * make this HFP device active. 3. We will make this device active for A2DP if it's already
     * connected to A2DP 4. If dual mode is disabled, we clear the LE Audio active device to ensure
     * mutual exclusion between classic and LE audio.
     *
     * @param device is the device that was connected to A2DP
     */
    private void handleHfpConnected(BluetoothDevice device) {
        synchronized (mLock) {
            Log.d(TAG, "handleHfpConnected: " + device);
            if (mHfpConnectedDevices.contains(device)) {
                Log.d(TAG, "This device is already connected: " + device);
                return;
            }
            mHfpConnectedDevices.add(device);
            if (isBroadcastingAudio()) {
                Log.i(
                        TAG,
                        "LE Audio Broadcast is streaming, skip setting Hfp device as active: "
                                + device);
                if (mPendingActiveDevice != null) {
                    mHandler.removeCallbacksAndMessages(mPendingActiveDevice);
                }
                return;
            }

            if (mHearingAidActiveDevices.isEmpty() && mLeHearingAidActiveDevice == null) {
                // New connected device: select it as active
                // Activate HFP and A2DP at the same time once both profile connected.
                if (mA2dpConnectedDevices.contains(device)) {
                    boolean a2dpMadeActive = setA2dpActiveDevice(device);
                    boolean hfpMadeActive = setHfpActiveDevice(device);

                    /* Make LEA inactive if device is made active for any classic audio profile
                    and dual mode is disabled */
                    if ((a2dpMadeActive || hfpMadeActive) && !Utils.isDualModeAudioEnabled()) {
                        setLeAudioActiveDevice(null, true);
                    }
                    return;
                }
                // Activate HFP if audio mode is not normal or A2DP is not supported or enabled.
                if (mDbManager.getProfileConnectionPolicy(device, BluetoothProfile.A2DP)
                                != BluetoothProfile.CONNECTION_POLICY_ALLOWED
                        || mAudioManager.getMode() != AudioManager.MODE_NORMAL) {
                    // Tries to make the device active for HFP
                    boolean hfpMadeActive = setHfpActiveDevice(device);

                    // Makes LEA inactive if device is made active for HFP & dual mode is disabled
                    if (hfpMadeActive && !Utils.isDualModeAudioEnabled()) {
                        setLeAudioActiveDevice(null, true);
                    }
                } else {
                    Log.d(TAG, "HFP activation is suspended until A2DP connected: " + device);
                    if (mPendingActiveDevice != null) {
                        mHandler.removeCallbacksAndMessages(mPendingActiveDevice);
                    }
                    mPendingActiveDevice = device;
                    // Activate HFP if A2DP is failed to connect.
                    mHandler.postDelayed(
                            () -> {
                                Log.w(TAG, "A2DP connection timeout. Activate HFP for " + device);
                                setHfpActiveDevice(device);
                            },
                            mPendingActiveDevice,
                            A2DP_HFP_SYNC_CONNECTION_TIMEOUT_MS);
                }
            }
        }
    }

    private void handleHearingAidConnected(BluetoothDevice device) {
        synchronized (mLock) {
            Log.d(TAG, "handleHearingAidConnected: " + device);
            if (mHearingAidConnectedDevices.contains(device)) {
                Log.d(TAG, "This device is already connected: " + device);
                return;
            }
            mHearingAidConnectedDevices.add(device);
            if (isBroadcastingAudio()) {
                Log.i(
                        TAG,
                        "LE Audio Broadcast is streaming, skip setting HearingAid device as "
                                + "active:  "
                                + device);
                return;
            }
            // New connected device: select it as active
            if (setHearingAidActiveDevice(device)) {
                final LeAudioService leAudioService = mFactory.getLeAudioService();
                setA2dpActiveDevice(null, true);
                setHfpActiveDevice(null);
                if (Flags.admVerifyActiveFallbackDevice()) {
                    setLeAudioActiveDevice(
                            null, !leAudioService.getActiveDevices().contains(device));
                } else {
                    setLeAudioActiveDevice(null, true);
                }
            }
        }
    }

    private void handleLeAudioConnected(BluetoothDevice device) {
        synchronized (mLock) {
            Log.d(TAG, "handleLeAudioConnected: " + device);

            final LeAudioService leAudioService = mFactory.getLeAudioService();
            if (leAudioService == null || device == null) {
                return;
            }
            leAudioService.deviceConnected(device);

            if (mLeAudioConnectedDevices.contains(device)) {
                Log.d(TAG, "This device is already connected: " + device);
                return;
            }

            mLeAudioConnectedDevices.add(device);
            if (isBroadcastingAudio()) {
                Log.i(
                        TAG,
                        "LE Audio Broadcast is streaming, skip setting le audio device as active: "
                                + device);
                return;
            }

            if (!leAudioService.isGroupAvailableForStream(leAudioService.getGroupId(device))) {
                Log.i(TAG, "LE Audio device is not available for streaming now." + device);
                return;
            }

            Integer[] profile_values = contextToModeBundle.get(METADATA_UNSPECIFIED);

            Log.d(TAG, "Sending native profile Values for Default context type: OUTPUT_ONLY mode: "
                + profile_values[0] + ", DUPLEX mode: " + profile_values[1] + " for device " + device);

            int groupId = leAudioService.getGroupId(device);
            leAudioService.sendAudioProfilePreferencesToNative(groupId,
                    profile_values[0] == BluetoothProfile.LE_AUDIO,
                    profile_values[1] == BluetoothProfile.LE_AUDIO);

            if (mHearingAidActiveDevices.isEmpty()
                    && mLeHearingAidActiveDevice == null
                    && mPendingLeHearingAidActiveDevice.isEmpty()) {
                // New connected device: select it as active
                boolean leAudioMadeActive = setLeAudioActiveDevice(device);
                if (leAudioMadeActive && !Utils.isDualModeAudioEnabled()) {
                    setA2dpActiveDevice(null, true);
                    setHfpActiveDevice(null);
                }
            } else if (mPendingLeHearingAidActiveDevice.contains(device)) {
                if (setLeHearingAidActiveDevice(device)) {
                    setHearingAidActiveDevice(null, true);
                    setA2dpActiveDevice(null, true);
                    setHfpActiveDevice(null);
                }
            }
        }
    }

    private void handleHapConnected(BluetoothDevice device) {
        synchronized (mLock) {
            Log.d(TAG, "handleHapConnected: " + device);
            if (mLeHearingAidConnectedDevices.contains(device)) {
                Log.d(TAG, "This device is already connected: " + device);
                return;
            }
            mLeHearingAidConnectedDevices.add(device);
            if (isBroadcastingAudio()) {
                Log.i(
                        TAG,
                        "LE Audio Broadcast is streaming, skip setting Hap device as active: "
                                + device);
                return;
            }

            if (!mLeAudioConnectedDevices.contains(device)) {
                mPendingLeHearingAidActiveDevice.add(device);
            } else if (Objects.equals(mLeAudioActiveDevice, device)) {
                mLeHearingAidActiveDevice = device;
            } else {
                // New connected device: select it as active
                if (setLeHearingAidActiveDevice(device)) {
                    setHearingAidActiveDevice(null, true);
                    setA2dpActiveDevice(null, true);
                    setHfpActiveDevice(null);
                }
            }
        }
    }

    private void handleA2dpDisconnected(BluetoothDevice device) {
        synchronized (mLock) {
            Log.d(
                    TAG,
                    "handleA2dpDisconnected: "
                            + device
                            + ", mA2dpActiveDevice="
                            + mA2dpActiveDevice);
            mA2dpConnectedDevices.remove(device);
            if (Objects.equals(mA2dpActiveDevice, device)) {
                if (!setFallbackDeviceActiveLocked(device)) {
                    setA2dpActiveDevice(null, false);
                }
            }
        }
    }

    private void handleHfpDisconnected(BluetoothDevice device) {
        synchronized (mLock) {
            Log.d(
                    TAG,
                    "handleHfpDisconnected: " + device + ", mHfpActiveDevice=" + mHfpActiveDevice);
            mHfpConnectedDevices.remove(device);
            if (Objects.equals(mHfpActiveDevice, device)) {
                if (mHfpConnectedDevices.isEmpty()) {
                    setHfpActiveDevice(null);
                }
                setFallbackDeviceActiveLocked(device);
            }
        }
    }

    private void handleHearingAidDisconnected(BluetoothDevice device) {
        synchronized (mLock) {
            Log.d(
                    TAG,
                    "handleHearingAidDisconnected: "
                            + device
                            + ", mHearingAidActiveDevices="
                            + mHearingAidActiveDevices);
            mHearingAidConnectedDevices.remove(device);
            if (mHearingAidActiveDevices.remove(device) && mHearingAidActiveDevices.isEmpty()) {
                if (!setFallbackDeviceActiveLocked(device)) {
                    setHearingAidActiveDevice(null, false);
                }
            }
        }
    }

    private void handleLeAudioDisconnected(BluetoothDevice device) {
        synchronized (mLock) {
            Log.d(
                    TAG,
                    "handleLeAudioDisconnected: "
                            + device
                            + ", mLeAudioActiveDevice="
                            + mLeAudioActiveDevice);

            final LeAudioService leAudioService = mFactory.getLeAudioService();
            if (leAudioService == null || device == null) {
                return;
            }

            mLeAudioConnectedDevices.remove(device);
            mLeHearingAidConnectedDevices.remove(device);

            boolean hasFallbackDevice = false;
            boolean isA2dpActive = false;
            if (Utils.isDualModeAudioEnabled()) {
                Log.d(TAG, "mA2dpActiveDevice: " + mA2dpActiveDevice
                          + ", mLeAudioActiveDevice:" + mLeAudioActiveDevice);
                if (Objects.equals(mA2dpActiveDevice, mLeAudioActiveDevice)) {
                    isA2dpActive = true;
                }
            }
            if (Objects.equals(mLeAudioActiveDevice, device)) {
                hasFallbackDevice = setFallbackDeviceActiveLocked(device);
<<<<<<< HEAD
                if (!hasFallbackDevice) {
                    setLeAudioActiveDevice(null, false);
                    A2dpService a2dpService = mFactory.getA2dpService();
                    if (Utils.isDualModeAudioEnabled() && isA2dpActive &&
                                                                a2dpService != null) {
                        int connectionState = a2dpService.
                                                getConnectionState(mA2dpActiveDevice);
                        if (connectionState == BluetoothProfile.STATE_DISCONNECTED ||
                            connectionState == BluetoothProfile.STATE_DISCONNECTING) {
                            Log.d(TAG, "Setting mA2dpActiveDevice as NULL");
                            setA2dpActiveDevice(null, false);
                        }
                    }
=======
                if (!hasFallbackDevice && !Flags.admFixDisconnectOfSetMember()) {
                    leAudioService.removeActiveDevice(false);
>>>>>>> 9446a76e
                }
            }
            leAudioService.deviceDisconnected(device, hasFallbackDevice);
        }
    }

    private void handleHapDisconnected(BluetoothDevice device) {
        synchronized (mLock) {
            Log.d(
                    TAG,
                    "handleHapDisconnected: "
                            + device
                            + ", mLeHearingAidActiveDevice="
                            + mLeHearingAidActiveDevice);
            mLeHearingAidConnectedDevices.remove(device);
            mPendingLeHearingAidActiveDevice.remove(device);
            if (Objects.equals(mLeHearingAidActiveDevice, device)) {
                mLeHearingAidActiveDevice = null;
            }
        }
    }

    /**
     * Update the LE Audio active device following a change of (dual mode compatible) active device
     * in a classic audio profile such as A2DP or HFP.
     *
     * @param previousActiveDevice previous active device of the classic profile
     * @param nextActiveDevice current active device of the classic profile
     */
    private void updateLeAudioActiveDeviceIfDualMode(
            @Nullable BluetoothDevice previousActiveDevice,
            @Nullable BluetoothDevice nextActiveDevice) {
        if (!Utils.isDualModeAudioEnabled()) {
            return;
        }

        if (nextActiveDevice != null) {
            boolean isDualModeDevice =
                    mAdapterService.isAllSupportedClassicAudioProfilesActive(nextActiveDevice);
            if (isDualModeDevice) {
                // If the active device for a classic audio profile is changed
                // to a dual mode compatible device, then also update the
                // active device for LE Audio.
                setLeAudioActiveDevice(nextActiveDevice);
            }
        } else {
            boolean wasDualModeDevice =
                    mAdapterService.isAllSupportedClassicAudioProfilesActive(previousActiveDevice);
            if (wasDualModeDevice) {
                // If the active device for a classic audio profile was a
                // dual mode compatible device, then also update the
                // active device for LE Audio.
                setLeAudioActiveDevice(null, true);
            }
        }
    }

    /**
     * Handles the active device logic for when the A2DP active device changes. Does the following:
     * 1. Clear the active hearing aid. 2. If dual mode is enabled and all supported classic audio
     * profiles are enabled, makes this device active for LE Audio. If not, clear the LE Audio
     * active device. 3. Make HFP active for this device if it is already connected to HFP. 4.
     * Stores the new A2DP active device.
     *
     * @param device is the device that was connected to A2DP
     */
    private void handleA2dpActiveDeviceChanged(BluetoothDevice device) {
        synchronized (mLock) {
            Log.d(
                    TAG,
                    "handleA2dpActiveDeviceChanged: "
                            + device
                            + ", mA2dpActiveDevice="
                            + mA2dpActiveDevice);
            if (!Objects.equals(mA2dpActiveDevice, device)) {
                if (device != null) {
                    setHearingAidActiveDevice(null, true);
                }
                updateLeAudioActiveDeviceIfDualMode(mA2dpActiveDevice, device);
            } else {
                if (Utils.isDualModeAudioEnabled()
                     && !mAdapterService.isProfileSupported(device, BluetoothProfile.LE_AUDIO)) {
                    Log.d(TAG, " set LE Audio in-active as new classic device become active ");
                    setLeAudioActiveDevice(null, true);
                }
            }

            // Just assign locally the new value
            mA2dpActiveDevice = device;

            // Activate HFP if needed.
            if (device != null) {
                if (Objects.equals(mClassicDeviceNotToBeActivated, device)) {
                    mHandler.removeCallbacksAndMessages(mClassicDeviceNotToBeActivated);
                    mClassicDeviceNotToBeActivated = null;
                    return;
                }
                if (Objects.equals(mClassicDeviceToBeActivated, device)) {
                    mHandler.removeCallbacksAndMessages(mClassicDeviceToBeActivated);
                    mClassicDeviceToBeActivated = null;
                }

                if (mClassicDeviceToBeActivated != null) {
                    mClassicDeviceNotToBeActivated = mClassicDeviceToBeActivated;
                    mHandler.removeCallbacksAndMessages(mClassicDeviceToBeActivated);
                    mHandler.postDelayed(
                            () -> mClassicDeviceNotToBeActivated = null,
                            mClassicDeviceNotToBeActivated,
                            A2DP_HFP_SYNC_CONNECTION_TIMEOUT_MS);
                    mClassicDeviceToBeActivated = null;
                }
                if (!Objects.equals(mHfpActiveDevice, device)
                        && mHfpConnectedDevices.contains(device)
                        && mDbManager.getProfileConnectionPolicy(device, BluetoothProfile.HEADSET)
                                == BluetoothProfile.CONNECTION_POLICY_ALLOWED) {
                    mClassicDeviceToBeActivated = device;
                    setHfpActiveDevice(device);
                    mHandler.postDelayed(
                            () -> mClassicDeviceToBeActivated = null,
                            mClassicDeviceToBeActivated,
                            A2DP_HFP_SYNC_CONNECTION_TIMEOUT_MS);
                }
            }
        }
    }

    /**
     * Handles the active device logic for when the HFP active device changes. Does the following:
     * 1. Clear the active hearing aid. 2. If dual mode is enabled and all supported classic audio
     * profiles are enabled, makes this device active for LE Audio. If not, clear the LE Audio
     * active device. 3. Make A2DP active for this device if it is already connected to A2DP. 4.
     * Stores the new HFP active device.
     *
     * @param device is the device that was connected to A2DP
     */
    private void handleHfpActiveDeviceChanged(BluetoothDevice device) {
        synchronized (mLock) {
            Log.d(
                    TAG,
                    "handleHfpActiveDeviceChanged: "
                            + device
                            + ", mHfpActiveDevice="
                            + mHfpActiveDevice);

            if (!Objects.equals(mHfpActiveDevice, device)) {
                if (device != null) {
                    setHearingAidActiveDevice(null, true);
                }

                updateLeAudioActiveDeviceIfDualMode(mHfpActiveDevice, device);

                if (!Utils.isDualModeAudioEnabled() || device == null) {
                    Log.d(TAG, "HFP active device is null. Try to fallback to the active device.");
                    synchronized (mLock) {
                        setFallbackDeviceActiveLocked(null);
                    }
                }
            } else {
                if (Utils.isDualModeAudioEnabled()
                     && !mAdapterService.isProfileSupported(device, BluetoothProfile.LE_AUDIO)) {
                    Log.d(TAG, " set LE Audio in-active as new classic device become active ");
                    setLeAudioActiveDevice(null, true);
                }
            }

            // Just assign locally the new value
            mHfpActiveDevice = device;

            // Activate A2DP if needed.
            if (device != null) {
                if (Objects.equals(mClassicDeviceNotToBeActivated, device)) {
                    mHandler.removeCallbacksAndMessages(mClassicDeviceNotToBeActivated);
                    mClassicDeviceNotToBeActivated = null;
                    return;
                }
                if (Objects.equals(mClassicDeviceToBeActivated, device)) {
                    mHandler.removeCallbacksAndMessages(mClassicDeviceToBeActivated);
                    mClassicDeviceToBeActivated = null;
                }

                if (mClassicDeviceToBeActivated != null) {
                    mClassicDeviceNotToBeActivated = mClassicDeviceToBeActivated;
                    mHandler.removeCallbacksAndMessages(mClassicDeviceToBeActivated);
                    mHandler.postDelayed(
                            () -> mClassicDeviceNotToBeActivated = null,
                            mClassicDeviceNotToBeActivated,
                            A2DP_HFP_SYNC_CONNECTION_TIMEOUT_MS);
                    mClassicDeviceToBeActivated = null;
                }
                if (!Objects.equals(mA2dpActiveDevice, device)
                        && mA2dpConnectedDevices.contains(device)
                        && mDbManager.getProfileConnectionPolicy(device, BluetoothProfile.A2DP)
                                == BluetoothProfile.CONNECTION_POLICY_ALLOWED) {
                    mClassicDeviceToBeActivated = device;
                    setA2dpActiveDevice(device);
                    mHandler.postDelayed(
                            () -> mClassicDeviceToBeActivated = null,
                            mClassicDeviceToBeActivated,
                            A2DP_HFP_SYNC_CONNECTION_TIMEOUT_MS);
                }
            }
        }
    }

    private void handleHearingAidActiveDeviceChanged(BluetoothDevice device) {
        synchronized (mLock) {
            Log.d(
                    TAG,
                    "handleHearingAidActiveDeviceChanged: "
                            + device
                            + ", mHearingAidActiveDevices="
                            + mHearingAidActiveDevices);
            // Just assign locally the new value
            final HearingAidService hearingAidService = mFactory.getHearingAidService();
            if (hearingAidService != null) {
                long hiSyncId = hearingAidService.getHiSyncId(device);
                if (device != null && getHearingAidActiveHiSyncIdLocked() == hiSyncId) {
                    mHearingAidActiveDevices.add(device);
                } else {
                    mHearingAidActiveDevices.clear();
                    mHearingAidActiveDevices.addAll(
                            hearingAidService.getConnectedPeerDevices(hiSyncId));
                }
            }
            if (device != null) {
                setA2dpActiveDevice(null, true);
                setHfpActiveDevice(null);
                setLeAudioActiveDevice(null, true);
            }
        }
    }

    private void handleLeAudioActiveDeviceChanged(BluetoothDevice device) {
        synchronized (mLock) {
            Log.d(
                    TAG,
                    "handleLeAudioActiveDeviceChanged: "
                            + device
                            + ", mLeAudioActiveDevice="
                            + mLeAudioActiveDevice);
            if (device != null && !mLeAudioConnectedDevices.contains(device)) {
                mLeAudioConnectedDevices.add(device);
            }
            // Just assign locally the new value
            if (device != null && !Objects.equals(mLeAudioActiveDevice, device)) {
                if (!Utils.isDualModeAudioEnabled()) {
                    setA2dpActiveDevice(null, true);
                    setHfpActiveDevice(null);
                }
                setHearingAidActiveDevice(null, true);
            }

            if (mLeHearingAidConnectedDevices.contains(device)) {
                mLeHearingAidActiveDevice = device;
            }

            // This covers the call audio routing case across classic BT and BLE.
            // Because there's only one active device at the same time. So if a device connect with
            // HFP & LE audio and when LE audio device is disconnected, we should fallback the
            // active device to the HFP.
            // LE case has isBroadcastingAudio which would set the active device to null when
            // broadcasting the audio. So we shouldn't try to change the active device in this case.
            if (device == null && !Utils.isDualModeAudioEnabled() && !isBroadcastingAudio()) {
                Log.d(TAG, "LE audio active device is null. Try to fallback to the active device.");
                synchronized (mLock) {
                    setFallbackDeviceActiveLocked(device);
                }
            }

            mLeAudioActiveDevice = device;
        }
    }

    /** Notifications of audio device connection and disconnection events. */
    @VisibleForTesting
    class AudioManagerAudioDeviceCallback extends AudioDeviceCallback {
        private static boolean isWiredAudioHeadset(AudioDeviceInfo deviceInfo) {
            switch (deviceInfo.getType()) {
                case AudioDeviceInfo.TYPE_WIRED_HEADSET:
                case AudioDeviceInfo.TYPE_WIRED_HEADPHONES:
                case AudioDeviceInfo.TYPE_USB_HEADSET:
                    return true;
                default:
                    break;
            }
            return false;
        }

        @Override
        public void onAudioDevicesAdded(AudioDeviceInfo[] addedDevices) {
            Log.d(TAG, "onAudioDevicesAdded");
            if (!Arrays.stream(addedDevices)
                    .anyMatch(AudioManagerAudioDeviceCallback::isWiredAudioHeadset)) {
                return;
            }
            wiredAudioDeviceConnected();
        }

        @Override
        public void onAudioDevicesRemoved(AudioDeviceInfo[] removedDevices) {
            Log.d(TAG, "onAudioDevicesRemoved");
            if (!Flags.admFallbackWhenWiredAudioDisconnected()) {
                return;
            }
            if (!Arrays.stream(removedDevices)
                    .anyMatch(AudioManagerAudioDeviceCallback::isWiredAudioHeadset)) {
                return;
            }
            synchronized (mLock) {
                setFallbackDeviceActiveLocked(null);
            }
        }
    }

    ActiveDeviceManager(AdapterService service, ServiceFactory factory) {
        mAdapterService = service;
        mDbManager = mAdapterService.getDatabase();
        mFactory = factory;
        mAudioManager = service.getSystemService(AudioManager.class);
        mAudioManagerAudioDeviceCallback = new AudioManagerAudioDeviceCallback();
    }

    void start() {
        Log.d(TAG, "start()");

        mHandlerThread = new HandlerThread("BluetoothActiveDeviceManager");
        BluetoothMethodProxy mp = BluetoothMethodProxy.getInstance();
        mp.threadStart(mHandlerThread);
        mHandler = new Handler(mp.handlerThreadGetLooper(mHandlerThread));

        mAudioManager.registerAudioDeviceCallback(mAudioManagerAudioDeviceCallback, mHandler);
        mAdapterService.registerBluetoothStateCallback((command) -> mHandler.post(command), this);
        LoadDualModePoliciesfromLocalStorage();
    }

    void cleanup() {
        Log.d(TAG, "cleanup()");

        mAudioManager.unregisterAudioDeviceCallback(mAudioManagerAudioDeviceCallback);
        mAdapterService.unregisterBluetoothStateCallback(this);
        if (mHandlerThread != null) {
            mHandlerThread.quitSafely();
            try {
                mHandlerThread.join(SM_THREAD_JOIN_TIMEOUT_MS);
            } catch (InterruptedException e) {
                // Do not rethrow as we are shutting down anyway
            }
            mHandlerThread = null;
        }
        resetState();
    }

    /**
     * Get the {@link Looper} for the handler thread. This is used in testing and helper objects
     *
     * @return {@link Looper} for the handler thread
     */
    @VisibleForTesting
    public Looper getHandlerLooper() {
        if (mHandler == null) {
            return null;
        }
        return mHandler.getLooper();
    }

    private void LoadDualModePoliciesfromLocalStorage() {
        Log.d(TAG, "LoadDualModePoliciesfromLocalStorage: ");
        Resources res = mAdapterService.getResources();

        final boolean is_dual_mode_bredr_le_enabled =
            SystemProperties.getBoolean(DUAL_MODE_BREDR_LE_MODES_ENABLED_PROPERTY, false);

        if (is_dual_mode_bredr_le_enabled == false) {
          Integer[] profile_val_le_audio = new Integer[2];
          profile_val_le_audio[0] = BluetoothProfile.LE_AUDIO;
          profile_val_le_audio[1] = BluetoothProfile.LE_AUDIO;
          contextToModeBundle.put(METADATA_CONVERSATIONAL, profile_val_le_audio);
          contextToModeBundle.put(METADATA_MEDIA, profile_val_le_audio);
          contextToModeBundle.put(METADATA_GAME, profile_val_le_audio);
          contextToModeBundle.put(METADATA_LIVE, profile_val_le_audio);
          contextToModeBundle.put(METADATA_UNSPECIFIED, profile_val_le_audio);
          return;
        }

        Integer[] profile_val_conv = new Integer[2];
        int[] profile_values = res.getIntArray(R.array.conversational_use_case_policy);
        profile_val_conv[0] = profile_values[0];
        profile_val_conv[1] = profile_values[1];
        contextToModeBundle.put(METADATA_CONVERSATIONAL, profile_val_conv);
        Log.d(TAG, "Policy for context CONVERSATIONAL: Output Only Mode = " + profile_val_conv[0] +
            ", Duplex Mode = " + profile_val_conv[1]);

        Integer[] profile_val_media = new Integer[2];
        profile_values = res.getIntArray(R.array.media_use_case_policy);
        profile_val_media[0] = profile_values[0];
        profile_val_media[1] = profile_values[1];
        contextToModeBundle.put(METADATA_MEDIA, profile_val_media);
        Log.d(TAG, "Policy for context MEDIA: Output Only Mode = " + profile_val_media[0] +
            ", Duplex Mode = " + profile_val_media[1]);

        Integer[] profile_val_game = new Integer[2];
        profile_values = res.getIntArray(R.array.game_use_case_policy);
        profile_val_game[0] = profile_values[0];
        profile_val_game[1] = profile_values[1];
        contextToModeBundle.put(METADATA_GAME, profile_val_game);
        Log.d(TAG, "Policy for context GAME: Output Only Mode = " + profile_val_game[0] +
            ", Duplex Mode = " + profile_val_game[1]);

        Integer[] profile_val_live = new Integer[2];
        profile_values = res.getIntArray(R.array.live_use_case_policy);
        profile_val_live[0] = profile_values[0];
        profile_val_live[1] = profile_values[1];
        contextToModeBundle.put(METADATA_LIVE, profile_val_live);
        Log.d(TAG, "Policy for context LIVE: Output Only Mode = " + profile_val_live[0] +
            ", Duplex Mode = " + profile_val_live[1]);

        Integer[] profile_val_unspec = new Integer[2];
        profile_values = res.getIntArray(R.array.default_use_case_policy);
        profile_val_unspec[0] = profile_values[0];
        profile_val_unspec[1] = profile_values[1];
        contextToModeBundle.put(METADATA_UNSPECIFIED, profile_val_unspec);
        Log.d(TAG,"Policy for context UNSEPCIFIED(default) Output Only Mode = "
            + profile_val_unspec[0] + ", Duplex Mode = " + profile_val_unspec[1]);
    }

    private boolean setA2dpActiveDevice(@NonNull BluetoothDevice device) {
        return setA2dpActiveDevice(device, false);
    }

    private boolean setA2dpActiveDevice(
            @Nullable BluetoothDevice device, boolean hasFallbackDevice) {
        Log.d(
                TAG,
                "setA2dpActiveDevice("
                        + device
                        + ")"
                        + (device == null ? " hasFallbackDevice=" + hasFallbackDevice : ""));
        synchronized (mLock) {
            if (mPendingActiveDevice != null) {
                mHandler.removeCallbacksAndMessages(mPendingActiveDevice);
                mPendingActiveDevice = null;
            }
        }

        final A2dpService a2dpService = mFactory.getA2dpService();
        if (a2dpService == null) {
            return false;
        }

        boolean success = false;
        if (device == null) {
            success = a2dpService.removeActiveDevice(!hasFallbackDevice);
        } else {
            success = a2dpService.setActiveDevice(device);
        }

        if (!success) {
            return false;
        }

        synchronized (mLock) {
            mA2dpActiveDevice = device;
        }
        return true;
    }

    private boolean setHfpActiveDevice(BluetoothDevice device) {
        synchronized (mLock) {
            Log.d(TAG, "setHfpActiveDevice(" + device + ")");
            if (mPendingActiveDevice != null) {
                mHandler.removeCallbacksAndMessages(mPendingActiveDevice);
                mPendingActiveDevice = null;
            }
            final HeadsetService headsetService = mFactory.getHeadsetService();
            if (headsetService == null) {
                return false;
            }
            BluetoothSinkAudioPolicy audioPolicy = headsetService.getHfpCallAudioPolicy(device);
            if (audioPolicy != null
                    && audioPolicy.getActiveDevicePolicyAfterConnection()
                            == BluetoothSinkAudioPolicy.POLICY_NOT_ALLOWED) {
                return false;
            }
            if (!headsetService.setActiveDevice(device)) {
                return false;
            }
            mHfpActiveDevice = device;
        }
        return true;
    }

    private boolean setHearingAidActiveDevice(@NonNull BluetoothDevice device) {
        return setHearingAidActiveDevice(device, false);
    }

    private boolean setHearingAidActiveDevice(
            @Nullable BluetoothDevice device, boolean hasFallbackDevice) {
        Log.d(
                TAG,
                "setHearingAidActiveDevice("
                        + device
                        + ")"
                        + (device == null ? " hasFallbackDevice=" + hasFallbackDevice : ""));

        final HearingAidService hearingAidService = mFactory.getHearingAidService();
        if (hearingAidService == null) {
            return false;
        }

        synchronized (mLock) {
            if (device == null) {
                if (!hearingAidService.removeActiveDevice(!hasFallbackDevice)) {
                    return false;
                }
                mHearingAidActiveDevices.clear();
                return true;
            }

            long hiSyncId = hearingAidService.getHiSyncId(device);
            if (getHearingAidActiveHiSyncIdLocked() == hiSyncId) {
                mHearingAidActiveDevices.add(device);
                return true;
            }

            if (!hearingAidService.setActiveDevice(device)) {
                return false;
            }
            mHearingAidActiveDevices.clear();
            mHearingAidActiveDevices.addAll(hearingAidService.getConnectedPeerDevices(hiSyncId));
        }
        return true;
    }

    private boolean setLeAudioActiveDevice(@NonNull BluetoothDevice device) {
        return setLeAudioActiveDevice(device, false);
    }

    private boolean setLeAudioActiveDevice(
            @Nullable BluetoothDevice device, boolean hasFallbackDevice) {
        Log.d(TAG, "setLeAudioActiveDevice(" + device + ", " + hasFallbackDevice + ")");
        synchronized (mLock) {
            final LeAudioService leAudioService = mFactory.getLeAudioService();
            if (leAudioService == null) {
                return false;
            }
            boolean success;
            if (device == null) {
                success = leAudioService.removeActiveDevice(hasFallbackDevice);
            } else {
                if ((mLeAudioActiveDevice != null)
                        && (Objects.equals(
                                mLeAudioActiveDevice, leAudioService.getLeadDevice(device)))) {
                    Log.d(TAG, "New LeAudioDevice is a part of an active group");
                    return true;
                }
                success = leAudioService.setActiveDevice(device);
            }

            if (!success) {
                return false;
            }

            mLeAudioActiveDevice = leAudioService.getLeadDevice(device);

            if (device == null) {
                mLeHearingAidActiveDevice = null;
                mPendingLeHearingAidActiveDevice.remove(device);
            }
        }
        return true;
    }

    private boolean setLeHearingAidActiveDevice(BluetoothDevice device) {
        synchronized (mLock) {
            if (!Objects.equals(mLeAudioActiveDevice, device)) {
                if (!setLeAudioActiveDevice(device)) {
                    return false;
                }
            }
            if (Objects.equals(mLeAudioActiveDevice, device)) {
                // setLeAudioActiveDevice succeed
                mLeHearingAidActiveDevice = device;
                mPendingLeHearingAidActiveDevice.remove(device);
                return true;
            }
        }
        return false;
    }

    @GuardedBy("mLock")
    private boolean areSameGroupMembers(BluetoothDevice firstDevice, BluetoothDevice secondDevice) {

        if (!Flags.admFixDisconnectOfSetMember()) {
            /* This function shall return false without the fix flag. */
            return false;
        }

        if (firstDevice == null || secondDevice == null) {
            return false;
        }

        final LeAudioService leAudioService = mFactory.getLeAudioService();
        if (leAudioService == null) {
            Log.e(TAG, "LeAudioService not available");
            return false;
        }

        int groupIdFirst = leAudioService.getGroupId(firstDevice);
        int groupIdSecond = leAudioService.getGroupId(secondDevice);

        if (groupIdFirst == BluetoothLeAudio.GROUP_ID_INVALID
                || groupIdSecond == BluetoothLeAudio.GROUP_ID_INVALID) {
            return false;
        }

        return groupIdFirst == groupIdSecond;
    }

    /**
     * TODO: This method can return true when a fallback device for an unrelated profile is found.
     * Take disconnected profile as an argument, and find the exact fallback device. Also, split
     * this method to smaller methods for better readability.
     *
     * @return true when the fallback device is activated, false otherwise
     */
    @GuardedBy("mLock")
    private boolean setFallbackDeviceActiveLocked(BluetoothDevice recentlyRemovedDevice) {
        Log.d(TAG, "setFallbackDeviceActive, recently removed: " + recentlyRemovedDevice);
        mDbManager = mAdapterService.getDatabase();
        List<BluetoothDevice> connectedHearingAidDevices = new ArrayList<>();
        if (!mHearingAidConnectedDevices.isEmpty()) {
            connectedHearingAidDevices.addAll(mHearingAidConnectedDevices);
        }
        if (!mLeHearingAidConnectedDevices.isEmpty()) {
            connectedHearingAidDevices.addAll(mLeHearingAidConnectedDevices);
        }
        if (!connectedHearingAidDevices.isEmpty()) {
            BluetoothDevice device =
                    mDbManager.getMostRecentlyConnectedDevicesInList(connectedHearingAidDevices);
            if (device != null) {
                /* Check if fallback device shall be used. It should be used when a new
                 * device is connected. If the most recently connected device is the same as
                 * recently removed device, it means it just switched profile it is using and is
                 * not new one.
                 */
                boolean hasFallbackDevice = true;
                if (Flags.admVerifyActiveFallbackDevice()) {
                    hasFallbackDevice =
                            !(recentlyRemovedDevice != null
                                    && device.equals(recentlyRemovedDevice)
                                    && connectedHearingAidDevices.size() == 1);
                }
                if (mHearingAidConnectedDevices.contains(device)) {
                    Log.d(TAG, "Found a hearing aid fallback device: " + device);
                    setHearingAidActiveDevice(device);
                    setA2dpActiveDevice(null, hasFallbackDevice);
                    setHfpActiveDevice(null);
                    setLeAudioActiveDevice(null, hasFallbackDevice);
                } else {
                    Log.d(TAG, "Found a LE hearing aid fallback device: " + device);
                    if (areSameGroupMembers(recentlyRemovedDevice, device)) {
                        Log.d(
                                TAG,
                                "Do nothing, removed device belong to the same group as the"
                                        + " fallback device.");
                        return true;
                    }
                    setLeHearingAidActiveDevice(device);
                    setHearingAidActiveDevice(null, hasFallbackDevice);
                    setA2dpActiveDevice(null, hasFallbackDevice);
                    setHfpActiveDevice(null);
                }
                return true;
            }
        }

        A2dpService a2dpService = mFactory.getA2dpService();
        BluetoothDevice a2dpFallbackDevice = null;
        if (a2dpService != null) {
            a2dpFallbackDevice = a2dpService.getFallbackDevice();
            Log.d(TAG, "a2dpFallbackDevice: " + a2dpFallbackDevice);
        }

        HeadsetService headsetService = mFactory.getHeadsetService();
        BluetoothDevice headsetFallbackDevice = null;
        if (headsetService != null) {
            headsetFallbackDevice = headsetService.getFallbackDevice();
            Log.d(TAG, "headsetFallbackDevice: " + headsetFallbackDevice);
        }

        List<BluetoothDevice> connectedDevices = new ArrayList<>();
        connectedDevices.addAll(mLeAudioConnectedDevices);
        Log.d(TAG, "Audio mode: " + mAudioManager.getMode());
        switch (mAudioManager.getMode()) {
            case AudioManager.MODE_NORMAL:
                if (a2dpFallbackDevice != null) {
                    connectedDevices.add(a2dpFallbackDevice);
                }
                break;
            case AudioManager.MODE_RINGTONE:
                if (headsetFallbackDevice != null && headsetService.isInbandRingingEnabled()) {
                    connectedDevices.add(headsetFallbackDevice);
                }
                break;
            default:
                if (headsetFallbackDevice != null) {
                    connectedDevices.add(headsetFallbackDevice);
                }
        }
        BluetoothDevice device = mDbManager.getMostRecentlyConnectedDevicesInList(connectedDevices);
        if (device == null) {
            Log.d(TAG, "No fallback devices are found");
            return false;
        }
        Log.d(TAG, "Most recently connected device: " + device);
        if (mAudioManager.getMode() == AudioManager.MODE_NORMAL) {
            if (Objects.equals(a2dpFallbackDevice, device)) {
                Log.d(TAG, "Found an A2DP fallback device: " + device);
                setA2dpActiveDevice(device);
                if (Flags.admAlwaysFallbackToAvailableDevice()) {
                    setHfpActiveDevice(headsetFallbackDevice);
                } else {
                    if (Objects.equals(headsetFallbackDevice, device)) {
                        setHfpActiveDevice(device);
                    } else {
                        setHfpActiveDevice(null);
                    }
                }
                /* If dual mode is enabled, LEA will be made active once all supported
                classic audio profiles are made active for the device. */
                if (!Utils.isDualModeAudioEnabled()) {
                    setLeAudioActiveDevice(null, true);
                }
                setHearingAidActiveDevice(null, true);
            } else {
                Log.d(TAG, "Found a LE audio fallback device: " + device);
                if (areSameGroupMembers(recentlyRemovedDevice, device)) {
                    Log.d(
                            TAG,
                            "Do nothing, removed device belong to the same group as the fallback"
                                    + " device.");
                    return true;
                }

                if (!setLeAudioActiveDevice(device)) {
                    return false;
                }

                if (!Utils.isDualModeAudioEnabled()) {
                    setA2dpActiveDevice(null, true);
                    setHfpActiveDevice(null);
                }
                setHearingAidActiveDevice(null, true);
            }
        } else {
            if (Objects.equals(headsetFallbackDevice, device)) {
                Log.d(TAG, "Found a HFP fallback device: " + device);
                setHfpActiveDevice(device);
                if (Flags.admAlwaysFallbackToAvailableDevice()) {
                    setA2dpActiveDevice(a2dpFallbackDevice);
                } else {
                    if (Objects.equals(a2dpFallbackDevice, device)) {
                        setA2dpActiveDevice(a2dpFallbackDevice);
                    } else {
                        setA2dpActiveDevice(null, true);
                    }
                }
                if (!Utils.isDualModeAudioEnabled()) {
                    setLeAudioActiveDevice(null, true);
                }
                setHearingAidActiveDevice(null, true);
            } else {
                Log.d(TAG, "Found a LE audio fallback device: " + device);
                if (areSameGroupMembers(recentlyRemovedDevice, device)) {
                    Log.d(
                            TAG,
                            "Do nothing, removed device belong to the same group as the fallback"
                                    + " device.");
                    return true;
                }

                setLeAudioActiveDevice(device);
                if (!Utils.isDualModeAudioEnabled()) {
                    setA2dpActiveDevice(null, true);
                    setHfpActiveDevice(null);
                }
                setHearingAidActiveDevice(null, true);
            }
        }
        return true;
    }

    private void resetState() {
        synchronized (mLock) {
            mA2dpConnectedDevices.clear();
            mA2dpActiveDevice = null;

            mHfpConnectedDevices.clear();
            mHfpActiveDevice = null;

            mHearingAidConnectedDevices.clear();
            mHearingAidActiveDevices.clear();

            mLeAudioConnectedDevices.clear();
            mLeAudioActiveDevice = null;

            mLeHearingAidConnectedDevices.clear();
            mLeHearingAidActiveDevice = null;
            mPendingLeHearingAidActiveDevice.clear();
        }
    }

    @VisibleForTesting
    BluetoothDevice getA2dpActiveDevice() {
        synchronized (mLock) {
            return mA2dpActiveDevice;
        }
    }

    @VisibleForTesting
    BluetoothDevice getHfpActiveDevice() {
        synchronized (mLock) {
            return mHfpActiveDevice;
        }
    }

    @VisibleForTesting
    Set<BluetoothDevice> getHearingAidActiveDevices() {
        synchronized (mLock) {
            return mHearingAidActiveDevices;
        }
    }

    @VisibleForTesting
    BluetoothDevice getLeAudioActiveDevice() {
        synchronized (mLock) {
            return mLeAudioActiveDevice;
        }
    }

    @GuardedBy("mLock")
    private long getHearingAidActiveHiSyncIdLocked() {
        final HearingAidService hearingAidService = mFactory.getHearingAidService();
        if (hearingAidService != null && !mHearingAidActiveDevices.isEmpty()) {
            return hearingAidService.getHiSyncId(mHearingAidActiveDevices.iterator().next());
        }
        return BluetoothHearingAid.HI_SYNC_ID_INVALID;
    }

    /**
     * Checks if le audio broadcasting is ON
     *
     * @return {@code true} if is broadcasting audio, {@code false} otherwise
     */
    private boolean isBroadcastingAudio() {
        final LeAudioService leAudioService = mFactory.getLeAudioService();
        if (leAudioService == null) {
            Log.d(TAG, "isBroadcastingAudio: false - there is no LeAudioService");
            return false;
        }

        if (leAudioService.getAllBroadcastMetadata().isEmpty()) {
            Log.d(TAG, "isBroadcastingAudio: false - getAllBroadcastMetadata is empty");
            return false;
        }

        Log.d(TAG, "isBroadcastingAudio: true");
        return true;
    }

    private boolean stopBroadcastingAudio() {
        Log.d(TAG, "stopBroadcastingAudio");
        if (!isBroadcastingAudio()) {
            Log.w(TAG, "Broadcast audio is not active");
            return false;
        }

        final LeAudioService leAudioService = mFactory.getLeAudioService();
        if (leAudioService == null) {
            return false;
        }
        leAudioService.setInactiveForBroadcast();
        return true;
    }

    /**
     * Called when a wired audio device is connected. It might be called multiple times each time a
     * wired audio device is connected.
     */
    @VisibleForTesting
    void wiredAudioDeviceConnected() {
        Log.d(TAG, "wiredAudioDeviceConnected");
        setA2dpActiveDevice(null, true);
        setHfpActiveDevice(null);
        setHearingAidActiveDevice(null, true);
        setLeAudioActiveDevice(null, true);
        stopBroadcastingAudio();
    }
}<|MERGE_RESOLUTION|>--- conflicted
+++ resolved
@@ -620,9 +620,8 @@
             }
             if (Objects.equals(mLeAudioActiveDevice, device)) {
                 hasFallbackDevice = setFallbackDeviceActiveLocked(device);
-<<<<<<< HEAD
-                if (!hasFallbackDevice) {
-                    setLeAudioActiveDevice(null, false);
+                if (!hasFallbackDevice && !Flags.admFixDisconnectOfSetMember()) {
+                    leAudioService.removeActiveDevice(false);
                     A2dpService a2dpService = mFactory.getA2dpService();
                     if (Utils.isDualModeAudioEnabled() && isA2dpActive &&
                                                                 a2dpService != null) {
@@ -634,10 +633,6 @@
                             setA2dpActiveDevice(null, false);
                         }
                     }
-=======
-                if (!hasFallbackDevice && !Flags.admFixDisconnectOfSetMember()) {
-                    leAudioService.removeActiveDevice(false);
->>>>>>> 9446a76e
                 }
             }
             leAudioService.deviceDisconnected(device, hasFallbackDevice);
