/*
 * Copyright (C) 2018 The Android Open Source Project
 *
 * Licensed under the Apache License, Version 2.0 (the "License");
 * you may not use this file except in compliance with the License.
 * You may obtain a copy of the License at
 *
 *      http://www.apache.org/licenses/LICENSE-2.0
 *
 * Unless required by applicable law or agreed to in writing, software
 * distributed under the License is distributed on an "AS IS" BASIS,
 * WITHOUT WARRANTIES OR CONDITIONS OF ANY KIND, either express or implied.
 * See the License for the specific language governing permissions and
 * limitations under the License.
 */

package com.android.bluetooth.btservice;

import android.annotation.NonNull;
import android.annotation.Nullable;
import android.bluetooth.BluetoothAdapter;
import android.bluetooth.BluetoothDevice;
import android.bluetooth.BluetoothHearingAid;
import android.bluetooth.BluetoothLeAudio;
import android.bluetooth.BluetoothProfile;
import android.bluetooth.BluetoothSinkAudioPolicy;
import android.content.res.Resources;
import android.content.res.Resources.NotFoundException;
import android.media.AudioDeviceCallback;
import android.media.AudioDeviceInfo;
import android.media.AudioManager;
import android.os.Bundle;
import android.os.Handler;
import android.os.HandlerThread;
import android.os.Looper;
import android.os.SystemProperties;
import android.util.ArraySet;
import android.util.Log;

import com.android.bluetooth.BluetoothMethodProxy;
import com.android.bluetooth.Utils;
import com.android.bluetooth.R;
import com.android.bluetooth.a2dp.A2dpService;
import com.android.bluetooth.btservice.storage.DatabaseManager;
import com.android.bluetooth.flags.Flags;
import com.android.bluetooth.hearingaid.HearingAidService;
import com.android.bluetooth.hfp.HeadsetService;
import com.android.bluetooth.le_audio.LeAudioService;
import com.android.internal.annotations.GuardedBy;
import com.android.internal.annotations.VisibleForTesting;

import java.util.ArrayList;
import java.util.Arrays;
import java.util.List;
import java.util.Objects;
import java.util.Set;
import java.util.HashMap;
import java.util.Map;

/**
 * The active device manager is responsible for keeping track of the connected
 * A2DP/HFP/AVRCP/HearingAid/LE audio devices and select which device is active (for each profile).
 * The active device manager selects a fallback device when the currently active device is
 * disconnected, and it selects BT devices that are lastly activated one.
 *
 * <p>Current policy (subject to change):
 *
 * <p>1) If the maximum number of connected devices is one, the manager doesn't do anything. Each
 * profile is responsible for automatically selecting the connected device as active. Only if the
 * maximum number of connected devices is more than one, the rules below will apply.
 *
 * <p>2) The selected A2DP active device is the one used for AVRCP as well.
 *
 * <p>3) The HFP active device might be different from the A2DP active device.
 *
 * <p>4) The Active Device Manager always listens for the change of active devices. When it changed
 * (e.g., triggered indirectly by user action on the UI), the new active device is marked as the
 * current active device for that profile.
 *
 * <p>5) If there is a HearingAid active device, then A2DP, HFP and LE audio active devices must be
 * set to null (i.e., A2DP, HFP and LE audio cannot have active devices). The reason is that A2DP,
 * HFP or LE audio cannot be used together with HearingAid.
 *
 * <p>6) If there are no connected devices (e.g., during startup, or after all devices have been
 * disconnected, the active device per profile (A2DP/HFP/HearingAid/LE audio) is selected as
 * follows:
 *
 * <p>6.1) The last connected HearingAid device is selected as active. If there is an active A2DP,
 * HFP or LE audio device, those must be set to null.
 *
 * <p>6.2) The last connected A2DP, HFP or LE audio device is selected as active. However, if there
 * is an active HearingAid device, then the A2DP, HFP, or LE audio active device is not set (must
 * remain null).
 *
 * <p>7) If the currently active device (per profile) is disconnected, the Active Device Manager
 * just marks that the profile has no active device, and the lastly activated BT device that is
 * still connected would be selected.
 *
 * <p>8) If there is already an active device, however, if active device change notified with a null
 * device, the corresponding profile is marked as having no active device.
 *
 * <p>TODO: Remove with com.android.bluetooth.flags.adm_remove_handling_wired
 *
 * <p>9) If a wired audio device is connected, the audio output is switched by the Audio Framework
 * itself to that device. We detect this here, and the active device for each profile
 * (A2DP/HFP/HearingAid/LE audio) is set to null to reflect the output device state change. However,
 * if the wired audio device is disconnected, we don't do anything explicit and apply the default
 * behavior instead:
 *
 * <p>9.1) If the wired headset is still the selected output device (i.e. the active device is set
 * to null), the Phone itself will become the output device (i.e. the active device will remain
 * null). If music was playing, it will stop.
 *
 * <p>9.2) If one of the Bluetooth devices is the selected active device (e.g., by the user in the
 * UI), disconnecting the wired audio device will have no impact. E.g., music will continue
 * streaming over the active Bluetooth device.
 */
public class ActiveDeviceManager implements AdapterService.BluetoothStateCallback {
    private static final String TAG = ActiveDeviceManager.class.getSimpleName();
<<<<<<< HEAD
    @VisibleForTesting
    static final int A2DP_HFP_SYNC_CONNECTION_TIMEOUT_MS = 5_000;
    private static final String DUAL_MODE_BREDR_LE_MODES_ENABLED_PROPERTY =
        "bluetooth.dual_mode_bredr_le_modes_enabled";
    Bundle contextBundleUpdate = new Bundle();
=======

    @VisibleForTesting static final int A2DP_HFP_SYNC_CONNECTION_TIMEOUT_MS = 5_000;

>>>>>>> 2bb2960b
    private final AdapterService mAdapterService;
    private DatabaseManager mDbManager;
    private final ServiceFactory mFactory;
    private HandlerThread mHandlerThread = null;
    private Handler mHandler = null;
    private final AudioManager mAudioManager;
    @VisibleForTesting final AudioManagerAudioDeviceCallback mAudioManagerAudioDeviceCallback;

    private final Object mLock = new Object();

    @GuardedBy("mLock")
    private final List<BluetoothDevice> mA2dpConnectedDevices = new ArrayList<>();

    @GuardedBy("mLock")
    private final List<BluetoothDevice> mHfpConnectedDevices = new ArrayList<>();

    @GuardedBy("mLock")
    private final List<BluetoothDevice> mHearingAidConnectedDevices = new ArrayList<>();

    @GuardedBy("mLock")
    private final List<BluetoothDevice> mLeAudioConnectedDevices = new ArrayList<>();

    @GuardedBy("mLock")
    private final List<BluetoothDevice> mLeHearingAidConnectedDevices = new ArrayList<>();

    @GuardedBy("mLock")
    private List<BluetoothDevice> mPendingLeHearingAidActiveDevice = new ArrayList<>();

    @GuardedBy("mLock")
    private BluetoothDevice mA2dpActiveDevice = null;

    @GuardedBy("mLock")
    private BluetoothDevice mHfpActiveDevice = null;

    @GuardedBy("mLock")
    private final Set<BluetoothDevice> mHearingAidActiveDevices = new ArraySet<>();

    @GuardedBy("mLock")
    private BluetoothDevice mLeAudioActiveDevice = null;

    @GuardedBy("mLock")
    private BluetoothDevice mLeHearingAidActiveDevice = null;

    @GuardedBy("mLock")
    private BluetoothDevice mPendingActiveDevice = null;

    private BluetoothDevice mClassicDeviceToBeActivated = null;
    private BluetoothDevice mClassicDeviceNotToBeActivated = null;

    private static final int METADATA_UNSPECIFIED    = 0x0001;
    private static final int METADATA_CONVERSATIONAL = 0x0002;
    private static final int METADATA_MEDIA          = 0x0004;
    private static final int METADATA_GAME           = 0x0008;
    private static final int METADATA_LIVE           = 0x0040;

    // Dual mode map for context_type : <Audio_Mode_Output_Only, Audio_Mode_Duplex>
    private static HashMap<Integer, Integer[]> contextToModeBundle =
        new HashMap<Integer, Integer[]>();

    // Timeout for state machine thread join, to prevent potential ANR.
    private static final int SM_THREAD_JOIN_TIMEOUT_MS = 1000;

    @Override
    public void onBluetoothStateChange(int prevState, int newState) {
        mHandler.post(() -> handleAdapterStateChanged(newState));
    }

    public void contextBundle(BluetoothDevice device, int context) {
        Log.d(TAG, "contextBundle: context:" + context + ", device: " + device);
        Integer[] profile_values = new Integer[2];
        if (contextToModeBundle.containsKey(context)) {
            profile_values = contextToModeBundle.get(context);
            contextBundleUpdate.putInt(BluetoothAdapter.AUDIO_MODE_OUTPUT_ONLY, profile_values[0]);
            contextBundleUpdate.putInt(BluetoothAdapter.AUDIO_MODE_DUPLEX, profile_values[1]);
        } else {
            profile_values = contextToModeBundle.get(METADATA_UNSPECIFIED);
            contextBundleUpdate.putInt(BluetoothAdapter.AUDIO_MODE_OUTPUT_ONLY, profile_values[0]);
            contextBundleUpdate.putInt(BluetoothAdapter.AUDIO_MODE_DUPLEX, profile_values[1]);
        }
        Log.d(TAG, "contextBundle: Setting up values for context: " + context +
            ", OUTPUT_ONLY mode: " + profile_values[0] + ", DUPLEX mode: " + profile_values[1]);
        mAdapterService.setPreferredAudioProfiles(device, contextBundleUpdate);
    }

    /**
     * Called when audio profile connection state changed
     *
     * @param profile The Bluetooth profile of which connection state changed
     * @param device The device of which connection state was changed
     * @param fromState The previous connection state of the device
     * @param toState The new connection state of the device
     */
    public void profileConnectionStateChanged(
            int profile, BluetoothDevice device, int fromState, int toState) {
        if (toState == BluetoothProfile.STATE_CONNECTED) {
            switch (profile) {
                case BluetoothProfile.A2DP:
                    mHandler.post(() -> handleA2dpConnected(device));
                    break;
                case BluetoothProfile.HEADSET:
                    mHandler.post(() -> handleHfpConnected(device));
                    break;
                case BluetoothProfile.LE_AUDIO:
                    mHandler.post(() -> handleLeAudioConnected(device));
                    break;
                case BluetoothProfile.HEARING_AID:
                    mHandler.post(() -> handleHearingAidConnected(device));
                    break;
                case BluetoothProfile.HAP_CLIENT:
                    mHandler.post(() -> handleHapConnected(device));
                    break;
            }
        } else if (fromState == BluetoothProfile.STATE_CONNECTED) {
            switch (profile) {
                case BluetoothProfile.A2DP:
                    mHandler.post(() -> handleA2dpDisconnected(device));
                    break;
                case BluetoothProfile.HEADSET:
                    mHandler.post(() -> handleHfpDisconnected(device));
                    break;
                case BluetoothProfile.LE_AUDIO:
                    mHandler.post(() -> handleLeAudioDisconnected(device));
                    break;
                case BluetoothProfile.HEARING_AID:
                    mHandler.post(() -> handleHearingAidDisconnected(device));
                    break;
                case BluetoothProfile.HAP_CLIENT:
                    mHandler.post(() -> handleHapDisconnected(device));
                    break;
            }
        }
    }

    /**
     * Called when active state of audio profiles changed
     *
     * @param profile The Bluetooth profile of which active state changed
     * @param device The device currently activated. {@code null} if no device is active
     */
    public void profileActiveDeviceChanged(int profile, BluetoothDevice device) {
        switch (profile) {
            case BluetoothProfile.A2DP:
                mHandler.post(() -> handleA2dpActiveDeviceChanged(device));
                break;
            case BluetoothProfile.HEADSET:
                mHandler.post(() -> handleHfpActiveDeviceChanged(device));
                break;
            case BluetoothProfile.LE_AUDIO:
                mHandler.post(() -> handleLeAudioActiveDeviceChanged(device));
                break;
            case BluetoothProfile.HEARING_AID:
                mHandler.post(() -> handleHearingAidActiveDeviceChanged(device));
                break;
        }
    }

    private void handleAdapterStateChanged(int currentState) {
        Log.d(TAG, "handleAdapterStateChanged: currentState=" + currentState);
        if (currentState == BluetoothAdapter.STATE_ON) {
            resetState();
        }
    }

    /**
     * Handles the active device logic for when A2DP is connected. Does the following: 1. Check if a
     * hearing aid device is active. We will always prefer hearing aid devices, so if one is active,
     * we will not make this A2DP device active. 2. If there is no hearing aid device active, we
     * will make this A2DP device active. 3. We will make this device active for HFP if it's already
     * connected to HFP 4. If dual mode is disabled, we clear the LE Audio active device to ensure
     * mutual exclusion between classic and LE audio.
     *
     * @param device is the device that was connected to A2DP
     */
    private void handleA2dpConnected(BluetoothDevice device) {
        synchronized (mLock) {
            Log.d(TAG, "handleA2dpConnected: " + device);
            if (mA2dpConnectedDevices.contains(device)) {
                Log.d(TAG, "This device is already connected: " + device);
                return;
            }
            mA2dpConnectedDevices.add(device);
            if (isBroadcastingAudio()) {
                Log.i(
                        TAG,
                        "LE Audio Broadcast is streaming, skip setting A2dp device as active: "
                                + device);
                if (mPendingActiveDevice != null) {
                    mHandler.removeCallbacksAndMessages(mPendingActiveDevice);
                }
                return;
            }

            if (mHearingAidActiveDevices.isEmpty() && mLeHearingAidActiveDevice == null) {
                // New connected device: select it as active
                // Activate HFP and A2DP at the same time if both profile already connected.
                if (mHfpConnectedDevices.contains(device)) {
                    boolean a2dpMadeActive = setA2dpActiveDevice(device);
                    boolean hfpMadeActive = setHfpActiveDevice(device);
                    if ((a2dpMadeActive || hfpMadeActive) && !Utils.isDualModeAudioEnabled()) {
                        setLeAudioActiveDevice(null, true);
                    }
                    return;
                }
                // Activate A2DP if audio mode is normal or HFP is not supported or enabled.
                if (mDbManager.getProfileConnectionPolicy(device, BluetoothProfile.HEADSET)
                                != BluetoothProfile.CONNECTION_POLICY_ALLOWED
                        || mAudioManager.getMode() == AudioManager.MODE_NORMAL) {
                    boolean a2dpMadeActive = setA2dpActiveDevice(device);
                    if (a2dpMadeActive && !Utils.isDualModeAudioEnabled()) {
                        setLeAudioActiveDevice(null, true);
                    }
                } else {
                    Log.d(TAG, "A2DP activation is suspended until HFP connected: " + device);
                    if (mPendingActiveDevice != null) {
                        mHandler.removeCallbacksAndMessages(mPendingActiveDevice);
                    }
                    mPendingActiveDevice = device;
                    // Activate A2DP if HFP is failed to connect.
                    mHandler.postDelayed(
                            () -> {
                                Log.w(TAG, "HFP connection timeout. Activate A2DP for " + device);
                                setA2dpActiveDevice(device);
                            },
                            mPendingActiveDevice,
                            A2DP_HFP_SYNC_CONNECTION_TIMEOUT_MS);
                }
            }
        }
    }

    /**
     * Handles the active device logic for when HFP is connected. Does the following: 1. Check if a
     * hearing aid device is active. We will always prefer hearing aid devices, so if one is active,
     * we will not make this HFP device active. 2. If there is no hearing aid device active, we will
     * make this HFP device active. 3. We will make this device active for A2DP if it's already
     * connected to A2DP 4. If dual mode is disabled, we clear the LE Audio active device to ensure
     * mutual exclusion between classic and LE audio.
     *
     * @param device is the device that was connected to A2DP
     */
    private void handleHfpConnected(BluetoothDevice device) {
        synchronized (mLock) {
            Log.d(TAG, "handleHfpConnected: " + device);
            if (mHfpConnectedDevices.contains(device)) {
                Log.d(TAG, "This device is already connected: " + device);
                return;
            }
            mHfpConnectedDevices.add(device);
            if (isBroadcastingAudio()) {
                Log.i(
                        TAG,
                        "LE Audio Broadcast is streaming, skip setting Hfp device as active: "
                                + device);
                if (mPendingActiveDevice != null) {
                    mHandler.removeCallbacksAndMessages(mPendingActiveDevice);
                }
                return;
            }

            if (mHearingAidActiveDevices.isEmpty() && mLeHearingAidActiveDevice == null) {
                // New connected device: select it as active
                // Activate HFP and A2DP at the same time once both profile connected.
                if (mA2dpConnectedDevices.contains(device)) {
                    boolean a2dpMadeActive = setA2dpActiveDevice(device);
                    boolean hfpMadeActive = setHfpActiveDevice(device);

                    /* Make LEA inactive if device is made active for any classic audio profile
                    and dual mode is disabled */
                    if ((a2dpMadeActive || hfpMadeActive) && !Utils.isDualModeAudioEnabled()) {
                        setLeAudioActiveDevice(null, true);
                    }
                    return;
                }
                // Activate HFP if audio mode is not normal or A2DP is not supported or enabled.
                if (mDbManager.getProfileConnectionPolicy(device, BluetoothProfile.A2DP)
                                != BluetoothProfile.CONNECTION_POLICY_ALLOWED
                        || mAudioManager.getMode() != AudioManager.MODE_NORMAL) {
                    // Tries to make the device active for HFP
                    boolean hfpMadeActive = setHfpActiveDevice(device);

                    // Makes LEA inactive if device is made active for HFP & dual mode is disabled
                    if (hfpMadeActive && !Utils.isDualModeAudioEnabled()) {
                        setLeAudioActiveDevice(null, true);
                    }
                } else {
                    Log.d(TAG, "HFP activation is suspended until A2DP connected: " + device);
                    if (mPendingActiveDevice != null) {
                        mHandler.removeCallbacksAndMessages(mPendingActiveDevice);
                    }
                    mPendingActiveDevice = device;
                    // Activate HFP if A2DP is failed to connect.
                    mHandler.postDelayed(
                            () -> {
                                Log.w(TAG, "A2DP connection timeout. Activate HFP for " + device);
                                setHfpActiveDevice(device);
                            },
                            mPendingActiveDevice,
                            A2DP_HFP_SYNC_CONNECTION_TIMEOUT_MS);
                }
            }
        }
    }

    private void handleHearingAidConnected(BluetoothDevice device) {
        synchronized (mLock) {
            Log.d(TAG, "handleHearingAidConnected: " + device);
            if (mHearingAidConnectedDevices.contains(device)) {
                Log.d(TAG, "This device is already connected: " + device);
                return;
            }
            mHearingAidConnectedDevices.add(device);
            if (isBroadcastingAudio()) {
                Log.i(
                        TAG,
                        "LE Audio Broadcast is streaming, skip setting HearingAid device as "
                                + "active:  "
                                + device);
                return;
            }
            // New connected device: select it as active
            if (setHearingAidActiveDevice(device)) {
                final LeAudioService leAudioService = mFactory.getLeAudioService();
                setA2dpActiveDevice(null, true);
                setHfpActiveDevice(null);
                if (Flags.admVerifyActiveFallbackDevice() && leAudioService != null) {
                    setLeAudioActiveDevice(
                            null, !leAudioService.getActiveDevices().contains(device));
                } else {
                    setLeAudioActiveDevice(null, true);
                }
            }
        }
    }

    private void handleLeAudioConnected(BluetoothDevice device) {
        synchronized (mLock) {
            Log.d(TAG, "handleLeAudioConnected: " + device);

            final LeAudioService leAudioService = mFactory.getLeAudioService();
            if (leAudioService == null || device == null) {
                return;
            }
            leAudioService.deviceConnected(device);

            if (mLeAudioConnectedDevices.contains(device)) {
                Log.d(TAG, "This device is already connected: " + device);
                return;
            }

            mLeAudioConnectedDevices.add(device);
            if (isBroadcastingAudio()) {
                Log.i(
                        TAG,
                        "LE Audio Broadcast is streaming, skip setting le audio device as active: "
                                + device);
                return;
            }

            if (!leAudioService.isGroupAvailableForStream(leAudioService.getGroupId(device))) {
                Log.i(TAG, "LE Audio device is not available for streaming now." + device);
                return;
            }

            Integer[] profile_values = contextToModeBundle.get(METADATA_UNSPECIFIED);

            Log.d(TAG, "Sending native profile Values for Default context type: OUTPUT_ONLY mode: "
                + profile_values[0] + ", DUPLEX mode: " + profile_values[1] + " for device " + device);

            int groupId = leAudioService.getGroupId(device);
            leAudioService.sendAudioProfilePreferencesToNative(groupId,
                    profile_values[0] == BluetoothProfile.LE_AUDIO,
                    profile_values[1] == BluetoothProfile.LE_AUDIO);

            if (mHearingAidActiveDevices.isEmpty()
                    && mLeHearingAidActiveDevice == null
                    && mPendingLeHearingAidActiveDevice.isEmpty()) {
                // New connected device: select it as active
                boolean leAudioMadeActive = setLeAudioActiveDevice(device);
                if (leAudioMadeActive && !Utils.isDualModeAudioEnabled()) {
                    setA2dpActiveDevice(null, true);
                    setHfpActiveDevice(null);
                }
            } else if (mPendingLeHearingAidActiveDevice.contains(device)) {
                if (setLeHearingAidActiveDevice(device)) {
                    setHearingAidActiveDevice(null, true);
                    setA2dpActiveDevice(null, true);
                    setHfpActiveDevice(null);
                }
            }
        }
    }

    private void handleHapConnected(BluetoothDevice device) {
        synchronized (mLock) {
            Log.d(TAG, "handleHapConnected: " + device);
            if (mLeHearingAidConnectedDevices.contains(device)) {
                Log.d(TAG, "This device is already connected: " + device);
                return;
            }
            mLeHearingAidConnectedDevices.add(device);
            if (isBroadcastingAudio()) {
                Log.i(
                        TAG,
                        "LE Audio Broadcast is streaming, skip setting Hap device as active: "
                                + device);
                return;
            }

            if (!mLeAudioConnectedDevices.contains(device)) {
                mPendingLeHearingAidActiveDevice.add(device);
            } else if (Objects.equals(mLeAudioActiveDevice, device)) {
                mLeHearingAidActiveDevice = device;
            } else {
                // New connected device: select it as active
                if (setLeHearingAidActiveDevice(device)) {
                    setHearingAidActiveDevice(null, true);
                    setA2dpActiveDevice(null, true);
                    setHfpActiveDevice(null);
                }
            }
        }
    }

    private void handleA2dpDisconnected(BluetoothDevice device) {
        synchronized (mLock) {
            Log.d(
                    TAG,
                    "handleA2dpDisconnected: "
                            + device
                            + ", mA2dpActiveDevice="
                            + mA2dpActiveDevice);
            mA2dpConnectedDevices.remove(device);
            if (Objects.equals(mA2dpActiveDevice, device)) {
                if (!setFallbackDeviceActiveLocked(device)) {
                    setA2dpActiveDevice(null, false);
                }
            }
        }
    }

    private void handleHfpDisconnected(BluetoothDevice device) {
        synchronized (mLock) {
            Log.d(
                    TAG,
                    "handleHfpDisconnected: " + device + ", mHfpActiveDevice=" + mHfpActiveDevice);
            mHfpConnectedDevices.remove(device);
            if (Objects.equals(mHfpActiveDevice, device)) {
                if (mHfpConnectedDevices.isEmpty()) {
                    setHfpActiveDevice(null);
                }
                setFallbackDeviceActiveLocked(device);
            }
        }
    }

    private void handleHearingAidDisconnected(BluetoothDevice device) {
        synchronized (mLock) {
            Log.d(
                    TAG,
                    "handleHearingAidDisconnected: "
                            + device
                            + ", mHearingAidActiveDevices="
                            + mHearingAidActiveDevices);
            mHearingAidConnectedDevices.remove(device);
            if (mHearingAidActiveDevices.remove(device) && mHearingAidActiveDevices.isEmpty()) {
                if (!setFallbackDeviceActiveLocked(device)) {
                    setHearingAidActiveDevice(null, false);
                }
            }
        }
    }

    private void handleLeAudioDisconnected(BluetoothDevice device) {
        synchronized (mLock) {
            Log.d(
                    TAG,
                    "handleLeAudioDisconnected: "
                            + device
                            + ", mLeAudioActiveDevice="
                            + mLeAudioActiveDevice);

            final LeAudioService leAudioService = mFactory.getLeAudioService();
            if (leAudioService == null || device == null) {
                return;
            }

            mLeAudioConnectedDevices.remove(device);
            mLeHearingAidConnectedDevices.remove(device);

            boolean hasFallbackDevice = false;
            boolean isA2dpActive = false;
            if (Utils.isDualModeAudioEnabled()) {
                Log.d(TAG, "mA2dpActiveDevice: " + mA2dpActiveDevice
                          + ", mLeAudioActiveDevice:" + mLeAudioActiveDevice);
                if (Objects.equals(mA2dpActiveDevice, mLeAudioActiveDevice)) {
                    isA2dpActive = true;
                }
            }
            if (Objects.equals(mLeAudioActiveDevice, device)) {
                hasFallbackDevice = setFallbackDeviceActiveLocked(device);
                if (!hasFallbackDevice && !Flags.admFixDisconnectOfSetMember()) {
                    leAudioService.removeActiveDevice(false);
                    A2dpService a2dpService = mFactory.getA2dpService();
                    if (Utils.isDualModeAudioEnabled() && isA2dpActive &&
                                                                a2dpService != null) {
                        int connectionState = a2dpService.
                                                getConnectionState(mA2dpActiveDevice);
                        if (connectionState == BluetoothProfile.STATE_DISCONNECTED ||
                            connectionState == BluetoothProfile.STATE_DISCONNECTING) {
                            Log.d(TAG, "Setting mA2dpActiveDevice as NULL");
                            setA2dpActiveDevice(null, false);
                        }
                    }
                }
            }
            leAudioService.deviceDisconnected(device, hasFallbackDevice);
        }
    }

    private void handleHapDisconnected(BluetoothDevice device) {
        synchronized (mLock) {
            Log.d(
                    TAG,
                    "handleHapDisconnected: "
                            + device
                            + ", mLeHearingAidActiveDevice="
                            + mLeHearingAidActiveDevice);
            mLeHearingAidConnectedDevices.remove(device);
            mPendingLeHearingAidActiveDevice.remove(device);
            if (Objects.equals(mLeHearingAidActiveDevice, device)) {
                mLeHearingAidActiveDevice = null;
            }
        }
    }

    /**
     * Update the LE Audio active device following a change of (dual mode compatible) active device
     * in a classic audio profile such as A2DP or HFP.
     *
     * @param previousActiveDevice previous active device of the classic profile
     * @param nextActiveDevice current active device of the classic profile
     */
    private void updateLeAudioActiveDeviceIfDualMode(
            @Nullable BluetoothDevice previousActiveDevice,
            @Nullable BluetoothDevice nextActiveDevice) {
        if (!Utils.isDualModeAudioEnabled()) {
            if (nextActiveDevice != null) {
               Log.i(TAG, "In non dual mode case, when A2dp/HFP becomes active, LE is made null" + nextActiveDevice);
               setLeAudioActiveDevice(null, true);
            }
            return;
        }

        if (nextActiveDevice != null) {
            boolean isDualModeDevice =
                    mAdapterService.isAllSupportedClassicAudioProfilesActive(nextActiveDevice);
            if (isDualModeDevice) {
                // If the active device for a classic audio profile is changed
                // to a dual mode compatible device, then also update the
                // active device for LE Audio.
                setLeAudioActiveDevice(nextActiveDevice);
            }
        } else {
            boolean wasDualModeDevice =
                    mAdapterService.isAllSupportedClassicAudioProfilesActive(previousActiveDevice);
            if (wasDualModeDevice) {
                // If the active device for a classic audio profile was a
                // dual mode compatible device, then also update the
                // active device for LE Audio.
                setLeAudioActiveDevice(null, true);
            }
        }
    }

    /**
     * Handles the active device logic for when the A2DP active device changes. Does the following:
     * 1. Clear the active hearing aid. 2. If dual mode is enabled and all supported classic audio
     * profiles are enabled, makes this device active for LE Audio. If not, clear the LE Audio
     * active device. 3. Make HFP active for this device if it is already connected to HFP. 4.
     * Stores the new A2DP active device.
     *
     * @param device is the device that was connected to A2DP
     */
    private void handleA2dpActiveDeviceChanged(BluetoothDevice device) {
        synchronized (mLock) {
            Log.d(
                    TAG,
                    "handleA2dpActiveDeviceChanged: "
                            + device
                            + ", mA2dpActiveDevice="
                            + mA2dpActiveDevice);
            if (!Objects.equals(mA2dpActiveDevice, device)) {
                if (device != null) {
                    setHearingAidActiveDevice(null, true);
                }
                updateLeAudioActiveDeviceIfDualMode(mA2dpActiveDevice, device);
            } else {
                if (Utils.isDualModeAudioEnabled()
                     && !mAdapterService.isProfileSupported(device, BluetoothProfile.LE_AUDIO)) {
                    Log.d(TAG, " set LE Audio in-active as new classic device become active ");
                    setLeAudioActiveDevice(null, true);
                }
            }

            // Just assign locally the new value
            mA2dpActiveDevice = device;

            // Activate HFP if needed.
            if (device != null) {
                if (Objects.equals(mClassicDeviceNotToBeActivated, device)) {
                    mHandler.removeCallbacksAndMessages(mClassicDeviceNotToBeActivated);
                    mClassicDeviceNotToBeActivated = null;
                    return;
                }
                if (Objects.equals(mClassicDeviceToBeActivated, device)) {
                    mHandler.removeCallbacksAndMessages(mClassicDeviceToBeActivated);
                    mClassicDeviceToBeActivated = null;
                }

                if (mClassicDeviceToBeActivated != null) {
                    mClassicDeviceNotToBeActivated = mClassicDeviceToBeActivated;
                    mHandler.removeCallbacksAndMessages(mClassicDeviceToBeActivated);
                    mHandler.postDelayed(
                            () -> mClassicDeviceNotToBeActivated = null,
                            mClassicDeviceNotToBeActivated,
                            A2DP_HFP_SYNC_CONNECTION_TIMEOUT_MS);
                    mClassicDeviceToBeActivated = null;
                }
                if (!Objects.equals(mHfpActiveDevice, device)
                        && mHfpConnectedDevices.contains(device)
                        && mDbManager.getProfileConnectionPolicy(device, BluetoothProfile.HEADSET)
                                == BluetoothProfile.CONNECTION_POLICY_ALLOWED) {
                    mClassicDeviceToBeActivated = device;
                    setHfpActiveDevice(device);
                    mHandler.postDelayed(
                            () -> mClassicDeviceToBeActivated = null,
                            mClassicDeviceToBeActivated,
                            A2DP_HFP_SYNC_CONNECTION_TIMEOUT_MS);
                }
            }
        }
    }

    /**
     * Handles the active device logic for when the HFP active device changes. Does the following:
     * 1. Clear the active hearing aid. 2. If dual mode is enabled and all supported classic audio
     * profiles are enabled, makes this device active for LE Audio. If not, clear the LE Audio
     * active device. 3. Make A2DP active for this device if it is already connected to A2DP. 4.
     * Stores the new HFP active device.
     *
     * @param device is the device that was connected to A2DP
     */
    private void handleHfpActiveDeviceChanged(BluetoothDevice device) {
        synchronized (mLock) {
            Log.d(
                    TAG,
                    "handleHfpActiveDeviceChanged: "
                            + device
                            + ", mHfpActiveDevice="
                            + mHfpActiveDevice);
            if (!Objects.equals(mHfpActiveDevice, device)) {
                if (device != null) {
                    setHearingAidActiveDevice(null, true);
                }

                updateLeAudioActiveDeviceIfDualMode(mHfpActiveDevice, device);
            } else {
                if (Utils.isDualModeAudioEnabled()
                     && !mAdapterService.isProfileSupported(device, BluetoothProfile.LE_AUDIO)) {
                    Log.d(TAG, " set LE Audio in-active as new classic device become active ");
                    setLeAudioActiveDevice(null, true);
                }
            }

            // Just assign locally the new value
            mHfpActiveDevice = device;

            // Activate A2DP if needed.
            if (device != null) {
                if (Objects.equals(mClassicDeviceNotToBeActivated, device)) {
                    mHandler.removeCallbacksAndMessages(mClassicDeviceNotToBeActivated);
                    mClassicDeviceNotToBeActivated = null;
                    return;
                }
                if (Objects.equals(mClassicDeviceToBeActivated, device)) {
                    mHandler.removeCallbacksAndMessages(mClassicDeviceToBeActivated);
                    mClassicDeviceToBeActivated = null;
                }

                if (mClassicDeviceToBeActivated != null) {
                    mClassicDeviceNotToBeActivated = mClassicDeviceToBeActivated;
                    mHandler.removeCallbacksAndMessages(mClassicDeviceToBeActivated);
                    mHandler.postDelayed(
                            () -> mClassicDeviceNotToBeActivated = null,
                            mClassicDeviceNotToBeActivated,
                            A2DP_HFP_SYNC_CONNECTION_TIMEOUT_MS);
                    mClassicDeviceToBeActivated = null;
                }
                if (!Objects.equals(mA2dpActiveDevice, device)
                        && mA2dpConnectedDevices.contains(device)
                        && mDbManager.getProfileConnectionPolicy(device, BluetoothProfile.A2DP)
                                == BluetoothProfile.CONNECTION_POLICY_ALLOWED) {
                    mClassicDeviceToBeActivated = device;
                    setA2dpActiveDevice(device);
                    mHandler.postDelayed(
                            () -> mClassicDeviceToBeActivated = null,
                            mClassicDeviceToBeActivated,
                            A2DP_HFP_SYNC_CONNECTION_TIMEOUT_MS);
                }
            }
        }
    }

    private void handleHearingAidActiveDeviceChanged(BluetoothDevice device) {
        synchronized (mLock) {
            Log.d(
                    TAG,
                    "handleHearingAidActiveDeviceChanged: "
                            + device
                            + ", mHearingAidActiveDevices="
                            + mHearingAidActiveDevices);
            // Just assign locally the new value
            final HearingAidService hearingAidService = mFactory.getHearingAidService();
            if (hearingAidService != null) {
                long hiSyncId = hearingAidService.getHiSyncId(device);
                if (device != null && getHearingAidActiveHiSyncIdLocked() == hiSyncId) {
                    mHearingAidActiveDevices.add(device);
                } else {
                    mHearingAidActiveDevices.clear();
                    mHearingAidActiveDevices.addAll(
                            hearingAidService.getConnectedPeerDevices(hiSyncId));
                }
            }
            if (device != null) {
                setA2dpActiveDevice(null, true);
                setHfpActiveDevice(null);
                setLeAudioActiveDevice(null, true);
            }
        }
    }

    private void handleLeAudioActiveDeviceChanged(BluetoothDevice device) {
        synchronized (mLock) {
            Log.d(
                    TAG,
                    "handleLeAudioActiveDeviceChanged: "
                            + device
                            + ", mLeAudioActiveDevice="
                            + mLeAudioActiveDevice);

            if (device != null && !mLeAudioConnectedDevices.contains(device)) {
                Log.w(
                        TAG,
                        "Failed to activate device "
                                + device
                                + ". Reason: Device is not connected.");
                return;
            }

            // Just assign locally the new value
            if (device != null && !Objects.equals(mLeAudioActiveDevice, device)) {
                if (!Utils.isDualModeAudioEnabled()) {
                    setA2dpActiveDevice(null, true);
                    setHfpActiveDevice(null);
                }
                setHearingAidActiveDevice(null, true);
            }

            if (mLeHearingAidConnectedDevices.contains(device)) {
                mLeHearingAidActiveDevice = device;
            }

            // This covers the call audio routing case across classic BT and BLE.
            // Because there's only one active device at the same time. So if a device connect with
            // HFP & LE audio and when LE audio device is disconnected, we should fallback the
            // active device to the HFP.
            // LE case has isBroadcastingAudio which would set the active device to null when
            // broadcasting the audio. So we shouldn't try to change the active device in this case.
            if (device == null && !Utils.isDualModeAudioEnabled() && !isBroadcastingAudio()) {
                Log.d(TAG, "not falling back the active device");
               /* synchronized (mLock) {
                    setFallbackDeviceActiveLocked(mLeAudioActiveDevice /*recentlyRemovedDevice);
                }*/
            }

            mLeAudioActiveDevice = device;
        }
    }

    /** Notifications of audio device connection and disconnection events. */
    @VisibleForTesting
    class AudioManagerAudioDeviceCallback extends AudioDeviceCallback {
        private static boolean isWiredAudioHeadset(AudioDeviceInfo deviceInfo) {
            switch (deviceInfo.getType()) {
                case AudioDeviceInfo.TYPE_WIRED_HEADSET:
                case AudioDeviceInfo.TYPE_WIRED_HEADPHONES:
                case AudioDeviceInfo.TYPE_USB_HEADSET:
                    return true;
                default:
                    break;
            }
            return false;
        }

        @Override
        public void onAudioDevicesAdded(AudioDeviceInfo[] addedDevices) {
            Log.d(TAG, "onAudioDevicesAdded");
            if (!Flags.admRemoveHandlingWired()) {
                if (!Arrays.stream(addedDevices)
                        .anyMatch(AudioManagerAudioDeviceCallback::isWiredAudioHeadset)) {
                    return;
                }
                wiredAudioDeviceConnected();
            }
        }

        @Override
        public void onAudioDevicesRemoved(AudioDeviceInfo[] removedDevices) {
            Log.d(TAG, "onAudioDevicesRemoved");
            if (!Flags.admRemoveHandlingWired()) {
                if (!Arrays.stream(removedDevices)
                        .anyMatch(AudioManagerAudioDeviceCallback::isWiredAudioHeadset)) {
                    return;
                }
                synchronized (mLock) {
                    setFallbackDeviceActiveLocked(null);
                }
            }
        }
    }

    ActiveDeviceManager(AdapterService service, ServiceFactory factory) {
        mAdapterService = service;
        mDbManager = mAdapterService.getDatabase();
        mFactory = factory;
        mAudioManager = service.getSystemService(AudioManager.class);
        mAudioManagerAudioDeviceCallback = new AudioManagerAudioDeviceCallback();
    }

    void start() {
        Log.d(TAG, "start()");

        mHandlerThread = new HandlerThread("BluetoothActiveDeviceManager");
        BluetoothMethodProxy mp = BluetoothMethodProxy.getInstance();
        mp.threadStart(mHandlerThread);
        mHandler = new Handler(mp.handlerThreadGetLooper(mHandlerThread));

        mAudioManager.registerAudioDeviceCallback(mAudioManagerAudioDeviceCallback, mHandler);
        mAdapterService.registerBluetoothStateCallback((command) -> mHandler.post(command), this);
        LoadDualModePoliciesfromLocalStorage();
    }

    void cleanup() {
        Log.d(TAG, "cleanup()");

        mAudioManager.unregisterAudioDeviceCallback(mAudioManagerAudioDeviceCallback);
        mAdapterService.unregisterBluetoothStateCallback(this);
        if (mHandlerThread != null) {
            mHandlerThread.quitSafely();
            try {
                mHandlerThread.join(SM_THREAD_JOIN_TIMEOUT_MS);
            } catch (InterruptedException e) {
                // Do not rethrow as we are shutting down anyway
            }
            mHandlerThread = null;
        }
        resetState();
    }

    /**
     * Get the {@link Looper} for the handler thread. This is used in testing and helper objects
     *
     * @return {@link Looper} for the handler thread
     */
    @VisibleForTesting
    public Looper getHandlerLooper() {
        if (mHandler == null) {
            return null;
        }
        return mHandler.getLooper();
    }

    private void LoadDualModePoliciesfromLocalStorage() {
        Log.d(TAG, "LoadDualModePoliciesfromLocalStorage: ");
        Resources res = mAdapterService.getResources();

        final boolean is_dual_mode_bredr_le_enabled =
            SystemProperties.getBoolean(DUAL_MODE_BREDR_LE_MODES_ENABLED_PROPERTY, false);

        if (is_dual_mode_bredr_le_enabled == false) {
          Integer[] profile_val_le_audio = new Integer[2];
          profile_val_le_audio[0] = BluetoothProfile.LE_AUDIO;
          profile_val_le_audio[1] = BluetoothProfile.LE_AUDIO;
          contextToModeBundle.put(METADATA_CONVERSATIONAL, profile_val_le_audio);
          contextToModeBundle.put(METADATA_MEDIA, profile_val_le_audio);
          contextToModeBundle.put(METADATA_GAME, profile_val_le_audio);
          contextToModeBundle.put(METADATA_LIVE, profile_val_le_audio);
          contextToModeBundle.put(METADATA_UNSPECIFIED, profile_val_le_audio);
          return;
        }

        Integer[] profile_val_conv = new Integer[2];
        int[] profile_values = res.getIntArray(R.array.conversational_use_case_policy);
        profile_val_conv[0] = profile_values[0];
        profile_val_conv[1] = profile_values[1];
        contextToModeBundle.put(METADATA_CONVERSATIONAL, profile_val_conv);
        Log.d(TAG, "Policy for context CONVERSATIONAL: Output Only Mode = " + profile_val_conv[0] +
            ", Duplex Mode = " + profile_val_conv[1]);

        Integer[] profile_val_media = new Integer[2];
        profile_values = res.getIntArray(R.array.media_use_case_policy);
        profile_val_media[0] = profile_values[0];
        profile_val_media[1] = profile_values[1];
        contextToModeBundle.put(METADATA_MEDIA, profile_val_media);
        Log.d(TAG, "Policy for context MEDIA: Output Only Mode = " + profile_val_media[0] +
            ", Duplex Mode = " + profile_val_media[1]);

        Integer[] profile_val_game = new Integer[2];
        profile_values = res.getIntArray(R.array.game_use_case_policy);
        profile_val_game[0] = profile_values[0];
        profile_val_game[1] = profile_values[1];
        contextToModeBundle.put(METADATA_GAME, profile_val_game);
        Log.d(TAG, "Policy for context GAME: Output Only Mode = " + profile_val_game[0] +
            ", Duplex Mode = " + profile_val_game[1]);

        Integer[] profile_val_live = new Integer[2];
        profile_values = res.getIntArray(R.array.live_use_case_policy);
        profile_val_live[0] = profile_values[0];
        profile_val_live[1] = profile_values[1];
        contextToModeBundle.put(METADATA_LIVE, profile_val_live);
        Log.d(TAG, "Policy for context LIVE: Output Only Mode = " + profile_val_live[0] +
            ", Duplex Mode = " + profile_val_live[1]);

        Integer[] profile_val_unspec = new Integer[2];
        profile_values = res.getIntArray(R.array.default_use_case_policy);
        profile_val_unspec[0] = profile_values[0];
        profile_val_unspec[1] = profile_values[1];
        contextToModeBundle.put(METADATA_UNSPECIFIED, profile_val_unspec);
        Log.d(TAG,"Policy for context UNSEPCIFIED(default) Output Only Mode = "
            + profile_val_unspec[0] + ", Duplex Mode = " + profile_val_unspec[1]);
    }

    private boolean setA2dpActiveDevice(@NonNull BluetoothDevice device) {
        return setA2dpActiveDevice(device, false);
    }

    private boolean setA2dpActiveDevice(
            @Nullable BluetoothDevice device, boolean hasFallbackDevice) {
        Log.d(
                TAG,
                "setA2dpActiveDevice("
                        + device
                        + ")"
                        + (device == null ? " hasFallbackDevice=" + hasFallbackDevice : ""));
        synchronized (mLock) {
            if (mPendingActiveDevice != null) {
                mHandler.removeCallbacksAndMessages(mPendingActiveDevice);
                mPendingActiveDevice = null;
            }
        }

        final A2dpService a2dpService = mFactory.getA2dpService();
        if (a2dpService == null) {
            return false;
        }

        boolean success = false;
        if (device == null) {
            success = a2dpService.removeActiveDevice(!hasFallbackDevice);
        } else {
            success = a2dpService.setActiveDevice(device);
        }

        if (!success) {
            return false;
        }

        synchronized (mLock) {
            mA2dpActiveDevice = device;
        }
        return true;
    }

    private boolean setHfpActiveDevice(BluetoothDevice device) {
        synchronized (mLock) {
            Log.d(TAG, "setHfpActiveDevice(" + device + ")");
            if (mPendingActiveDevice != null) {
                mHandler.removeCallbacksAndMessages(mPendingActiveDevice);
                mPendingActiveDevice = null;
            }
            final HeadsetService headsetService = mFactory.getHeadsetService();
            if (headsetService == null) {
                return false;
            }
            BluetoothSinkAudioPolicy audioPolicy = headsetService.getHfpCallAudioPolicy(device);
            if (audioPolicy != null
                    && audioPolicy.getActiveDevicePolicyAfterConnection()
                            == BluetoothSinkAudioPolicy.POLICY_NOT_ALLOWED) {
                return false;
            }
            if (!headsetService.setActiveDevice(device)) {
                return false;
            }
            mHfpActiveDevice = device;
        }
        return true;
    }

    private boolean setHearingAidActiveDevice(@NonNull BluetoothDevice device) {
        return setHearingAidActiveDevice(device, false);
    }

    private boolean setHearingAidActiveDevice(
            @Nullable BluetoothDevice device, boolean hasFallbackDevice) {
        Log.d(
                TAG,
                "setHearingAidActiveDevice("
                        + device
                        + ")"
                        + (device == null ? " hasFallbackDevice=" + hasFallbackDevice : ""));

        final HearingAidService hearingAidService = mFactory.getHearingAidService();
        if (hearingAidService == null) {
            return false;
        }

        synchronized (mLock) {
            if (device == null) {
                if (!hearingAidService.removeActiveDevice(!hasFallbackDevice)) {
                    return false;
                }
                mHearingAidActiveDevices.clear();
                return true;
            }

            long hiSyncId = hearingAidService.getHiSyncId(device);
            if (getHearingAidActiveHiSyncIdLocked() == hiSyncId) {
                mHearingAidActiveDevices.add(device);
                return true;
            }

            if (!hearingAidService.setActiveDevice(device)) {
                return false;
            }
            mHearingAidActiveDevices.clear();
            mHearingAidActiveDevices.addAll(hearingAidService.getConnectedPeerDevices(hiSyncId));
        }
        return true;
    }

    private boolean setLeAudioActiveDevice(@NonNull BluetoothDevice device) {
        return setLeAudioActiveDevice(device, false);
    }

    private boolean setLeAudioActiveDevice(
            @Nullable BluetoothDevice device, boolean hasFallbackDevice) {
        Log.d(TAG, "setLeAudioActiveDevice(" + device + ", " + hasFallbackDevice + ")");
        synchronized (mLock) {
            final LeAudioService leAudioService = mFactory.getLeAudioService();
            if (leAudioService == null) {
                return false;
            }
            boolean success;
            if (device == null) {
                success = leAudioService.removeActiveDevice(hasFallbackDevice);
            } else {
                if ((mLeAudioActiveDevice != null)
                        && (Objects.equals(
                                mLeAudioActiveDevice, leAudioService.getLeadDevice(device)))) {
                    Log.d(TAG, "New LeAudioDevice is a part of an active group");
                    return true;
                }
                success = leAudioService.setActiveDevice(device);
            }

            if (!success) {
                return false;
            }

            mLeAudioActiveDevice = leAudioService.getLeadDevice(device);

            if (device == null) {
                mLeHearingAidActiveDevice = null;
                mPendingLeHearingAidActiveDevice.remove(device);
            }
        }
        return true;
    }

    private boolean setLeHearingAidActiveDevice(BluetoothDevice device) {
        synchronized (mLock) {
            if (!Objects.equals(mLeAudioActiveDevice, device)) {
                if (!setLeAudioActiveDevice(device)) {
                    return false;
                }
            }
            if (Objects.equals(mLeAudioActiveDevice, device)) {
                // setLeAudioActiveDevice succeed
                mLeHearingAidActiveDevice = device;
                mPendingLeHearingAidActiveDevice.remove(device);
                return true;
            }
        }
        return false;
    }

    @GuardedBy("mLock")
    private boolean areSameGroupMembers(BluetoothDevice firstDevice, BluetoothDevice secondDevice) {

        if (!Flags.admFixDisconnectOfSetMember()) {
            /* This function shall return false without the fix flag. */
            return false;
        }

        if (firstDevice == null || secondDevice == null) {
            return false;
        }

        final LeAudioService leAudioService = mFactory.getLeAudioService();
        if (leAudioService == null) {
            Log.e(TAG, "LeAudioService not available");
            return false;
        }

        int groupIdFirst = leAudioService.getGroupId(firstDevice);
        int groupIdSecond = leAudioService.getGroupId(secondDevice);

        if (groupIdFirst == BluetoothLeAudio.GROUP_ID_INVALID
                || groupIdSecond == BluetoothLeAudio.GROUP_ID_INVALID) {
            return false;
        }

        return groupIdFirst == groupIdSecond;
    }

    /**
     * TODO: This method can return true when a fallback device for an unrelated profile is found.
     * Take disconnected profile as an argument, and find the exact fallback device. Also, split
     * this method to smaller methods for better readability.
     *
     * @return true when the fallback device is activated, false otherwise
     */
    @GuardedBy("mLock")
    private boolean setFallbackDeviceActiveLocked(BluetoothDevice recentlyRemovedDevice) {
        Log.d(TAG, "setFallbackDeviceActive, recently removed: " + recentlyRemovedDevice);
        mDbManager = mAdapterService.getDatabase();
        List<BluetoothDevice> connectedHearingAidDevices = new ArrayList<>();
        final LeAudioService leAudioService = mFactory.getLeAudioService();
        if (!mHearingAidConnectedDevices.isEmpty()) {
            connectedHearingAidDevices.addAll(mHearingAidConnectedDevices);
        }
        if (!mLeHearingAidConnectedDevices.isEmpty() && leAudioService != null) {
            for (BluetoothDevice dev : mLeHearingAidConnectedDevices) {
                if (leAudioService.isGroupAvailableForStream(leAudioService.getGroupId(dev))) {
                    connectedHearingAidDevices.add(dev);
                }
            }
        }

        if (!connectedHearingAidDevices.isEmpty()) {
            BluetoothDevice device =
                    mDbManager.getMostRecentlyConnectedDevicesInList(connectedHearingAidDevices);
            if (device != null) {
                /* Check if fallback device shall be used. It should be used when a new
                 * device is connected. If the most recently connected device is the same as
                 * recently removed device, it means it just switched profile it is using and is
                 * not new one.
                 */
                boolean hasFallbackDevice = true;
                if (Flags.admVerifyActiveFallbackDevice()) {
                    hasFallbackDevice =
                            !(recentlyRemovedDevice != null
                                    && device.equals(recentlyRemovedDevice)
                                    && connectedHearingAidDevices.size() == 1);
                }
                if (mHearingAidConnectedDevices.contains(device)) {
                    Log.d(TAG, "Found a hearing aid fallback device: " + device);
                    setHearingAidActiveDevice(device);
                    setA2dpActiveDevice(null, hasFallbackDevice);
                    setHfpActiveDevice(null);
                    setLeAudioActiveDevice(null, hasFallbackDevice);
                } else {
                    Log.d(TAG, "Found a LE hearing aid fallback device: " + device);
                    if (areSameGroupMembers(recentlyRemovedDevice, device)) {
                        Log.d(
                                TAG,
                                "Do nothing, removed device belong to the same group as the"
                                        + " fallback device.");
                        return true;
                    }
                    setLeHearingAidActiveDevice(device);
                    setHearingAidActiveDevice(null, hasFallbackDevice);
                    setA2dpActiveDevice(null, hasFallbackDevice);
                    setHfpActiveDevice(null);
                }
                return true;
            }
        }

        A2dpService a2dpService = mFactory.getA2dpService();
        BluetoothDevice a2dpFallbackDevice = null;
        if (a2dpService != null) {
            a2dpFallbackDevice = a2dpService.getFallbackDevice();
            Log.d(TAG, "a2dpFallbackDevice: " + a2dpFallbackDevice);
        }

        HeadsetService headsetService = mFactory.getHeadsetService();
        BluetoothDevice headsetFallbackDevice = null;
        if (headsetService != null) {
            headsetFallbackDevice = headsetService.getFallbackDevice();
            Log.d(TAG, "headsetFallbackDevice: " + headsetFallbackDevice);
        }

        List<BluetoothDevice> connectedDevices = new ArrayList<>();
        if (leAudioService != null) {
            for (BluetoothDevice dev : mLeAudioConnectedDevices) {
                if (leAudioService.isGroupAvailableForStream(leAudioService.getGroupId(dev))) {
                    connectedDevices.add(dev);
                }
            }
        }
        Log.d(TAG, "Audio mode: " + mAudioManager.getMode());
        switch (mAudioManager.getMode()) {
            case AudioManager.MODE_NORMAL:
                if (a2dpFallbackDevice != null) {
                    connectedDevices.add(a2dpFallbackDevice);
                }
                break;
            case AudioManager.MODE_RINGTONE:
                if (headsetFallbackDevice != null && headsetService.isInbandRingingEnabled()) {
                    connectedDevices.add(headsetFallbackDevice);
                }
                break;
            default:
                if (headsetFallbackDevice != null) {
                    connectedDevices.add(headsetFallbackDevice);
                }
        }
        BluetoothDevice device = mDbManager.getMostRecentlyConnectedDevicesInList(connectedDevices);
        if (device == null) {
            Log.d(TAG, "No fallback devices are found");
            return false;
        }
        Log.d(TAG, "Most recently connected device: " + device);
        if (mAudioManager.getMode() == AudioManager.MODE_NORMAL) {
            if (Objects.equals(a2dpFallbackDevice, device)) {
                Log.d(TAG, "Found an A2DP fallback device: " + device);
                setA2dpActiveDevice(device);
                setHfpActiveDevice(headsetFallbackDevice);
                /* If dual mode is enabled, LEA will be made active once all supported
                classic audio profiles are made active for the device. */
                if (!Utils.isDualModeAudioEnabled()) {
                    setLeAudioActiveDevice(null, true);
                }
                setHearingAidActiveDevice(null, true);
            } else {
                Log.d(TAG, "Found a LE audio fallback device: " + device);
                if (areSameGroupMembers(recentlyRemovedDevice, device)) {
                    Log.d(
                            TAG,
                            "Do nothing, removed device belong to the same group as the fallback"
                                    + " device.");
                    return true;
                }

                if (!setLeAudioActiveDevice(device)) {
                    return false;
                }

                if (!Utils.isDualModeAudioEnabled()) {
                    setA2dpActiveDevice(null, true);
                    setHfpActiveDevice(null);
                }
                setHearingAidActiveDevice(null, true);
            }
        } else {
            if (Objects.equals(headsetFallbackDevice, device)) {
                Log.d(TAG, "Found a HFP fallback device: " + device);
                setHfpActiveDevice(device);
                setA2dpActiveDevice(a2dpFallbackDevice);
                if (!Utils.isDualModeAudioEnabled()) {
                    setLeAudioActiveDevice(null, true);
                }
                setHearingAidActiveDevice(null, true);
            } else {
                Log.d(TAG, "Found a LE audio fallback device: " + device);
                if (areSameGroupMembers(recentlyRemovedDevice, device)) {
                    Log.d(
                            TAG,
                            "Do nothing, removed device belong to the same group as the fallback"
                                    + " device.");
                    return true;
                }

                setLeAudioActiveDevice(device);
                if (!Utils.isDualModeAudioEnabled()) {
                    setA2dpActiveDevice(null, true);
                    setHfpActiveDevice(null);
                }
                setHearingAidActiveDevice(null, true);
            }
        }
        return true;
    }

    private void resetState() {
        synchronized (mLock) {
            mA2dpConnectedDevices.clear();
            mA2dpActiveDevice = null;

            mHfpConnectedDevices.clear();
            mHfpActiveDevice = null;

            mHearingAidConnectedDevices.clear();
            mHearingAidActiveDevices.clear();

            mLeAudioConnectedDevices.clear();
            mLeAudioActiveDevice = null;

            mLeHearingAidConnectedDevices.clear();
            mLeHearingAidActiveDevice = null;
            mPendingLeHearingAidActiveDevice.clear();
        }
    }

    @VisibleForTesting
    BluetoothDevice getA2dpActiveDevice() {
        synchronized (mLock) {
            return mA2dpActiveDevice;
        }
    }

    @VisibleForTesting
    BluetoothDevice getHfpActiveDevice() {
        synchronized (mLock) {
            return mHfpActiveDevice;
        }
    }

    @VisibleForTesting
    Set<BluetoothDevice> getHearingAidActiveDevices() {
        synchronized (mLock) {
            return mHearingAidActiveDevices;
        }
    }

    @VisibleForTesting
    BluetoothDevice getLeAudioActiveDevice() {
        synchronized (mLock) {
            return mLeAudioActiveDevice;
        }
    }

    @GuardedBy("mLock")
    private long getHearingAidActiveHiSyncIdLocked() {
        final HearingAidService hearingAidService = mFactory.getHearingAidService();
        if (hearingAidService != null && !mHearingAidActiveDevices.isEmpty()) {
            return hearingAidService.getHiSyncId(mHearingAidActiveDevices.iterator().next());
        }
        return BluetoothHearingAid.HI_SYNC_ID_INVALID;
    }

    /**
     * Checks if le audio broadcasting is ON
     *
     * @return {@code true} if is broadcasting audio, {@code false} otherwise
     */
    private boolean isBroadcastingAudio() {
        final LeAudioService leAudioService = mFactory.getLeAudioService();
        if (leAudioService == null) {
            Log.d(TAG, "isBroadcastingAudio: false - there is no LeAudioService");
            return false;
        }

        if (leAudioService.getAllBroadcastMetadata().isEmpty()) {
            Log.d(TAG, "isBroadcastingAudio: false - getAllBroadcastMetadata is empty");
            return false;
        }

        Log.d(TAG, "isBroadcastingAudio: true");
        return true;
    }

    private boolean stopBroadcastingAudio() {
        Log.d(TAG, "stopBroadcastingAudio");
        if (!isBroadcastingAudio()) {
            Log.w(TAG, "Broadcast audio is not active");
            return false;
        }

        final LeAudioService leAudioService = mFactory.getLeAudioService();
        if (leAudioService == null) {
            return false;
        }
        leAudioService.setInactiveForBroadcast();
        return true;
    }

    /**
     * Called when a wired audio device is connected. It might be called multiple times each time a
     * wired audio device is connected.
     */
    @VisibleForTesting
    void wiredAudioDeviceConnected() {
        Log.d(TAG, "wiredAudioDeviceConnected");
        setA2dpActiveDevice(null, true);
        setHfpActiveDevice(null);
        setHearingAidActiveDevice(null, true);
        setLeAudioActiveDevice(null, true);
        stopBroadcastingAudio();
    }
}<|MERGE_RESOLUTION|>--- conflicted
+++ resolved
@@ -117,17 +117,13 @@
  */
 public class ActiveDeviceManager implements AdapterService.BluetoothStateCallback {
     private static final String TAG = ActiveDeviceManager.class.getSimpleName();
-<<<<<<< HEAD
+
     @VisibleForTesting
     static final int A2DP_HFP_SYNC_CONNECTION_TIMEOUT_MS = 5_000;
     private static final String DUAL_MODE_BREDR_LE_MODES_ENABLED_PROPERTY =
         "bluetooth.dual_mode_bredr_le_modes_enabled";
     Bundle contextBundleUpdate = new Bundle();
-=======
-
-    @VisibleForTesting static final int A2DP_HFP_SYNC_CONNECTION_TIMEOUT_MS = 5_000;
-
->>>>>>> 2bb2960b
+
     private final AdapterService mAdapterService;
     private DatabaseManager mDbManager;
     private final ServiceFactory mFactory;
