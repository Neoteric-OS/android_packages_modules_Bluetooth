--- conflicted
+++ resolved
@@ -169,7 +169,6 @@
     private BluetoothDevice mClassicDeviceToBeActivated = null;
     private BluetoothDevice mClassicDeviceNotToBeActivated = null;
 
-<<<<<<< HEAD
     private static final int METADATA_UNSPECIFIED    = 0x0001;
     private static final int METADATA_CONVERSATIONAL = 0x0002;
     private static final int METADATA_MEDIA          = 0x0004;
@@ -179,10 +178,9 @@
     // Dual mode map for context_type : <Audio_Mode_Output_Only, Audio_Mode_Duplex>
     private static HashMap<Integer, Integer[]> contextToModeBundle =
         new HashMap<Integer, Integer[]>();
-=======
+
     // Timeout for state machine thread join, to prevent potential ANR.
     private static final int SM_THREAD_JOIN_TIMEOUT_MS = 1000;
->>>>>>> c0e5b3a9
 
     @Override
     public void onBluetoothStateChange(int prevState, int newState) {
