--- conflicted
+++ resolved
@@ -1613,18 +1613,11 @@
             int onFoundTimeout = getOnFoundOnLostTimeoutMillis(settings, true);
             int onFoundCount = getOnFoundOnLostSightings(settings);
             int onLostTimeout = 10000;
-<<<<<<< HEAD
             Log.d(TAG, "rssiThresholdLow: " + rssiThresholdLow  +
                        "rssiThresholdHigh: " + rssiThresholdHigh);
 
-            if (DBG) {
-                Log.d(TAG, "configureFilterParamter " + onFoundTimeout + " " + onLostTimeout + " "
-                        + onFoundCount + " " + numOfTrackingEntries);
-            }
-=======
             Log.d(TAG, "configureFilterParameter " + onFoundTimeout + " " + onLostTimeout + " "
                     + onFoundCount + " " + numOfTrackingEntries);
->>>>>>> c3abcfa7
             FilterParams filtValue =
                     new FilterParams(scannerId, filterIndex, featureSelection, LIST_LOGIC_TYPE,
                             FILTER_LOGIC_TYPE, rssiThresholdHigh, rssiThresholdLow, deliveryMode,
