--- conflicted
+++ resolved
@@ -1815,14 +1815,9 @@
                 int filterIndex,
                 int numOfTrackingEntries) {
             int deliveryMode = getDeliveryMode(client);
-<<<<<<< HEAD
             int rssiThresholdLow = getLowRssiThreshold(client);
             int rssiThresholdHigh = getHighRssiThreshold(client);
-            ScanSettings settings = client.settings;
-=======
-            int rssiThreshold = Byte.MIN_VALUE;
             ScanSettings settings = client.mSettings;
->>>>>>> a02abca2
             int onFoundTimeout = getOnFoundOnLostTimeoutMillis(settings, true);
             int onFoundCount = getOnFoundOnLostSightings(settings);
             int onLostTimeout = 10000;
@@ -1857,8 +1852,8 @@
 
         // Get Low RSSI Threashhold for the scan client
         @SuppressLint("AndroidFrameworkRequiresPermission")
-        private int getLowRssiThreshold(ScanClient client) {
-            if (client == null || client.settings == null) {
+        private static int getLowRssiThreshold(ScanClient client) {
+            if (client == null || client.mSettings == null) {
                 Log.d(TAG, "getLowRssiThreshold: client is null");
                 return Byte.MIN_VALUE;
             }
@@ -1866,17 +1861,17 @@
                 Log.d(TAG, "getLowRssiThreshold: client settings is null");
                 return Byte.MIN_VALUE;
             }
-            return client.settings.getRssiLowThreshold();
+            return client.mSettings.getRssiLowThreshold();
         }
 
         // Get High RSSI Threashhold for the scan client
         @SuppressLint("AndroidFrameworkRequiresPermission")
-        private int getHighRssiThreshold(ScanClient client) {
-            if (client == null || client.settings == null) {
+        private static int getHighRssiThreshold(ScanClient client) {
+            if (client == null || client.mSettings == null) {
                 Log.d(TAG, "getHighRssiThreshold: client is null");
                 return Byte.MIN_VALUE;
             }
-            return client.settings.getRssiHighThreshold();
+            return client.mSettings.getRssiHighThreshold();
         }
 
         // Get delivery mode based on scan settings.
