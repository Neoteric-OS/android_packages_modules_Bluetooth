--- conflicted
+++ resolved
@@ -51,7 +51,6 @@
     private final BluetoothScanBinder mBinder;
 
     private boolean mIsAvailable;
-    private HandlerThread mScanManagerThread;
 
     private volatile boolean mTestModeEnabled = false;
     private final Looper mMainLooper;
@@ -74,24 +73,14 @@
         mMainLooper = adapterService.getMainLooper();
         mBinder = new BluetoothScanBinder(this);
         mIsAvailable = true;
-<<<<<<< HEAD
-        mScanManagerThread = new HandlerThread("BluetoothScanManager");
-        mScanManagerThread.start();
-        mTransitionalScanHelper.start(mScanManagerThread.getLooper());
-=======
         mScanThread = new HandlerThread("BluetoothScanManager");
         mScanThread.start();
         mTransitionalScanHelper.start(mScanThread.getLooper());
->>>>>>> adc2d2c0
     }
 
     public void stop() {
         Log.d(TAG, "stop()");
         mIsAvailable = false;
-        if (mScanManagerThread != null) {
-            mScanManagerThread.quitSafely();
-            mScanManagerThread = null;
-        }
         mBinder.clearScanController();
         mScanThread.quitSafely();
         mTransitionalScanHelper.stop();
