--- conflicted
+++ resolved
@@ -971,29 +971,18 @@
             return;
         }
 
-<<<<<<< HEAD
-        if (playerId == mActivePlayerId) {
-            if (getActivePlayer() != null) {
-                Log.w(TAG, getActivePlayer().getPackageName() + " is already the active player");
-=======
         int previousActivePlayerId = mActivePlayerId;
         MediaPlayerWrapper previousPlayer = getActivePlayer();
 
         if (playerId == previousActivePlayerId) {
             if (previousPlayer != null) {
                 Log.w(TAG, previousPlayer.getPackageName() + " is already the active player");
->>>>>>> 10149072
             }
             return;
         }
 
-<<<<<<< HEAD
-        if (mActivePlayerId != NO_ACTIVE_PLAYER && getActivePlayer() != null) {
-            getActivePlayer().unregisterCallback();
-=======
         if (previousActivePlayerId != NO_ACTIVE_PLAYER && previousPlayer != null) {
             previousPlayer.unregisterCallback();
->>>>>>> 10149072
         }
 
         mActivePlayerId = playerId;
