--- conflicted
+++ resolved
@@ -1009,21 +1009,8 @@
             case AudioManager.MODE_IN_CALL:
                 return AudioManager.STREAM_VOICE_CALL;
             case AudioManager.MODE_RINGTONE:
-<<<<<<< HEAD
-                if (Flags.leaudioVolumeChangeOnRingtoneFix()) {
-                    LeAudioService leAudioService = mFactory.getLeAudioService();
-                    if (leAudioService != null && leAudioService.isBroadcastActive()) {
-                        Log.d(TAG, " Not apply ringtone to voice call if Broadcast active");
-                    } else {
-                        Log.d(TAG, " Update during ringtone applied to voice call");
-                        return AudioManager.STREAM_VOICE_CALL;
-                    }
-                }
-                // fall through
-=======
                 Log.d(TAG, " Update during ringtone applied to voice call");
                 return AudioManager.STREAM_VOICE_CALL;
->>>>>>> 6047ff27
             case AudioManager.MODE_NORMAL:
             default:
                 // other conditions will influence the stream type choice, read on...
