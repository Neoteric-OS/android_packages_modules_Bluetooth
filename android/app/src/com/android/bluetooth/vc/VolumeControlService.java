--- conflicted
+++ resolved
@@ -636,22 +636,10 @@
          * have to explicitly unmute the remote device.
          */
         if (!isGroupMute.equals(isStreamMute)) {
-<<<<<<< HEAD
             Log.w(TAG, "Mute state mismatch, stream mute: " + isStreamMute
                     + ", device group mute: " + isGroupMute
                     + ", new volume: " + volume);
             if (isStreamMute && (volume == 0)) {
-=======
-            Log.w(
-                    TAG,
-                    "Mute state mismatch, stream mute: "
-                            + isStreamMute
-                            + ", device group mute: "
-                            + isGroupMute
-                            + ", new volume: "
-                            + volume);
-            if (isStreamMute) {
->>>>>>> 9396273f
                 Log.i(TAG, "Mute the group " + groupId);
                 muteGroup(groupId);
             }
