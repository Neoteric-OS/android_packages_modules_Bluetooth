/*
 * Copyright 2021 HIMSA II K/S - www.himsa.com.
 * Represented by EHIMA - www.ehima.com
 *
 * Licensed under the Apache License,mu Version 2.0 (the "License");
 * you may not use this file except in compliance with the License.
 * You may obtain a copy of the License at
 *
 *      http://www.apache.org/licenses/LICENSE-2.0
 *
 * Unless required by applicable law or agreed to in writing, software
 * distributed under the License is distributed on an "AS IS" BASIS,
 * WITHOUT WARRANTIES OR CONDITIONS OF ANY KIND, either express or implied.
 * See the License for the specific language governing permissions and
 * limitations under the License.
 */

package com.android.bluetooth.mcp;

import static android.bluetooth.BluetoothGattCharacteristic.PERMISSION_READ_ENCRYPTED;
import static android.bluetooth.BluetoothGattCharacteristic.PERMISSION_WRITE_ENCRYPTED;
import static android.bluetooth.BluetoothGattCharacteristic.PROPERTY_NOTIFY;
import static android.bluetooth.BluetoothGattCharacteristic.PROPERTY_READ;
import static android.bluetooth.BluetoothGattCharacteristic.PROPERTY_WRITE;
import static android.bluetooth.BluetoothGattCharacteristic.PROPERTY_WRITE_NO_RESPONSE;

import android.annotation.NonNull;
import android.annotation.Nullable;
import android.annotation.SuppressLint;
import android.bluetooth.BluetoothAdapter;
import android.bluetooth.BluetoothDevice;
import android.bluetooth.BluetoothGatt;
import android.bluetooth.BluetoothGattCharacteristic;
import android.bluetooth.BluetoothGattDescriptor;
import android.bluetooth.BluetoothGattServer;
import android.bluetooth.BluetoothGattServerCallback;
import android.bluetooth.BluetoothGattService;
import android.bluetooth.BluetoothManager;
import android.bluetooth.BluetoothProfile;
import android.content.Context;
import android.os.Handler;
import android.os.Looper;
import android.os.ParcelUuid;
import android.os.SystemProperties;
import android.util.Log;
import android.util.Pair;

import com.android.bluetooth.BluetoothEventLogger;
import com.android.bluetooth.Utils;
import com.android.bluetooth.a2dp.A2dpService;
import com.android.bluetooth.btservice.AdapterService;
import com.android.bluetooth.hearingaid.HearingAidService;
import com.android.bluetooth.le_audio.LeAudioService;
import com.android.internal.annotations.VisibleForTesting;

import java.nio.ByteBuffer;
import java.nio.ByteOrder;
import java.util.ArrayList;
import java.util.Arrays;
import java.util.HashMap;
import java.util.List;
import java.util.Map;
import java.util.Objects;
import java.util.UUID;

/**
 * This implements Media Control Service object which is given back to the app who registers a new
 * MCS instance through the MCS Service Manager. It has no higher level logic to control the media
 * player itself, thus can be used either as an MCS or a single-instance GMCS. It implements only
 * the GATT Service logic, allowing the higher level layer to control the service state and react to
 * bluetooth peer device requests through the method calls and callback mechanism.
 *
 * <p>Implemented according to Media Control Service v1.0 specification.
 */
public class MediaControlGattService implements MediaControlGattServiceInterface {
    private static final String TAG = "MediaControlGattService";

    /* MCS assigned UUIDs */
    public static final UUID UUID_PLAYER_NAME =
            UUID.fromString("00002b93-0000-1000-8000-00805f9b34fb");
    public static final UUID UUID_PLAYER_ICON_OBJ_ID =
            UUID.fromString("00002b94-0000-1000-8000-00805f9b34fb");
    public static final UUID UUID_PLAYER_ICON_URL =
            UUID.fromString("00002b95-0000-1000-8000-00805f9b34fb");
    public static final UUID UUID_TRACK_CHANGED =
            UUID.fromString("00002b96-0000-1000-8000-00805f9b34fb");
    public static final UUID UUID_TRACK_TITLE =
            UUID.fromString("00002b97-0000-1000-8000-00805f9b34fb");
    public static final UUID UUID_TRACK_DURATION =
            UUID.fromString("00002b98-0000-1000-8000-00805f9b34fb");
    public static final UUID UUID_TRACK_POSITION =
            UUID.fromString("00002b99-0000-1000-8000-00805f9b34fb");
    public static final UUID UUID_PLAYBACK_SPEED =
            UUID.fromString("00002b9a-0000-1000-8000-00805f9b34fb");
    public static final UUID UUID_SEEKING_SPEED =
            UUID.fromString("00002b9b-0000-1000-8000-00805f9b34fb");
    public static final UUID UUID_CURRENT_TRACK_SEGMENT_OBJ_ID =
            UUID.fromString("00002b9c-0000-1000-8000-00805f9b34fb");
    public static final UUID UUID_CURRENT_TRACK_OBJ_ID =
            UUID.fromString("00002b9d-0000-1000-8000-00805f9b34fb");
    public static final UUID UUID_NEXT_TRACK_OBJ_ID =
            UUID.fromString("00002b9e-0000-1000-8000-00805f9b34fb");
    public static final UUID UUID_CURRENT_GROUP_OBJ_ID =
            UUID.fromString("00002b9f-0000-1000-8000-00805f9b34fb");
    public static final UUID UUID_PARENT_GROUP_OBJ_ID =
            UUID.fromString("00002ba0-0000-1000-8000-00805f9b34fb");
    public static final UUID UUID_PLAYING_ORDER =
            UUID.fromString("00002ba1-0000-1000-8000-00805f9b34fb");
    public static final UUID UUID_PLAYING_ORDER_SUPPORTED =
            UUID.fromString("00002ba2-0000-1000-8000-00805f9b34fb");
    public static final UUID UUID_MEDIA_STATE =
            UUID.fromString("00002ba3-0000-1000-8000-00805f9b34fb");
    public static final UUID UUID_MEDIA_CONTROL_POINT =
            UUID.fromString("00002ba4-0000-1000-8000-00805f9b34fb");
    public static final UUID UUID_MEDIA_CONTROL_POINT_OPCODES_SUPPORTED =
            UUID.fromString("00002ba5-0000-1000-8000-00805f9b34fb");
    public static final UUID UUID_SEARCH_RESULT_OBJ_ID =
            UUID.fromString("00002ba6-0000-1000-8000-00805f9b34fb");
    public static final UUID UUID_SEARCH_CONTROL_POINT =
            UUID.fromString("00002ba7-0000-1000-8000-00805f9b34fb");
    public static final UUID UUID_CONTENT_CONTROL_ID =
            UUID.fromString("00002bba-0000-1000-8000-00805f9b34fb");

    private static final byte SEARCH_CONTROL_POINT_RESULT_FAILURE = 0x02;

    private static final float PLAY_SPEED_MIN = 0.25f;
    private static final float PLAY_SPEED_MAX = 3.957f;

    private static final int INTERVAL_UNAVAILABLE = 0xFFFFFFFF;

    /* This is to match AVRCP behavior */
    @VisibleForTesting
    static final int INITIAL_SUPPORTED_OPCODES =
            Request.SupportedOpcodes.PLAY
                    | Request.SupportedOpcodes.STOP
                    | Request.SupportedOpcodes.PAUSE
                    | Request.SupportedOpcodes.FAST_REWIND
                    | Request.SupportedOpcodes.FAST_FORWARD
                    | Request.SupportedOpcodes.NEXT_TRACK
                    | Request.SupportedOpcodes.PREVIOUS_TRACK;

    private final int mCcid;
    private final Map<String, Map<UUID, Short>> mCccDescriptorValues = new HashMap<>();
    private long mFeatures;
    private Context mContext;
    private MediaControlServiceCallbacks mCallbacks;
    private BluetoothGattServerProxy mBluetoothGattServer;
    private BluetoothGattService mGattService = null;
    private final Handler mHandler = new Handler(Looper.getMainLooper());
    private final Map<Integer, BluetoothGattCharacteristic> mCharacteristics = new HashMap<>();
    private MediaState mCurrentMediaState = MediaState.INACTIVE;
    private final Map<BluetoothDevice, List<GattOpContext>> mPendingGattOperations =
            new HashMap<>();
    private McpService mMcpService;
    private LeAudioService mLeAudioService;
    private AdapterService mAdapterService;
    private boolean mIgnorePTforBroadcast = false;

    private static final int LOG_NB_EVENTS = 200;
    private final BluetoothEventLogger mEventLogger;

    private static String mcsUuidToString(UUID uuid) {
        if (uuid.equals(UUID_PLAYER_NAME)) {
            return "PLAYER_NAME";
        } else if (uuid.equals(UUID_PLAYER_ICON_OBJ_ID)) {
            return "PLAYER_ICON_OBJ_ID";
        } else if (uuid.equals(UUID_PLAYER_ICON_URL)) {
            return "PLAYER_ICON_URL";
        } else if (uuid.equals(UUID_TRACK_CHANGED)) {
            return "TRACK_CHANGED";
        } else if (uuid.equals(UUID_TRACK_TITLE)) {
            return "TRACK_TITLE";
        } else if (uuid.equals(UUID_TRACK_DURATION)) {
            return "TRACK_DURATION";
        } else if (uuid.equals(UUID_TRACK_POSITION)) {
            return "TRACK_POSITION";
        } else if (uuid.equals(UUID_PLAYBACK_SPEED)) {
            return "PLAYBACK_SPEED";
        } else if (uuid.equals(UUID_SEEKING_SPEED)) {
            return "SEEKING_SPEED";
        } else if (uuid.equals(UUID_CURRENT_TRACK_SEGMENT_OBJ_ID)) {
            return "CURRENT_TRACK_SEGMENT_OBJ_ID";
        } else if (uuid.equals(UUID_CURRENT_TRACK_OBJ_ID)) {
            return "CURRENT_TRACK_OBJ_ID";
        } else if (uuid.equals(UUID_NEXT_TRACK_OBJ_ID)) {
            return "NEXT_TRACK_OBJ_ID";
        } else if (uuid.equals(UUID_CURRENT_GROUP_OBJ_ID)) {
            return "CURRENT_GROUP_OBJ_ID";
        } else if (uuid.equals(UUID_PARENT_GROUP_OBJ_ID)) {
            return "PARENT_GROUP_OBJ_ID";
        } else if (uuid.equals(UUID_PLAYING_ORDER)) {
            return "PLAYING_ORDER";
        } else if (uuid.equals(UUID_PLAYING_ORDER_SUPPORTED)) {
            return "PLAYING_ORDER_SUPPORTED";
        } else if (uuid.equals(UUID_MEDIA_STATE)) {
            return "MEDIA_STATE";
        } else if (uuid.equals(UUID_MEDIA_CONTROL_POINT)) {
            return "MEDIA_CONTROL_POINT";
        } else if (uuid.equals(UUID_MEDIA_CONTROL_POINT_OPCODES_SUPPORTED)) {
            return "MEDIA_CONTROL_POINT_OPCODES_SUPPORTED";
        } else if (uuid.equals(UUID_SEARCH_RESULT_OBJ_ID)) {
            return "SEARCH_RESULT_OBJ_ID";
        } else if (uuid.equals(UUID_SEARCH_CONTROL_POINT)) {
            return "SEARCH_CONTROL_POINT";
        } else if (uuid.equals(UUID_CONTENT_CONTROL_ID)) {
            return "CONTENT_CONTROL_ID";
        } else {
            return "UNKNOWN(" + uuid + ")";
        }
    }

    private static class GattOpContext {
        public enum Operation {
            READ_CHARACTERISTIC,
            WRITE_CHARACTERISTIC,
            READ_DESCRIPTOR,
            WRITE_DESCRIPTOR,
        }

        GattOpContext(
                Operation operation,
                int requestId,
                BluetoothGattCharacteristic characteristic,
                BluetoothGattDescriptor descriptor,
                boolean preparedWrite,
                boolean responseNeeded,
                int offset,
                byte[] value) {
            mOperation = operation;
            mRequestId = requestId;
            mCharacteristic = characteristic;
            mDescriptor = descriptor;
            mPreparedWrite = preparedWrite;
            mResponseNeeded = responseNeeded;
            mOffset = offset;
            mValue = value;
        }

        GattOpContext(
                Operation operation,
                int requestId,
                BluetoothGattCharacteristic characteristic,
                BluetoothGattDescriptor descriptor) {
            mOperation = operation;
            mRequestId = requestId;
            mCharacteristic = characteristic;
            mDescriptor = descriptor;
            mPreparedWrite = false;
            mResponseNeeded = false;
            mOffset = 0;
            mValue = null;
        }

        public Operation mOperation;
        public int mRequestId;
        public BluetoothGattCharacteristic mCharacteristic;
        public BluetoothGattDescriptor mDescriptor;
        public boolean mPreparedWrite;
        public boolean mResponseNeeded;
        public int mOffset;
        public byte[] mValue;
    }

    private final Map<UUID, CharacteristicWriteHandler> mCharWriteCallback =
            Map.of(
                    UUID_TRACK_POSITION,
                    (device,
                            requestId,
                            characteristic,
                            preparedWrite,
                            responseNeeded,
                            offset,
                            value) -> {
                        Log.d(TAG, "TRACK_POSITION write request");
                        int status = BluetoothGatt.GATT_INVALID_ATTRIBUTE_LENGTH;
                        if (value.length == 4) {
                            status = BluetoothGatt.GATT_SUCCESS;
                            ByteBuffer bb = ByteBuffer.wrap(value).order(ByteOrder.LITTLE_ENDIAN);
                            handleTrackPositionRequest(bb.getInt());
                        }
                        if (responseNeeded) {
                            mBluetoothGattServer.sendResponse(
                                    device, requestId, status, offset, value);
                        }
                    },
                    UUID_PLAYBACK_SPEED,
                    (device,
                            requestId,
                            characteristic,
                            preparedWrite,
                            responseNeeded,
                            offset,
                            value) -> {
                        Log.d(TAG, "PLAYBACK_SPEED write request");
                        int status = BluetoothGatt.GATT_INVALID_ATTRIBUTE_LENGTH;
                        if (value.length == 1) {
                            status = BluetoothGatt.GATT_SUCCESS;

                            Integer intVal =
                                    characteristic.getIntValue(
                                            BluetoothGattCharacteristic.FORMAT_SINT8, 0);
                            // Don't bother player with the same value
                            if (intVal == value[0]) {
                                notifyCharacteristic(characteristic, null);
                            } else {
                                handlePlaybackSpeedRequest(value[0]);
                            }
                        }
                        if (responseNeeded) {
                            mBluetoothGattServer.sendResponse(
                                    device, requestId, status, offset, value);
                        }
                    },
                    UUID_CURRENT_TRACK_OBJ_ID,
                    (device,
                            requestId,
                            characteristic,
                            preparedWrite,
                            responseNeeded,
                            offset,
                            value) -> {
                        Log.d(TAG, "CURRENT_TRACK_OBJ_ID write request");
                        int status = BluetoothGatt.GATT_INVALID_ATTRIBUTE_LENGTH;
                        if (value.length == 6) {
                            status = BluetoothGatt.GATT_SUCCESS;
                            handleObjectIdRequest(
                                    ObjectIds.CURRENT_TRACK_OBJ_ID, byteArray2ObjId(value));
                        }
                        if (responseNeeded) {
                            mBluetoothGattServer.sendResponse(
                                    device, requestId, status, offset, value);
                        }
                    },
                    UUID_NEXT_TRACK_OBJ_ID,
                    (device,
                            requestId,
                            characteristic,
                            preparedWrite,
                            responseNeeded,
                            offset,
                            value) -> {
                        Log.d(TAG, "NEXT_TRACK_OBJ_ID write request");
                        int status = BluetoothGatt.GATT_INVALID_ATTRIBUTE_LENGTH;
                        if (value.length == 6) {
                            status = BluetoothGatt.GATT_SUCCESS;
                            handleObjectIdRequest(
                                    ObjectIds.NEXT_TRACK_OBJ_ID, byteArray2ObjId(value));
                        }
                        if (responseNeeded) {
                            mBluetoothGattServer.sendResponse(
                                    device, requestId, status, offset, value);
                        }
                    },
                    UUID_CURRENT_GROUP_OBJ_ID,
                    (device,
                            requestId,
                            characteristic,
                            preparedWrite,
                            responseNeeded,
                            offset,
                            value) -> {
                        Log.d(TAG, "CURRENT_GROUP_OBJ_ID write request");
                        int status = BluetoothGatt.GATT_INVALID_ATTRIBUTE_LENGTH;
                        if (value.length == 6) {
                            status = BluetoothGatt.GATT_SUCCESS;
                            handleObjectIdRequest(
                                    ObjectIds.CURRENT_GROUP_OBJ_ID, byteArray2ObjId(value));
                        }
                        if (responseNeeded) {
                            mBluetoothGattServer.sendResponse(
                                    device, requestId, status, offset, value);
                        }
                    },
                    UUID_PLAYING_ORDER,
                    (device,
                            requestId,
                            characteristic,
                            preparedWrite,
                            responseNeeded,
                            offset,
                            value) -> {
                        Log.d(TAG, "PLAYING_ORDER write request");
                        int status = BluetoothGatt.GATT_INVALID_ATTRIBUTE_LENGTH;
                        Integer currentPlayingOrder = null;

                        if (characteristic.getValue() != null) {
                            currentPlayingOrder =
                                    characteristic.getIntValue(
                                            BluetoothGattCharacteristic.FORMAT_UINT8, 0);
                        }

                        if (value.length == 1
                                && (currentPlayingOrder == null
                                        || currentPlayingOrder != value[0])) {
                            status = BluetoothGatt.GATT_SUCCESS;
                            BluetoothGattCharacteristic supportedPlayingOrderChar =
                                    mCharacteristics.get(CharId.PLAYING_ORDER_SUPPORTED);
                            Integer supportedPlayingOrder =
                                    supportedPlayingOrderChar.getIntValue(
                                            BluetoothGattCharacteristic.FORMAT_UINT16, 0);

                            if ((supportedPlayingOrder & (1 << (value[0] - 1))) != 0) {
                                handlePlayingOrderRequest(value[0]);
                            }
                        }
                        if (responseNeeded) {
                            mBluetoothGattServer.sendResponse(
                                    device, requestId, status, offset, value);
                        }
                    },
                    UUID_MEDIA_CONTROL_POINT,
                    (device,
                            requestId,
                            characteristic,
                            preparedWrite,
                            responseNeeded,
                            offset,
                            value) -> {
                        Log.d(TAG, "MEDIA_CONTROL_POINT write request");
                        int status = handleMediaControlPointRequest(device, value);
                        if (responseNeeded) {
                            mBluetoothGattServer.sendResponse(
                                    device, requestId, status, offset, value);
                        }
                    },
                    UUID_SEARCH_CONTROL_POINT,
                    (device,
                            requestId,
                            characteristic,
                            preparedWrite,
                            responseNeeded,
                            offset,
                            value) -> {
                        Log.d(TAG, "SEARCH_CONTROL_POINT write request");
                        // TODO: There is no Object Trasfer Service implementation.
                        if (responseNeeded) {
                            mBluetoothGattServer.sendResponse(device, requestId, 0, offset, value);
                        }
                    });

    private long millisecondsToMcsInterval(long interval) {
        /* MCS presents time in 0.01s intervals */
        return interval / 10;
    }

    private long mcsIntervalToMilliseconds(long interval) {
        /* MCS presents time in 0.01s intervals */
        return interval * 10L;
    }

    private int getDeviceAuthorization(BluetoothDevice device) {
        return mMcpService.getDeviceAuthorization(device);
    }

    private void onUnauthorizedCharRead(BluetoothDevice device, GattOpContext op) {
        UUID charUuid = op.mCharacteristic.getUuid();
        byte[] buffer = null;

        if (charUuid.equals(UUID_PLAYER_NAME)) {
            ByteBuffer bb = ByteBuffer.allocate(0).order(ByteOrder.LITTLE_ENDIAN);
            bb.put("".getBytes());
            buffer = bb.array();

        } else if (charUuid.equals(UUID_PLAYER_ICON_OBJ_ID)) {
            buffer = objId2ByteArray(-1);

        } else if (charUuid.equals(UUID_PLAYER_ICON_URL)) {
            ByteBuffer bb = ByteBuffer.allocate(0).order(ByteOrder.LITTLE_ENDIAN);
            bb.put("".getBytes());
            buffer = bb.array();

        } else if (charUuid.equals(UUID_TRACK_CHANGED)) {
            // No read is available on this characteristic

        } else if (charUuid.equals(UUID_TRACK_TITLE)) {
            ByteBuffer bb = ByteBuffer.allocate(0).order(ByteOrder.LITTLE_ENDIAN);
            bb.put("".getBytes());
            buffer = bb.array();

        } else if (charUuid.equals(UUID_TRACK_DURATION)) {
            ByteBuffer bb = ByteBuffer.allocate(4).order(ByteOrder.LITTLE_ENDIAN);
            bb.putInt((int) TRACK_DURATION_UNAVAILABLE);
            buffer = bb.array();

        } else if (charUuid.equals(UUID_TRACK_POSITION)) {
            ByteBuffer bb = ByteBuffer.allocate(4).order(ByteOrder.LITTLE_ENDIAN);
            bb.putInt((int) TRACK_POSITION_UNAVAILABLE);
            buffer = bb.array();

        } else if (charUuid.equals(UUID_PLAYBACK_SPEED)) {
            ByteBuffer bb = ByteBuffer.allocate(1).order(ByteOrder.LITTLE_ENDIAN);
            bb.put((byte) 1);
            buffer = bb.array();

        } else if (charUuid.equals(UUID_SEEKING_SPEED)) {
            ByteBuffer bb = ByteBuffer.allocate(1).order(ByteOrder.LITTLE_ENDIAN);
            bb.put((byte) 1);
            buffer = bb.array();

        } else if (charUuid.equals(UUID_CURRENT_TRACK_SEGMENT_OBJ_ID)) {
            buffer = objId2ByteArray(-1);

        } else if (charUuid.equals(UUID_CURRENT_TRACK_OBJ_ID)) {
            buffer = objId2ByteArray(-1);

        } else if (charUuid.equals(UUID_NEXT_TRACK_OBJ_ID)) {
            buffer = objId2ByteArray(-1);

        } else if (charUuid.equals(UUID_CURRENT_GROUP_OBJ_ID)) {
            buffer = objId2ByteArray(-1);

        } else if (charUuid.equals(UUID_PARENT_GROUP_OBJ_ID)) {
            buffer = objId2ByteArray(-1);

        } else if (charUuid.equals(UUID_PLAYING_ORDER)) {
            ByteBuffer bb = ByteBuffer.allocate(1).order(ByteOrder.LITTLE_ENDIAN);
            bb.put((byte) PlayingOrder.SINGLE_ONCE.getValue());
            buffer = bb.array();

        } else if (charUuid.equals(UUID_PLAYING_ORDER_SUPPORTED)) {
            ByteBuffer bb = ByteBuffer.allocate(2).order(ByteOrder.LITTLE_ENDIAN);
            bb.putShort((short) SupportedPlayingOrder.SINGLE_ONCE);
            buffer = bb.array();

        } else if (charUuid.equals(UUID_MEDIA_STATE)) {
            ByteBuffer bb = ByteBuffer.allocate(1).order(ByteOrder.LITTLE_ENDIAN);
            bb.put((byte) MediaState.INACTIVE.getValue());
            buffer = bb.array();

        } else if (charUuid.equals(UUID_MEDIA_CONTROL_POINT)) {
            // No read is available on this characteristic

        } else if (charUuid.equals(UUID_MEDIA_CONTROL_POINT_OPCODES_SUPPORTED)) {
            ByteBuffer bb = ByteBuffer.allocate(4).order(ByteOrder.LITTLE_ENDIAN);
            bb.putInt((int) Request.SupportedOpcodes.NONE);
            buffer = bb.array();

        } else if (charUuid.equals(UUID_SEARCH_RESULT_OBJ_ID)) {
            buffer = objId2ByteArray(-1);

        } else if (charUuid.equals(UUID_SEARCH_CONTROL_POINT)) {
            // No read is available on this characteristic

        } else if (charUuid.equals(UUID_CONTENT_CONTROL_ID)) {
            // It is ok, to send the real value for CCID
            if (op.mCharacteristic.getValue() != null) {
                buffer =
                        Arrays.copyOfRange(
                                op.mCharacteristic.getValue(),
                                op.mOffset,
                                op.mCharacteristic.getValue().length);
            }
        }

        if (buffer != null) {
            mBluetoothGattServer.sendResponse(
                    device, op.mRequestId, BluetoothGatt.GATT_SUCCESS, op.mOffset, buffer);
        } else {
            mEventLogger.loge(
                    TAG, "Missing characteristic value for char: " + mcsUuidToString(charUuid));
            mBluetoothGattServer.sendResponse(
                    device,
                    op.mRequestId,
                    BluetoothGatt.GATT_INVALID_ATTRIBUTE_LENGTH,
                    op.mOffset,
                    buffer);
        }
    }

    private void onUnauthorizedGattOperation(BluetoothDevice device, GattOpContext op) {
        UUID charUuid =
                (op.mCharacteristic != null
                        ? op.mCharacteristic.getUuid()
                        : (op.mDescriptor != null
                                ? op.mDescriptor.getCharacteristic().getUuid()
                                : null));
        mEventLogger.logw(
                TAG,
                "onUnauthorizedGattOperation: device= "
                        + device
                        + ", opcode= "
                        + op.mOperation
                        + ", characteristic= "
                        + (charUuid != null ? mcsUuidToString(charUuid) : "UNKNOWN"));

        switch (op.mOperation) {
                /* Allow not yet authorized devices to subscribe for notifications */
            case READ_DESCRIPTOR:
                if (op.mOffset > 1) {
                    mBluetoothGattServer.sendResponse(
                            device,
                            op.mRequestId,
                            BluetoothGatt.GATT_INVALID_OFFSET,
                            op.mOffset,
                            null);
                    return;
                }

                byte[] value = getCccBytes(device, op.mDescriptor.getCharacteristic().getUuid());
                if (value == null) {
                    mBluetoothGattServer.sendResponse(
                            device, op.mRequestId, BluetoothGatt.GATT_FAILURE, op.mOffset, null);
                    return;
                }

                value = Arrays.copyOfRange(value, op.mOffset, value.length);
                mBluetoothGattServer.sendResponse(
                        device, op.mRequestId, BluetoothGatt.GATT_SUCCESS, op.mOffset, value);
                return;
            case WRITE_DESCRIPTOR:
                int status = BluetoothGatt.GATT_SUCCESS;
                if (op.mPreparedWrite) {
                    status = BluetoothGatt.GATT_FAILURE;
                } else if (op.mOffset > 0) {
                    status = BluetoothGatt.GATT_INVALID_OFFSET;
                } else {
                    status = BluetoothGatt.GATT_SUCCESS;
                    setCcc(
                            device,
                            op.mDescriptor.getCharacteristic().getUuid(),
                            op.mOffset,
                            op.mValue,
                            true);
                }

                if (op.mResponseNeeded) {
                    mBluetoothGattServer.sendResponse(
                            device, op.mRequestId, status, op.mOffset, op.mValue);
                }
                return;
            case READ_CHARACTERISTIC:
                onUnauthorizedCharRead(device, op);
                return;
            case WRITE_CHARACTERISTIC:
                // store as pending operation
                break;
            default:
                break;
        }

        synchronized (mPendingGattOperations) {
            List<GattOpContext> operations = mPendingGattOperations.get(device);
            if (operations == null) {
                operations = new ArrayList<>();
                mPendingGattOperations.put(device, operations);
            }

            operations.add(op);
            // Send authorization request for each device only for it's first GATT request
            if (operations.size() == 1) {
                mMcpService.onDeviceUnauthorized(device);
            }
        }
    }

    private void onAuthorizedGattOperation(BluetoothDevice device, GattOpContext op) {
        UUID charUuid =
                (op.mCharacteristic != null
                        ? op.mCharacteristic.getUuid()
                        : (op.mDescriptor != null
                                ? op.mDescriptor.getCharacteristic().getUuid()
                                : null));
        mEventLogger.logd(
                TAG,
                "onAuthorizedGattOperation: device= "
                        + device
                        + ", opcode= "
                        + op.mOperation
                        + ", characteristic= "
                        + (charUuid != null ? mcsUuidToString(charUuid) : "UNKNOWN"));

        int status = BluetoothGatt.GATT_SUCCESS;

        switch (op.mOperation) {
            case READ_CHARACTERISTIC:
                // Always ask for the latest position
                if (op.mCharacteristic
                        .getUuid()
                        .equals(mCharacteristics.get(CharId.TRACK_POSITION).getUuid())) {
                    long positionMs = mCallbacks.onGetCurrentTrackPosition();
                    final int position =
                            (positionMs != TRACK_POSITION_UNAVAILABLE)
                                    ? (int) millisecondsToMcsInterval(positionMs)
                                    : INTERVAL_UNAVAILABLE;

                    ByteBuffer bb =
                            ByteBuffer.allocate(Integer.BYTES).order(ByteOrder.LITTLE_ENDIAN);
                    bb.putInt(position);

                    mBluetoothGattServer.sendResponse(
                            device,
                            op.mRequestId,
                            BluetoothGatt.GATT_SUCCESS,
                            op.mOffset,
                            Arrays.copyOfRange(bb.array(), op.mOffset, Integer.BYTES));
                    return;
                }

                if (op.mCharacteristic.getValue() != null) {
                    mBluetoothGattServer.sendResponse(
                            device,
                            op.mRequestId,
                            BluetoothGatt.GATT_SUCCESS,
                            op.mOffset,
                            Arrays.copyOfRange(
                                    op.mCharacteristic.getValue(),
                                    op.mOffset,
                                    op.mCharacteristic.getValue().length));
                } else {
                    Log.e(
                            TAG,
                            "Missing characteristic value for char: "
                                    + op.mCharacteristic.getUuid());
                    mBluetoothGattServer.sendResponse(
                            device,
                            op.mRequestId,
                            BluetoothGatt.GATT_INVALID_ATTRIBUTE_LENGTH,
                            op.mOffset,
                            new byte[] {});
                }
                break;

            case WRITE_CHARACTERISTIC:
                if (op.mPreparedWrite) {
                    status = BluetoothGatt.GATT_FAILURE;
                } else if (op.mOffset > 0) {
                    status = BluetoothGatt.GATT_INVALID_OFFSET;
                } else {
                    CharacteristicWriteHandler handler =
                            mCharWriteCallback.get(op.mCharacteristic.getUuid());
                    handler.onCharacteristicWriteRequest(
                            device,
                            op.mRequestId,
                            op.mCharacteristic,
                            op.mPreparedWrite,
                            op.mResponseNeeded,
                            op.mOffset,
                            op.mValue);
                    break;
                }

                if (op.mResponseNeeded) {
                    mBluetoothGattServer.sendResponse(
                            device, op.mRequestId, status, op.mOffset, op.mValue);
                }
                break;

            case READ_DESCRIPTOR:
                if (op.mOffset > 1) {
                    mBluetoothGattServer.sendResponse(
                            device,
                            op.mRequestId,
                            BluetoothGatt.GATT_INVALID_OFFSET,
                            op.mOffset,
                            null);
                    break;
                }

                byte[] value = getCccBytes(device, op.mDescriptor.getCharacteristic().getUuid());
                if (value == null) {
                    mBluetoothGattServer.sendResponse(
                            device, op.mRequestId, BluetoothGatt.GATT_FAILURE, op.mOffset, null);
                    break;
                }

                value = Arrays.copyOfRange(value, op.mOffset, value.length);
                mBluetoothGattServer.sendResponse(
                        device, op.mRequestId, BluetoothGatt.GATT_SUCCESS, op.mOffset, value);
                break;

            case WRITE_DESCRIPTOR:
                if (op.mPreparedWrite) {
                    status = BluetoothGatt.GATT_FAILURE;
                } else if (op.mOffset > 0) {
                    status = BluetoothGatt.GATT_INVALID_OFFSET;
                } else {
                    status = BluetoothGatt.GATT_SUCCESS;
                    setCcc(
                            device,
                            op.mDescriptor.getCharacteristic().getUuid(),
                            op.mOffset,
                            op.mValue,
                            true);
                }

                if (op.mResponseNeeded) {
                    mBluetoothGattServer.sendResponse(
                            device, op.mRequestId, status, op.mOffset, op.mValue);
                }
                break;

            default:
                break;
        }
    }

    private void onRejectedAuthorizationGattOperation(BluetoothDevice device, GattOpContext op) {
        UUID charUuid =
                (op.mCharacteristic != null
                        ? op.mCharacteristic.getUuid()
                        : (op.mDescriptor != null
                                ? op.mDescriptor.getCharacteristic().getUuid()
                                : null));
        mEventLogger.logw(
                TAG,
                "onRejectedAuthorizationGattOperation: device= "
                        + device
                        + ", opcode= "
                        + op.mOperation
                        + ", characteristic= "
                        + (charUuid != null ? mcsUuidToString(charUuid) : "UNKNOWN"));

        switch (op.mOperation) {
            case READ_CHARACTERISTIC:
            case READ_DESCRIPTOR:
                mBluetoothGattServer.sendResponse(
                        device,
                        op.mRequestId,
                        BluetoothGatt.GATT_INSUFFICIENT_AUTHORIZATION,
                        op.mOffset,
                        null);
                break;
            case WRITE_CHARACTERISTIC:
                if (op.mResponseNeeded) {
                    mBluetoothGattServer.sendResponse(
                            device,
                            op.mRequestId,
                            BluetoothGatt.GATT_INSUFFICIENT_AUTHORIZATION,
                            op.mOffset,
                            null);
                } else {
                    // In case of control point operations we can send an application error code
                    if (op.mCharacteristic.getUuid().equals(UUID_MEDIA_CONTROL_POINT)) {
                        setMediaControlRequestResult(
                                new Request(op.mValue[0], 0),
                                Request.Results.COMMAND_CANNOT_BE_COMPLETED);
                    } else if (op.mCharacteristic.getUuid().equals(UUID_SEARCH_CONTROL_POINT)) {
                        setSearchRequestResult(null, SearchRequest.Results.FAILURE, 0);
                    }
                }
                break;
            case WRITE_DESCRIPTOR:
                if (op.mResponseNeeded) {
                    mBluetoothGattServer.sendResponse(
                            device,
                            op.mRequestId,
                            BluetoothGatt.GATT_INSUFFICIENT_AUTHORIZATION,
                            op.mOffset,
                            null);
                }
                break;

            default:
                break;
        }
    }

    private void ClearUnauthorizedGattOperations(BluetoothDevice device) {
        Log.d(TAG, "ClearUnauthorizedGattOperations: device= " + device);

        synchronized (mPendingGattOperations) {
            mPendingGattOperations.remove(device);
        }
    }

    private void ProcessPendingGattOperations(BluetoothDevice device) {
        Log.d(TAG, "ProcessPendingGattOperations: device= " + device);

        synchronized (mPendingGattOperations) {
            if (mPendingGattOperations.containsKey(device)) {
                if (getDeviceAuthorization(device) == BluetoothDevice.ACCESS_ALLOWED) {
                    for (GattOpContext op : mPendingGattOperations.get(device)) {
                        onAuthorizedGattOperation(device, op);
                    }
                } else {
                    for (GattOpContext op : mPendingGattOperations.get(device)) {
                        onRejectedAuthorizationGattOperation(device, op);
                    }
                }
                ClearUnauthorizedGattOperations(device);
            }
        }
    }

    private void restoreCccValuesForStoredDevices() {
        for (BluetoothDevice device : mAdapterService.getBondedDevices()) {
            List<ParcelUuid> uuidList = mMcpService.getNotificationSubscriptions(mCcid, device);
            mEventLogger.logd(
                    TAG,
                    "restoreCccValuesForStoredDevices: device= "
                            + device
                            + ", num_uuids= "
                            + uuidList.size());

            /* Restore CCCD values for device */
            for (ParcelUuid uuid : uuidList) {
                mEventLogger.logd(
                        TAG,
                        "restoreCccValuesForStoredDevices: device= " + device + ", char= " + uuid);
                setCcc(
                        device,
                        uuid.getUuid(),
                        0,
                        BluetoothGattDescriptor.ENABLE_NOTIFICATION_VALUE,
                        false);
            }
        }
    }

    private final AdapterService.BluetoothStateCallback mBluetoothStateChangeCallback =
            new AdapterService.BluetoothStateCallback() {
                public void onBluetoothStateChange(int prevState, int newState) {
                    Log.d(
                            TAG,
                            "onBluetoothStateChange: state="
                                    + BluetoothAdapter.nameForState(newState));
                    if (newState == BluetoothAdapter.STATE_ON) {
                        restoreCccValuesForStoredDevices();
                    }
                }
            };

    @VisibleForTesting
    final BluetoothGattServerCallback mServerCallback =
            new BluetoothGattServerCallback() {
                @Override
                public void onConnectionStateChange(
                        BluetoothDevice device, int status, int newState) {
                    super.onConnectionStateChange(device, status, newState);
                    Log.d(TAG, "BluetoothGattServerCallback: onConnectionStateChange");
                    if (newState == BluetoothProfile.STATE_DISCONNECTED) {
                        ClearUnauthorizedGattOperations(device);
                    }
                }

                @Override
                public void onServiceAdded(int status, BluetoothGattService service) {
                    super.onServiceAdded(status, service);
                    Log.d(TAG, "BluetoothGattServerCallback: onServiceAdded");

                    if (mCallbacks != null) {
                        mCallbacks.onServiceInstanceRegistered(
                                (status != BluetoothGatt.GATT_SUCCESS)
                                        ? ServiceStatus.UNKNOWN_ERROR
                                        : ServiceStatus.OK,
                                MediaControlGattService.this);
                    }

                    mCharacteristics
                            .get(CharId.CONTENT_CONTROL_ID)
                            .setValue(mCcid, BluetoothGattCharacteristic.FORMAT_UINT8, 0);
                    restoreCccValuesForStoredDevices();
                    setInitialCharacteristicValuesAndNotify();
                    initialStateRequest();
                }

                @Override
                public void onCharacteristicReadRequest(
                        BluetoothDevice device,
                        int requestId,
                        int offset,
                        BluetoothGattCharacteristic characteristic) {
                    super.onCharacteristicReadRequest(device, requestId, offset, characteristic);
                    Log.d(
                            TAG,
                            "BluetoothGattServerCallback: onCharacteristicReadRequest offset= "
                                    + offset
                                    + " entire value= "
                                    + Arrays.toString(characteristic.getValue()));

                    if ((characteristic.getProperties() & PROPERTY_READ) == 0) {
                        mBluetoothGattServer.sendResponse(
                                device,
                                requestId,
                                BluetoothGatt.GATT_REQUEST_NOT_SUPPORTED,
                                offset,
                                null);
                        return;
                    }

                    GattOpContext op =
                            new GattOpContext(
                                    GattOpContext.Operation.READ_CHARACTERISTIC,
                                    requestId,
                                    characteristic,
                                    null);
                    switch (getDeviceAuthorization(device)) {
                        case BluetoothDevice.ACCESS_REJECTED:
                            onRejectedAuthorizationGattOperation(device, op);
                            break;
                        case BluetoothDevice.ACCESS_UNKNOWN:
                            onUnauthorizedGattOperation(device, op);
                            break;
                        default:
                            onAuthorizedGattOperation(device, op);
                            break;
                    }
                }

                @Override
                public void onCharacteristicWriteRequest(
                        BluetoothDevice device,
                        int requestId,
                        BluetoothGattCharacteristic characteristic,
                        boolean preparedWrite,
                        boolean responseNeeded,
                        int offset,
                        byte[] value) {
                    super.onCharacteristicWriteRequest(
                            device,
                            requestId,
                            characteristic,
                            preparedWrite,
                            responseNeeded,
                            offset,
                            value);
                    Log.d(TAG, "BluetoothGattServerCallback: " + "onCharacteristicWriteRequest");

                    if ((characteristic.getProperties() & PROPERTY_WRITE) == 0) {
                        mBluetoothGattServer.sendResponse(
                                device,
                                requestId,
                                BluetoothGatt.GATT_REQUEST_NOT_SUPPORTED,
                                offset,
                                value);
                        return;
                    }

                    GattOpContext op =
                            new GattOpContext(
                                    GattOpContext.Operation.WRITE_CHARACTERISTIC,
                                    requestId,
                                    characteristic,
                                    null,
                                    preparedWrite,
                                    responseNeeded,
                                    offset,
                                    value);
                    switch (getDeviceAuthorization(device)) {
                        case BluetoothDevice.ACCESS_REJECTED:
                            onRejectedAuthorizationGattOperation(device, op);
                            break;
                        case BluetoothDevice.ACCESS_UNKNOWN:
                            onUnauthorizedGattOperation(device, op);
                            break;
                        default:
                            onAuthorizedGattOperation(device, op);
                            break;
                    }
                }

                @Override
                public void onDescriptorReadRequest(
                        BluetoothDevice device,
                        int requestId,
                        int offset,
                        BluetoothGattDescriptor descriptor) {
                    super.onDescriptorReadRequest(device, requestId, offset, descriptor);
                    Log.d(TAG, "BluetoothGattServerCallback: " + "onDescriptorReadRequest");

                    if ((descriptor.getPermissions()
                                    & BluetoothGattDescriptor.PERMISSION_READ_ENCRYPTED)
                            == 0) {
                        mBluetoothGattServer.sendResponse(
                                device,
                                requestId,
                                BluetoothGatt.GATT_READ_NOT_PERMITTED,
                                offset,
                                null);
                        return;
                    }

                    GattOpContext op =
                            new GattOpContext(
                                    GattOpContext.Operation.READ_DESCRIPTOR,
                                    requestId,
                                    null,
                                    descriptor);
                    switch (getDeviceAuthorization(device)) {
                        case BluetoothDevice.ACCESS_REJECTED:
                            onRejectedAuthorizationGattOperation(device, op);
                            break;
                        case BluetoothDevice.ACCESS_UNKNOWN:
                            onUnauthorizedGattOperation(device, op);
                            break;
                        default:
                            onAuthorizedGattOperation(device, op);
                            break;
                    }
                }

                @Override
                public void onDescriptorWriteRequest(
                        BluetoothDevice device,
                        int requestId,
                        BluetoothGattDescriptor descriptor,
                        boolean preparedWrite,
                        boolean responseNeeded,
                        int offset,
                        byte[] value) {
                    super.onDescriptorWriteRequest(
                            device,
                            requestId,
                            descriptor,
                            preparedWrite,
                            responseNeeded,
                            offset,
                            value);
                    Log.d(TAG, "BluetoothGattServerCallback: " + "onDescriptorWriteRequest");

                    if ((descriptor.getPermissions()
                                    & BluetoothGattDescriptor.PERMISSION_WRITE_ENCRYPTED)
                            == 0) {
                        mBluetoothGattServer.sendResponse(
                                device,
                                requestId,
                                BluetoothGatt.GATT_WRITE_NOT_PERMITTED,
                                offset,
                                value);
                        return;
                    }

                    GattOpContext op =
                            new GattOpContext(
                                    GattOpContext.Operation.WRITE_DESCRIPTOR,
                                    requestId,
                                    null,
                                    descriptor,
                                    preparedWrite,
                                    responseNeeded,
                                    offset,
                                    value);
                    switch (getDeviceAuthorization(device)) {
                        case BluetoothDevice.ACCESS_REJECTED:
                            onRejectedAuthorizationGattOperation(device, op);
                            break;
                        case BluetoothDevice.ACCESS_UNKNOWN:
                            onUnauthorizedGattOperation(device, op);
                            break;
                        default:
                            onAuthorizedGattOperation(device, op);
                            break;
                    }
                }
            };

    private void initialStateRequest() {
        List<PlayerStateField> field_list = new ArrayList<>();

        if (isFeatureSupported(ServiceFeature.MEDIA_STATE)) {
            field_list.add(PlayerStateField.PLAYBACK_STATE);
        }

        if (isFeatureSupported(ServiceFeature.PLAYER_ICON_URL)) {
            field_list.add(PlayerStateField.ICON_URL);
        }

        if (isFeatureSupported(ServiceFeature.PLAYER_ICON_OBJ_ID)) {
            field_list.add(PlayerStateField.ICON_OBJ_ID);
        }

        if (isFeatureSupported(ServiceFeature.PLAYER_NAME)) {
            field_list.add(PlayerStateField.PLAYER_NAME);
        }

        if (isFeatureSupported(ServiceFeature.PLAYING_ORDER_SUPPORTED)) {
            field_list.add(PlayerStateField.PLAYING_ORDER_SUPPORTED);
        }

        mCallbacks.onPlayerStateRequest(field_list.stream().toArray(PlayerStateField[]::new));
    }

    private void setInitialCharacteristicValues(boolean notify) {
        mEventLogger.logd(TAG, "setInitialCharacteristicValues");
        updateMediaStateChar(mCurrentMediaState.getValue());
        updatePlayerNameChar("", notify);
        updatePlayerIconUrlChar("");

        // Object IDs will have a length of 0;
        updateObjectID(ObjectIds.PLAYER_ICON_OBJ_ID, -1, notify);
        updateObjectID(ObjectIds.CURRENT_TRACK_SEGMENT_OBJ_ID, -1, notify);
        updateObjectID(ObjectIds.CURRENT_TRACK_OBJ_ID, -1, notify);
        updateObjectID(ObjectIds.NEXT_TRACK_OBJ_ID, -1, notify);
        updateObjectID(ObjectIds.CURRENT_GROUP_OBJ_ID, -1, notify);
        updateObjectID(ObjectIds.PARENT_GROUP_OBJ_ID, -1, notify);
        updateObjectID(ObjectIds.SEARCH_RESULT_OBJ_ID, -1, notify);
        updateTrackTitleChar("", notify);
        updateTrackDurationChar(TRACK_DURATION_UNAVAILABLE, notify);
        updateTrackPositionChar(TRACK_POSITION_UNAVAILABLE, notify);
        updatePlaybackSpeedChar(1, notify);
        updateSeekingSpeedChar(1, notify);
        updatePlayingOrderSupportedChar(SupportedPlayingOrder.SINGLE_ONCE);
        updatePlayingOrderChar(PlayingOrder.SINGLE_ONCE, notify);
        updateSupportedOpcodesChar(INITIAL_SUPPORTED_OPCODES, notify);
    }

    private void setInitialCharacteristicValues() {
        setInitialCharacteristicValues(false);
    }

    private void setInitialCharacteristicValuesAndNotify() {
        setInitialCharacteristicValues(true);
    }

    /**
     * A proxy class that facilitates testing of the McpService class.
     *
     * <p>This is necessary due to the "final" attribute of the BluetoothGattServer class. In order
     * to test the correct functioning of the McpService class, the final class must be put into a
     * container that can be mocked correctly.
     */
    @SuppressLint("AndroidFrameworkRequiresPermission") // TODO: b/350563786
    public static class BluetoothGattServerProxy {
        private BluetoothGattServer mBluetoothGattServer;
        private BluetoothManager mBluetoothManager;

        public BluetoothGattServerProxy(BluetoothGattServer gatt, BluetoothManager manager) {
            mBluetoothManager = manager;
            mBluetoothGattServer = gatt;
        }

        public boolean addService(BluetoothGattService service) {
            return mBluetoothGattServer.addService(service);
        }

        public boolean removeService(BluetoothGattService service) {
            return mBluetoothGattServer.removeService(service);
        }

        public void close() {
            mBluetoothGattServer.close();
        }

        public boolean sendResponse(
                BluetoothDevice device, int requestId, int status, int offset, byte[] value) {
            return mBluetoothGattServer.sendResponse(device, requestId, status, offset, value);
        }

        public boolean notifyCharacteristicChanged(
                BluetoothDevice device,
                BluetoothGattCharacteristic characteristic,
                boolean confirm) {
            return mBluetoothGattServer.notifyCharacteristicChanged(
                    device, characteristic, confirm);
        }

        public List<BluetoothDevice> getConnectedDevices() {
            return mBluetoothManager.getConnectedDevices(BluetoothProfile.GATT_SERVER);
        }

        public boolean isDeviceConnected(BluetoothDevice device) {
            return mBluetoothManager.getConnectionState(device, BluetoothProfile.GATT_SERVER)
                    == BluetoothProfile.STATE_CONNECTED;
        }
    }

    protected MediaControlGattService(
            McpService mcpService, @NonNull MediaControlServiceCallbacks callbacks, int ccid) {
        mContext = mcpService;
        mCallbacks = callbacks;
        mCcid = ccid;

        mMcpService = mcpService;
        mAdapterService =
                Objects.requireNonNull(
                        AdapterService.getAdapterService(),
                        "AdapterService shouldn't be null when creating MediaControlCattService");

        mAdapterService.registerBluetoothStateCallback(
                mContext.getMainExecutor(), mBluetoothStateChangeCallback);

        mEventLogger =
                new BluetoothEventLogger(
                        LOG_NB_EVENTS, TAG + " instance (CCID= " + ccid + ") event log");
        mIgnorePTforBroadcast =
                SystemProperties.getBoolean("persist.vendor.service.bt.ignorePTforBrodacast", true);
    }

    protected boolean init(UUID scvUuid) {
        mFeatures = mCallbacks.onGetFeatureFlags();

        // Verify the minimum required set of supported player features
        if ((mFeatures & ServiceFeature.ALL_MANDATORY_SERVICE_FEATURES)
                != ServiceFeature.ALL_MANDATORY_SERVICE_FEATURES) {
            mCallbacks.onServiceInstanceRegistered(ServiceStatus.INVALID_FEATURE_FLAGS, null);
            return false;
        }

        mEventLogger.add("Initializing");

        // Init attribute database
        return initGattService(scvUuid);
    }

    private void handleObjectIdRequest(int objField, long objId) {
        mEventLogger.add("handleObjectIdRequest: obj= " + objField + ", objId= " + objId);
        mCallbacks.onSetObjectIdRequest(objField, objId);
    }

    private void handlePlayingOrderRequest(int order) {
        mEventLogger.add("handlePlayingOrderRequest: order= " + order);
        mCallbacks.onPlayingOrderSetRequest(order);
    }

    private void handlePlaybackSpeedRequest(int speed) {
        float floatingSpeed = (float) Math.pow(2, speed / 64.0);
        mEventLogger.add("handlePlaybackSpeedRequest: floatingSpeed= " + floatingSpeed);
        mCallbacks.onPlaybackSpeedSetRequest(floatingSpeed);
    }

    private void handleTrackPositionRequest(long position) {
        final long positionMs =
                (position != INTERVAL_UNAVAILABLE)
                        ? mcsIntervalToMilliseconds(position)
                        : TRACK_POSITION_UNAVAILABLE;
        mEventLogger.add("handleTrackPositionRequest: positionMs= " + positionMs);
        mCallbacks.onTrackPositionSetRequest(positionMs);
    }

    private static int getMediaControlPointRequestPayloadLength(int opcode) {
        switch (opcode) {
            case Request.Opcodes.MOVE_RELATIVE:
            case Request.Opcodes.GOTO_SEGMENT:
            case Request.Opcodes.GOTO_TRACK:
            case Request.Opcodes.GOTO_GROUP:
                return 4;
            default:
                return 0;
        }
    }

    @VisibleForTesting
    int handleMediaControlPointRequest(BluetoothDevice device, byte[] value) {
        final int payloadOffset = 1;
        final int opcode = value[0];

        // Test for RFU bits and currently supported opcodes
        if (!isOpcodeSupported(opcode)) {
            Log.i(
                    TAG,
                    "handleMediaControlPointRequest: "
                            + Request.Opcodes.toString(opcode)
                            + " not supported");
            mHandler.post(
                    () -> {
                        setMediaControlRequestResult(
                                new Request(opcode, 0), Request.Results.OPCODE_NOT_SUPPORTED);
                    });
            return BluetoothGatt.GATT_SUCCESS;
        }

        if (getMediaControlPointRequestPayloadLength(opcode) != (value.length - payloadOffset)) {
            Log.w(
                    TAG,
                    "handleMediaControlPointRequest: "
                            + Request.Opcodes.toString(opcode)
                            + " bad payload length");
            return BluetoothGatt.GATT_INVALID_ATTRIBUTE_LENGTH;
        }

        if (mIgnorePTforBroadcast && isBroadcastActive()) {
            Log.w(TAG, "handleMediaControlPointRequest: Broadcast streaming active, ignore mcp passthrough");
            mHandler.post(() -> {
                setMediaControlRequestResult(new Request(opcode, 0),
                        Request.Results.COMMAND_CANNOT_BE_COMPLETED);
            });
            return BluetoothGatt.GATT_SUCCESS;
        }

        // Only some requests have payload
        int intVal = 0;
        if (opcode == Request.Opcodes.MOVE_RELATIVE
                || opcode == Request.Opcodes.GOTO_SEGMENT
                || opcode == Request.Opcodes.GOTO_TRACK
                || opcode == Request.Opcodes.GOTO_GROUP) {
            intVal =
                    ByteBuffer.wrap(value, payloadOffset, value.length - payloadOffset)
                            .order(ByteOrder.LITTLE_ENDIAN)
                            .getInt();

            // If the argument is time interval, convert to milliseconds time domain
            if (opcode == Request.Opcodes.MOVE_RELATIVE) {
                intVal = (int) mcsIntervalToMilliseconds(intVal);
            }
        }

        Request req = new Request(opcode, intVal);
        mEventLogger.logd(
                TAG,
                "handleMediaControlPointRequest: sending "
                        + Request.Opcodes.toString(opcode)
                        + " request up");

        // TODO: Activate/deactivate devices with ActiveDeviceManager
        if (mLeAudioService == null) {
            mLeAudioService = LeAudioService.getLeAudioService();
        }
        if (!isBroadcastActive() && req.getOpcode() == Request.Opcodes.PLAY) {
            if (mAdapterService.getActiveDevices(BluetoothProfile.A2DP).size() > 0) {
                A2dpService.getA2dpService().removeActiveDevice(false);
            }
            if (mAdapterService.getActiveDevices(BluetoothProfile.HEARING_AID).size() > 0) {
                HearingAidService.getHearingAidService().removeActiveDevice(false);
            }
            if (mLeAudioService != null) {
                mLeAudioService.setActiveDevice(device);
            }
        }
        mCallbacks.onMediaControlRequest(req);

        return BluetoothGatt.GATT_SUCCESS;
    }

    public void setCallbacks(MediaControlServiceCallbacks callbacks) {
        mCallbacks = callbacks;
    }

    @VisibleForTesting
    protected void setServiceManagerForTesting(McpService manager) {
        mMcpService = manager;
    }

    @VisibleForTesting
    void setBluetoothGattServerForTesting(BluetoothGattServerProxy proxy) {
        mBluetoothGattServer = proxy;
    }

    @VisibleForTesting
    void setLeAudioServiceForTesting(LeAudioService leAudioService) {
        mLeAudioService = leAudioService;
    }

    @SuppressLint("AndroidFrameworkRequiresPermission")
    private boolean initGattService(UUID serviceUuid) {
        mEventLogger.logd(TAG, "initGattService: uuid= " + serviceUuid);

        if (mBluetoothGattServer == null) {
            BluetoothManager manager = mContext.getSystemService(BluetoothManager.class);
            BluetoothGattServer server = manager.openGattServer(mContext, mServerCallback);
            if (server == null) {
                Log.e(TAG, "Failed to start BluetoothGattServer for MCP");
                // TODO: This now effectively makes MCP unusable, but fixes tests
                // Handle this error more gracefully, verify BluetoothInstrumentationTests
                // are passing after fix is applied
                return false;
            }
            mBluetoothGattServer = new BluetoothGattServerProxy(server, manager);
        }

        mGattService =
                new BluetoothGattService(serviceUuid, BluetoothGattService.SERVICE_TYPE_PRIMARY);

        for (Pair<UUID, CharacteristicData> entry : getUuidCharacteristicList()) {
            CharacteristicData desc = entry.second;
            UUID uuid = entry.first;
            Log.d(TAG, "Checking uuid: " + uuid);
            if ((mFeatures & desc.featureFlag) != 0) {
                int notifyProp = (((mFeatures & desc.ntfFeatureFlag) != 0) ? PROPERTY_NOTIFY : 0);

                BluetoothGattCharacteristic myChar =
                        new BluetoothGattCharacteristic(
                                uuid, desc.properties | notifyProp, desc.permissions);

                // Add CCC descriptor if notification is supported
                if ((myChar.getProperties() & PROPERTY_NOTIFY) != 0) {
                    BluetoothGattDescriptor cccDesc =
                            new BluetoothGattDescriptor(
                                    UUID_CCCD,
                                    BluetoothGattDescriptor.PERMISSION_READ_ENCRYPTED
                                            | BluetoothGattDescriptor.PERMISSION_WRITE_ENCRYPTED);
                    Log.d(TAG, "Adding descriptor: " + cccDesc);
                    myChar.addDescriptor(cccDesc);
                }

                Log.d(TAG, "Adding char: " + myChar);
                mCharacteristics.put(desc.id, myChar);
                mGattService.addCharacteristic(myChar);
            }
        }
        Log.d(TAG, "Adding service: " + mGattService);
        return mBluetoothGattServer.addService(mGattService);
    }

    @VisibleForTesting
    void setCcc(BluetoothDevice device, UUID charUuid, int offset, byte[] value, boolean store) {
        Map<UUID, Short> characteristicCcc = mCccDescriptorValues.get(device.getAddress());
        if (characteristicCcc == null) {
            characteristicCcc = new HashMap<>();
            mCccDescriptorValues.put(device.getAddress(), characteristicCcc);
        }

        characteristicCcc.put(
                charUuid, ByteBuffer.wrap(value).order(ByteOrder.LITTLE_ENDIAN).getShort());

        if (!store) {
            return;
        }

        if (Arrays.equals(value, BluetoothGattDescriptor.ENABLE_NOTIFICATION_VALUE)) {
            mEventLogger.logd(TAG, "setCcc: device= " + device + ", notify: " + true);
            mMcpService.setNotificationSubscription(mCcid, device, new ParcelUuid(charUuid), true);
        } else if (Arrays.equals(value, BluetoothGattDescriptor.DISABLE_NOTIFICATION_VALUE)) {
            mEventLogger.logd(TAG, "setCcc: device= " + device + ", notify: " + false);
            mMcpService.setNotificationSubscription(mCcid, device, new ParcelUuid(charUuid), false);
        } else {
            mEventLogger.loge(TAG, "Not handled CCC value: " + Arrays.toString(value));
        }
    }

    private byte[] getCccBytes(BluetoothDevice device, UUID charUuid) {
        Map<UUID, Short> characteristicCcc = mCccDescriptorValues.get(device.getAddress());
        if (characteristicCcc != null) {
            ByteBuffer bb = ByteBuffer.allocate(Short.BYTES).order(ByteOrder.LITTLE_ENDIAN);
            Short ccc = characteristicCcc.get(charUuid);
            if (ccc != null) {
                bb.putShort(characteristicCcc.get(charUuid));
                return bb.array();
            }
        }
        return BluetoothGattDescriptor.DISABLE_NOTIFICATION_VALUE;
    }

    @Override
    public void updatePlaybackState(MediaState state) {
        Log.d(TAG, "updatePlaybackState");

        if ((state.getValue() <= MediaState.STATE_MAX.getValue())
                && (state.getValue() >= MediaState.STATE_MIN.getValue())) {
            updateMediaStateChar(state.getValue());
        }
    }

    @VisibleForTesting
    int getMediaStateChar() {
        if (!isFeatureSupported(ServiceFeature.MEDIA_STATE)) return MediaState.INACTIVE.getValue();

        BluetoothGattCharacteristic stateChar = mCharacteristics.get(CharId.MEDIA_STATE);

        if (stateChar.getValue() != null) {
            return stateChar.getIntValue(BluetoothGattCharacteristic.FORMAT_UINT8, 0);
        }

        return MediaState.INACTIVE.getValue();
    }

    @VisibleForTesting
    void updateMediaStateChar(int state) {
        Log.d(TAG, "updateMediaStateChar: state= " + MediaState.toString(state));

        if (!isFeatureSupported(ServiceFeature.MEDIA_STATE)) return;

        mEventLogger.logd(TAG, "updateMediaStateChar: state= " + MediaState.toString(state));

        BluetoothGattCharacteristic stateChar = mCharacteristics.get(CharId.MEDIA_STATE);
        stateChar.setValue(state, BluetoothGattCharacteristic.FORMAT_UINT8, 0);
        notifyCharacteristic(stateChar, null);
    }

    private void updateObjectID(int objectIdField, long objectIdValue, boolean notify) {
        Log.d(TAG, "updateObjectID");
        int feature = ObjectIds.GetMatchingServiceFeature(objectIdField);

        if (!isFeatureSupported(feature)) return;

        mEventLogger.logd(
                TAG,
                "updateObjectIdChar: charId= "
                        + CharId.FromFeature(feature)
                        + ", objId= "
                        + objectIdValue);
        updateObjectIdChar(
                mCharacteristics.get(CharId.FromFeature(feature)), objectIdValue, null, notify);
    }

    @Override
    public void updateObjectID(int objectIdField, long objectIdValue) {
        updateObjectID(objectIdField, objectIdValue, true);
    }

    @Override
    public void setMediaControlRequestResult(Request request, Request.Results resultStatus) {
        Log.d(TAG, "setMediaControlRequestResult");

        if (getMediaStateChar() == MediaState.INACTIVE.getValue()) {
            resultStatus = Request.Results.MEDIA_PLAYER_INACTIVE;
        }
        if(request.getOpcode() == Request.Opcodes.FAST_FORWARD ||
               request.getOpcode() == Request.Opcodes.FAST_REWIND) {
            Log.d(TAG, " Opcode is FAST_FORWARD or FAST_REWIND");
            updateMediaStateChar(MediaState.SEEKING.getValue());
            BluetoothGattCharacteristic characteristic =
                    mCharacteristics.get(CharId.SEEKING_SPEED);
            int intSpeed = SpeedFloatToCharacteristicIntValue(getSeekingSpeedChar());
            characteristic.setValue(intSpeed, BluetoothGattCharacteristic.FORMAT_SINT8, 0);
            if (isFeatureSupported(ServiceFeature.SEEKING_SPEED_NOTIFY)) {
                notifyCharacteristic(characteristic, null);
            }
        }

        ByteBuffer bb = ByteBuffer.allocate(2).order(ByteOrder.LITTLE_ENDIAN);
        bb.put((byte) request.getOpcode());
        bb.put((byte) resultStatus.getValue());

        BluetoothGattCharacteristic characteristic =
                mCharacteristics.get(CharId.MEDIA_CONTROL_POINT);
        characteristic.setValue(bb.array());
        notifyCharacteristic(characteristic, null);
    }

    @Override
    public void setSearchRequestResult(
            SearchRequest request, SearchRequest.Results resultStatus, long resultObjectId) {
        Log.d(TAG, "setSearchRequestResult");

        // TODO: There is no Object Transfer Service implementation.
        BluetoothGattCharacteristic characteristic =
                mCharacteristics.get(CharId.SEARCH_CONTROL_POINT);
        characteristic.setValue(new byte[] {SEARCH_CONTROL_POINT_RESULT_FAILURE});
        notifyCharacteristic(characteristic, null);
    }

    @Override
    public void updatePlayerState(Map stateFields) {
        if (stateFields.isEmpty()) {
            return;
        }

        if (stateFields.containsKey(PlayerStateField.PLAYBACK_STATE)) {
            MediaState playbackState =
                    (MediaState) stateFields.get(PlayerStateField.PLAYBACK_STATE);
            Log.d(
                    TAG,
                    "updatePlayerState: playbackState= "
                            + stateFields.get(PlayerStateField.PLAYBACK_STATE));

            if (playbackState == MediaState.INACTIVE) {
                setInitialCharacteristicValues();
            }
        }
        final boolean doNotifyValueChange = true;

        // Additional fields that may be requested by the service to complete the new state info
        List<PlayerStateField> reqFieldList = null;

        if (stateFields.containsKey(PlayerStateField.PLAYBACK_SPEED)) {
            updatePlaybackSpeedChar(
                    (float) stateFields.get(PlayerStateField.PLAYBACK_SPEED), doNotifyValueChange);
        }

        if (stateFields.containsKey(PlayerStateField.PLAYING_ORDER_SUPPORTED)) {
            updatePlayingOrderSupportedChar(
                    (Integer) stateFields.get(PlayerStateField.PLAYING_ORDER_SUPPORTED));
        }

        if (stateFields.containsKey(PlayerStateField.PLAYING_ORDER)) {
            updatePlayingOrderChar(
                    (PlayingOrder) stateFields.get(PlayerStateField.PLAYING_ORDER),
                    doNotifyValueChange);
        }

        if (stateFields.containsKey(PlayerStateField.TRACK_POSITION)) {
            updateTrackPositionChar(
                    (long) stateFields.get(PlayerStateField.TRACK_POSITION), doNotifyValueChange);
        }

        if (stateFields.containsKey(PlayerStateField.PLAYER_NAME)) {
            String name = (String) stateFields.get(PlayerStateField.PLAYER_NAME);
            if ((getPlayerNameChar() != null) && (name.compareTo(getPlayerNameChar()) != 0)) {
                updatePlayerNameChar(name, doNotifyValueChange);

                // Most likely the player has changed - request critical info fields
                reqFieldList = new ArrayList<>();
                reqFieldList.add(PlayerStateField.PLAYBACK_STATE);
                reqFieldList.add(PlayerStateField.TRACK_DURATION);

                if (isFeatureSupported(ServiceFeature.MEDIA_CONTROL_POINT_OPCODES_SUPPORTED)) {
                    reqFieldList.add(PlayerStateField.OPCODES_SUPPORTED);
                }
                if (isFeatureSupported(ServiceFeature.PLAYING_ORDER_SUPPORTED)) {
                    reqFieldList.add(PlayerStateField.PLAYING_ORDER_SUPPORTED);
                }
                if (isFeatureSupported(ServiceFeature.PLAYING_ORDER)) {
                    reqFieldList.add(PlayerStateField.PLAYING_ORDER);
                }
                if (isFeatureSupported(ServiceFeature.PLAYER_ICON_OBJ_ID)) {
                    reqFieldList.add(PlayerStateField.ICON_OBJ_ID);
                }
                if (isFeatureSupported(ServiceFeature.PLAYER_ICON_URL)) {
                    reqFieldList.add(PlayerStateField.ICON_URL);
                }
            }
        }

        if (stateFields.containsKey(PlayerStateField.ICON_URL)) {
            updatePlayerIconUrlChar((String) stateFields.get(PlayerStateField.ICON_URL));
        }

        if (stateFields.containsKey(PlayerStateField.ICON_OBJ_ID)) {
            updateIconObjIdChar((Long) stateFields.get(PlayerStateField.ICON_OBJ_ID));
        }

        if (stateFields.containsKey(PlayerStateField.OPCODES_SUPPORTED)) {
            updateSupportedOpcodesChar(
                    (Integer) stateFields.get(PlayerStateField.OPCODES_SUPPORTED),
                    doNotifyValueChange);
        }

        // Notify track change if any of these have changed
        boolean notifyTrackChange = false;
        if (stateFields.containsKey(PlayerStateField.TRACK_TITLE)) {
            String newTitle = (String) stateFields.get(PlayerStateField.TRACK_TITLE);

            if (getTrackTitleChar().compareTo(newTitle) != 0) {
                updateTrackTitleChar(
                        (String) stateFields.get(PlayerStateField.TRACK_TITLE),
                        doNotifyValueChange);
                notifyTrackChange = true;
            }
        }

        if (stateFields.containsKey(PlayerStateField.TRACK_DURATION)) {
            long newTrackDuration = (long) (stateFields.get(PlayerStateField.TRACK_DURATION));
            if (getTrackDurationChar() != newTrackDuration) {
                updateTrackDurationChar(newTrackDuration, doNotifyValueChange);
                notifyTrackChange = true;
            }
        }

        if (stateFields.containsKey(PlayerStateField.PLAYBACK_STATE)) {
            mCurrentMediaState = (MediaState) stateFields.get(PlayerStateField.PLAYBACK_STATE);
        }

        int mediaState = getMediaStateChar();
        if (mediaState != mCurrentMediaState.getValue()) {
            updateMediaStateChar(mCurrentMediaState.getValue());
        }

        if (stateFields.containsKey(PlayerStateField.SEEKING_SPEED)) {
            int playbackState = getMediaStateChar();
            // Seeking speed should be 1.0f (char. value of 0) when not in seeking state.
            // [Ref. Media Control Service v1.0, sec. 3.9]
            if (playbackState == MediaState.SEEKING.getValue()) {
                updateSeekingSpeedChar(
                        (float) stateFields.get(PlayerStateField.SEEKING_SPEED),
                        doNotifyValueChange);
            } else {
                updateSeekingSpeedChar(1.0f, doNotifyValueChange);
            }
        }

        // Notify track change as the last step of all track change related characteristic changes.
        // [Ref. Media Control Service v1.0, sec. 3.4.1]
        if (notifyTrackChange) {
            if (isFeatureSupported(ServiceFeature.TRACK_CHANGED)) {
                BluetoothGattCharacteristic myChar = mCharacteristics.get(CharId.TRACK_CHANGED);
                myChar.setValue(new byte[] {});
                notifyCharacteristic(myChar, null);
            }
        }

        if (reqFieldList != null) {
            // Don't ask for those that we just got.
            reqFieldList.removeAll(stateFields.keySet());

            if (!reqFieldList.isEmpty()) {
                mCallbacks.onPlayerStateRequest(
                        reqFieldList.stream().toArray(PlayerStateField[]::new));
            }
        }
    }

    @Override
    public int getContentControlId() {
        return mCcid;
    }

    @Override
    public UUID getServiceUuid() {
        if (mGattService != null) {
            return mGattService.getUuid();
        }
        return new UUID(0, 0);
    }

    @Override
    public void onDeviceAuthorizationSet(BluetoothDevice device) {
        int auth = getDeviceAuthorization(device);
        mEventLogger.logd(
                TAG,
                "onDeviceAuthorizationSet: device= "
                        + device
                        + ", authorization= "
                        + (auth == BluetoothDevice.ACCESS_ALLOWED
                                ? "ALLOWED"
                                : (auth == BluetoothDevice.ACCESS_REJECTED
                                        ? "REJECTED"
                                        : "UNKNOWN")));
        ProcessPendingGattOperations(device);
        for (BluetoothGattCharacteristic characteristic : mCharacteristics.values()) {
            // Notify only the updated characteristics
            if (characteristic.getValue() != null) {
                notifyCharacteristic(device, characteristic);
            }
        }
    }

    @Override
    public void destroy() {
        Log.d(TAG, "Destroy");

        mAdapterService.unregisterBluetoothStateCallback(mBluetoothStateChangeCallback);

        if (mBluetoothGattServer == null) {
            return;
        }

        if (mBluetoothGattServer.removeService(mGattService)) {
            if (mCallbacks != null) {
                mCallbacks.onServiceInstanceUnregistered(ServiceStatus.OK);
            }
        }

        mBluetoothGattServer.close();
    }

    @VisibleForTesting
    void updatePlayingOrderChar(PlayingOrder order, boolean notify) {
        Log.d(TAG, "updatePlayingOrderChar: order= " + order);
        if (!isFeatureSupported(ServiceFeature.PLAYING_ORDER)) return;

        BluetoothGattCharacteristic orderChar = mCharacteristics.get(CharId.PLAYING_ORDER);
        Integer playingOrder = null;

        if (orderChar.getValue() != null) {
            playingOrder = orderChar.getIntValue(BluetoothGattCharacteristic.FORMAT_UINT8, 0);
        }

        if ((playingOrder == null) || (playingOrder != order.getValue())) {
            orderChar.setValue(order.getValue(), BluetoothGattCharacteristic.FORMAT_UINT8, 0);
            if (notify && isFeatureSupported(ServiceFeature.PLAYING_ORDER_NOTIFY)) {
                notifyCharacteristic(orderChar, null);
            }
            mEventLogger.logd(TAG, "updatePlayingOrderChar: order= " + order);
        }
    }

    private void notifyCharacteristic(
            @NonNull BluetoothDevice device, @NonNull BluetoothGattCharacteristic characteristic) {
        if (!mBluetoothGattServer.isDeviceConnected(device)) return;
        if (getDeviceAuthorization(device) != BluetoothDevice.ACCESS_ALLOWED) return;

        Map<UUID, Short> charCccMap = mCccDescriptorValues.get(device.getAddress());
        if (charCccMap == null) return;

        byte[] ccc = getCccBytes(device, characteristic.getUuid());
        Log.d(
                TAG,
                "notifyCharacteristic: char= "
                        + characteristic.getUuid().toString()
                        + " cccVal= "
                        + ByteBuffer.wrap(ccc).order(ByteOrder.LITTLE_ENDIAN).getShort());
        if (!Arrays.equals(ccc, BluetoothGattDescriptor.ENABLE_NOTIFICATION_VALUE)) return;

        Log.d(TAG, "notifyCharacteristic: sending notification");
        mBluetoothGattServer.notifyCharacteristicChanged(device, characteristic, false);
    }

    private void notifyCharacteristic(
            @NonNull BluetoothGattCharacteristic characteristic,
            @Nullable BluetoothDevice originDevice) {
        for (BluetoothDevice device : mBluetoothGattServer.getConnectedDevices()) {
            // Skip the origin device who changed the characteristic
            if (device.equals(originDevice)) {
                continue;
            }
            notifyCharacteristic(device, characteristic);
        }
    }

    private static int SpeedFloatToCharacteristicIntValue(float speed) {
        /* The spec. defined valid speed range is <0.25, 3.957> as float input, resulting in
         * <-128, 127> output integer range. */
        if (speed < 0) {
            speed = -speed;
        }
        if (speed < PLAY_SPEED_MIN) {
            speed = PLAY_SPEED_MIN;
        } else if (speed > PLAY_SPEED_MAX) {
            speed = PLAY_SPEED_MAX;
        }

        return (int) (64 * Math.log(speed) / Math.log(2));
    }

    private static float CharacteristicSpeedIntValueToSpeedFloat(Integer speed) {
        return (float) (Math.pow(2, (speed.floatValue() / 64.0f)));
    }

    @VisibleForTesting
    Float getSeekingSpeedChar() {
        Float speed = null;

        if (isFeatureSupported(ServiceFeature.SEEKING_SPEED)) {
            BluetoothGattCharacteristic characteristic = mCharacteristics.get(CharId.SEEKING_SPEED);
            if (characteristic.getValue() != null) {
                Integer intVal =
                        characteristic.getIntValue(BluetoothGattCharacteristic.FORMAT_SINT8, 0);
                speed = CharacteristicSpeedIntValueToSpeedFloat(intVal);
            }
        }

        return speed;
    }

    @VisibleForTesting
    void updateSeekingSpeedChar(float speed, boolean notify) {
        Log.d(TAG, "updateSeekingSpeedChar: speed= " + speed);
        if (isFeatureSupported(ServiceFeature.SEEKING_SPEED)) {
            if ((getSeekingSpeedChar() == null) || (getSeekingSpeedChar() != speed)) {
                BluetoothGattCharacteristic characteristic =
                        mCharacteristics.get(CharId.SEEKING_SPEED);
                int intSpeed = SpeedFloatToCharacteristicIntValue(speed);
                characteristic.setValue(intSpeed, BluetoothGattCharacteristic.FORMAT_SINT8, 0);
                if (notify && isFeatureSupported(ServiceFeature.SEEKING_SPEED_NOTIFY)) {
                    notifyCharacteristic(characteristic, null);
                }
                mEventLogger.logd(
                        TAG, "updateSeekingSpeedChar: intSpeed=" + intSpeed + ", speed= " + speed);
            }
        }
    }

    @VisibleForTesting
    Float getPlaybackSpeedChar() {
        Float speed = null;

        if (!isFeatureSupported(ServiceFeature.PLAYBACK_SPEED)) return null;

        BluetoothGattCharacteristic characteristic = mCharacteristics.get(CharId.PLAYBACK_SPEED);
        if (characteristic.getValue() != null) {
            Integer intVal =
                    characteristic.getIntValue(BluetoothGattCharacteristic.FORMAT_SINT8, 0);
            speed = CharacteristicSpeedIntValueToSpeedFloat(intVal);
        }

        return speed;
    }

    @VisibleForTesting
    void updatePlaybackSpeedChar(float speed, boolean notify) {
        Log.d(TAG, "updatePlaybackSpeedChar: " + speed);

        if (!isFeatureSupported(ServiceFeature.PLAYBACK_SPEED)) return;

        // Reject if no changes were made
        if ((getPlaybackSpeedChar() == null) || (getPlaybackSpeedChar() != speed)) {
            BluetoothGattCharacteristic characteristic =
                    mCharacteristics.get(CharId.PLAYBACK_SPEED);
            int intSpeed = SpeedFloatToCharacteristicIntValue(speed);
            characteristic.setValue(intSpeed, BluetoothGattCharacteristic.FORMAT_SINT8, 0);
            if (notify && isFeatureSupported(ServiceFeature.PLAYBACK_SPEED_NOTIFY)) {
                notifyCharacteristic(characteristic, null);
            }
            mEventLogger.logd(
                    TAG, "updatePlaybackSpeedChar: intSpeed=" + intSpeed + ", speed= " + speed);
        }
    }

    @VisibleForTesting
    void updateTrackPositionChar(long positionMs, boolean forceNotify) {
        Log.d(TAG, "updateTrackPositionChar: " + positionMs);
        if (!isFeatureSupported(ServiceFeature.TRACK_POSITION)) return;

        final int position =
                (positionMs != TRACK_POSITION_UNAVAILABLE)
                        ? (int) millisecondsToMcsInterval(positionMs)
                        : INTERVAL_UNAVAILABLE;

        BluetoothGattCharacteristic characteristic = mCharacteristics.get(CharId.TRACK_POSITION);
        characteristic.setValue(position, BluetoothGattCharacteristic.FORMAT_SINT32, 0);

        if (isFeatureSupported(ServiceFeature.TRACK_POSITION_NOTIFY)) {
            // Position should be notified only while seeking (frequency is implementation
            // specific), on pause, or position change, but not during the playback.
            if ((getMediaStateChar() == MediaState.PAUSED.getValue())
                    || (getMediaStateChar() == MediaState.SEEKING.getValue())
                    || forceNotify) {
                notifyCharacteristic(characteristic, null);
            }
        }
        mEventLogger.logd(
                TAG,
                "updateTrackPositionChar: positionMs= " + positionMs + ", position= " + position);
    }

    private long getTrackDurationChar() {
        if (!isFeatureSupported(ServiceFeature.TRACK_DURATION)) return TRACK_DURATION_UNAVAILABLE;

        BluetoothGattCharacteristic characteristic = mCharacteristics.get(CharId.TRACK_DURATION);
        if (characteristic.getValue() != null) {
            int duration = characteristic.getIntValue(BluetoothGattCharacteristic.FORMAT_SINT32, 0);
            return (duration != INTERVAL_UNAVAILABLE)
                    ? mcsIntervalToMilliseconds(duration)
                    : TRACK_DURATION_UNAVAILABLE;
        }
        return TRACK_DURATION_UNAVAILABLE;
    }

    @VisibleForTesting
    void updateTrackDurationChar(long durationMs, boolean notify) {
        Log.d(TAG, "updateTrackDurationChar: " + durationMs);
        if (isFeatureSupported(ServiceFeature.TRACK_DURATION)) {
            final int duration =
                    (durationMs != TRACK_DURATION_UNAVAILABLE)
                            ? (int) millisecondsToMcsInterval(durationMs)
                            : INTERVAL_UNAVAILABLE;

            BluetoothGattCharacteristic characteristic =
                    mCharacteristics.get(CharId.TRACK_DURATION);
            characteristic.setValue(duration, BluetoothGattCharacteristic.FORMAT_SINT32, 0);
            if (notify && isFeatureSupported(ServiceFeature.TRACK_DURATION_NOTIFY)) {
                notifyCharacteristic(characteristic, null);
            }
            mEventLogger.logd(
                    TAG,
                    "updateTrackDurationChar: durationMs= "
                            + durationMs
                            + ", duration= "
                            + duration);
        }
    }

    private String getTrackTitleChar() {
        if (isFeatureSupported(ServiceFeature.TRACK_TITLE)) {
            BluetoothGattCharacteristic characteristic = mCharacteristics.get(CharId.TRACK_TITLE);
            if (characteristic.getValue() != null) {
                return characteristic.getStringValue(0);
            }
        }

        return "";
    }

    @VisibleForTesting
    void updateTrackTitleChar(String title, boolean notify) {
        Log.d(TAG, "updateTrackTitleChar: " + title);
        if (isFeatureSupported(ServiceFeature.TRACK_TITLE)) {
            BluetoothGattCharacteristic characteristic = mCharacteristics.get(CharId.TRACK_TITLE);
            characteristic.setValue(title);
            if (notify && isFeatureSupported(ServiceFeature.TRACK_TITLE_NOTIFY)) {
                notifyCharacteristic(characteristic, null);
            }
            mEventLogger.logd(TAG, "updateTrackTitleChar: title= '" + title + "'");
        }
    }

    @VisibleForTesting
    void updateSupportedOpcodesChar(int opcodes, boolean notify) {
        Log.d(
                TAG,
                "updateSupportedOpcodesChar: opcodes= "
                        + Request.SupportedOpcodes.toString(opcodes));
        if (!isFeatureSupported(ServiceFeature.MEDIA_CONTROL_POINT_OPCODES_SUPPORTED)) return;

        BluetoothGattCharacteristic characteristic =
                mCharacteristics.get(CharId.MEDIA_CONTROL_POINT_OPCODES_SUPPORTED);
        // Do nothing if nothing has changed
        if (characteristic.getValue() != null
                && characteristic.getIntValue(BluetoothGattCharacteristic.FORMAT_UINT32, 0)
                        == opcodes) {
            return;
        }

        characteristic.setValue(opcodes, BluetoothGattCharacteristic.FORMAT_UINT32, 0);
        if (notify
                && isFeatureSupported(
                        ServiceFeature.MEDIA_CONTROL_POINT_OPCODES_SUPPORTED_NOTIFY)) {
            notifyCharacteristic(characteristic, null);
        }
        mEventLogger.logd(
                TAG,
                "updateSupportedOpcodesChar: opcodes= "
                        + Request.SupportedOpcodes.toString(opcodes));
    }

    @VisibleForTesting
    void updatePlayingOrderSupportedChar(int supportedOrder) {
        Log.d(TAG, "updatePlayingOrderSupportedChar: " + supportedOrder);
        if (isFeatureSupported(ServiceFeature.PLAYING_ORDER_SUPPORTED)) {
            mCharacteristics
                    .get(CharId.PLAYING_ORDER_SUPPORTED)
                    .setValue(supportedOrder, BluetoothGattCharacteristic.FORMAT_UINT16, 0);
            mEventLogger.logd(TAG, "updatePlayingOrderSupportedChar: order= " + supportedOrder);
        }
    }

    private void updateIconObjIdChar(Long objId) {
        if (isFeatureSupported(ServiceFeature.PLAYER_ICON_OBJ_ID)) {
            mEventLogger.logd(
                    TAG,
                    "updateObjectIdChar charId= "
                            + CharId.PLAYER_ICON_OBJ_ID
                            + ", objId= "
                            + objId);
            updateObjectIdChar(mCharacteristics.get(CharId.PLAYER_ICON_OBJ_ID), objId, null, true);
        }
    }

    @VisibleForTesting
    public long byteArray2ObjId(byte[] buffer) {
        ByteBuffer bb = ByteBuffer.allocate(Long.BYTES).order(ByteOrder.LITTLE_ENDIAN);
        bb.put(buffer, 0, 6);
        // Move position to beginnng after putting data to buffer
        bb.position(0);
        return bb.getLong();
    }

    @VisibleForTesting
    public byte[] objId2ByteArray(long objId) {
        if (objId < 0) {
            return new byte[0];
        }

        ByteBuffer bb = ByteBuffer.allocate(6).order(ByteOrder.LITTLE_ENDIAN);
        bb.putInt((int) objId);
        bb.putShort((short) (objId >> Integer.SIZE));

        return bb.array();
    }

    private void updateObjectIdChar(
            BluetoothGattCharacteristic characteristic,
            long objId,
            BluetoothDevice originDevice,
            boolean notify) {
        characteristic.setValue(objId2ByteArray(objId));
        if ((characteristic.getProperties() & PROPERTY_NOTIFY) != 0) {
            // Notify all clients but not the originDevice
            if (notify) {
                notifyCharacteristic(characteristic, originDevice);
            }
        }
    }

    private void updatePlayerIconUrlChar(String url) {
        Log.d(TAG, "updatePlayerIconUrlChar: " + url);
        if (isFeatureSupported(ServiceFeature.PLAYER_ICON_URL)) {
            mCharacteristics.get(CharId.PLAYER_ICON_URL).setValue(url);
            mEventLogger.logd(TAG, "updatePlayerIconUrlChar: " + url);
        }
    }

    private String getPlayerNameChar() {
        if (!isFeatureSupported(ServiceFeature.PLAYER_NAME)) return null;

        BluetoothGattCharacteristic characteristic = mCharacteristics.get(CharId.PLAYER_NAME);
        if (characteristic.getValue() != null) {
            return characteristic.getStringValue(0);
        }
        return null;
    }

    @VisibleForTesting
    void updatePlayerNameChar(String name, boolean notify) {
        Log.d(TAG, "updatePlayerNameChar: " + name);

        if (!isFeatureSupported(ServiceFeature.PLAYER_NAME)) return;

        BluetoothGattCharacteristic characteristic = mCharacteristics.get(CharId.PLAYER_NAME);
        characteristic.setValue(name);
        mEventLogger.logd(TAG, "updatePlayerNameChar: name= '" + name + "'");
        if (notify && isFeatureSupported(ServiceFeature.PLAYER_NAME_NOTIFY)) {
            notifyCharacteristic(characteristic, null);
        }
    }

    private boolean isFeatureSupported(long featureBit) {
        Log.w(
                TAG,
                "Feature "
                        + ServiceFeature.toString(featureBit)
                        + " support: "
                        + ((mFeatures & featureBit) != 0));
        return (mFeatures & featureBit) != 0;
    }

    /**
     * Checks if le audio broadcasting is ON
     *
     * @return {@code true} if is broadcasting audio, {@code false} otherwise
     */
    private boolean isBroadcastActive() {
<<<<<<< HEAD
        if (mLeAudioService == null) {
            mLeAudioService = LeAudioService.getLeAudioService();
        }

        if (!Flags.leaudioBroadcastFeatureSupport()) {
            // disable this if feature flag is false
            return false;
        }

=======
>>>>>>> 0a08c7f0
        return mLeAudioService != null && mLeAudioService.isBroadcastActive();
    }

    @VisibleForTesting
    boolean isOpcodeSupported(int opcode) {
        if (opcode < Request.Opcodes.PLAY || opcode > Request.Opcodes.GOTO_GROUP) {
            return false;
        }

        if (!isFeatureSupported(ServiceFeature.MEDIA_CONTROL_POINT_OPCODES_SUPPORTED)) {
            return false;
        }

        Integer opcodeSupportBit = Request.OpcodeToOpcodeSupport.get(opcode);
        if (opcodeSupportBit == null) return false;

        return (mCharacteristics
                                .get(CharId.MEDIA_CONTROL_POINT_OPCODES_SUPPORTED)
                                .getIntValue(BluetoothGattCharacteristic.FORMAT_UINT32, 0)
                        & opcodeSupportBit)
                == opcodeSupportBit;
    }

    private interface CharacteristicWriteHandler {
        void onCharacteristicWriteRequest(
                BluetoothDevice device,
                int requestId,
                BluetoothGattCharacteristic characteristic,
                boolean preparedWrite,
                boolean responseNeeded,
                int offset,
                byte[] value);
    }

    private static final class CharacteristicData {
        public final int id;
        public final int properties;
        public final int permissions;
        public final long featureFlag;
        public final long ntfFeatureFlag;

        private CharacteristicData(
                int id, long featureFlag, long ntfFeatureFlag, int properties, int permissions) {
            this.id = id;
            this.featureFlag = featureFlag;
            this.ntfFeatureFlag = ntfFeatureFlag;
            this.properties = properties;
            this.permissions = permissions;
        }
    }

    private static final class CharId {
        public static final int PLAYER_NAME =
                Long.numberOfTrailingZeros(ServiceFeature.PLAYER_NAME);
        public static final int PLAYER_ICON_OBJ_ID =
                Long.numberOfTrailingZeros(ServiceFeature.PLAYER_ICON_OBJ_ID);
        public static final int PLAYER_ICON_URL =
                Long.numberOfTrailingZeros(ServiceFeature.PLAYER_ICON_URL);
        public static final int TRACK_CHANGED =
                Long.numberOfTrailingZeros(ServiceFeature.TRACK_CHANGED);
        public static final int TRACK_TITLE =
                Long.numberOfTrailingZeros(ServiceFeature.TRACK_TITLE);
        public static final int TRACK_DURATION =
                Long.numberOfTrailingZeros(ServiceFeature.TRACK_DURATION);
        public static final int TRACK_POSITION =
                Long.numberOfTrailingZeros(ServiceFeature.TRACK_POSITION);
        public static final int PLAYBACK_SPEED =
                Long.numberOfTrailingZeros(ServiceFeature.PLAYBACK_SPEED);
        public static final int SEEKING_SPEED =
                Long.numberOfTrailingZeros(ServiceFeature.SEEKING_SPEED);
        public static final int CURRENT_TRACK_SEGMENT_OBJ_ID =
                Long.numberOfTrailingZeros(ServiceFeature.CURRENT_TRACK_SEGMENT_OBJ_ID);
        public static final int CURRENT_TRACK_OBJ_ID =
                Long.numberOfTrailingZeros(ServiceFeature.CURRENT_TRACK_OBJ_ID);
        public static final int NEXT_TRACK_OBJ_ID =
                Long.numberOfTrailingZeros(ServiceFeature.NEXT_TRACK_OBJ_ID);
        public static final int CURRENT_GROUP_OBJ_ID =
                Long.numberOfTrailingZeros(ServiceFeature.CURRENT_GROUP_OBJ_ID);
        public static final int PARENT_GROUP_OBJ_ID =
                Long.numberOfTrailingZeros(ServiceFeature.PARENT_GROUP_OBJ_ID);
        public static final int PLAYING_ORDER =
                Long.numberOfTrailingZeros(ServiceFeature.PLAYING_ORDER);
        public static final int PLAYING_ORDER_SUPPORTED =
                Long.numberOfTrailingZeros(ServiceFeature.PLAYING_ORDER_SUPPORTED);
        public static final int MEDIA_STATE =
                Long.numberOfTrailingZeros(ServiceFeature.MEDIA_STATE);
        public static final int MEDIA_CONTROL_POINT =
                Long.numberOfTrailingZeros(ServiceFeature.MEDIA_CONTROL_POINT);
        public static final int MEDIA_CONTROL_POINT_OPCODES_SUPPORTED =
                Long.numberOfTrailingZeros(ServiceFeature.MEDIA_CONTROL_POINT_OPCODES_SUPPORTED);
        public static final int SEARCH_RESULT_OBJ_ID =
                Long.numberOfTrailingZeros(ServiceFeature.SEARCH_RESULT_OBJ_ID);
        public static final int SEARCH_CONTROL_POINT =
                Long.numberOfTrailingZeros(ServiceFeature.SEARCH_CONTROL_POINT);
        public static final int CONTENT_CONTROL_ID =
                Long.numberOfTrailingZeros(ServiceFeature.CONTENT_CONTROL_ID);

        public static int FromFeature(long feature) {
            return Long.numberOfTrailingZeros(feature);
        }
    }

    private static final UUID UUID_CCCD = UUID.fromString("00002902-0000-1000-8000-00805f9b34fb");

    /* All characteristic attributes (UUIDs, properties, permissions and flags needed to enable
     * them) This is set according to the Media Control Service Specification.
     */
    private static List<Pair<UUID, CharacteristicData>> getUuidCharacteristicList() {
        List<Pair<UUID, CharacteristicData>> characteristics = new ArrayList<>();
        characteristics.add(
                new Pair<>(
                        UUID_PLAYER_NAME,
                        new CharacteristicData(
                                CharId.PLAYER_NAME,
                                ServiceFeature.PLAYER_NAME,
                                ServiceFeature.PLAYER_NAME_NOTIFY,
                                PROPERTY_READ,
                                PERMISSION_READ_ENCRYPTED)));
        characteristics.add(
                new Pair<>(
                        UUID_PLAYER_ICON_OBJ_ID,
                        new CharacteristicData(
                                CharId.PLAYER_ICON_OBJ_ID,
                                ServiceFeature.PLAYER_ICON_OBJ_ID,
                                // Notifications unsupported
                                0,
                                PROPERTY_READ,
                                PERMISSION_READ_ENCRYPTED)));
        characteristics.add(
                new Pair<>(
                        UUID_PLAYER_ICON_URL,
                        new CharacteristicData(
                                CharId.PLAYER_ICON_URL,
                                ServiceFeature.PLAYER_ICON_URL,
                                // Notifications unsupported
                                0,
                                PROPERTY_READ,
                                PERMISSION_READ_ENCRYPTED)));
        characteristics.add(
                new Pair<>(
                        UUID_TRACK_CHANGED,
                        new CharacteristicData(
                                CharId.TRACK_CHANGED,
                                ServiceFeature.TRACK_CHANGED,
                                // Mandatory notification if char. exists.
                                ServiceFeature.TRACK_CHANGED,
                                PROPERTY_NOTIFY,
                                0)));
        characteristics.add(
                new Pair<>(
                        UUID_TRACK_TITLE,
                        new CharacteristicData(
                                CharId.TRACK_TITLE,
                                ServiceFeature.TRACK_TITLE,
                                ServiceFeature.TRACK_TITLE_NOTIFY,
                                PROPERTY_READ,
                                PERMISSION_READ_ENCRYPTED)));
        characteristics.add(
                new Pair<>(
                        UUID_TRACK_DURATION,
                        new CharacteristicData(
                                CharId.TRACK_DURATION,
                                ServiceFeature.TRACK_DURATION,
                                ServiceFeature.TRACK_DURATION_NOTIFY,
                                PROPERTY_READ,
                                PERMISSION_READ_ENCRYPTED)));
        characteristics.add(
                new Pair<>(
                        UUID_TRACK_POSITION,
                        new CharacteristicData(
                                CharId.TRACK_POSITION,
                                ServiceFeature.TRACK_POSITION,
                                ServiceFeature.TRACK_POSITION_NOTIFY,
                                PROPERTY_READ | PROPERTY_WRITE | PROPERTY_WRITE_NO_RESPONSE,
                                PERMISSION_READ_ENCRYPTED | PERMISSION_WRITE_ENCRYPTED)));
        characteristics.add(
                new Pair<>(
                        UUID_PLAYBACK_SPEED,
                        new CharacteristicData(
                                CharId.PLAYBACK_SPEED,
                                ServiceFeature.PLAYBACK_SPEED,
                                ServiceFeature.PLAYBACK_SPEED_NOTIFY,
                                PROPERTY_READ | PROPERTY_WRITE | PROPERTY_WRITE_NO_RESPONSE,
                                PERMISSION_READ_ENCRYPTED | PERMISSION_WRITE_ENCRYPTED)));
        characteristics.add(
                new Pair<>(
                        UUID_SEEKING_SPEED,
                        new CharacteristicData(
                                CharId.SEEKING_SPEED,
                                ServiceFeature.SEEKING_SPEED,
                                ServiceFeature.SEEKING_SPEED_NOTIFY,
                                PROPERTY_READ,
                                PERMISSION_READ_ENCRYPTED)));
        characteristics.add(
                new Pair<>(
                        UUID_CURRENT_TRACK_SEGMENT_OBJ_ID,
                        new CharacteristicData(
                                CharId.CURRENT_TRACK_SEGMENT_OBJ_ID,
                                ServiceFeature.CURRENT_TRACK_SEGMENT_OBJ_ID,
                                // Notifications unsupported
                                0,
                                PROPERTY_READ,
                                PERMISSION_READ_ENCRYPTED)));
        characteristics.add(
                new Pair<>(
                        UUID_CURRENT_TRACK_OBJ_ID,
                        new CharacteristicData(
                                CharId.CURRENT_TRACK_OBJ_ID,
                                ServiceFeature.CURRENT_TRACK_OBJ_ID,
                                ServiceFeature.CURRENT_TRACK_OBJ_ID_NOTIFY,
                                PROPERTY_READ | PROPERTY_WRITE | PROPERTY_WRITE_NO_RESPONSE,
                                PERMISSION_READ_ENCRYPTED | PERMISSION_WRITE_ENCRYPTED)));
        characteristics.add(
                new Pair<>(
                        UUID_NEXT_TRACK_OBJ_ID,
                        new CharacteristicData(
                                CharId.NEXT_TRACK_OBJ_ID,
                                ServiceFeature.NEXT_TRACK_OBJ_ID,
                                ServiceFeature.NEXT_TRACK_OBJ_ID_NOTIFY,
                                PROPERTY_READ | PROPERTY_WRITE | PROPERTY_WRITE_NO_RESPONSE,
                                PERMISSION_READ_ENCRYPTED | PERMISSION_WRITE_ENCRYPTED)));
        characteristics.add(
                new Pair<>(
                        UUID_CURRENT_GROUP_OBJ_ID,
                        new CharacteristicData(
                                CharId.CURRENT_GROUP_OBJ_ID,
                                ServiceFeature.CURRENT_GROUP_OBJ_ID,
                                ServiceFeature.CURRENT_GROUP_OBJ_ID_NOTIFY,
                                PROPERTY_READ | PROPERTY_WRITE | PROPERTY_WRITE_NO_RESPONSE,
                                PERMISSION_READ_ENCRYPTED | PERMISSION_WRITE_ENCRYPTED)));
        characteristics.add(
                new Pair<>(
                        UUID_PARENT_GROUP_OBJ_ID,
                        new CharacteristicData(
                                CharId.PARENT_GROUP_OBJ_ID,
                                ServiceFeature.PARENT_GROUP_OBJ_ID,
                                ServiceFeature.PARENT_GROUP_OBJ_ID_NOTIFY,
                                PROPERTY_READ,
                                PERMISSION_READ_ENCRYPTED)));
        characteristics.add(
                new Pair<>(
                        UUID_PLAYING_ORDER,
                        new CharacteristicData(
                                CharId.PLAYING_ORDER,
                                ServiceFeature.PLAYING_ORDER,
                                ServiceFeature.PLAYING_ORDER_NOTIFY,
                                PROPERTY_READ | PROPERTY_WRITE | PROPERTY_WRITE_NO_RESPONSE,
                                PERMISSION_READ_ENCRYPTED | PERMISSION_WRITE_ENCRYPTED)));
        characteristics.add(
                new Pair<>(
                        UUID_PLAYING_ORDER_SUPPORTED,
                        new CharacteristicData(
                                CharId.PLAYING_ORDER_SUPPORTED,
                                ServiceFeature.PLAYING_ORDER_SUPPORTED,
                                // Notifications unsupported
                                0,
                                PROPERTY_READ,
                                PERMISSION_READ_ENCRYPTED)));
        characteristics.add(
                new Pair<>(
                        UUID_MEDIA_STATE,
                        new CharacteristicData(
                                CharId.MEDIA_STATE,
                                ServiceFeature.MEDIA_STATE,
                                // Mandatory notification if char. exists.
                                ServiceFeature.MEDIA_STATE,
                                PROPERTY_READ | PROPERTY_NOTIFY,
                                PERMISSION_READ_ENCRYPTED)));
        characteristics.add(
                new Pair<>(
                        UUID_MEDIA_CONTROL_POINT,
                        new CharacteristicData(
                                CharId.MEDIA_CONTROL_POINT,
                                ServiceFeature.MEDIA_CONTROL_POINT,
                                // Mandatory notification if char. exists.
                                ServiceFeature.MEDIA_CONTROL_POINT,
                                PROPERTY_WRITE | PROPERTY_WRITE_NO_RESPONSE | PROPERTY_NOTIFY,
                                PERMISSION_WRITE_ENCRYPTED)));
        characteristics.add(
                new Pair<>(
                        UUID_MEDIA_CONTROL_POINT_OPCODES_SUPPORTED,
                        new CharacteristicData(
                                CharId.MEDIA_CONTROL_POINT_OPCODES_SUPPORTED,
                                ServiceFeature.MEDIA_CONTROL_POINT_OPCODES_SUPPORTED,
                                ServiceFeature.MEDIA_CONTROL_POINT_OPCODES_SUPPORTED_NOTIFY,
                                PROPERTY_READ,
                                PERMISSION_READ_ENCRYPTED)));
        characteristics.add(
                new Pair<>(
                        UUID_SEARCH_RESULT_OBJ_ID,
                        new CharacteristicData(
                                CharId.SEARCH_RESULT_OBJ_ID,
                                ServiceFeature.SEARCH_RESULT_OBJ_ID,
                                // Mandatory notification if char. exists.
                                ServiceFeature.SEARCH_RESULT_OBJ_ID,
                                PROPERTY_READ | PROPERTY_NOTIFY,
                                PERMISSION_READ_ENCRYPTED)));
        characteristics.add(
                new Pair<>(
                        UUID_SEARCH_CONTROL_POINT,
                        new CharacteristicData(
                                CharId.SEARCH_CONTROL_POINT,
                                ServiceFeature.SEARCH_CONTROL_POINT,
                                // Mandatory notification if char. exists.
                                ServiceFeature.SEARCH_CONTROL_POINT,
                                PROPERTY_WRITE | PROPERTY_WRITE_NO_RESPONSE | PROPERTY_NOTIFY,
                                PERMISSION_WRITE_ENCRYPTED)));
        characteristics.add(
                new Pair<>(
                        UUID_CONTENT_CONTROL_ID,
                        new CharacteristicData(
                                CharId.CONTENT_CONTROL_ID,
                                ServiceFeature.CONTENT_CONTROL_ID,
                                // Notifications unsupported
                                0,
                                PROPERTY_READ,
                                PERMISSION_READ_ENCRYPTED)));
        return characteristics;
    }

    public void dump(StringBuilder sb) {
        sb.append("\tMediaControlService instance current state:");
        sb.append("\n\t\tCcid = ").append(mCcid);
        sb.append("\n\t\tFeatures:").append(ServiceFeature.featuresToString(mFeatures, "\n\t\t\t"));

        BluetoothGattCharacteristic characteristic = mCharacteristics.get(CharId.PLAYER_NAME);
        if (characteristic == null) {
            sb.append("\n\t\tPlayer name: <No Player>");
        } else {
            sb.append("\n\t\tPlayer name: ").append(characteristic.getStringValue(0));
        }

        sb.append("\n\t\tCurrentPlaybackState = ").append(mCurrentMediaState);
        for (Map.Entry<String, Map<UUID, Short>> deviceEntry : mCccDescriptorValues.entrySet()) {
            sb.append("\n\t\tCCC states for device: ")
                    .append("xx:xx:xx:xx:")
                    .append(deviceEntry.getKey().substring(12));
            for (Map.Entry<UUID, Short> entry : deviceEntry.getValue().entrySet()) {
                sb.append("\n\t\t\tCharacteristic: ")
                        .append(mcsUuidToString(entry.getKey()))
                        .append(", value: ")
                        .append(Utils.cccIntToStr(entry.getValue()));
            }
        }

        sb.append("\n\n");
        mEventLogger.dump(sb);
    }
}<|MERGE_RESOLUTION|>--- conflicted
+++ resolved
@@ -2190,18 +2190,10 @@
      * @return {@code true} if is broadcasting audio, {@code false} otherwise
      */
     private boolean isBroadcastActive() {
-<<<<<<< HEAD
         if (mLeAudioService == null) {
             mLeAudioService = LeAudioService.getLeAudioService();
         }
 
-        if (!Flags.leaudioBroadcastFeatureSupport()) {
-            // disable this if feature flag is false
-            return false;
-        }
-
-=======
->>>>>>> 0a08c7f0
         return mLeAudioService != null && mLeAudioService.isBroadcastActive();
     }
 
