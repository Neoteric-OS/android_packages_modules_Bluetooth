--- conflicted
+++ resolved
@@ -158,12 +158,8 @@
             new HashMap<>();
     private McpService mMcpService;
     private LeAudioService mLeAudioService;
-<<<<<<< HEAD
-    private AdapterService mAdapterService;
+    private final AdapterService mAdapterService;
     private boolean mIgnorePTforBroadcast = false;
-=======
-    private final AdapterService mAdapterService;
->>>>>>> 1908fb7e
 
     private static final int LOG_NB_EVENTS = 200;
     private final BluetoothEventLogger mEventLogger;
@@ -1576,8 +1572,8 @@
         if (getMediaStateChar() == MediaState.INACTIVE.getValue()) {
             resultStatus = Request.Results.MEDIA_PLAYER_INACTIVE;
         }
-        if(request.getOpcode() == Request.Opcodes.FAST_FORWARD ||
-               request.getOpcode() == Request.Opcodes.FAST_REWIND) {
+        if(request.opcode() == Request.Opcodes.FAST_FORWARD ||
+               request.opcode() == Request.Opcodes.FAST_REWIND) {
             Log.d(TAG, " Opcode is FAST_FORWARD or FAST_REWIND");
             updateMediaStateChar(MediaState.SEEKING.getValue());
             BluetoothGattCharacteristic characteristic =
