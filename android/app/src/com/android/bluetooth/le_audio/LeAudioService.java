/*
 * Copyright 2020 HIMSA II K/S - www.himsa.com.
 * Represented by EHIMA - www.ehima.com
 *
 * Licensed under the Apache License, Version 2.0 (the "License");
 * you may not use this file except in compliance with the License.
 * You may obtain a copy of the License at
 *
 *      http://www.apache.org/licenses/LICENSE-2.0
 *
 * Unless required by applicable law or agreed to in writing, software
 * distributed under the License is distributed on an "AS IS" BASIS,
 * WITHOUT WARRANTIES OR CONDITIONS OF ANY KIND, either express or implied.
 * See the License for the specific language governing permissions and
 * limitations under the License.
 */

package com.android.bluetooth.le_audio;

import static android.Manifest.permission.BLUETOOTH_CONNECT;
import static android.bluetooth.IBluetoothLeAudio.LE_AUDIO_GROUP_ID_INVALID;

import static com.android.bluetooth.flags.Flags.leaudioBroadcastFeatureSupport;
import static com.android.bluetooth.flags.Flags.leaudioApiSynchronizedBlockFix;
import static com.android.bluetooth.Utils.enforceBluetoothPrivilegedPermission;
import static com.android.modules.utils.build.SdkLevel.isAtLeastU;

import android.annotation.RequiresPermission;
import android.annotation.SuppressLint;
import android.app.ActivityManager;
import android.bluetooth.BluetoothAdapter;
import android.bluetooth.BluetoothDevice;
import android.bluetooth.BluetoothLeAudio;
import android.bluetooth.BluetoothLeAudioCodecConfig;
import android.bluetooth.BluetoothLeAudioCodecStatus;
import android.bluetooth.BluetoothLeAudioContentMetadata;
import android.bluetooth.BluetoothLeBroadcastMetadata;
import android.bluetooth.BluetoothLeBroadcastSettings;
import android.bluetooth.BluetoothLeBroadcastSubgroupSettings;
import android.bluetooth.BluetoothProfile;
import android.bluetooth.BluetoothProtoEnums;
import android.bluetooth.BluetoothStatusCodes;
import android.bluetooth.BluetoothUuid;
import android.bluetooth.IBluetoothLeAudio;
import android.bluetooth.IBluetoothLeAudioCallback;
import android.bluetooth.IBluetoothLeBroadcastCallback;
import android.bluetooth.IBluetoothVolumeControl;
import android.bluetooth.le.BluetoothLeScanner;
import android.bluetooth.le.ScanCallback;
import android.bluetooth.le.ScanFilter;
import android.bluetooth.le.ScanResult;
import android.bluetooth.le.ScanSettings;
import android.content.AttributionSource;
import android.content.Context;
import android.content.Intent;
import android.media.AudioDeviceCallback;
import android.media.AudioDeviceInfo;
import android.media.AudioManager;
import android.media.BluetoothProfileConnectionInfo;
import android.os.Binder;
import android.os.Handler;
import android.os.HandlerThread;
import android.os.Looper;
import android.os.Parcel;
import android.os.ParcelUuid;
import android.os.RemoteCallbackList;
import android.os.RemoteException;
import android.os.UserHandle;
import android.provider.Settings;
import android.sysprop.BluetoothProperties;
import android.util.Log;
import android.util.Pair;

import com.android.bluetooth.Utils;
import com.android.bluetooth.a2dp.A2dpService;
import com.android.bluetooth.bass_client.BassClientService;
import com.android.bluetooth.btservice.AdapterService;
import com.android.bluetooth.btservice.AudioRoutingManager;
import com.android.bluetooth.btservice.MetricsLogger;
import com.android.bluetooth.btservice.ProfileService;
import com.android.bluetooth.btservice.ServiceFactory;
import com.android.bluetooth.btservice.storage.DatabaseManager;
import com.android.bluetooth.csip.CsipSetCoordinatorService;
import com.android.bluetooth.flags.Flags;
import com.android.bluetooth.hap.HapClientService;
import com.android.bluetooth.hfp.HeadsetService;
import com.android.bluetooth.mcp.McpService;
import com.android.bluetooth.tbs.TbsGatt;
import com.android.bluetooth.tbs.TbsService;
import com.android.bluetooth.vc.VolumeControlService;
import com.android.internal.annotations.GuardedBy;
import com.android.internal.annotations.VisibleForTesting;

import java.util.ArrayList;
import java.util.Arrays;
import java.util.Collections;
import java.util.LinkedHashMap;
import java.util.LinkedList;
import java.util.List;
import java.util.Map;
import java.util.Objects;
import java.util.Optional;
import java.util.Set;
import java.util.concurrent.locks.Lock;
import java.util.concurrent.locks.ReentrantLock;
import java.util.concurrent.locks.ReentrantReadWriteLock;
import java.util.stream.Collectors;

/**
 * Provides Bluetooth LeAudio profile, as a service in the Bluetooth application.
 */
public class LeAudioService extends ProfileService {
    private static final String TAG = "LeAudioService";

    // Timeout for state machine thread join, to prevent potential ANR.
    private static final int SM_THREAD_JOIN_TIMEOUT_MS = 1000;

    private static LeAudioService sLeAudioService;

    /**
     * Indicates group audio support for none direction
     */
    private static final int AUDIO_DIRECTION_NONE = 0x00;

    /**
     * Indicates group audio support for output direction
     */
    private static final int AUDIO_DIRECTION_OUTPUT_BIT = 0x01;

    /**
     * Indicates group audio support for input direction
     */
    private static final int AUDIO_DIRECTION_INPUT_BIT = 0x02;

    /** Indicates group is not active */
    private static final int ACTIVE_STATE_INACTIVE = 0x00;

    /** Indicates group is going to be activeted */
    private static final int ACTIVE_STATE_GETTING_ACTIVE = 0x01;

    /** Indicates group is active */
    private static final int ACTIVE_STATE_ACTIVE = 0x02;

    /**
     * This is used by application read-only for checking the fallback active group id.
     *
     */
    public static final String BLUETOOTH_LE_BROADCAST_FALLBACK_ACTIVE_GROUP_ID =
            "bluetooth_le_broadcast_fallback_active_group_id";

    /**
     * Per PBP 1.0 4.3. High Quality Public Broadcast Audio, Broadcast HIGH quality audio configs
     * are with sampling frequency 48khz
     */
    private static final BluetoothLeAudioCodecConfig BROADCAST_HIGH_QUALITY_CONFIG =
            new BluetoothLeAudioCodecConfig.Builder()
                    .setCodecType(BluetoothLeAudioCodecConfig.SOURCE_CODEC_TYPE_LC3)
                    .setSampleRate(BluetoothLeAudioCodecConfig.SAMPLE_RATE_48000)
                    .build();

    /* 5 seconds timeout for Broadcast streaming state transition */
    private static final int DIALING_OUT_TIMEOUT_MS = 5000;

    private AdapterService mAdapterService;
    private DatabaseManager mDatabaseManager;
    private HandlerThread mStateMachinesThread;
    private volatile BluetoothDevice mActiveAudioOutDevice;
    private volatile BluetoothDevice mActiveAudioInDevice;
    private volatile BluetoothDevice mActiveBroadcastAudioDevice;
    private BluetoothDevice mExposedActiveDevice;
    private LeAudioCodecConfig mLeAudioCodecConfig;
    private final ReentrantLock mGroupLock = new ReentrantLock();
    private final ReentrantReadWriteLock mGroupReadWriteLock = new ReentrantReadWriteLock();
    private final Lock mGroupReadLock =
            leaudioApiSynchronizedBlockFix() ? mGroupReadWriteLock.readLock() : mGroupLock;
    private final Lock mGroupWriteLock =
            leaudioApiSynchronizedBlockFix() ? mGroupReadWriteLock.writeLock() : mGroupLock;

    // lock for intent broadcasting
    private ReentrantLock mutex = new ReentrantLock();
    ServiceFactory mServiceFactory = new ServiceFactory();

    LeAudioNativeInterface mLeAudioNativeInterface;
    boolean mLeAudioNativeIsInitialized = false;
    boolean mLeAudioInbandRingtoneSupportedByPlatform = true;
    boolean mBluetoothEnabled = false;

    /**
     * During a call that has LE Audio -> HFP handover, the HFP device that is going to connect SCO
     * after LE Audio group becomes idle
     */
    BluetoothDevice mHfpHandoverDevice = null;

    /** LE audio active device that was removed from active because of HFP handover */
    BluetoothDevice mLeAudioDeviceInactivatedForHfpHandover = null;

    LeAudioBroadcasterNativeInterface mLeAudioBroadcasterNativeInterface = null;
    private DialingOutTimeoutEvent mDialingOutTimeoutEvent = null;
    @VisibleForTesting
    AudioManager mAudioManager;
    LeAudioTmapGattServer mTmapGattServer;
    int mTmapRoleMask;
    int mUnicastGroupIdDeactivatedForBroadcastTransition = LE_AUDIO_GROUP_ID_INVALID;
    Optional<Integer> mBroadcastIdDeactivatedForUnicastTransition = Optional.empty();
    Optional<Boolean> mQueuedInCallValue = Optional.empty();
    Optional<Integer> mBroadcastIdPendingStart = Optional.empty();
    BluetoothDevice mAudioManagerAddedOutDevice = null;
    boolean mTmapStarted = false;
    private boolean mAwaitingBroadcastCreateResponse = false;
    private final LinkedList<BluetoothLeBroadcastSettings> mCreateBroadcastQueue =
            new LinkedList<>();
    boolean mIsSourceStreamMonitorModeEnabled = false;

    @VisibleForTesting
    TbsService mTbsService;

    @VisibleForTesting
    McpService mMcpService;

    @VisibleForTesting
    VolumeControlService mVolumeControlService;

    @VisibleForTesting
    HapClientService mHapClientService;

    @VisibleForTesting
    CsipSetCoordinatorService mCsipSetCoordinatorService;

    @VisibleForTesting BassClientService mBassClientService;

    @VisibleForTesting
    RemoteCallbackList<IBluetoothLeBroadcastCallback> mBroadcastCallbacks;

    @VisibleForTesting
    RemoteCallbackList<IBluetoothLeAudioCallback> mLeAudioCallbacks;

    BluetoothLeScanner mAudioServersScanner;
    /* When mScanCallback is not null, it means scan is started. */
    ScanCallback mScanCallback;

    public LeAudioService(Context ctx) {
        super(ctx);
    }

    @VisibleForTesting
    LeAudioService(Context ctx, LeAudioNativeInterface nativeInterface) {
        super(ctx);
        mLeAudioNativeInterface = nativeInterface;
    }

    private class LeAudioGroupDescriptor {
        LeAudioGroupDescriptor(boolean isInbandRingtonEnabled) {
            mIsConnected = false;
            mActiveState = ACTIVE_STATE_INACTIVE;
            mHasFallbackDeviceWhenGettingInactive = false;
            mDirection = AUDIO_DIRECTION_NONE;
            mCodecStatus = null;
            mLostLeadDeviceWhileStreaming = null;
            mCurrentLeadDevice = null;
            mInbandRingtoneEnabled = isInbandRingtonEnabled;
            mAvailableContexts = 0;
            mInputSelectableConfig = new ArrayList<>();
            mOutputSelectableConfig = new ArrayList<>();
            mInactivatedDueToContextType = false;
        }

        Boolean mIsConnected;
        Boolean mHasFallbackDeviceWhenGettingInactive;
        Integer mDirection;
        BluetoothLeAudioCodecStatus mCodecStatus;
        /* This can be non empty only for the streaming time */
        BluetoothDevice mLostLeadDeviceWhileStreaming;
        BluetoothDevice mCurrentLeadDevice;
        Boolean mInbandRingtoneEnabled;
        Integer mAvailableContexts;
        List<BluetoothLeAudioCodecConfig> mInputSelectableConfig;
        List<BluetoothLeAudioCodecConfig> mOutputSelectableConfig;
        Boolean mInactivatedDueToContextType;

        private Integer mActiveState;

        boolean isActive() {
            return mActiveState == ACTIVE_STATE_ACTIVE;
        }

        boolean isInactive() {
            return mActiveState == ACTIVE_STATE_INACTIVE;
        }

        boolean isGettingActive() {
            return mActiveState == ACTIVE_STATE_GETTING_ACTIVE;
        }

        void setActiveState(int state) {
            if ((state != ACTIVE_STATE_ACTIVE)
                    && (state != ACTIVE_STATE_INACTIVE)
                    && (state != ACTIVE_STATE_GETTING_ACTIVE)) {
                Log.e(TAG, "LeAudioGroupDescriptor.setActiveState: Invalid state set: " + state);
                return;
            }

            Log.d(TAG, "LeAudioGroupDescriptor.setActiveState: " + mActiveState + " -> " + state);
            mActiveState = state;
        }

        String getActiveStateString() {
            switch (mActiveState) {
                case ACTIVE_STATE_ACTIVE:
                    return "ACTIVE_STATE_ACTIVE";
                case ACTIVE_STATE_INACTIVE:
                    return "ACTIVE_STATE_INACTIVE";
                case ACTIVE_STATE_GETTING_ACTIVE:
                    return "ACTIVE_STATE_GETTING_ACTIVE";
                default:
                    return "INVALID";
            }
        }
    }

    private static class LeAudioDeviceDescriptor {
        LeAudioDeviceDescriptor(boolean isInbandRingtonEnabled) {
            mAclConnected = false;
            mStateMachine = null;
            mGroupId = LE_AUDIO_GROUP_ID_INVALID;
            mSinkAudioLocation = BluetoothLeAudio.AUDIO_LOCATION_INVALID;
            mDirection = AUDIO_DIRECTION_NONE;
            mDevInbandRingtoneEnabled = isInbandRingtonEnabled;
        }

        public boolean mAclConnected;
        public LeAudioStateMachine mStateMachine;
        public Integer mGroupId;
        public Integer mSinkAudioLocation;
        public Integer mDirection;
        Boolean mDevInbandRingtoneEnabled;
    }

    private static class LeAudioBroadcastDescriptor {
        LeAudioBroadcastDescriptor() {
            mState = LeAudioStackEvent.BROADCAST_STATE_STOPPED;
            mMetadata = null;
            mRequestedForDetails = false;
        }

        public Integer mState;
        public BluetoothLeBroadcastMetadata mMetadata;
        public Boolean mRequestedForDetails;
    }

    List<BluetoothLeAudioCodecConfig> mInputLocalCodecCapabilities = new ArrayList<>();
    List<BluetoothLeAudioCodecConfig> mOutputLocalCodecCapabilities = new ArrayList<>();

    @GuardedBy("mGroupWriteLock")
    private final Map<Integer, LeAudioGroupDescriptor> mGroupDescriptors = new LinkedHashMap<>();

    @GuardedBy("mGroupReadLock")
    private final Map<Integer, LeAudioGroupDescriptor> mGroupDescriptorsView =
            Collections.unmodifiableMap(mGroupDescriptors);

    private final Map<BluetoothDevice, LeAudioDeviceDescriptor> mDeviceDescriptors =
            new LinkedHashMap<>();
    private final Map<Integer, LeAudioBroadcastDescriptor> mBroadcastDescriptors =
            new LinkedHashMap<>();

    private Handler mHandler = new Handler(Looper.getMainLooper());
    private final AudioManagerAudioDeviceCallback mAudioManagerAudioDeviceCallback =
            new AudioManagerAudioDeviceCallback();

    @Override
    protected IProfileServiceBinder initBinder() {
        return new BluetoothLeAudioBinder(this);
    }

    public static boolean isEnabled() {
        return BluetoothProperties.isProfileBapUnicastClientEnabled().orElse(false);
    }

    public static boolean isBroadcastEnabled() {
        return leaudioBroadcastFeatureSupport()
                && BluetoothProperties.isProfileBapBroadcastSourceEnabled().orElse(false);
    }

    private boolean registerTmap() {
        if (mTmapGattServer != null) {
            throw new IllegalStateException("TMAP GATT server started before start() is called");
        }
        mTmapGattServer = LeAudioObjectsFactory.getInstance().getTmapGattServer(this);

        try {
            mTmapGattServer.start(mTmapRoleMask);
        } catch (IllegalStateException e) {
            Log.e(TAG, "Fail to start TmapGattServer", e);
            mTmapGattServer = null;
            return false;
        }

        return true;
    }

    @Override
    public void start() {
        Log.i(TAG, "start()");
        if (sLeAudioService != null) {
            throw new IllegalStateException("start() called twice");
        }

        mAdapterService = Objects.requireNonNull(AdapterService.getAdapterService(),
                "AdapterService cannot be null when LeAudioService starts");
        if (mLeAudioNativeInterface == null) {
            mLeAudioNativeInterface =
                    Objects.requireNonNull(
                            LeAudioNativeInterface.getInstance(),
                            "LeAudioNativeInterface cannot be null when LeAudioService starts");
        }
        mDatabaseManager = Objects.requireNonNull(mAdapterService.getDatabase(),
                "DatabaseManager cannot be null when LeAudioService starts");

        mAudioManager = getSystemService(AudioManager.class);
        Objects.requireNonNull(mAudioManager,
                "AudioManager cannot be null when LeAudioService starts");

        // Start handler thread for state machines
        mStateMachinesThread = new HandlerThread("LeAudioService.StateMachines");
        mStateMachinesThread.start();

        mBroadcastDescriptors.clear();

        mGroupWriteLock.lock();
        try {
            mDeviceDescriptors.clear();
            mGroupDescriptors.clear();
        } finally {
            mGroupWriteLock.unlock();
        }

        // Setup broadcast callbacks
        mLeAudioCallbacks = new RemoteCallbackList<IBluetoothLeAudioCallback>();

        mTmapRoleMask =
                LeAudioTmapGattServer.TMAP_ROLE_FLAG_CG | LeAudioTmapGattServer.TMAP_ROLE_FLAG_UMS;

        // Initialize Broadcast native interface
        if ((mAdapterService.getSupportedProfilesBitMask()
                    & (1 << BluetoothProfile.LE_AUDIO_BROADCAST)) != 0) {
            Log.i(TAG, "Init Le Audio broadcaster");
            mBroadcastCallbacks = new RemoteCallbackList<IBluetoothLeBroadcastCallback>();
            mLeAudioBroadcasterNativeInterface = Objects.requireNonNull(
                    LeAudioBroadcasterNativeInterface.getInstance(),
                    "LeAudioBroadcasterNativeInterface cannot be null when LeAudioService starts");
            mLeAudioBroadcasterNativeInterface.init();
            mTmapRoleMask |= LeAudioTmapGattServer.TMAP_ROLE_FLAG_BMS;
        } else {
            Log.w(TAG, "Le Audio Broadcasts not supported.");
        }

        mTmapStarted = registerTmap();

        mLeAudioInbandRingtoneSupportedByPlatform =
                        BluetoothProperties.isLeAudioInbandRingtoneSupported().orElse(true);

        mAudioManager.registerAudioDeviceCallback(mAudioManagerAudioDeviceCallback,
                       mHandler);

        // Mark service as started
        setLeAudioService(this);

        // Setup codec config
        mLeAudioCodecConfig = new LeAudioCodecConfig(this);

        // Delay the call to init by posting it. This ensures TBS and MCS are fully initialized
        // before we start accepting connections
        mHandler.post(this::init);
    }

    private void init() {
        if (!isAvailable()) {
            Log.e(TAG, " Service disabled before init");
            return;
        }

        if (!mTmapStarted) {
            mTmapStarted = registerTmap();
        }

        LeAudioNativeInterface nativeInterface = mLeAudioNativeInterface;
        if (nativeInterface == null) {
            Log.w(TAG, "the service is stopped. ignore init()");
            return;
        }
        nativeInterface.init(mLeAudioCodecConfig.getCodecConfigOffloading());
    }

    @Override
    public void stop() {
        Log.i(TAG, "stop()");
        if (sLeAudioService == null) {
            Log.w(TAG, "stop() called before start()");
            return;
        }

        mQueuedInCallValue = Optional.empty();
        mCreateBroadcastQueue.clear();
        mAwaitingBroadcastCreateResponse = false;
        mIsSourceStreamMonitorModeEnabled = false;

        clearBroadcastTimeoutCallback();

        mHandler.removeCallbacks(this::init);
        removeActiveDevice(false);

        if (mTmapGattServer == null) {
            Log.w(TAG, "TMAP GATT server should never be null before stop() is called");
        } else {
            mTmapGattServer.stop();
            mTmapGattServer = null;
            mTmapStarted = false;
        }

        stopAudioServersBackgroundScan();
        mAudioServersScanner = null;

        // Don't wait for async call with INACTIVE group status, clean active
        // device for active group.
        mGroupReadLock.lock();
        try {
            try {
                for (Map.Entry<Integer, LeAudioGroupDescriptor> entry :
                        mGroupDescriptorsView.entrySet()) {
                    LeAudioGroupDescriptor descriptor = entry.getValue();
                    Integer groupId = entry.getKey();
                    if (descriptor.isActive()) {
                        descriptor.setActiveState(ACTIVE_STATE_INACTIVE);
                        updateActiveDevices(
                                groupId,
                                descriptor.mDirection,
                                AUDIO_DIRECTION_NONE,
                                false,
                                false,
                                false);
                        break;
                    }
                }

                // Destroy state machines and stop handler thread
                for (LeAudioDeviceDescriptor descriptor : mDeviceDescriptors.values()) {
                    LeAudioStateMachine sm = descriptor.mStateMachine;
                    if (sm == null) {
                        continue;
                    }
                    sm.quit();
                    sm.cleanup();
                }
            } finally {
                if (Flags.leaudioApiSynchronizedBlockFix()) {
                    // Upgrade to write lock
                    mGroupReadLock.unlock();
                    mGroupWriteLock.lock();
                }
            }
            mDeviceDescriptors.clear();
            mGroupDescriptors.clear();
        } finally {
            mGroupWriteLock.unlock();
        }

        // Cleanup native interfaces
        mLeAudioNativeInterface.cleanup();
        mLeAudioNativeInterface = null;
        mLeAudioNativeIsInitialized = false;
        mBluetoothEnabled = false;
        mHfpHandoverDevice = null;
        mLeAudioDeviceInactivatedForHfpHandover = null;

        mActiveAudioOutDevice = null;
        mActiveAudioInDevice = null;
        mExposedActiveDevice = null;
        mLeAudioCodecConfig = null;

        mBroadcastIdPendingStart = Optional.empty();
        mAudioManagerAddedOutDevice = null;

        // Set the service and BLE devices as inactive
        setLeAudioService(null);

        // Unregister broadcast callbacks
        if (mBroadcastCallbacks != null) {
            mBroadcastCallbacks.kill();
        }

        if (mLeAudioCallbacks != null) {
            mLeAudioCallbacks.kill();
        }

        mBroadcastDescriptors.clear();

        if (mLeAudioBroadcasterNativeInterface != null) {
            mLeAudioBroadcasterNativeInterface.cleanup();
            mLeAudioBroadcasterNativeInterface = null;
        }

        if (mStateMachinesThread != null) {
            try {
                mStateMachinesThread.quitSafely();
                mStateMachinesThread.join(SM_THREAD_JOIN_TIMEOUT_MS);
                mStateMachinesThread = null;
            } catch (InterruptedException e) {
                // Do not rethrow as we are shutting down anyway
            }
        }

        mAudioManager.unregisterAudioDeviceCallback(mAudioManagerAudioDeviceCallback);

        mAdapterService = null;
        mAudioManager = null;
        mMcpService = null;
        mTbsService = null;
        mVolumeControlService = null;
        mCsipSetCoordinatorService = null;
        mBassClientService = null;
    }

    @Override
    public void cleanup() {
        Log.i(TAG, "cleanup()");
    }

    public static synchronized LeAudioService getLeAudioService() {
        if (sLeAudioService == null) {
            Log.w(TAG, "getLeAudioService(): service is NULL");
            return null;
        }
        if (!sLeAudioService.isAvailable()) {
            Log.w(TAG, "getLeAudioService(): service is not available");
            return null;
        }
        return sLeAudioService;
    }

    @VisibleForTesting
    static synchronized void setLeAudioService(LeAudioService instance) {
        Log.d(TAG, "setLeAudioService(): set to: " + instance);
        sLeAudioService = instance;
    }

    VolumeControlService getVolumeControlService() {
        if (mVolumeControlService == null) {
            mVolumeControlService = mServiceFactory.getVolumeControlService();
            if (mVolumeControlService == null) {
                Log.e(TAG, "Volume control service is not available");
            }
        }
        return mVolumeControlService;
    }

    BassClientService getBassClientService() {
        if (mBassClientService == null) {
            mBassClientService = mServiceFactory.getBassClientService();
            if (mBassClientService == null) {
                Log.e(TAG, "BASS service is not available");
            }
        }
        return mBassClientService;
    }

    @VisibleForTesting
    int getAudioDeviceGroupVolume(int groupId) {
        VolumeControlService volumeControlService = getVolumeControlService();
        if (volumeControlService == null) {
            return IBluetoothVolumeControl.VOLUME_CONTROL_UNKNOWN_VOLUME;
        }
        return volumeControlService.getAudioDeviceGroupVolume(groupId);
    }

    LeAudioDeviceDescriptor createDeviceDescriptor(BluetoothDevice device,
            boolean isInbandRingtoneEnabled) {
        LeAudioDeviceDescriptor descriptor = mDeviceDescriptors.get(device);
        if (descriptor == null) {
            mDeviceDescriptors.put(device, new LeAudioDeviceDescriptor(isInbandRingtoneEnabled));
            descriptor = mDeviceDescriptors.get(device);
            Log.d(TAG, "Created descriptor for device: " + device);
        } else {
            Log.w(TAG, "Device: " + device + ", already exists");
        }

        return descriptor;
    }

    private void setEnabledState(BluetoothDevice device, boolean enabled) {
        Log.d(TAG, "setEnabledState: address:" + device + " enabled: " + enabled);
        if (!mLeAudioNativeIsInitialized) {
            Log.e(TAG, "setEnabledState, mLeAudioNativeIsInitialized is not initialized");
            return;
        }
        mLeAudioNativeInterface.setEnableState(device, enabled);
    }

    public boolean connect(BluetoothDevice device) {
        Log.d(TAG, "connect(): " + device);

        if (getConnectionPolicy(device) == BluetoothProfile.CONNECTION_POLICY_FORBIDDEN) {
            Log.e(TAG, "Cannot connect to " + device + " : CONNECTION_POLICY_FORBIDDEN");
            return false;
        }
        ParcelUuid[] featureUuids = mAdapterService.getRemoteUuids(device);
        if (!Utils.arrayContains(featureUuids, BluetoothUuid.LE_AUDIO)) {
            Log.e(TAG, "Cannot connect to " + device + " : Remote does not have LE_AUDIO UUID");
            return false;
        }

        LeAudioStateMachine sm = null;

        mGroupWriteLock.lock();
        try {
            boolean isInbandRingtoneEnabled = false;
            int groupId = getGroupId(device);
            if (groupId != LE_AUDIO_GROUP_ID_INVALID) {
                isInbandRingtoneEnabled = getGroupDescriptor(groupId).mInbandRingtoneEnabled;
            }

            if (createDeviceDescriptor(device, isInbandRingtoneEnabled) == null) {
                return false;
            }

            sm = getOrCreateStateMachine(device);
            if (sm == null) {
                Log.e(TAG, "Ignored connect request for " + device + " : no state machine");
                return false;
            }

            if (!Flags.leaudioApiSynchronizedBlockFix()) {
                sm.sendMessage(LeAudioStateMachine.CONNECT);
            }

        } finally {
            mGroupWriteLock.unlock();
        }

        if (Flags.leaudioApiSynchronizedBlockFix()) {
            sm.sendMessage(LeAudioStateMachine.CONNECT);
        }

        return true;
    }

    /**
     * Disconnects LE Audio for the remote bluetooth device
     *
     * @param device is the device with which we would like to disconnect LE Audio
     * @return true if profile disconnected, false if device not connected over LE Audio
     */
    boolean disconnectV2(BluetoothDevice device) {
        Log.d(TAG, "disconnectV2(): " + device);

        LeAudioStateMachine sm = null;

        mGroupReadLock.lock();
        try {
            LeAudioDeviceDescriptor descriptor = getDeviceDescriptor(device);
            if (descriptor == null) {
                Log.e(TAG, "disconnect: No valid descriptor for device: " + device);
                return false;
            }
            sm = descriptor.mStateMachine;
        } finally {
            mGroupReadLock.unlock();
        }

        if (sm == null) {
            Log.e(TAG, "Ignored disconnect request for " + device + " : no state machine");
            return false;
        }

        sm.sendMessage(LeAudioStateMachine.DISCONNECT);

        return true;
    }

    /**
     * Disconnects LE Audio for the remote bluetooth device
     *
     * @param device is the device with which we would like to disconnect LE Audio
     * @return true if profile disconnected, false if device not connected over LE Audio
     */
    public boolean disconnect(BluetoothDevice device) {
        if (Flags.leaudioApiSynchronizedBlockFix()) {
            return disconnectV2(device);
        }

        Log.d(TAG, "disconnect(): " + device);

        mGroupReadLock.lock();
        try {
            LeAudioDeviceDescriptor descriptor = getDeviceDescriptor(device);
            if (descriptor == null) {
                Log.e(TAG, "disconnect: No valid descriptor for device: " + device);
                return false;
            }

            LeAudioStateMachine sm = descriptor.mStateMachine;
            if (sm == null) {
                Log.e(TAG, "Ignored disconnect request for " + device
                        + " : no state machine");
                return false;
            }

            sm.sendMessage(LeAudioStateMachine.DISCONNECT);
        } finally {
            mGroupReadLock.unlock();
        }

        return true;
    }

    public List<BluetoothDevice> getConnectedDevices() {
        mGroupReadLock.lock();
        try {
            List<BluetoothDevice> devices = new ArrayList<>();
            for (LeAudioDeviceDescriptor descriptor : mDeviceDescriptors.values()) {
                LeAudioStateMachine sm = descriptor.mStateMachine;
                if (sm != null && sm.isConnected()) {
                    devices.add(sm.getDevice());
                }
            }
            return devices;
        } finally {
            mGroupReadLock.unlock();
        }
    }

    BluetoothDevice getConnectedGroupLeadDevice(int groupId) {
        if (getGroupId(mActiveAudioOutDevice) == groupId) {
            return mActiveAudioOutDevice;
        }

        return getLeadDeviceForTheGroup(groupId);
    }

    List<BluetoothDevice> getDevicesMatchingConnectionStates(int[] states) {
        ArrayList<BluetoothDevice> devices = new ArrayList<>();
        if (states == null) {
            return devices;
        }
        final BluetoothDevice[] bondedDevices = mAdapterService.getBondedDevices();
        if (bondedDevices == null) {
            return devices;
        }
        mGroupReadLock.lock();
        try {
            for (BluetoothDevice device : bondedDevices) {
                final ParcelUuid[] featureUuids = device.getUuids();
                if (!Utils.arrayContains(featureUuids, BluetoothUuid.LE_AUDIO)) {
                    continue;
                }
                int connectionState = BluetoothProfile.STATE_DISCONNECTED;
                LeAudioDeviceDescriptor descriptor = getDeviceDescriptor(device);
                if (descriptor == null) {
                    Log.e(TAG, "getDevicesMatchingConnectionStates: "
                            + "No valid descriptor for device: " + device);
                    return null;
                }

                LeAudioStateMachine sm = descriptor.mStateMachine;
                if (sm != null) {
                    connectionState = sm.getConnectionState();
                }
                for (int state : states) {
                    if (connectionState == state) {
                        devices.add(device);
                        break;
                    }
                }
            }
            return devices;
        } finally {
            mGroupReadLock.unlock();
        }
    }

    /**
     * Get the list of devices that have state machines.
     *
     * @return the list of devices that have state machines
     */
    @VisibleForTesting
    List<BluetoothDevice> getDevices() {
        List<BluetoothDevice> devices = new ArrayList<>();
        mGroupReadLock.lock();
        try {
            for (LeAudioDeviceDescriptor descriptor : mDeviceDescriptors.values()) {
                if (descriptor.mStateMachine != null) {
                    devices.add(descriptor.mStateMachine.getDevice());
                }
            }
            return devices;
        } finally {
            mGroupReadLock.unlock();
        }
    }

    /**
     * Get the current connection state of the profile
     *
     * @param device is the remote bluetooth device
     * @return {@link BluetoothProfile#STATE_DISCONNECTED} if this profile is disconnected,
     * {@link BluetoothProfile#STATE_CONNECTING} if this profile is being connected,
     * {@link BluetoothProfile#STATE_CONNECTED} if this profile is connected, or
     * {@link BluetoothProfile#STATE_DISCONNECTING} if this profile is being disconnected
     */
    public int getConnectionState(BluetoothDevice device) {
        mGroupReadLock.lock();
        try {
            LeAudioDeviceDescriptor descriptor = getDeviceDescriptor(device);
            if (descriptor == null) {
                return BluetoothProfile.STATE_DISCONNECTED;
            }

            LeAudioStateMachine sm = descriptor.mStateMachine;
            if (sm == null) {
                return BluetoothProfile.STATE_DISCONNECTED;
            }
            return sm.getConnectionState();
        } finally {
            mGroupReadLock.unlock();
        }
    }

    /**
     * Add device to the given group.
     * @param groupId group ID the device is being added to
     * @param device the active device
     * @return true on success, otherwise false
     */
    boolean groupAddNode(int groupId, BluetoothDevice device) {
        if (!mLeAudioNativeIsInitialized) {
            Log.e(TAG, "Le Audio not initialized properly.");
            return false;
        }
        return mLeAudioNativeInterface.groupAddNode(groupId, device);
    }

    /**
     * Remove device from a given group.
     * @param groupId group ID the device is being removed from
     * @param device the active device
     * @return true on success, otherwise false
     */
    boolean groupRemoveNode(int groupId, BluetoothDevice device) {
        if (!mLeAudioNativeIsInitialized) {
            Log.e(TAG, "Le Audio not initialized properly.");
            return false;
        }
        return mLeAudioNativeInterface.groupRemoveNode(groupId, device);
    }

    /**
     * Checks if given group exists.
     *
     * @param groupId group Id to verify
     * @return true given group exists, otherwise false
     */
    public boolean isValidDeviceGroup(int groupId) {
        mGroupReadLock.lock();
        try {
            return groupId != LE_AUDIO_GROUP_ID_INVALID
                    && mGroupDescriptorsView.containsKey(groupId);
        } finally {
            mGroupReadLock.unlock();
        }
    }

    /**
     * Get all the devices within a given group.
     * @param groupId group id to get devices
     * @return all devices within a given group or empty list
     */
    public List<BluetoothDevice> getGroupDevices(int groupId) {
        List<BluetoothDevice> result = new ArrayList<>();

        if (groupId == LE_AUDIO_GROUP_ID_INVALID) {
            return result;
        }

        mGroupReadLock.lock();
        try {
            for (Map.Entry<BluetoothDevice, LeAudioDeviceDescriptor> entry
                    : mDeviceDescriptors.entrySet()) {
                if (entry.getValue().mGroupId == groupId) {
                    result.add(entry.getKey());
                }
            }
        } finally {
            mGroupReadLock.unlock();
        }
        return result;
    }

    /**
     * Get all the devices within a given group.
     * @param device the device for which we want to get all devices in its group
     * @return all devices within a given group or empty list
     */
    public List<BluetoothDevice> getGroupDevices(BluetoothDevice device) {
        List<BluetoothDevice> result = new ArrayList<>();
        int groupId = getGroupId(device);

        if (groupId == LE_AUDIO_GROUP_ID_INVALID) {
            return result;
        }

        mGroupReadLock.lock();
        try {
            for (Map.Entry<BluetoothDevice, LeAudioDeviceDescriptor> entry
                    : mDeviceDescriptors.entrySet()) {
                if (entry.getValue().mGroupId == groupId) {
                    result.add(entry.getKey());
                }
            }
        } finally {
            mGroupReadLock.unlock();
        }
        return result;
    }

    /**
     * Get the active device group id
     */
    public Integer getActiveGroupId() {
        mGroupReadLock.lock();
        try {
            for (Map.Entry<Integer, LeAudioGroupDescriptor> entry :
                    mGroupDescriptorsView.entrySet()) {
                LeAudioGroupDescriptor descriptor = entry.getValue();
                if (descriptor.isActive()) {
                    return entry.getKey();
                }
            }
        } finally {
            mGroupReadLock.unlock();
        }
        return LE_AUDIO_GROUP_ID_INVALID;
    }

    /**
     * Creates LeAudio Broadcast instance with BluetoothLeBroadcastSettings.
     *
     * @param broadcastSettings broadcast settings for this broadcast source
     */
    public void createBroadcast(BluetoothLeBroadcastSettings broadcastSettings) {
        if (mBroadcastDescriptors.size() >= getMaximumNumberOfBroadcasts()) {
            Log.w(
                    TAG,
                    "createBroadcast reached maximum allowed broadcasts number: "
                            + getMaximumNumberOfBroadcasts());
            notifyBroadcastStartFailed(BluetoothStatusCodes.ERROR_LOCAL_NOT_ENOUGH_RESOURCES);
            return;
        }

        if (mLeAudioBroadcasterNativeInterface == null) {
            Log.w(TAG, "Native interface not available.");
            return;
        }

        if (mAwaitingBroadcastCreateResponse) {
            mCreateBroadcastQueue.add(broadcastSettings);
            Log.i(TAG, "Broadcast creation queued due to waiting for a previous request response.");
            return;
        }

        if (!areAllGroupsInNotActiveState()) {
            /* Broadcast would be created once unicast group became inactive */
            Log.i(TAG, "Unicast group is active, queueing Broadcast creation, while the Unicast"
                        + " group is deactivated.");
            mCreateBroadcastQueue.add(broadcastSettings);
            if (Flags.leaudioBroadcastAudioHandoverPolicies()) {
                mLeAudioNativeInterface.setUnicastMonitorMode(LeAudioStackEvent.DIRECTION_SINK,
                        true);
            }
            removeActiveDevice(true);

            return;
        }

        byte[] broadcastCode = broadcastSettings.getBroadcastCode();
        boolean isEncrypted = (broadcastCode != null) && (broadcastCode.length != 0);
        if (isEncrypted) {
            if ((broadcastCode.length > 16) || (broadcastCode.length < 4)) {
                Log.e(TAG, "Invalid broadcast code length. Should be from 4 to 16 octets long.");
                return;
            }
        }

        List<BluetoothLeBroadcastSubgroupSettings> settingsList =
                broadcastSettings.getSubgroupSettings();
        if (settingsList == null || settingsList.size() < 1) {
            Log.d(TAG, "subgroup settings is not valid value");
            return;
        }

        BluetoothLeAudioContentMetadata publicMetadata =
                broadcastSettings.getPublicBroadcastMetadata();

        Log.i(TAG, "createBroadcast: isEncrypted=" + (isEncrypted ? "true" : "false"));

        mAwaitingBroadcastCreateResponse = true;
        mLeAudioBroadcasterNativeInterface.createBroadcast(
                broadcastSettings.isPublicBroadcast(),
                broadcastSettings.getBroadcastName(),
                broadcastCode,
                publicMetadata == null ? null : publicMetadata.getRawMetadata(),
                getBroadcastAudioQualityPerSinkCapabilities(settingsList),
                settingsList.stream()
                        .map(s -> s.getContentMetadata().getRawMetadata())
                        .toArray(byte[][]::new));
    }

    private int[] getBroadcastAudioQualityPerSinkCapabilities(
            List<BluetoothLeBroadcastSubgroupSettings> settingsList) {
        int[] preferredQualityArray =
                settingsList.stream().mapToInt(s -> s.getPreferredQuality()).toArray();

        BassClientService bassClientService = getBassClientService();
        if (bassClientService == null) {
            return preferredQualityArray;
        }

        for (BluetoothDevice sink : bassClientService.getConnectedDevices()) {
            int groupId = getGroupId(sink);
            if (groupId == LE_AUDIO_GROUP_ID_INVALID) {
                continue;
            }

            BluetoothLeAudioCodecStatus codecStatus = getCodecStatus(groupId);
            if (codecStatus != null
                    && !codecStatus.isInputCodecConfigSelectable(BROADCAST_HIGH_QUALITY_CONFIG)) {
                // If any sink device does not support high quality audio config,
                // set all subgroup audio quality to standard quality for now before multi codec
                // config support is ready
                Log.i(
                        TAG,
                        "Sink device doesn't support HIGH broadcast audio quality, use STANDARD"
                                + " quality");
                Arrays.fill(
                        preferredQualityArray,
                        BluetoothLeBroadcastSubgroupSettings.QUALITY_STANDARD);
                break;
            }
        }
        return preferredQualityArray;
    }

    /**
     * Start LeAudio Broadcast instance.
     * @param broadcastId broadcast instance identifier
     */
    public void startBroadcast(int broadcastId) {
        if (mLeAudioBroadcasterNativeInterface == null) {
            Log.w(TAG, "Native interface not available.");
            return;
        }

        Log.d(TAG, "startBroadcast");

        /* Start timeout to recover from stucked/error start Broadcast operation */
        mDialingOutTimeoutEvent = new DialingOutTimeoutEvent(broadcastId);
        mHandler.postDelayed(mDialingOutTimeoutEvent, DIALING_OUT_TIMEOUT_MS);

        mLeAudioBroadcasterNativeInterface.startBroadcast(broadcastId);
    }

    /**
     * Updates LeAudio broadcast instance metadata.
     *
     * @param broadcastId broadcast instance identifier
     * @param broadcastSettings broadcast settings for this broadcast source
     */
    public void updateBroadcast(int broadcastId, BluetoothLeBroadcastSettings broadcastSettings) {
        if (mLeAudioBroadcasterNativeInterface == null) {
            Log.w(TAG, "Native interface not available.");
            return;
        }

        LeAudioBroadcastDescriptor descriptor = mBroadcastDescriptors.get(broadcastId);
        if (descriptor == null) {
            notifyBroadcastUpdateFailed(
                    broadcastId, BluetoothStatusCodes.ERROR_LE_BROADCAST_INVALID_BROADCAST_ID);
            Log.e(TAG, "updateBroadcast: No valid descriptor for broadcastId: " + broadcastId);
            return;
        }

        List<BluetoothLeBroadcastSubgroupSettings> settingsList =
                broadcastSettings.getSubgroupSettings();
        if (settingsList == null || settingsList.size() < 1) {
            Log.d(TAG, "subgroup settings is not valid value");
            return;
        }

        BluetoothLeAudioContentMetadata publicMetadata =
                broadcastSettings.getPublicBroadcastMetadata();

        Log.d(TAG, "updateBroadcast");
        mLeAudioBroadcasterNativeInterface.updateMetadata(broadcastId,
                broadcastSettings.getBroadcastName(),
                publicMetadata == null ? null : publicMetadata.getRawMetadata(),
                settingsList.stream()
                        .map(s -> s.getContentMetadata().getRawMetadata())
                        .toArray(byte[][]::new));
        notifyBroadcastUpdated(broadcastId, BluetoothStatusCodes.REASON_LOCAL_APP_REQUEST);
    }

    /**
     * Pause LeAudio Broadcast instance.
     *
     * @param broadcastId broadcast instance identifier
     */
    public void pauseBroadcast(Integer broadcastId) {
        if (mLeAudioBroadcasterNativeInterface == null) {
            Log.w(TAG, "Native interface not available.");
            return;
        }

        LeAudioBroadcastDescriptor descriptor = mBroadcastDescriptors.get(broadcastId);
        if (descriptor == null) {
            Log.e(TAG, "pauseBroadcast: No valid descriptor for broadcastId: " + broadcastId);
            return;
        }

        if (Flags.leaudioBroadcastAssistantPeripheralEntrustment()) {
            if (!isPlaying(broadcastId)) {
                Log.d(TAG, "pauseBroadcast: Broadcast is not playing, skip pause request");
                return;
            }

            // Due to broadcast pause sinks may lose synchronization
            BassClientService bassClientService = getBassClientService();
            if (bassClientService != null) {
                bassClientService.cacheSuspendingSources(broadcastId);
            }
        }

        Log.d(TAG, "pauseBroadcast");
        mLeAudioBroadcasterNativeInterface.pauseBroadcast(broadcastId);
    }

    /**
     * Stop LeAudio Broadcast instance.
     * @param broadcastId broadcast instance identifier
     */
    public void stopBroadcast(Integer broadcastId) {
        if (mLeAudioBroadcasterNativeInterface == null) {
            Log.w(TAG, "Native interface not available.");
            return;
        }

        LeAudioBroadcastDescriptor descriptor = mBroadcastDescriptors.get(broadcastId);
        if (descriptor == null) {
            notifyOnBroadcastStopFailed(
                    BluetoothStatusCodes.ERROR_LE_BROADCAST_INVALID_BROADCAST_ID);
            Log.e(TAG, "stopBroadcast: No valid descriptor for broadcastId: " + broadcastId);
            return;
        }

        Log.d(TAG, "stopBroadcast");
        mLeAudioBroadcasterNativeInterface.stopBroadcast(broadcastId);
    }

    /**
     * Destroy LeAudio Broadcast instance.
     * @param broadcastId broadcast instance identifier
     */
    public void destroyBroadcast(int broadcastId) {
        if (mLeAudioBroadcasterNativeInterface == null) {
            Log.w(TAG, "Native interface not available.");
            return;
        }

        LeAudioBroadcastDescriptor descriptor = mBroadcastDescriptors.get(broadcastId);
        if (descriptor == null) {
            notifyOnBroadcastStopFailed(
                    BluetoothStatusCodes.ERROR_LE_BROADCAST_INVALID_BROADCAST_ID);
            Log.e(TAG, "destroyBroadcast: No valid descriptor for broadcastId: " + broadcastId);
            return;
        }

        Log.d(TAG, "destroyBroadcast");
        if (Flags.leaudioBroadcastAudioHandoverPolicies()) {
            mLeAudioNativeInterface.setUnicastMonitorMode(LeAudioStackEvent.DIRECTION_SINK, false);
        }
        mLeAudioBroadcasterNativeInterface.destroyBroadcast(broadcastId);
    }

    /**
     * Checks if Broadcast instance is playing.
     * @param broadcastId broadcast instance identifier
     * @return true if if broadcast is playing, false otherwise
     */
    public boolean isPlaying(int broadcastId) {
        LeAudioBroadcastDescriptor descriptor = mBroadcastDescriptors.get(broadcastId);
        if (descriptor == null) {
            Log.e(TAG, "isPlaying: No valid descriptor for broadcastId: " + broadcastId);
            return false;
        }

        return descriptor.mState.equals(LeAudioStackEvent.BROADCAST_STATE_STREAMING);
    }

    /**
     * Get all broadcast metadata.
     * @return list of all know Broadcast metadata
     */
    public List<BluetoothLeBroadcastMetadata> getAllBroadcastMetadata() {
        return mBroadcastDescriptors.values().stream()
                .map(s -> s.mMetadata)
                .filter(s -> s != null)
                .collect(Collectors.toList());
    }

    /**
     * Check if broadcast is active
     *
     * @return true if there is active broadcast, false otherwise
     */
    public boolean isBroadcastActive() {
        return !mBroadcastDescriptors.isEmpty();
    }

    /**
     * Get the maximum number of supported simultaneous broadcasts.
     * @return number of supported simultaneous broadcasts
     */
    public int getMaximumNumberOfBroadcasts() {
        /* TODO: This is currently fixed to 1 */
        return 1;
    }

    /**
     * Get the maximum number of supported streams per broadcast.
     *
     * @return number of supported streams per broadcast
     */
    public int getMaximumStreamsPerBroadcast() {
        /* TODO: This is currently fixed to 1 */
        return 1;
    }

    /**
     * Get the maximum number of supported subgroups per broadcast.
     *
     * @return number of supported subgroups per broadcast
     */
    public int getMaximumSubgroupsPerBroadcast() {
        /* TODO: This is currently fixed to 1 */
        return 1;
    }

    /**
     * Active Broadcast Assistant notification handler
     */
    public void activeBroadcastAssistantNotification(boolean active) {
        if (getBassClientService() == null) {
            Log.w(TAG, "Ignore active Broadcast Assistant notification");
            return;
        }

        if (active) {
            mIsSourceStreamMonitorModeEnabled = true;
            mLeAudioNativeInterface
                    .setUnicastMonitorMode(LeAudioStackEvent.DIRECTION_SOURCE, true);
        } else {
            if (mIsSourceStreamMonitorModeEnabled) {
                mLeAudioNativeInterface
                        .setUnicastMonitorMode(LeAudioStackEvent.DIRECTION_SOURCE, false);
            }

            mIsSourceStreamMonitorModeEnabled = false;
        }
    }

    /** Return true if device is primary - is active or was active before switch to broadcast */
    public boolean isPrimaryDevice(BluetoothDevice device) {
        LeAudioDeviceDescriptor descriptor = mDeviceDescriptors.get(device);
        if (descriptor == null) {
            return false;
        }

        return descriptor.mGroupId == mUnicastGroupIdDeactivatedForBroadcastTransition;
    }

    private boolean areBroadcastsAllStopped() {
        if (mBroadcastDescriptors == null) {
            Log.e(TAG, "areBroadcastsAllStopped: Invalid Broadcast Descriptors");
            return false;
        }

        return mBroadcastDescriptors.values().stream()
                .allMatch(d -> d.mState.equals(LeAudioStackEvent.BROADCAST_STATE_STOPPED));
    }

    private Optional<Integer> getFirstNotStoppedBroadcastId() {
        if (mBroadcastDescriptors == null) {
            Log.e(TAG, "getFirstNotStoppedBroadcastId: Invalid Broadcast Descriptors");
            return Optional.empty();
        }

        for (Map.Entry<Integer, LeAudioBroadcastDescriptor> entry :
                mBroadcastDescriptors.entrySet()) {
            if (!entry.getValue().mState.equals(LeAudioStackEvent.BROADCAST_STATE_STOPPED)) {
                return Optional.of(entry.getKey());
            }
        }

        return Optional.empty();
    }

    private boolean areAllGroupsInNotActiveState() {
        mGroupReadLock.lock();
        try {
            for (Map.Entry<Integer, LeAudioGroupDescriptor> entry :
                    mGroupDescriptorsView.entrySet()) {
                LeAudioGroupDescriptor descriptor = entry.getValue();
                if (!descriptor.isInactive()) {
                    return false;
                }
            }
        } finally {
            mGroupReadLock.unlock();
        }
        return true;
    }

    private boolean areAllGroupsInNotGettingActiveState() {
        mGroupReadLock.lock();
        try {
            for (Map.Entry<Integer, LeAudioGroupDescriptor> entry :
                    mGroupDescriptorsView.entrySet()) {
                LeAudioGroupDescriptor descriptor = entry.getValue();
                if (descriptor.isGettingActive()) {
                    return false;
                }
            }
        } finally {
            mGroupReadLock.unlock();
        }
        return true;
    }

    private BluetoothDevice getLeadDeviceForTheGroup(Integer groupId) {
        if (groupId == LE_AUDIO_GROUP_ID_INVALID) {
            return null;
        }
        mGroupReadLock.lock();
        try {
            LeAudioGroupDescriptor groupDescriptor = getGroupDescriptor(groupId);
            if (groupDescriptor == null) {
                Log.e(TAG, "Group " + groupId + " does not exist");
                return null;
            }

            if (groupDescriptor.mCurrentLeadDevice != null
                    && getConnectionState(groupDescriptor.mCurrentLeadDevice)
                            == BluetoothProfile.STATE_CONNECTED) {
                return groupDescriptor.mCurrentLeadDevice;
            }

            for (LeAudioDeviceDescriptor descriptor : mDeviceDescriptors.values()) {
                if (!descriptor.mGroupId.equals(groupId)) {
                    continue;
                }

                LeAudioStateMachine sm = descriptor.mStateMachine;
                if (sm == null || sm.getConnectionState() != BluetoothProfile.STATE_CONNECTED) {
                    continue;
                }
                groupDescriptor.mCurrentLeadDevice = sm.getDevice();
                return groupDescriptor.mCurrentLeadDevice;
            }
        } finally {
            mGroupReadLock.unlock();
        }
        return null;
    }

    private boolean updateActiveInDevice(BluetoothDevice device, Integer groupId,
            Integer oldSupportedAudioDirections, Integer newSupportedAudioDirections) {
        boolean oldSupportedByDeviceInput = (oldSupportedAudioDirections
                & AUDIO_DIRECTION_INPUT_BIT) != 0;
        boolean newSupportedByDeviceInput = (newSupportedAudioDirections
                & AUDIO_DIRECTION_INPUT_BIT) != 0;

        /*
         * Do not update input if neither previous nor current device support input
         */
        if (!oldSupportedByDeviceInput && !newSupportedByDeviceInput) {
            Log.d(TAG, "updateActiveInDevice: Device does not support input.");
            return false;
        }

        if (device != null && mActiveAudioInDevice != null) {
            LeAudioDeviceDescriptor deviceDescriptor = getDeviceDescriptor(device);
            if (deviceDescriptor == null) {
                Log.e(TAG, "updateActiveInDevice: No valid descriptor for device: " + device);
                return false;
            }

            if (deviceDescriptor.mGroupId.equals(groupId)) {
                /* This is thes same group as aleady notified to the system.
                 * Therefore do not change the device we have connected to the group,
                 * unless, previous one is disconnected now
                 */
                if (mActiveAudioInDevice.isConnected()) {
                    device = mActiveAudioInDevice;
                }
            } else if (deviceDescriptor.mGroupId != LE_AUDIO_GROUP_ID_INVALID) {
                /* Mark old group as no active */
                LeAudioGroupDescriptor descriptor = getGroupDescriptor(deviceDescriptor.mGroupId);
                if (descriptor != null) {
                    descriptor.setActiveState(ACTIVE_STATE_INACTIVE);
                }
            }
        }

        BluetoothDevice previousInDevice = mActiveAudioInDevice;

        /*
         * Update input if:
         * - Device changed
         *     OR
         * - Device stops / starts supporting input
         */
        if (!Objects.equals(device, previousInDevice)
                || (oldSupportedByDeviceInput != newSupportedByDeviceInput)) {
            mActiveAudioInDevice = newSupportedByDeviceInput ? device : null;
            Log.d(TAG, " handleBluetoothActiveDeviceChanged previousInDevice: "
                    + previousInDevice + ", mActiveAudioInDevice: " + mActiveAudioInDevice
                    + " isLeOutput: false");

            return true;
        }
        Log.d(TAG, "updateActiveInDevice: Nothing to do.");
        return false;
    }

    private boolean updateActiveOutDevice(BluetoothDevice device, Integer groupId,
            Integer oldSupportedAudioDirections, Integer newSupportedAudioDirections) {
        boolean oldSupportedByDeviceOutput = (oldSupportedAudioDirections
                & AUDIO_DIRECTION_OUTPUT_BIT) != 0;
        boolean newSupportedByDeviceOutput = (newSupportedAudioDirections
                & AUDIO_DIRECTION_OUTPUT_BIT) != 0;

        /*
         * Do not update output if neither previous nor current device support output
         */
        if (!oldSupportedByDeviceOutput && !newSupportedByDeviceOutput) {
            Log.d(TAG, "updateActiveOutDevice: Device does not support output.");
            return false;
        }

        if (device != null && mActiveAudioOutDevice != null) {
            LeAudioDeviceDescriptor deviceDescriptor = getDeviceDescriptor(device);
            if (deviceDescriptor == null) {
                Log.e(TAG, "updateActiveOutDevice: No valid descriptor for device: " + device);
                return false;
            }

            if (deviceDescriptor.mGroupId.equals(groupId)) {
                /* This is the same group as already notified to the system.
                 * Therefore do not change the device we have connected to the group,
                 * unless, previous one is disconnected now
                 */
                if (mActiveAudioOutDevice.isConnected()) {
                    device = mActiveAudioOutDevice;
                }
            } else if (deviceDescriptor.mGroupId != LE_AUDIO_GROUP_ID_INVALID) {
                Log.i(TAG, " Switching active group from " + deviceDescriptor.mGroupId + " to "
                        + groupId);
                /* Mark old group as no active */
                LeAudioGroupDescriptor descriptor = getGroupDescriptor(deviceDescriptor.mGroupId);
                if (descriptor != null) {
                    descriptor.setActiveState(ACTIVE_STATE_INACTIVE);
                }
            }
        }

        BluetoothDevice previousOutDevice = mActiveAudioOutDevice;

        /*
         * Update output if:
         * - Device changed
         *     OR
         * - Device stops / starts supporting output
         */
        if (!Objects.equals(device, previousOutDevice)
                || (oldSupportedByDeviceOutput != newSupportedByDeviceOutput)) {
            mActiveAudioOutDevice = newSupportedByDeviceOutput ? device : null;
            Log.d(TAG, " handleBluetoothActiveDeviceChanged previousOutDevice: "
                    + previousOutDevice + ", mActiveAudioOutDevice: " + mActiveAudioOutDevice
                    + " isLeOutput: true");
            return true;
        }
        Log.d(TAG, "updateActiveOutDevice: Nothing to do.");
        return false;
    }

    /**
     * Send broadcast intent about LeAudio connection state changed. This is called by
     * LeAudioStateMachine.
     */
    void notifyConnectionStateChanged(BluetoothDevice device, int newState, int prevState) {
        Log.d(
                TAG,
                "Notify connection state changed."
                        + device
                        + "("
                        + prevState
                        + " -> "
                        + newState
                        + ")");

        mAdapterService.notifyProfileConnectionStateChangeToGatt(
                BluetoothProfile.LE_AUDIO, prevState, newState);
        mAdapterService.handleProfileConnectionStateChange(
                BluetoothProfile.LE_AUDIO, device, prevState, newState);
        mAdapterService
                .getActiveDeviceManager()
                .profileConnectionStateChanged(
                        BluetoothProfile.LE_AUDIO, device, prevState, newState);
        mAdapterService.updateProfileConnectionAdapterProperties(
                device, BluetoothProfile.LE_AUDIO, newState, prevState);

        Intent intent = new Intent(BluetoothLeAudio.ACTION_LE_AUDIO_CONNECTION_STATE_CHANGED);
        intent.putExtra(BluetoothProfile.EXTRA_PREVIOUS_STATE, prevState);
        intent.putExtra(BluetoothProfile.EXTRA_STATE, newState);
        intent.putExtra(BluetoothDevice.EXTRA_DEVICE, device);
        intent.addFlags(
                Intent.FLAG_RECEIVER_REGISTERED_ONLY_BEFORE_BOOT
                        | Intent.FLAG_RECEIVER_INCLUDE_BACKGROUND);
        sendBroadcast(intent, BLUETOOTH_CONNECT, Utils.getTempBroadcastOptions().toBundle());
    }

    void sentActiveDeviceChangeIntent(BluetoothDevice device) {
        Intent intent = new Intent(BluetoothLeAudio.ACTION_LE_AUDIO_ACTIVE_DEVICE_CHANGED);
        intent.putExtra(BluetoothDevice.EXTRA_DEVICE, device);
        intent.addFlags(
                Intent.FLAG_RECEIVER_REGISTERED_ONLY_BEFORE_BOOT
                        | Intent.FLAG_RECEIVER_INCLUDE_BACKGROUND);
        sendBroadcast(intent, BLUETOOTH_CONNECT);
    }

    void notifyVolumeControlServiceAboutActiveGroup(BluetoothDevice device) {
        VolumeControlService volumeControlService = getVolumeControlService();
        if (volumeControlService == null) {
            return;
        }

        if (mExposedActiveDevice != null) {
            volumeControlService.setGroupActive(getGroupId(mExposedActiveDevice), false);
        }

        if (device != null) {
            volumeControlService.setGroupActive(getGroupId(device), true);
        }
    }

    /**
     * Send broadcast intent about LeAudio active device.
     * This is called when AudioManager confirms, LeAudio device
     * is added or removed.
     */
    @VisibleForTesting
    void notifyActiveDeviceChanged(BluetoothDevice device) {
        Log.d(TAG, "Notify Active device changed." + device
                + ". Currently active device is " + mActiveAudioOutDevice);

        mAdapterService.handleActiveDeviceChange(BluetoothProfile.LE_AUDIO, device);
        sentActiveDeviceChangeIntent(device);
        notifyVolumeControlServiceAboutActiveGroup(device);
        mExposedActiveDevice = device;
    }

    boolean isScannerNeeded() {
        if (mDeviceDescriptors.isEmpty() || !mBluetoothEnabled) {
            Log.d(TAG, "isScannerNeeded: false, mBluetoothEnabled: " + mBluetoothEnabled);
            return false;
        }

        if (allLeAudioDevicesConnected()) {
            Log.d(TAG, "isScannerNeeded: all devices connected, scanner not needed");
            return false;
        }

        Log.d(TAG, "isScannerNeeded: true");
        return true;
    }

    boolean allLeAudioDevicesConnected() {
        mGroupReadLock.lock();
        try {
            for (Map.Entry<BluetoothDevice, LeAudioDeviceDescriptor> deviceEntry :
                    mDeviceDescriptors.entrySet()) {
                LeAudioDeviceDescriptor deviceDescriptor = deviceEntry.getValue();

                if (deviceDescriptor.mStateMachine == null) {
                    /* Lack of state machine means device is not connected */
                    return false;
                }

                if (!deviceDescriptor.mStateMachine.isConnected()
                        || !deviceDescriptor.mAclConnected) {
                    return false;
                }
            }
        } finally {
            mGroupReadLock.unlock();
        }
        return true;
    }

    private class AudioServerScanCallback extends ScanCallback {
        int mMaxScanRetires = 10;
        int mScanRetries = 0;

        @Override
        public void onScanResult(int callbackType, ScanResult result) {
            /* Filter is set in the way, that there will be no results found.
             * We just need a scanner to be running for the APCF filtering defined in native
             */
        }

        @Override
        public void onBatchScanResults(List<ScanResult> results) {
            /* Filter is set in the way, that there will be no results found.
             * We just need a scanner to be running for the APCF filtering defined in native
             */
        }

        @Override
        public void onScanFailed(int errorCode) {
            Log.w(TAG, "Scan failed err: " + errorCode + " scan retries: " + mScanRetries);
            switch(errorCode) {
                case SCAN_FAILED_INTERNAL_ERROR:
                case SCAN_FAILED_APPLICATION_REGISTRATION_FAILED:
                    if (mScanRetries < mMaxScanRetires) {
                        mScanRetries++;
                        Log.w(TAG, "Failed to start. Let's retry");
                        mHandler.post(() -> startAudioServersBackgroundScan(/* retry = */ true));
                    }
                    break;
                default:
                    /* Indicate scan is no running */
                    mScanCallback = null;
                    break;
            }
        }
    }

    @VisibleForTesting
    boolean handleAudioDeviceAdded(
            BluetoothDevice device, int type, boolean isSink, boolean isSource) {
        Log.d(
                TAG,
                (" handleAudioDeviceAdded: " + device)
                        + (", device type: " + type)
                        + (", isSink: " + isSink)
                        + (" isSource: " + isSource));

        /* Don't expose already exposed active device */
        if (device.equals(mExposedActiveDevice)) {
            Log.d(TAG, " onAudioDevicesAdded: " + device + " is already exposed");
            return true;
        }

        if ((isSink && !device.equals(mActiveAudioOutDevice))
                || (isSource && !device.equals(mActiveAudioInDevice))) {
            Log.e(
                    TAG,
                    "Added device does not match to the one activated here. ("
                            + (device
                                    + " != "
                                    + mActiveAudioOutDevice
                                    + " / "
                                    + mActiveAudioInDevice
                                    + ")"));
            return false;
        }

        notifyActiveDeviceChanged(device);
        return true;
    }

    @VisibleForTesting
    void handleAudioDeviceRemoved(
            BluetoothDevice device, int type, boolean isSink, boolean isSource) {
        Log.d(
                TAG,
                (" handleAudioDeviceRemoved: " + device)
                        + (", device type: " + type)
                        + (", isSink: " + isSink)
                        + (" isSource: " + isSource)
                        + (", mActiveAudioInDevice: " + mActiveAudioInDevice)
                        + (", mActiveAudioOutDevice: " + mActiveAudioOutDevice));

        if (device != mExposedActiveDevice) {
            return;
        }

        if ((isSource && mActiveAudioInDevice == null)
                || (isSink && mActiveAudioOutDevice == null)) {
            Log.d(TAG, "Expecting device removal");
            if (mActiveAudioInDevice == null && mActiveAudioOutDevice == null) {
                mExposedActiveDevice = null;
            }
            return;
        }

        Log.i(TAG, "Audio manager disactivate LeAudio device " + mExposedActiveDevice);
        mExposedActiveDevice = null;
        setActiveDevice(null);
    }

    /* Notifications of audio device connection/disconn events. */
    private class AudioManagerAudioDeviceCallback extends AudioDeviceCallback {
        @Override
        public void onAudioDevicesAdded(AudioDeviceInfo[] addedDevices) {
            if (mAudioManager == null || mAdapterService == null)  {
                Log.e(TAG, "Callback called when LeAudioService is stopped");
                return;
            }

            for (AudioDeviceInfo deviceInfo : addedDevices) {
                if ((deviceInfo.getType() != AudioDeviceInfo.TYPE_BLE_HEADSET)
                        && (deviceInfo.getType() != AudioDeviceInfo.TYPE_BLE_SPEAKER)) {
                    continue;
                }

                String address = deviceInfo.getAddress();
                if (address.equals("00:00:00:00:00:00")) {
                    continue;
                }

                byte[] addressBytes = Utils.getBytesFromAddress(address);
                BluetoothDevice device = mAdapterService.getDeviceFromByte(addressBytes);

<<<<<<< HEAD
                Log.d(TAG, " onAudioDevicesAdded: " + device + ", device type: "
                        + deviceInfo.getType() + ", isSink: " + deviceInfo.isSink()
                        + " isSource: " + deviceInfo.isSource());

                if (deviceInfo.isSink()) {
                    mAudioManagerAddedOutDevice = device;
                }

                /* Don't expose already exposed active device */
                if (device.equals(mExposedActiveDevice)) {
                    Log.d(TAG, " onAudioDevicesAdded: " + device + " is already exposed");
=======
                if (handleAudioDeviceAdded(
                        device, deviceInfo.getType(), deviceInfo.isSink(), deviceInfo.isSource())) {
>>>>>>> 61b6a023
                    return;
                }
            }
        }

        @Override
        public void onAudioDevicesRemoved(AudioDeviceInfo[] removedDevices) {
            if (mAudioManager == null || mAdapterService == null) {
                Log.e(TAG, "Callback called when LeAudioService is stopped");
                return;
            }

            for (AudioDeviceInfo deviceInfo : removedDevices) {
                if ((deviceInfo.getType() != AudioDeviceInfo.TYPE_BLE_HEADSET)
                        && (deviceInfo.getType() != AudioDeviceInfo.TYPE_BLE_SPEAKER)) {
                    continue;
                }

                String address = deviceInfo.getAddress();
                if (address.equals("00:00:00:00:00:00")) {
                    continue;
                }

                mExposedActiveDevice = null;

<<<<<<< HEAD
                Log.d(TAG, " onAudioDevicesRemoved: " + address + ", device type: "
                        + deviceInfo.getType() + ", isSink: " + deviceInfo.isSink()
                        + " isSource: " + deviceInfo.isSource()
                        + ", mActiveAudioInDevice: " + mActiveAudioInDevice
                        + ", mActiveAudioOutDevice: " +  mActiveAudioOutDevice);

                if (deviceInfo.isSink()) {
                    mAudioManagerAddedOutDevice = null;
                    if (mBroadcastIdPendingStart.isPresent()) {
                        Log.d(TAG, "mBroadcastIdPendingStart exist, Start pending broadcast");
                        startBroadcast(mBroadcastIdPendingStart.get());
                        mBroadcastIdPendingStart = Optional.empty();
                    }
                }
=======
                handleAudioDeviceRemoved(
                        device, deviceInfo.getType(), deviceInfo.isSink(), deviceInfo.isSource());
>>>>>>> 61b6a023
            }
        }
    }

    /*
     * Report the active broadcast device change to the active device manager and the media
     * framework.
     * @param newDevice new supported broadcast audio device
     * @param previousDevice previous no longer supported broadcast audio device
     */
    private void updateBroadcastActiveDevice(
            BluetoothDevice newDevice,
            BluetoothDevice previousDevice,
            boolean suppressNoisyIntent) {
        mActiveBroadcastAudioDevice = newDevice;
        Log.d(
                TAG,
                "updateBroadcastActiveDevice: newDevice: "
                        + newDevice
                        + ", previousDevice: "
                        + previousDevice);
        mAudioManager.handleBluetoothActiveDeviceChanged(
                newDevice, previousDevice, getBroadcastProfile(suppressNoisyIntent));
    }

    /*
     * Listen mode is set when broadcast is queued, waiting for create response notification or
     * descriptor was created - idicate that create notification was received.
     */
    private boolean wasSetSinkListeningMode() {
        return !mCreateBroadcastQueue.isEmpty() || mAwaitingBroadcastCreateResponse
                || !mBroadcastDescriptors.isEmpty();
    }

    /**
     * Report the active devices change to the active device manager and the media framework.
     *
     * @param groupId id of group which devices should be updated
     * @param newSupportedAudioDirections new supported audio directions for group of devices
     * @param oldSupportedAudioDirections old supported audio directions for group of devices
     * @param isActive if there is new active group
     * @param hasFallbackDevice whether any fallback device exists when deactivating the current
     *     active device.
     * @param notifyAndUpdateInactiveOutDeviceOnly if only output device should be updated to
     *     inactive devices (if new out device would be null device).
     * @return true if group is active after change false otherwise.
     */
    private boolean updateActiveDevices(
            Integer groupId,
            Integer oldSupportedAudioDirections,
            Integer newSupportedAudioDirections,
            boolean isActive,
            boolean hasFallbackDevice,
            boolean notifyAndUpdateInactiveOutDeviceOnly) {
        BluetoothDevice newOutDevice = null;
        BluetoothDevice newInDevice = null;
        BluetoothDevice previousActiveOutDevice = mActiveAudioOutDevice;
        BluetoothDevice previousActiveInDevice = mActiveAudioInDevice;

        if (isActive) {
            newOutDevice = getLeadDeviceForTheGroup(groupId);
            newInDevice = newOutDevice;
        } else {
            /* While broadcasting a input device needs to be connected to track Audio Framework
             * streaming requests. This would allow native to make a fallback to Unicast decision.
             */
            if (notifyAndUpdateInactiveOutDeviceOnly
                    && ((newSupportedAudioDirections & AUDIO_DIRECTION_INPUT_BIT) != 0)) {
                newInDevice = getLeadDeviceForTheGroup(groupId);
            } else if (Flags.leaudioBroadcastAudioHandoverPolicies() && wasSetSinkListeningMode()) {
                mLeAudioNativeInterface.setUnicastMonitorMode(LeAudioStackEvent.DIRECTION_SINK,
                        false);
            }
        }

        boolean isNewActiveOutDevice = updateActiveOutDevice(newOutDevice, groupId,
                oldSupportedAudioDirections, newSupportedAudioDirections);
        boolean isNewActiveInDevice = updateActiveInDevice(newInDevice, groupId,
                oldSupportedAudioDirections, newSupportedAudioDirections);

        Log.d(TAG, " isNewActiveOutDevice: " + isNewActiveOutDevice + ", "
                + mActiveAudioOutDevice + ", isNewActiveInDevice: " + isNewActiveInDevice
                + ", " + mActiveAudioInDevice + ", notifyAndUpdateInactiveOutDeviceOnly: "
                + notifyAndUpdateInactiveOutDeviceOnly);

        if (isNewActiveOutDevice) {
            int volume = IBluetoothVolumeControl.VOLUME_CONTROL_UNKNOWN_VOLUME;

            if (mActiveAudioOutDevice != null) {
                volume = getAudioDeviceGroupVolume(groupId);
            }

            final boolean suppressNoisyIntent = hasFallbackDevice || mActiveAudioOutDevice != null;

            Log.d(
                    TAG,
                    "suppressNoisyIntent: "
                            + suppressNoisyIntent
                            + ", hasFallbackDevice: "
                            + hasFallbackDevice);
            final BluetoothProfileConnectionInfo connectionInfo;
            if (isAtLeastU()) {
                connectionInfo =
                        BluetoothProfileConnectionInfo.createLeAudioOutputInfo(
                                suppressNoisyIntent, volume);
            } else {
                connectionInfo =
                        BluetoothProfileConnectionInfo.createLeAudioInfo(suppressNoisyIntent, true);
            }
            mAudioManager.handleBluetoothActiveDeviceChanged(
                    mActiveAudioOutDevice, previousActiveOutDevice, connectionInfo);
        }

        if (isNewActiveInDevice) {
            mAudioManager.handleBluetoothActiveDeviceChanged(mActiveAudioInDevice,
                    previousActiveInDevice, BluetoothProfileConnectionInfo.createLeAudioInfo(
                            false, false));
        }

        if ((mActiveAudioOutDevice == null)
                && (notifyAndUpdateInactiveOutDeviceOnly || (mActiveAudioInDevice == null))) {
            /* Notify about inactive device as soon as possible.
             * When adding new device, wait with notification until AudioManager is ready
             * with adding the device.
             */
            notifyActiveDeviceChanged(null);
        }

        return mActiveAudioOutDevice != null || mActiveAudioInDevice != null;
    }

    private void clearInactiveDueToContextTypeFlags() {
        mGroupReadLock.lock();
        try {
            for (Map.Entry<Integer, LeAudioGroupDescriptor> groupEntry :
                    mGroupDescriptorsView.entrySet()) {
                LeAudioGroupDescriptor groupDescriptor = groupEntry.getValue();
                if (groupDescriptor.mInactivatedDueToContextType) {
                    Log.d(TAG, "clearInactiveDueToContextTypeFlags " + groupEntry.getKey());
                    groupDescriptor.mInactivatedDueToContextType = false;
                }
            }
        } finally {
            mGroupReadLock.unlock();
        }
    }

    /**
     * Set the active device group.
     *
     * @param hasFallbackDevice hasFallbackDevice whether any fallback device exists when {@code
     *     device} is null.
     */
    private boolean setActiveGroupWithDevice(BluetoothDevice device, boolean hasFallbackDevice) {
        int groupId = LE_AUDIO_GROUP_ID_INVALID;

        if (device != null) {
            LeAudioDeviceDescriptor descriptor = getDeviceDescriptor(device);
            if (descriptor == null) {
                Log.e(TAG, "setActiveGroupWithDevice: No valid descriptor for device: " + device);
                return false;
            }

            groupId = descriptor.mGroupId;

            if (!isGroupAvailableForStream(groupId)) {
                Log.e(
                        TAG,
                        "setActiveGroupWithDevice: groupId "
                                + groupId
                                + " is not available for streaming");
                return false;
            }

            clearInactiveDueToContextTypeFlags();
        }

        int currentlyActiveGroupId = getActiveGroupId();
        Log.d(
                TAG,
                "setActiveGroupWithDevice = "
                        + groupId
                        + ", currentlyActiveGroupId = "
                        + currentlyActiveGroupId
                        + ", device: "
                        + device
                        + ", hasFallbackDevice: "
                        + hasFallbackDevice
                        + ", mExposedActiveDevice: "
                        + mExposedActiveDevice);

        if (isBroadcastActive()
                && currentlyActiveGroupId == LE_AUDIO_GROUP_ID_INVALID
                && mUnicastGroupIdDeactivatedForBroadcastTransition != LE_AUDIO_GROUP_ID_INVALID
                && groupId != LE_AUDIO_GROUP_ID_INVALID) {
            // If broadcast is ongoing and need to update unicast fallback active group
            // we need to update the cached group id and skip changing the active device
            updateFallbackUnicastGroupIdForBroadcast(groupId);
            return true;
        }

        LeAudioGroupDescriptor groupDescriptor = getGroupDescriptor(currentlyActiveGroupId);
        if (groupDescriptor != null && groupId == currentlyActiveGroupId) {
            /* Make sure active group is already exposed to audio framework.
             * If not, lets wait for it and don't sent additional intent.
             */
            if (groupDescriptor.mCurrentLeadDevice == mExposedActiveDevice) {
                Log.w(
                        TAG,
                        "group is already active: device="
                                + device
                                + ", groupId = "
                                + groupId
                                + ", exposedDevice: "
                                + mExposedActiveDevice);
                sentActiveDeviceChangeIntent(mExposedActiveDevice);
            }
            return true;
        }

        if (currentlyActiveGroupId != LE_AUDIO_GROUP_ID_INVALID
                && (groupId != LE_AUDIO_GROUP_ID_INVALID || hasFallbackDevice)) {
            Log.i(TAG, "Remember that device has FallbackDevice when become inactive active");
            groupDescriptor.mHasFallbackDeviceWhenGettingInactive = true;
        }

        if (!mLeAudioNativeIsInitialized) {
            Log.e(TAG, "Le Audio not initialized properly.");
            return false;
        }

        if (Flags.leaudioGettingActiveStateSupport()) {
            mGroupReadLock.lock();
            try {
                LeAudioGroupDescriptor descriptor = mGroupDescriptorsView.get(groupId);
                if (descriptor != null) {
                    descriptor.setActiveState(ACTIVE_STATE_GETTING_ACTIVE);
                }
            } finally {
                mGroupReadLock.unlock();
            }
        }

        mLeAudioNativeInterface.groupSetActive(groupId);
        if (groupId == LE_AUDIO_GROUP_ID_INVALID) {
            /* Native will clear its states and send us group Inactive.
             * However we would like to notify audio framework that LeAudio is not
             * active anymore and does not want to get more audio data.
             */
            handleGroupTransitToInactive(currentlyActiveGroupId);
        }
        return true;
    }

    /**
     * Remove the current active group.
     *
     * @param hasFallbackDevice whether any fallback device exists when deactivating
     *                          the current active device.
     * @return true on success, otherwise false
     */
    public boolean removeActiveDevice(boolean hasFallbackDevice) {
        /* Clear active group */
        Log.d(TAG, "removeActiveDevice, hasFallbackDevice " + hasFallbackDevice);
        setActiveGroupWithDevice(null, hasFallbackDevice);
        return true;
    }

    /**
     * Set the active group represented by device.
     *
     * @param device the new active device. Should not be null.
     * @return true on success, otherwise false
     */
    public boolean setActiveDevice(BluetoothDevice device) {
        Log.i(TAG, "setActiveDevice: device=" + device + ", current out="
                + mActiveAudioOutDevice + ", current in=" + mActiveAudioInDevice);
        /* Clear active group */
        if (device == null) {
            Log.e(TAG, "device should not be null!");
            return removeActiveDevice(false);
        }
        if (getConnectionState(device) != BluetoothProfile.STATE_CONNECTED) {
            Log.e(TAG, "setActiveDevice(" + device + "): failed because group device is not "
                    + "connected");
            return false;
        }

        /* if (!Flags.audioRoutingCentralization()) {
            // If AUDIO_ROUTING_CENTRALIZATION, this will be checked inside AudioRoutingManager.
            if (Utils.isDualModeAudioEnabled()) {
                if (!mAdapterService.isAllSupportedClassicAudioProfilesActive(device)) {
                    Log.e(
                            TAG,
                            "setActiveDevice("
                                    + device
                                    + "): failed because the device is not "
                                    + "active for all supported classic audio profiles");
                    return false;
                }
            }
        } */
        return setActiveGroupWithDevice(device, false);
    }

    /**
     * Get the active LE audio devices.
     *
     * Note: When LE audio group is active, one of the Bluetooth device address
     * which belongs to the group, represents the active LE audio group - it is called
     * Lead device.
     * Internally, this address is translated to LE audio group id.
     *
     * @return List of active group members. First element is a Lead device.
     */
    public List<BluetoothDevice> getActiveDevices() {
        Log.d(TAG, "getActiveDevices");
        ArrayList<BluetoothDevice> activeDevices = new ArrayList<>(2);
        activeDevices.add(null);
        activeDevices.add(null);

        int currentlyActiveGroupId = getActiveGroupId();
        if (currentlyActiveGroupId == LE_AUDIO_GROUP_ID_INVALID) {
            return activeDevices;
        }

        BluetoothDevice leadDevice = getConnectedGroupLeadDevice(currentlyActiveGroupId);
        activeDevices.set(0, leadDevice);

        int i = 1;
        for (BluetoothDevice dev : getGroupDevices(currentlyActiveGroupId)) {
            if (Objects.equals(dev, leadDevice)) {
                continue;
            }
            if (i == 1) {
                /* Already has a spot for first member */
                activeDevices.set(i++, dev);
            } else {
                /* Extend list with other members */
                activeDevices.add(dev);
            }
        }
        return activeDevices;
    }

    void connectSet(BluetoothDevice device) {
        LeAudioDeviceDescriptor descriptor = getDeviceDescriptor(device);
        if (descriptor == null) {
            Log.e(TAG, "connectSet: No valid descriptor for device: " + device);
            return;
        }
        if (descriptor.mGroupId == LE_AUDIO_GROUP_ID_INVALID) {
            return;
        }

        Log.d(TAG, "connect() others from group id: " + descriptor.mGroupId);

        Integer setGroupId = descriptor.mGroupId;

        for (Map.Entry<BluetoothDevice, LeAudioDeviceDescriptor> entry
                : mDeviceDescriptors.entrySet()) {
            BluetoothDevice storedDevice = entry.getKey();
            descriptor = entry.getValue();
            if (device.equals(storedDevice)) {
                continue;
            }

            if (!descriptor.mGroupId.equals(setGroupId)) {
                continue;
            }

            Log.d(TAG, "connect(): " + storedDevice);

            mGroupReadLock.lock();
            try {
                LeAudioStateMachine sm = getOrCreateStateMachine(storedDevice);
                if (sm == null) {
                    Log.e(TAG, "Ignored connect request for " + storedDevice
                            + " : no state machine");
                    continue;
                }
                sm.sendMessage(LeAudioStateMachine.CONNECT);
            } finally {
                mGroupReadLock.unlock();
            }
        }
    }

    BluetoothProfileConnectionInfo getBroadcastProfile(boolean suppressNoisyIntent) {
        Parcel parcel = Parcel.obtain();
        parcel.writeInt(BluetoothProfile.LE_AUDIO_BROADCAST);
        parcel.writeBoolean(suppressNoisyIntent);
        parcel.writeInt(-1 /* mVolume */);
        parcel.writeBoolean(true /* mIsLeOutput */);
        parcel.setDataPosition(0);

        BluetoothProfileConnectionInfo profileInfo =
                BluetoothProfileConnectionInfo.CREATOR.createFromParcel(parcel);
        parcel.recycle();
        return profileInfo;
    }

    private void clearLostDevicesWhileStreaming(LeAudioGroupDescriptor descriptor) {
        mGroupReadLock.lock();
        try {
            Log.d(TAG, "Clearing lost dev: " + descriptor.mLostLeadDeviceWhileStreaming);

            LeAudioDeviceDescriptor deviceDescriptor =
                    getDeviceDescriptor(descriptor.mLostLeadDeviceWhileStreaming);
            if (deviceDescriptor == null) {
                Log.e(TAG, "clearLostDevicesWhileStreaming: No valid descriptor for device: "
                        + descriptor.mLostLeadDeviceWhileStreaming);
                return;
            }

            LeAudioStateMachine sm = deviceDescriptor.mStateMachine;
            if (sm != null) {
                LeAudioStackEvent stackEvent =
                        new LeAudioStackEvent(
                                LeAudioStackEvent.EVENT_TYPE_CONNECTION_STATE_CHANGED);
                stackEvent.device = descriptor.mLostLeadDeviceWhileStreaming;
                stackEvent.valueInt1 = LeAudioStackEvent.CONNECTION_STATE_DISCONNECTED;
                sm.sendMessage(LeAudioStateMachine.STACK_EVENT, stackEvent);
            }
            descriptor.mLostLeadDeviceWhileStreaming = null;
        } finally {
            mGroupReadLock.unlock();
        }
    }

    private void handleDeviceHealthAction(BluetoothDevice device, int action) {
        Log.d(
                TAG,
                "handleDeviceHealthAction: device: "
                        + device
                        + " action: "
                        + action
                        + ", not implemented");
        if (action == LeAudioStackEvent.HEALTH_RECOMMENDATION_ACTION_DISABLE) {
            MetricsLogger.getInstance()
                    .count(
                            mAdapterService.isLeAudioAllowed(device)
                                    ? BluetoothProtoEnums
                                            .LE_AUDIO_ALLOWLIST_DEVICE_HEALTH_STATUS_BAD
                                    : BluetoothProtoEnums
                                            .LE_AUDIO_NONALLOWLIST_DEVICE_HEALTH_STATUS_BAD,
                            1);
        }
    }

    private void handleGroupHealthAction(int groupId, int action) {
        Log.d(
                TAG,
                "handleGroupHealthAction: groupId: "
                        + groupId
                        + " action: "
                        + action
                        + ", not implemented");
        BluetoothDevice device = getLeadDeviceForTheGroup(groupId);
        switch (action) {
            case LeAudioStackEvent.HEALTH_RECOMMENDATION_ACTION_DISABLE:
                MetricsLogger.getInstance()
                        .count(
                                mAdapterService.isLeAudioAllowed(device)
                                        ? BluetoothProtoEnums
                                                .LE_AUDIO_ALLOWLIST_GROUP_HEALTH_STATUS_BAD
                                        : BluetoothProtoEnums
                                                .LE_AUDIO_NONALLOWLIST_GROUP_HEALTH_STATUS_BAD,
                                1);
                break;
            case LeAudioStackEvent.HEALTH_RECOMMENDATION_ACTION_CONSIDER_DISABLING:
                MetricsLogger.getInstance()
                        .count(
                                mAdapterService.isLeAudioAllowed(device)
                                        ? BluetoothProtoEnums
                                                .LE_AUDIO_ALLOWLIST_GROUP_HEALTH_STATUS_TRENDING_BAD
                                        : BluetoothProtoEnums
                                                .LE_AUDIO_NONALLOWLIST_GROUP_HEALTH_STATUS_TRENDING_BAD,
                                1);
                break;
            case LeAudioStackEvent.HEALTH_RECOMMENDATION_ACTION_INACTIVATE_GROUP:
                if (Flags.leaudioUnicastInactivateDeviceBasedOnContext()) {
                    LeAudioGroupDescriptor groupDescriptor = getGroupDescriptor(groupId);
                    if (groupDescriptor != null
                            && groupDescriptor.isActive()
                            && !isGroupReceivingBroadcast(groupId)) {
                        Log.i(
                                TAG,
                                "Group "
                                        + groupId
                                        + " is inactivated due to blocked media context");
                        groupDescriptor.mInactivatedDueToContextType = true;
                        setActiveGroupWithDevice(null, false);
                    }
                }
            default:
                break;
        }
    }

    private void handleGroupTransitToActive(int groupId) {
        mGroupReadLock.lock();
        try {
            LeAudioGroupDescriptor descriptor = getGroupDescriptor(groupId);
            if (descriptor == null || (descriptor.isActive())) {
                Log.e(TAG, "handleGroupTransitToActive: no descriptors for group: " + groupId
                        + " or group already active");
                return;
            }

            if (updateActiveDevices(
                    groupId, AUDIO_DIRECTION_NONE, descriptor.mDirection, true, false, false)) {
                descriptor.setActiveState(ACTIVE_STATE_ACTIVE);
            } else {
                descriptor.setActiveState(ACTIVE_STATE_INACTIVE);
            }

            if (descriptor.isActive()) {
                notifyGroupStatusChanged(groupId, LeAudioStackEvent.GROUP_STATUS_ACTIVE);
                updateInbandRingtoneForTheGroup(groupId);
            }
        } finally {
            mGroupReadLock.unlock();
        }
    }

    private void handleGroupTransitToInactive(int groupId) {
        mGroupReadLock.lock();
        try {
            LeAudioGroupDescriptor descriptor = getGroupDescriptor(groupId);
            if (descriptor == null || descriptor.isInactive()) {
                Log.e(TAG, "handleGroupTransitToInactive: no descriptors for group: " + groupId
                        + " or group already inactive");
                return;
            }

            descriptor.setActiveState(ACTIVE_STATE_INACTIVE);

            /* Group became inactive due to broadcast creation, check if input device should remain
             * connected to track streaming request on Unicast
             */
            boolean leaveConnectedInputDevice = false;
            Integer newDirections = AUDIO_DIRECTION_NONE;
            if (Flags.leaudioBroadcastAudioHandoverPolicies()
                    && areAllGroupsInNotGettingActiveState()
                    && (!mCreateBroadcastQueue.isEmpty()
                            || mBroadcastIdDeactivatedForUnicastTransition.isPresent())) {
                leaveConnectedInputDevice = true;
                newDirections |= AUDIO_DIRECTION_INPUT_BIT;

                /* Update Broadcast device before streaming state in handover case to avoid switch
                 * to non LE Audio device in Audio Manager e.g. Phone Speaker.
                 */
                BluetoothDevice device =
                        mAdapterService.getDeviceFromByte(
                                Utils.getBytesFromAddress("FF:FF:FF:FF:FF:FF"));
                if (!device.equals(mActiveBroadcastAudioDevice)) {
                    updateBroadcastActiveDevice(device, mActiveBroadcastAudioDevice, true);
                }
            }

            updateActiveDevices(
                    groupId,
                    descriptor.mDirection,
                    newDirections,
                    false,
                    descriptor.mHasFallbackDeviceWhenGettingInactive,
                    leaveConnectedInputDevice);
            /* Clear lost devices */
            Log.d(TAG, "Clear for group: " + groupId);
            descriptor.mHasFallbackDeviceWhenGettingInactive = false;
            clearLostDevicesWhileStreaming(descriptor);
            notifyGroupStatusChanged(groupId, LeAudioStackEvent.GROUP_STATUS_INACTIVE);
            updateInbandRingtoneForTheGroup(groupId);
        } finally {
            mGroupReadLock.unlock();
        }
    }

    private void handleSinkStreamStatusChange(int status) {
        Log.d(TAG, "status: " + status);

        /* Straming request of Unicast Sink stream should result in pausing broadcast and activating
         * Unicast group.
         *
         * When stream is suspended there should be a reverse handover. Active Unicast group should
         * become inactive and broadcast should be resumed grom paused state.
         */
        if (status == LeAudioStackEvent.STATUS_LOCAL_STREAM_REQUESTED) {
            Optional<Integer> broadcastId = getFirstNotStoppedBroadcastId();
            if (broadcastId.isEmpty() || (mBroadcastDescriptors.get(broadcastId.get()) == null)) {
                Log.e(TAG, "handleUnicastStreamStatusChange: Broadcast to Unicast handover not"
                        + " possible");
                return;
            }

            mBroadcastIdDeactivatedForUnicastTransition = Optional.of(broadcastId.get());
            pauseBroadcast(broadcastId.get());
        } else if (status == LeAudioStackEvent.STATUS_LOCAL_STREAM_SUSPENDED) {
            if (!areAllGroupsInNotActiveState()) {
                removeActiveDevice(true);
            }
        }
    }

    private void handleSourceStreamStatusChange(int status) {
        BassClientService bassClientService = getBassClientService();
        if (bassClientService == null) {
            Log.e(TAG, "handleSourceStreamStatusChange: BASS Client service is not available");

            mLeAudioNativeInterface.setUnicastMonitorMode(
                    LeAudioStackEvent.DIRECTION_SOURCE, false);
        }

        bassClientService.handleUnicastSourceStreamStatusChange(status);
    }

    private void handleUnicastStreamStatusChange(int direction, int status) {
        if (direction == LeAudioStackEvent.DIRECTION_SINK) {
            handleSinkStreamStatusChange(status);
        } else if (direction == LeAudioStackEvent.DIRECTION_SOURCE) {
            handleSourceStreamStatusChange(status);
        } else {
            Log.e(TAG, "handleUnicastStreamStatusChange: invalid direction: " + direction);
        }
    }

    private boolean isGroupReceivingBroadcast(int groupId) {
        if (!Flags.leaudioBroadcastAudioHandoverPolicies()) {
            return false;
        }

        BassClientService bassClientService = getBassClientService();
        if (bassClientService == null) {
            return false;
        }

        return bassClientService.isAnyReceiverReceivingBroadcast(getGroupDevices(groupId));
    }

    private void notifyGroupStreamStatusChanged(int groupId, int groupStreamStatus) {
        if (mLeAudioCallbacks != null) {
            try {
                mutex.lock();
                int n = mLeAudioCallbacks.beginBroadcast();
                for (int i = 0; i < n; i++) {
                    try {
                        mLeAudioCallbacks
                            .getBroadcastItem(i)
                            .onGroupStreamStatusChanged(groupId, groupStreamStatus);
                    } catch (RemoteException e) {
                        continue;
                    }
                }
                mLeAudioCallbacks.finishBroadcast();
            } finally {
               mutex.unlock();
            }
        }
    }

    @VisibleForTesting
    void handleGroupIdleDuringCall() {
        if (mHfpHandoverDevice == null) {
            Log.d(TAG, "There is no HFP handover");
            return;
        }
        HeadsetService headsetService = mServiceFactory.getHeadsetService();
        if (headsetService == null) {
            Log.d(TAG, "There is no HFP service available");
            return;
        }

        BluetoothDevice activeHfpDevice = headsetService.getActiveDevice();
        if (activeHfpDevice == null) {
            Log.d(TAG, "Make " + mHfpHandoverDevice + " active again ");
            headsetService.setActiveDevice(mHfpHandoverDevice);
        } else {
            Log.d(TAG, "Connect audio to " + activeHfpDevice);
            headsetService.connectAudio();
        }
        mHfpHandoverDevice = null;
    }

    void updateInbandRingtoneForTheGroup(int groupId) {
        if (!mLeAudioInbandRingtoneSupportedByPlatform) {
            Log.d(TAG, "Platform does not support inband ringtone");
            return;
        }

        mGroupReadLock.lock();
        try {
            LeAudioGroupDescriptor groupDescriptor = getGroupDescriptor(groupId);
            if (groupDescriptor == null) {
                Log.e(TAG, "group descriptor for " + groupId + " does not exist");
                return;
            }

            boolean ringtoneContextAvailable =
                    ((groupDescriptor.mAvailableContexts
                            & BluetoothLeAudio.CONTEXT_TYPE_RINGTONE) != 0);

            Log.d(
                    TAG,
                    "groupId active state: "
                            + groupDescriptor.mActiveState
                            + " ringtone supported: "
                            + ringtoneContextAvailable);

            boolean isRingtoneEnabled = (groupDescriptor.isActive() && ringtoneContextAvailable);

            Log.d(TAG, "updateInbandRingtoneForTheGroup old: "
                    + groupDescriptor.mInbandRingtoneEnabled + " new: " + isRingtoneEnabled);

            /* If at least one device from the group removes the Ringtone from available
            * context types, the inband ringtone will be removed
            */
            groupDescriptor.mInbandRingtoneEnabled = isRingtoneEnabled;
            TbsService tbsService = getTbsService();
            if (tbsService == null) {
                Log.w(TAG, "updateInbandRingtoneForTheGroup, tbsService not available");
                return;
            }

            for (Map.Entry<BluetoothDevice, LeAudioDeviceDescriptor> entry :
                                                    mDeviceDescriptors.entrySet()) {
                if (entry.getValue().mGroupId == groupId) {
                    BluetoothDevice device = entry.getKey();
                    LeAudioDeviceDescriptor deviceDescriptor = entry.getValue();
                    Log.i(TAG, "updateInbandRingtoneForTheGroup, setting inband ringtone to: "
                                + groupDescriptor.mInbandRingtoneEnabled + " for " + device
                                + " " + deviceDescriptor.mDevInbandRingtoneEnabled);
                    if (Objects.equals(
                            groupDescriptor.mInbandRingtoneEnabled,
                            deviceDescriptor.mDevInbandRingtoneEnabled)) {
                        Log.d(TAG, "Device " + device + " has already set inband ringtone to "
                                        + groupDescriptor.mInbandRingtoneEnabled);
                        continue;
                    }

                    deviceDescriptor.mDevInbandRingtoneEnabled =
                            groupDescriptor.mInbandRingtoneEnabled;
                    if (deviceDescriptor.mDevInbandRingtoneEnabled) {
                        tbsService.setInbandRingtoneSupport(device);
                    } else {
                        tbsService.clearInbandRingtoneSupport(device);
                    }
                }
            }
        } finally {
            mGroupReadLock.unlock();
        }
    }

    void stopAudioServersBackgroundScan() {
        Log.d(TAG, "stopAudioServersBackgroundScan");

        if (mAudioServersScanner == null || mScanCallback == null) {
            Log.d(TAG, "stopAudioServersBackgroundScan: already stopped");
            return;
        }

        try {
            mAudioServersScanner.stopScan(mScanCallback);
        } catch (IllegalStateException e) {
            Log.e(TAG, "Fail to stop scanner, consider it stopped", e);
        }

        /* Callback is the indicator for scanning being enabled */
        mScanCallback = null;
    }

    void startAudioServersBackgroundScan(boolean retry) {
        Log.d(TAG, "startAudioServersBackgroundScan, retry: " + retry);

        if (!isScannerNeeded()) {
            return;
        }

        if (mAudioServersScanner == null) {
            mAudioServersScanner = BluetoothAdapter.getDefaultAdapter().getBluetoothLeScanner();
            if (mAudioServersScanner == null) {
                Log.e(TAG, "startAudioServersBackgroundScan: Could not get scanner");
                return;
            }
        }

        if (!retry) {
            if (mScanCallback != null) {
                Log.d(TAG, "startAudioServersBackgroundScan: Scanning already enabled");
                return;
            }
            mScanCallback = new AudioServerScanCallback();
        }

        /* Filter we are building here will not match to anything.
         * Eventually we should be able to start scan from native when
         * b/276350722 is done
         */
        byte[] serviceData = new byte[]{0x11};

        ArrayList filterList = new ArrayList<ScanFilter>();
        ScanFilter filter = new ScanFilter.Builder()
                .setServiceData(BluetoothUuid.LE_AUDIO, serviceData)
                .build();
        filterList.add(filter);

        ScanSettings settings = new ScanSettings.Builder()
                .setLegacy(false)
                .setScanMode(ScanSettings.SCAN_MODE_BALANCED)
                .build();

        try {
            mAudioServersScanner.startScan(filterList, settings, mScanCallback);
        } catch (IllegalStateException e) {
            Log.e(TAG, "Fail to start scanner, consider it stopped", e);
            mScanCallback = null;
        }
    }

    void transitionFromBroadcastToUnicast() {
        if (mUnicastGroupIdDeactivatedForBroadcastTransition == LE_AUDIO_GROUP_ID_INVALID) {
            Log.d(TAG, "No deactivated group due for broadcast transmission");
            // Notify audio manager
            if (mBroadcastDescriptors.values().stream()
                    .noneMatch(d -> d.mState.equals(LeAudioStackEvent.BROADCAST_STATE_STREAMING))) {
                updateBroadcastActiveDevice(null, mActiveBroadcastAudioDevice, false);
            }
            return;
        }

        if (mQueuedInCallValue.isPresent()) {
            mLeAudioNativeInterface.setInCall(mQueuedInCallValue.get());
            mQueuedInCallValue = Optional.empty();
        }

        BluetoothDevice unicastDevice =
                getLeadDeviceForTheGroup(mUnicastGroupIdDeactivatedForBroadcastTransition);
        if (unicastDevice == null) {
            /* All devices from group were disconnected in meantime */
            Log.w(
                    TAG,
                    "transitionFromBroadcastToUnicast: No valid unicast device for group ID: "
                            + mUnicastGroupIdDeactivatedForBroadcastTransition);
            updateFallbackUnicastGroupIdForBroadcast(LE_AUDIO_GROUP_ID_INVALID);
            updateBroadcastActiveDevice(null, mActiveBroadcastAudioDevice, false);
            return;
        }

        Log.d(
                TAG,
                "Transitioning to Unicast stream for group: "
                        + mUnicastGroupIdDeactivatedForBroadcastTransition
                        + ", with device: "
                        + unicastDevice);

        updateFallbackUnicastGroupIdForBroadcast(LE_AUDIO_GROUP_ID_INVALID);
        setActiveDevice(unicastDevice);
    }

    void clearBroadcastTimeoutCallback() {
        if (mHandler == null) {
            Log.e(TAG, "No callback handler");
            return;
        }

        /* Timeout callback already cleared */
        if (mDialingOutTimeoutEvent == null) {
            return;
        }

        mHandler.removeCallbacks(mDialingOutTimeoutEvent);
        mDialingOutTimeoutEvent = null;
    }

    void notifyAudioFrameworkForCodecConfigUpdate(int groupId, LeAudioGroupDescriptor descriptor) {
        Log.i(TAG, " notifyAudioFrameworkForCodecConfigUpdate groupId: " + groupId);

        if (!Flags.leaudioCodecConfigCallbackOrderFix()) {
            Log.d(TAG, " leaudio_codec_config_callback_order_fix is not enabled");
            return;
        }

        if (mActiveAudioOutDevice != null) {
            int volume = getAudioDeviceGroupVolume(groupId);

            final BluetoothProfileConnectionInfo connectionInfo;
            if (isAtLeastU()) {
                connectionInfo =
                        BluetoothProfileConnectionInfo.createLeAudioOutputInfo(true, volume);
            } else {
                connectionInfo = BluetoothProfileConnectionInfo.createLeAudioInfo(true, true);
            }

            mAudioManager.handleBluetoothActiveDeviceChanged(
                    mActiveAudioOutDevice, mActiveAudioOutDevice, connectionInfo);
        }

        if (mActiveAudioInDevice != null) {
            mAudioManager.handleBluetoothActiveDeviceChanged(
                    mActiveAudioOutDevice,
                    mActiveAudioOutDevice,
                    BluetoothProfileConnectionInfo.createLeAudioInfo(false, false));
        }
    }

    // Suppressed since this is part of a local process
    @SuppressLint("AndroidFrameworkRequiresPermission")
    void messageFromNative(LeAudioStackEvent stackEvent) {
        Log.d(TAG, "Message from native: " + stackEvent);
        BluetoothDevice device = stackEvent.device;

        if (stackEvent.type == LeAudioStackEvent.EVENT_TYPE_CONNECTION_STATE_CHANGED) {
            // Some events require device state machine
            mGroupReadLock.lock();
            try {
                LeAudioDeviceDescriptor deviceDescriptor = getDeviceDescriptor(device);
                if (deviceDescriptor == null) {
                    Log.e(TAG, "messageFromNative: No valid descriptor for device: " + device);
                    return;
                }

                LeAudioStateMachine sm = deviceDescriptor.mStateMachine;
                if (sm != null) {
                    /*
                     * To improve scenario when lead Le Audio device is disconnected for the
                     * streaming group, while there are still other devices streaming,
                     * LeAudioService will not notify audio framework or other users about
                     * Le Audio lead device disconnection. Instead we try to reconnect under
                     * the hood and keep using lead device as a audio device indetifier in
                     * the audio framework in order to not stop the stream.
                     */
                    int groupId = deviceDescriptor.mGroupId;
                    LeAudioGroupDescriptor descriptor = mGroupDescriptorsView.get(groupId);
                    switch (stackEvent.valueInt1) {
                        case LeAudioStackEvent.CONNECTION_STATE_DISCONNECTING:
                        case LeAudioStackEvent.CONNECTION_STATE_DISCONNECTED:
                            deviceDescriptor.mAclConnected = false;
                            startAudioServersBackgroundScan(/* retry = */ false);

                            boolean disconnectDueToUnbond =
                                    (BluetoothDevice.BOND_NONE
                                            == mAdapterService.getBondState(device));
                            if (descriptor != null && (Objects.equals(device,
                                    mActiveAudioOutDevice)
                                    || Objects.equals(device, mActiveAudioInDevice))
                                    && (getConnectedPeerDevices(groupId).size() > 1)
                                    && !disconnectDueToUnbond) {

                                Log.d(TAG, "Adding to lost devices : " + device);
                                descriptor.mLostLeadDeviceWhileStreaming = device;
                                return;
                            }
                            break;
                        case LeAudioStackEvent.CONNECTION_STATE_CONNECTED:
                        case LeAudioStackEvent.CONNECTION_STATE_CONNECTING:
                            deviceDescriptor.mAclConnected = true;
                            if (descriptor != null
                                    && Objects.equals(
                                            descriptor.mLostLeadDeviceWhileStreaming,
                                            device)) {
                                Log.d(TAG, "Removing from lost devices : " + device);
                                descriptor.mLostLeadDeviceWhileStreaming = null;
                                /* Try to connect other devices from the group */
                                connectSet(device);
                            }
                            break;
                    }
                } else {
                    /* state machine does not exist yet */
                    switch (stackEvent.valueInt1) {
                        case LeAudioStackEvent.CONNECTION_STATE_CONNECTED:
                        case LeAudioStackEvent.CONNECTION_STATE_CONNECTING:
                            deviceDescriptor.mAclConnected = true;
                            sm = getOrCreateStateMachine(device);
                            /* Incoming connection try to connect other devices from the group */
                            connectSet(device);
                            break;
                        default:
                            break;
                    }

                    if (sm == null) {
                        Log.e(TAG, "Cannot process stack event: no state machine: " + stackEvent);
                        return;
                    }
                }

                sm.sendMessage(LeAudioStateMachine.STACK_EVENT, stackEvent);
                return;
            } finally {
                mGroupReadLock.unlock();
            }
        } else if (stackEvent.type == LeAudioStackEvent.EVENT_TYPE_GROUP_NODE_STATUS_CHANGED) {
            int groupId = stackEvent.valueInt1;
            int nodeStatus = stackEvent.valueInt2;

            Objects.requireNonNull(stackEvent.device,
                    "Device should never be null, event: " + stackEvent);

            switch (nodeStatus) {
                case LeAudioStackEvent.GROUP_NODE_ADDED:
                    handleGroupNodeAdded(device, groupId);
                    break;
                case LeAudioStackEvent.GROUP_NODE_REMOVED:
                    handleGroupNodeRemoved(device, groupId);
                    break;
                default:
                    break;
            }
        } else if (stackEvent.type
                == LeAudioStackEvent.EVENT_TYPE_AUDIO_LOCAL_CODEC_CONFIG_CAPA_CHANGED) {
            mInputLocalCodecCapabilities = stackEvent.valueCodecList1;
            mOutputLocalCodecCapabilities = stackEvent.valueCodecList2;
        } else if (stackEvent.type
                == LeAudioStackEvent.EVENT_TYPE_AUDIO_GROUP_SELECTABLE_CODEC_CONFIG_CHANGED) {
            int groupId = stackEvent.valueInt1;
            LeAudioGroupDescriptor descriptor = getGroupDescriptor(groupId);
            if (descriptor == null) {
                Log.e(TAG, " Group not found " + groupId);
                return;
            }

<<<<<<< HEAD
            descriptor.mInputSelectableConfig = stackEvent.valueCodecList1;
            descriptor.mOutputSelectableConfig = stackEvent.valueCodecList2;
            descriptor.mCodecStatus = new BluetoothLeAudioCodecStatus(
                            null,
                            null,
                            mInputLocalCodecCapabilities,
                            mOutputLocalCodecCapabilities,
                            descriptor.mInputSelectableConfig,
                            descriptor.mOutputSelectableConfig);
=======
            descriptor.mInputSelectableConfig = new ArrayList<>(stackEvent.valueCodecList1);
            descriptor.mOutputSelectableConfig = new ArrayList<>(stackEvent.valueCodecList2);

            BluetoothLeAudioCodecConfig emptyConfig =
                    new BluetoothLeAudioCodecConfig.Builder().build();

            descriptor.mInputSelectableConfig.removeIf(n -> n.equals(emptyConfig));
            descriptor.mOutputSelectableConfig.removeIf(n -> n.equals(emptyConfig));
>>>>>>> 61b6a023

        } else if (stackEvent.type
                == LeAudioStackEvent.EVENT_TYPE_AUDIO_GROUP_CURRENT_CODEC_CONFIG_CHANGED) {
            int groupId = stackEvent.valueInt1;
            LeAudioGroupDescriptor descriptor = getGroupDescriptor(groupId);
            if (descriptor == null) {
                Log.e(TAG, " Group not found " + groupId);
                return;
            }
            BluetoothLeAudioCodecConfig emptyConfig =
                    new BluetoothLeAudioCodecConfig.Builder().build();

            BluetoothLeAudioCodecStatus status =
                    new BluetoothLeAudioCodecStatus(
                            (stackEvent.valueCodec1.equals(emptyConfig)
                                    ? null
                                    : stackEvent.valueCodec1),
                            (stackEvent.valueCodec2.equals(emptyConfig)
                                    ? null
                                    : stackEvent.valueCodec2),
                            mInputLocalCodecCapabilities,
                            mOutputLocalCodecCapabilities,
                            descriptor.mInputSelectableConfig,
                            descriptor.mOutputSelectableConfig);

            if (descriptor.mCodecStatus != null) {
                Log.d(TAG, " Replacing codec status for group: " + groupId);
            } else {
                Log.d(TAG, " New codec status for group: " + groupId);
            }

            descriptor.mCodecStatus = status;
            notifyUnicastCodecConfigChanged(groupId, status);

            if (descriptor.isActive()) {
                // Audio framework needs to be notified so it get new codec config
                notifyAudioFrameworkForCodecConfigUpdate(groupId, descriptor);
            }
        } else if (stackEvent.type == LeAudioStackEvent.EVENT_TYPE_AUDIO_CONF_CHANGED) {
            int direction = stackEvent.valueInt1;
            int groupId = stackEvent.valueInt2;
            int available_contexts = stackEvent.valueInt5;

            mGroupReadLock.lock();
            try {
                LeAudioGroupDescriptor descriptor = getGroupDescriptor(groupId);
                if (descriptor != null) {
                    if (descriptor.isActive()) {
                        if (updateActiveDevices(
                                groupId, descriptor.mDirection, direction, true, false, false)) {
                            descriptor.setActiveState(ACTIVE_STATE_ACTIVE);
                        } else {
                            descriptor.setActiveState(ACTIVE_STATE_INACTIVE);
                        }

                        if (descriptor.isInactive()) {
                            notifyGroupStatusChanged(
                                    groupId, BluetoothLeAudio.GROUP_STATUS_INACTIVE);
                        }
                    }
                    boolean availableContextChanged =
                            Integer.bitCount(descriptor.mAvailableContexts)
                                    != Integer.bitCount(available_contexts);

                    descriptor.mDirection = direction;
                    descriptor.mAvailableContexts = available_contexts;
                    updateInbandRingtoneForTheGroup(groupId);

                    if (!availableContextChanged) {
                        Log.d(
                                TAG,
                                " Context did not changed for "
                                        + groupId
                                        + ": "
                                        + descriptor.mAvailableContexts);
                        return;
                    }

                    if (descriptor.mAvailableContexts == 0) {
                        if (descriptor.isActive()) {
                            Log.i(
                                    TAG,
                                    " Inactivating group "
                                            + groupId
                                            + " due to unavailable context types");
                            descriptor.mInactivatedDueToContextType = true;
                            setActiveGroupWithDevice(null, false);
                        }
                        return;
                    }

                    if (descriptor.mInactivatedDueToContextType) {
                        Log.i(
                                TAG,
                                " Some context got available again for "
                                        + groupId
                                        + ", try it out: "
                                        + descriptor.mAvailableContexts);
                        descriptor.mInactivatedDueToContextType = false;
                        setActiveGroupWithDevice(getLeadDeviceForTheGroup(groupId), true);
                    }
                } else {
                    Log.e(TAG, "messageFromNative: no descriptors for group: " + groupId);
                }
            } finally {
                mGroupReadLock.unlock();
            }
        } else if (stackEvent.type == LeAudioStackEvent.EVENT_TYPE_SINK_AUDIO_LOCATION_AVAILABLE) {
            Objects.requireNonNull(stackEvent.device,
                    "Device should never be null, event: " + stackEvent);

            int sink_audio_location = stackEvent.valueInt1;

            LeAudioDeviceDescriptor descriptor = getDeviceDescriptor(device);
            if (descriptor == null) {
                Log.e(TAG, "messageFromNative: No valid descriptor for device: " + device);
                return;
            }

            descriptor.mSinkAudioLocation = sink_audio_location;

            Log.i(TAG, "EVENT_TYPE_SINK_AUDIO_LOCATION_AVAILABLE:" + device
                    + " audio location:" + sink_audio_location);
        } else if (stackEvent.type == LeAudioStackEvent.EVENT_TYPE_GROUP_STATUS_CHANGED) {
            int groupId = stackEvent.valueInt1;
            int groupStatus = stackEvent.valueInt2;

            switch (groupStatus) {
                case LeAudioStackEvent.GROUP_STATUS_ACTIVE: {
                    handleGroupTransitToActive(groupId);

                    /* Clear possible exposed broadcast device after activating unicast */
                    if (mActiveBroadcastAudioDevice != null) {
                        updateBroadcastActiveDevice(null, mActiveBroadcastAudioDevice, true);
                    }
                    break;
                }
                case LeAudioStackEvent.GROUP_STATUS_INACTIVE: {
                    if (Flags.leaudioGettingActiveStateSupport()) {
                        LeAudioGroupDescriptor descriptor = getGroupDescriptor(groupId);
                        if (descriptor == null) {
                            Log.e(TAG, "deviceDisconnected: no descriptors for group: " + groupId);
                            return;
                        }

                        if (descriptor.isActive()) {
                            handleGroupTransitToInactive(groupId);
                        }

                        descriptor.setActiveState(ACTIVE_STATE_INACTIVE);

                        /* In case if group is inactivated due to switch to other */
                        if (!areAllGroupsInNotGettingActiveState()) {
                            break;
                        }
                    } else {
                        handleGroupTransitToInactive(groupId);
                    }

                    /* Check if broadcast was deactivated due to unicast */
                    if (mBroadcastIdDeactivatedForUnicastTransition.isPresent()) {
                        updateFallbackUnicastGroupIdForBroadcast(groupId);
                        mQueuedInCallValue = Optional.empty();
                        if (mAudioManagerAddedOutDevice == null) {
                            startBroadcast(mBroadcastIdDeactivatedForUnicastTransition.get());
                        } else {
                             Log.d(TAG, "Audio out device is still not removed, pending start broadcast");
                             mBroadcastIdPendingStart = mBroadcastIdDeactivatedForUnicastTransition;
                        }
                        mBroadcastIdDeactivatedForUnicastTransition = Optional.empty();
                    }

                    if (!mCreateBroadcastQueue.isEmpty()) {
                        updateFallbackUnicastGroupIdForBroadcast(groupId);
                        BluetoothLeBroadcastSettings settings = mCreateBroadcastQueue.remove();
                        createBroadcast(settings);
                    }
                    break;
                }
                case LeAudioStackEvent.GROUP_STATUS_TURNED_IDLE_DURING_CALL: {
                    handleGroupIdleDuringCall();
                    break;
                }
                default:
                    break;
            }
        } else if (stackEvent.type
                == LeAudioStackEvent.EVENT_TYPE_HEALTH_BASED_DEV_RECOMMENDATION) {
            handleDeviceHealthAction(stackEvent.device, stackEvent.valueInt1);
        } else if (stackEvent.type
                == LeAudioStackEvent.EVENT_TYPE_HEALTH_BASED_GROUP_RECOMMENDATION) {
            handleGroupHealthAction(stackEvent.valueInt1, stackEvent.valueInt2);
        } else if (stackEvent.type == LeAudioStackEvent.EVENT_TYPE_BROADCAST_CREATED) {
            int broadcastId = stackEvent.valueInt1;
            boolean success = stackEvent.valueBool1;
            if (success) {
                Log.d(TAG, "Broadcast broadcastId: " + broadcastId + " created.");
                mBroadcastDescriptors.put(broadcastId, new LeAudioBroadcastDescriptor());
                notifyBroadcastStarted(broadcastId, BluetoothStatusCodes.REASON_LOCAL_APP_REQUEST);
                if (mAudioManagerAddedOutDevice == null) {
                    // Start sending the actual stream
                    startBroadcast(broadcastId);
                } else {
                    Log.d(TAG, "Audio out device is still not removed, pending start broadcast");
                    mBroadcastIdPendingStart = Optional.of(broadcastId);
                }

            } else {
                // TODO: Improve reason reporting or extend the native stack event with reason code
                Log.e(
                        TAG,
                        "EVENT_TYPE_BROADCAST_CREATED: Failed to create broadcast: " + broadcastId);

                /* Disconnect Broadcast device which was connected to avoid non LE Audio sound
                 * leak in handover scenario.
                 */
                if ((mUnicastGroupIdDeactivatedForBroadcastTransition != LE_AUDIO_GROUP_ID_INVALID)
                        && mCreateBroadcastQueue.isEmpty()
                        && (!Objects.equals(device, mActiveBroadcastAudioDevice))) {
                    clearBroadcastTimeoutCallback();
                    updateBroadcastActiveDevice(null, mActiveBroadcastAudioDevice, false);
                }

                notifyBroadcastStartFailed(BluetoothStatusCodes.ERROR_UNKNOWN);
                transitionFromBroadcastToUnicast();
            }

            mAwaitingBroadcastCreateResponse = false;

            // In case if there were additional calls to create broadcast
            if (!mCreateBroadcastQueue.isEmpty()) {
                BluetoothLeBroadcastSettings settings = mCreateBroadcastQueue.remove();
                createBroadcast(settings);
            }

        } else if (stackEvent.type == LeAudioStackEvent.EVENT_TYPE_BROADCAST_DESTROYED) {
            Integer broadcastId = stackEvent.valueInt1;
            LeAudioBroadcastDescriptor descriptor = mBroadcastDescriptors.get(broadcastId);
            if (descriptor == null) {
                Log.e(
                        TAG,
                        "EVENT_TYPE_BROADCAST_DESTROYED: No valid descriptor for broadcastId: "
                                + broadcastId);
            } else {
                mBroadcastDescriptors.remove(broadcastId);
            }

            // TODO: Improve reason reporting or extend the native stack event with reason code
            notifyOnBroadcastStopped(broadcastId, BluetoothStatusCodes.REASON_LOCAL_APP_REQUEST);
            BassClientService bassClientService = getBassClientService();
            if (bassClientService != null) {
                bassClientService.stopReceiversSourceSynchronization(broadcastId);
            }
        } else if (stackEvent.type == LeAudioStackEvent.EVENT_TYPE_BROADCAST_STATE) {
            int broadcastId = stackEvent.valueInt1;
            int state = stackEvent.valueInt2;
            int previousState;

            LeAudioBroadcastDescriptor descriptor = mBroadcastDescriptors.get(broadcastId);
            if (descriptor == null) {
                Log.e(TAG, "EVENT_TYPE_BROADCAST_STATE: No valid descriptor for broadcastId: "
                        + broadcastId);
                return;
            }

            /* Request broadcast details if not known yet */
            if (!descriptor.mRequestedForDetails) {
                mLeAudioBroadcasterNativeInterface.getBroadcastMetadata(broadcastId);
                descriptor.mRequestedForDetails = true;
            }
            previousState = descriptor.mState;
            descriptor.mState = state;
            BassClientService bassClientService = getBassClientService();

            switch (descriptor.mState) {
                case LeAudioStackEvent.BROADCAST_STATE_STOPPED:
                    Log.d(TAG, "Broadcast broadcastId: " + broadcastId + " stopped.");

                    // Playback stopped
                    notifyPlaybackStopped(broadcastId,
                            BluetoothStatusCodes.REASON_LOCAL_APP_REQUEST);

                    transitionFromBroadcastToUnicast();
                    destroyBroadcast(broadcastId);
                    break;
                case LeAudioStackEvent.BROADCAST_STATE_CONFIGURING:
                    Log.d(TAG, "Broadcast broadcastId: " + broadcastId + " configuring.");
                    break;
                case LeAudioStackEvent.BROADCAST_STATE_PAUSED:
                    Log.d(TAG, "Broadcast broadcastId: " + broadcastId + " paused.");

                    /* Stop here if Broadcast was not in Streaming state before */
                    if (previousState != LeAudioStackEvent.BROADCAST_STATE_STREAMING) {
                        return;
                    }

                    // Playback paused
                    notifyPlaybackStopped(broadcastId,
                            BluetoothStatusCodes.REASON_LOCAL_STACK_REQUEST);

                    if (!Flags.leaudioBroadcastAssistantPeripheralEntrustment()) {
                        if (bassClientService != null) {
                            bassClientService.suspendReceiversSourceSynchronization(broadcastId);
                        }
                    }

                    transitionFromBroadcastToUnicast();
                    break;
                case LeAudioStackEvent.BROADCAST_STATE_STOPPING:
                    Log.d(TAG, "Broadcast broadcastId: " + broadcastId + " stopping.");
                    break;
                case LeAudioStackEvent.BROADCAST_STATE_STREAMING:
                    Log.d(TAG, "Broadcast broadcastId: " + broadcastId + " streaming.");

                    // Stream resumed
                    notifyPlaybackStarted(broadcastId,
                            BluetoothStatusCodes.REASON_LOCAL_STACK_REQUEST);

                    clearBroadcastTimeoutCallback();

                    if (previousState == LeAudioStackEvent.BROADCAST_STATE_PAUSED) {
                        if (bassClientService != null) {
                            bassClientService.resumeReceiversSourceSynchronization();
                        }
                    }

                    // Notify audio manager
                    if (mBroadcastDescriptors.values().stream()
                            .anyMatch(
                                    d ->
                                            d.mState.equals(
                                                    LeAudioStackEvent.BROADCAST_STATE_STREAMING))) {
                        if (!Objects.equals(device, mActiveBroadcastAudioDevice)) {
                            updateBroadcastActiveDevice(device, mActiveBroadcastAudioDevice, true);
                        }
                    }
                    break;
                default:
                    Log.e(TAG, "Invalid state of broadcast: " + descriptor.mState);
                    break;
            }

            // Notify broadcast assistant
            if (Flags.leaudioBroadcastAudioHandoverPolicies()) {
                if (bassClientService != null) {
                    bassClientService.notifyBroadcastStateChanged(descriptor.mState, broadcastId);
                }
            }
        } else if (stackEvent.type == LeAudioStackEvent.EVENT_TYPE_BROADCAST_METADATA_CHANGED) {
            int broadcastId = stackEvent.valueInt1;
            if (stackEvent.broadcastMetadata == null) {
                Log.e(TAG, "Missing Broadcast metadata for broadcastId: " + broadcastId);
            } else {
                LeAudioBroadcastDescriptor descriptor = mBroadcastDescriptors.get(broadcastId);
                if (descriptor == null) {
                    Log.e(TAG, "EVENT_TYPE_BROADCAST_METADATA_CHANGED: No valid descriptor for "
                            + "broadcastId: " + broadcastId);
                    return;
                }
                descriptor.mMetadata = stackEvent.broadcastMetadata;
                notifyBroadcastMetadataChanged(broadcastId, stackEvent.broadcastMetadata);
            }
        } else if (stackEvent.type == LeAudioStackEvent.EVENT_TYPE_NATIVE_INITIALIZED) {
            mLeAudioNativeIsInitialized = true;
            for (Map.Entry<ParcelUuid, Pair<Integer, Integer>> entry :
                    ContentControlIdKeeper.getUuidToCcidContextPairMap().entrySet()) {
                ParcelUuid userUuid = entry.getKey();
                Pair<Integer, Integer> ccidInformation = entry.getValue();
                setCcidInformation(userUuid, ccidInformation.first, ccidInformation.second);
            }
            if (!mTmapStarted) {
                mTmapStarted = registerTmap();
            }
        } else if (stackEvent.type == LeAudioStackEvent.EVENT_TYPE_UNICAST_MONITOR_MODE_STATUS) {
            handleUnicastStreamStatusChange(stackEvent.valueInt1, stackEvent.valueInt2);
        } else if (stackEvent.type == LeAudioStackEvent.EVENT_TYPE_GROUP_STREAM_STATUS_CHANGED) {
            notifyGroupStreamStatusChanged(stackEvent.valueInt1, stackEvent.valueInt2);
            if (Utils.isDualModeAudioEnabled()) {
               HeadsetService headsetService = mServiceFactory.getHeadsetService();
               if (headsetService != null) {
                  headsetService.updateLeStreamStatus(device, stackEvent.valueInt2);
               }
            }
        }
    }

    private LeAudioStateMachine getOrCreateStateMachine(BluetoothDevice device) {
        if (device == null) {
            Log.e(TAG, "getOrCreateStateMachine failed: device cannot be null");
            return null;
        }

        LeAudioDeviceDescriptor descriptor = getDeviceDescriptor(device);
        if (descriptor == null) {
            Log.e(TAG, "getOrCreateStateMachine: No valid descriptor for device: " + device);
            return null;
        }

        LeAudioStateMachine sm = descriptor.mStateMachine;
        if (sm != null) {
            return sm;
        }

        Log.d(TAG, "Creating a new state machine for " + device);

        sm =
                LeAudioStateMachine.make(
                        device, this, mLeAudioNativeInterface, mStateMachinesThread.getLooper());
        descriptor.mStateMachine = sm;
        return sm;
    }

    public void handleBondStateChanged(BluetoothDevice device, int fromState, int toState) {
        mHandler.post(() -> bondStateChanged(device, toState));
    }

    /**
     * Process a change in the bonding state for a device.
     *
     * @param device the device whose bonding state has changed
     * @param bondState the new bond state for the device. Possible values are:
     * {@link BluetoothDevice#BOND_NONE},
     * {@link BluetoothDevice#BOND_BONDING},
     * {@link BluetoothDevice#BOND_BONDED}.
     */
    @VisibleForTesting
    void bondStateChanged(BluetoothDevice device, int bondState) {
        Log.d(TAG, "Bond state changed for device: " + device + " state: " + bondState);
        // Remove state machine if the bonding for a device is removed
        if (bondState != BluetoothDevice.BOND_NONE) {
            return;
        }

        mGroupReadLock.lock();
        try {
            try {
                LeAudioDeviceDescriptor descriptor = getDeviceDescriptor(device);
                if (descriptor == null) {
                    Log.e(TAG, "bondStateChanged: No valid descriptor for device: " + device);
                    return;
                }

                if (descriptor.mGroupId != LE_AUDIO_GROUP_ID_INVALID) {
                    /* In case device is still in the group, let's remove it */
                    mLeAudioNativeInterface.groupRemoveNode(descriptor.mGroupId, device);
                }

                descriptor.mGroupId = LE_AUDIO_GROUP_ID_INVALID;
                descriptor.mSinkAudioLocation = BluetoothLeAudio.AUDIO_LOCATION_INVALID;
                descriptor.mDirection = AUDIO_DIRECTION_NONE;

                LeAudioStateMachine sm = descriptor.mStateMachine;
                if (sm == null) {
                    return;
                }
                if (sm.getConnectionState() != BluetoothProfile.STATE_DISCONNECTED) {
                    Log.w(TAG, "Device is not disconnected yet.");
                    disconnect(device);
                    return;
                }
            } finally {
                // Reduce size of critical section when this feature is enabled
                if (Flags.leaudioApiSynchronizedBlockFix()) {
                    mGroupReadLock.unlock();
                }
            }
            removeStateMachine(device);
            removeAuthorizationInfoForRelatedProfiles(device);
        } finally {
            if (!Flags.leaudioApiSynchronizedBlockFix()) {
                mGroupReadLock.unlock();
            }
        }
    }

    private void removeStateMachine(BluetoothDevice device) {
        mGroupReadLock.lock();
        try {
            try {
                LeAudioDeviceDescriptor descriptor = getDeviceDescriptor(device);
                if (descriptor == null) {
                    Log.e(TAG, "removeStateMachine: No valid descriptor for device: " + device);
                    return;
                }

                LeAudioStateMachine sm = descriptor.mStateMachine;
                if (sm == null) {
                    Log.w(
                            TAG,
                            "removeStateMachine: device "
                                    + device
                                    + " does not have a state machine");
                    return;
                }
                Log.i(TAG, "removeStateMachine: removing state machine for device: " + device);
                sm.quit();
                sm.cleanup();
                descriptor.mStateMachine = null;
            } finally {
                if (Flags.leaudioApiSynchronizedBlockFix()) {
                    // Upgrade to write lock
                    mGroupReadLock.unlock();
                    mGroupWriteLock.lock();
                }
            }
            mDeviceDescriptors.remove(device);
            if (!isScannerNeeded()) {
                stopAudioServersBackgroundScan();
            }
        } finally {
            /* Note, when flag is disabled, mGroupWriteLock == mGroupReadLock */
            mGroupWriteLock.unlock();
        }
    }

    @VisibleForTesting
    List<BluetoothDevice> getConnectedPeerDevices(int groupId) {
        List<BluetoothDevice> result = new ArrayList<>();
        for (BluetoothDevice peerDevice : getConnectedDevices()) {
            if (getGroupId(peerDevice) == groupId) {
                result.add(peerDevice);
            }
        }
        return result;
    }

    /**
     * Process a change for connection of a device.
     */
    public synchronized void deviceConnected(BluetoothDevice device) {
        LeAudioDeviceDescriptor deviceDescriptor = getDeviceDescriptor(device);
        if (deviceDescriptor == null) {
            Log.e(TAG, "deviceConnected: No valid descriptor for device: " + device);
            return;
        }

        if (deviceDescriptor.mGroupId == LE_AUDIO_GROUP_ID_INVALID
                || getConnectedPeerDevices(deviceDescriptor.mGroupId).size() == 1) {
            // Log LE Audio connection event if we are the first device in a set
            // Or when the GroupId has not been found
            // MetricsLogger.logProfileConnectionEvent(
            //         BluetoothMetricsProto.ProfileId.LE_AUDIO);
        }

        LeAudioGroupDescriptor descriptor = getGroupDescriptor(deviceDescriptor.mGroupId);
        if (descriptor != null) {
            descriptor.mIsConnected = true;
        } else {
            Log.e(TAG, "deviceConnected: no descriptors for group: "
                    + deviceDescriptor.mGroupId);
        }

        if (!isScannerNeeded()) {
            stopAudioServersBackgroundScan();
        }
    }

    /** Process a change for disconnection of a device. */
    synchronized void deviceDisconnectedV2(BluetoothDevice device, boolean hasFallbackDevice) {
        Log.d(TAG, "deviceDisconnectedV2 " + device);

        int groupId = LE_AUDIO_GROUP_ID_INVALID;
        mGroupReadLock.lock();
        try {
            LeAudioDeviceDescriptor deviceDescriptor = getDeviceDescriptor(device);
            if (deviceDescriptor == null) {
                Log.e(TAG, "deviceDisconnected: No valid descriptor for device: " + device);
                return;
            }
            groupId = deviceDescriptor.mGroupId;
        } finally {
            mGroupReadLock.unlock();
        }

        int bondState = mAdapterService.getBondState(device);
        if (bondState == BluetoothDevice.BOND_NONE) {
            Log.d(TAG, device + " is unbond. Remove state machine");

            removeStateMachine(device);
            removeAuthorizationInfoForRelatedProfiles(device);
        }

        if (!isScannerNeeded()) {
            stopAudioServersBackgroundScan();
        }

        mGroupReadLock.lock();
        try {
            LeAudioGroupDescriptor descriptor = getGroupDescriptor(groupId);
            if (descriptor == null) {
                Log.e(TAG, "deviceDisconnected: no descriptors for group: " + groupId);
                return;
            }

            List<BluetoothDevice> connectedDevices = getConnectedPeerDevices(groupId);
            /* Let's check if the last connected device is really connected */
            if (connectedDevices.size() == 1
                    && Objects.equals(
                            connectedDevices.get(0), descriptor.mLostLeadDeviceWhileStreaming)) {
                clearLostDevicesWhileStreaming(descriptor);
                return;
            }

            if (getConnectedPeerDevices(groupId).isEmpty()) {
                descriptor.mIsConnected = false;
                descriptor.mInactivatedDueToContextType = false;
                if (descriptor.isActive()) {
                    /* Notify Native layer */
                    removeActiveDevice(hasFallbackDevice);
                    descriptor.setActiveState(ACTIVE_STATE_INACTIVE);
                    /* Update audio framework */
                    updateActiveDevices(
                            groupId,
                            descriptor.mDirection,
                            descriptor.mDirection,
                            false,
                            hasFallbackDevice,
                            false);
                    return;
                }
            }

            if (descriptor.isActive()
                    || Objects.equals(mActiveAudioOutDevice, device)
                    || Objects.equals(mActiveAudioInDevice, device)) {
                updateActiveDevices(
                        groupId,
                        descriptor.mDirection,
                        descriptor.mDirection,
                        descriptor.isActive(),
                        hasFallbackDevice,
                        false);
            }
        } finally {
            mGroupReadLock.unlock();
        }
    }

    /**
     * Process a change for disconnection of a device.
     */
    public synchronized void deviceDisconnected(BluetoothDevice device, boolean hasFallbackDevice) {
        if (Flags.leaudioApiSynchronizedBlockFix()) {
            deviceDisconnectedV2(device, hasFallbackDevice);
            return;
        }

        Log.d(TAG, "deviceDisconnected " + device);

        mGroupReadLock.lock();
        try {
            LeAudioDeviceDescriptor deviceDescriptor = getDeviceDescriptor(device);
            if (deviceDescriptor == null) {
                Log.e(TAG, "deviceDisconnected: No valid descriptor for device: " + device);
                return;
            }

            int bondState = mAdapterService.getBondState(device);
            if (bondState == BluetoothDevice.BOND_NONE) {
                Log.d(TAG, device + " is unbond. Remove state machine");
                removeStateMachine(device);
                removeAuthorizationInfoForRelatedProfiles(device);
            }

            if (!isScannerNeeded()) {
                stopAudioServersBackgroundScan();
            }

            LeAudioGroupDescriptor descriptor = getGroupDescriptor(deviceDescriptor.mGroupId);
            if (descriptor == null) {
                Log.e(TAG, "deviceDisconnected: no descriptors for group: "
                        + deviceDescriptor.mGroupId);
                return;
            }

            List<BluetoothDevice> connectedDevices =
                    getConnectedPeerDevices(deviceDescriptor.mGroupId);
            /* Let's check if the last connected device is really connected */
            if (connectedDevices.size() == 1 && Objects.equals(
                    connectedDevices.get(0), descriptor.mLostLeadDeviceWhileStreaming)) {
                clearLostDevicesWhileStreaming(descriptor);
                return;
            }

            if (getConnectedPeerDevices(deviceDescriptor.mGroupId).isEmpty()) {
                descriptor.mIsConnected = false;
                descriptor.mInactivatedDueToContextType = false;
                if (descriptor.isActive()) {
                    /* Notify Native layer */
                    removeActiveDevice(hasFallbackDevice);
                    descriptor.setActiveState(ACTIVE_STATE_INACTIVE);
                    /* Update audio framework */
                    updateActiveDevices(
                            deviceDescriptor.mGroupId,
                            descriptor.mDirection,
                            descriptor.mDirection,
                            false,
                            hasFallbackDevice,
                            false);
                    return;
                }
            }

            if (descriptor.isActive()
                    || Objects.equals(mActiveAudioOutDevice, device)
                    || Objects.equals(mActiveAudioInDevice, device)) {
                updateActiveDevices(
                        deviceDescriptor.mGroupId,
                        descriptor.mDirection,
                        descriptor.mDirection,
                        descriptor.isActive(),
                        hasFallbackDevice,
                        false);
            }
        } finally {
            mGroupReadLock.unlock();
        }
    }

    /**
     * Check whether can connect to a peer device.
     * The check considers a number of factors during the evaluation.
     *
     * @param device the peer device to connect to
     * @return true if connection is allowed, otherwise false
     */
    public boolean okToConnect(BluetoothDevice device) {
        // Check if this is an incoming connection in Quiet mode.
        if (mAdapterService.isQuietModeEnabled()) {
            Log.e(TAG, "okToConnect: cannot connect to " + device + " : quiet mode enabled");
            return false;
        }
        // Check connectionPolicy and accept or reject the connection.
        int connectionPolicy = getConnectionPolicy(device);
        int bondState = mAdapterService.getBondState(device);
        // Allow this connection only if the device is bonded. Any attempt to connect while
        // bonding would potentially lead to an unauthorized connection.
        if (bondState != BluetoothDevice.BOND_BONDED) {
            Log.w(TAG, "okToConnect: return false, bondState=" + bondState);
            return false;
        } else if (connectionPolicy != BluetoothProfile.CONNECTION_POLICY_UNKNOWN
                && connectionPolicy != BluetoothProfile.CONNECTION_POLICY_ALLOWED) {
            // Otherwise, reject the connection if connectionPolicy is not valid.
            Log.w(TAG, "okToConnect: return false, connectionPolicy=" + connectionPolicy);
            return false;
        }
        return true;
    }

    /**
     * Get device audio location.
     * @param device LE Audio capable device
     * @return the sink audioi location that this device currently exposed
     */
    public int getAudioLocation(BluetoothDevice device) {
        if (device == null) {
            return BluetoothLeAudio.AUDIO_LOCATION_INVALID;
        }

        LeAudioDeviceDescriptor descriptor = getDeviceDescriptor(device);
        if (descriptor == null) {
            Log.e(TAG, "getAudioLocation: No valid descriptor for device: " + device);
            return BluetoothLeAudio.AUDIO_LOCATION_INVALID;
        }

        return descriptor.mSinkAudioLocation;
    }

    /**
     * Check if inband ringtone is enabled by the LE Audio group.
     * Group id for the device can be found with {@link BluetoothLeAudio#getGroupId}.
     * @param groupId LE Audio group id
     * @return true if inband ringtone is enabled, false otherwise
     */
    public boolean isInbandRingtoneEnabled(int groupId) {
        if (!mLeAudioInbandRingtoneSupportedByPlatform) {
            return mLeAudioInbandRingtoneSupportedByPlatform;
        }

        LeAudioGroupDescriptor descriptor = getGroupDescriptor(groupId);
        if (descriptor == null) {
            return false;
        }

        return descriptor.mInbandRingtoneEnabled;
    }

    /**
     * Set In Call state
     * @param inCall True if device in call (any state), false otherwise.
     */
    public void setInCall(boolean inCall) {
        if (!mLeAudioNativeIsInitialized) {
            Log.e(TAG, "Le Audio not initialized properly.");
            return;
        }

        /* For setting inCall mode */
        if (Flags.leaudioBroadcastAudioHandoverPolicies() && inCall && !areBroadcastsAllStopped()) {
            mQueuedInCallValue = Optional.of(true);

            /* Request activation of unicast group */
            handleUnicastStreamStatusChange(
                    LeAudioStackEvent.DIRECTION_SINK,
                    LeAudioStackEvent.STATUS_LOCAL_STREAM_REQUESTED);
            return;
        }

        mLeAudioNativeInterface.setInCall(inCall);

        /* For clearing inCall mode */
        if (Flags.leaudioBroadcastAudioHandoverPolicies()
                && !inCall
                && mBroadcastIdDeactivatedForUnicastTransition.isPresent()) {
            handleUnicastStreamStatusChange(
                    LeAudioStackEvent.DIRECTION_SINK,
                    LeAudioStackEvent.STATUS_LOCAL_STREAM_SUSPENDED);
        }
    }

    /**
     * Sends the preferred audio profiles for a dual mode audio device to the native stack.
     *
     * @param groupId is the group id of the device which had a preference change
     * @param isOutputPreferenceLeAudio {@code true} if {@link BluetoothProfile#LE_AUDIO} is
     * preferred for {@link BluetoothAdapter#AUDIO_MODE_OUTPUT_ONLY}, {@code false} if it is
     * {@link BluetoothProfile#A2DP}
     * @param isDuplexPreferenceLeAudio {@code true} if {@link BluetoothProfile#LE_AUDIO} is
     * preferred for {@link BluetoothAdapter#AUDIO_MODE_DUPLEX}, {@code false} if it is
     * {@link BluetoothProfile#HEADSET}
     */
    public void sendAudioProfilePreferencesToNative(int groupId, boolean isOutputPreferenceLeAudio,
            boolean isDuplexPreferenceLeAudio) {
        if (!mLeAudioNativeIsInitialized) {
            Log.e(TAG, "Le Audio not initialized properly.");
            return;
        }
        mLeAudioNativeInterface.sendAudioProfilePreferences(groupId, isOutputPreferenceLeAudio,
                isDuplexPreferenceLeAudio);
    }

    /**
     * Set Inactive by HFP during handover This is a work around to handle controllers that cannot
     * have SCO and CIS at the same time. So remove active device to tear down CIS, and re-connect
     * the SCO in {@link LeAudioService#handleGroupIdleDuringCall()}
     *
     * @param hfpHandoverDevice is the hfp device that was set to active
     */
    public void setInactiveForHfpHandover(BluetoothDevice hfpHandoverDevice) {
        if (!mLeAudioNativeIsInitialized) {
            Log.e(TAG, "Le Audio not initialized properly.");
            return;
        }
        if (getActiveGroupId() != LE_AUDIO_GROUP_ID_INVALID) {
            mHfpHandoverDevice = hfpHandoverDevice;
            if (Flags.leaudioResumeActiveAfterHfpHandover()) {
                // record the lead device
                mLeAudioDeviceInactivatedForHfpHandover = mExposedActiveDevice;
            }
            removeActiveDevice(true);
        }
    }

    /** Resume prior active device after HFP phone call hand over */
    public void setActiveAfterHfpHandover() {
        if (!mLeAudioNativeIsInitialized) {
            Log.e(TAG, "Le Audio not initialized properly.");
            return;
        }
        if (mLeAudioDeviceInactivatedForHfpHandover != null) {
            Log.i(TAG, "handover to LE audio device=" + mLeAudioDeviceInactivatedForHfpHandover);
            setActiveDevice(mLeAudioDeviceInactivatedForHfpHandover);
            mLeAudioDeviceInactivatedForHfpHandover = null;
        } else {
            Log.d(TAG, "nothing to hand over back");
        }
    }

    public void setInactiveForBroadcast() {
        Log.d(TAG, "setInactiveForBroadcast");
        if (!isBroadcastActive()) {
            Log.d(TAG, "setInactiveForBroadcast: broadcast is inactive");
            return;
        }
        Optional<Integer> broadcastId = getFirstNotStoppedBroadcastId();
        LeAudioBroadcastDescriptor descriptor = mBroadcastDescriptors.get(broadcastId.get());
        if (!broadcastId.isEmpty() && (descriptor != null)) {
            Log.d(TAG, "setInactiveForBroadcast: stop broadcast now");
            updateFallbackUnicastGroupIdForBroadcast(LE_AUDIO_GROUP_ID_INVALID);
            stopBroadcast(broadcastId.get());
            Log.d(TAG, "Wait for broadcast to stop");
            int waitCount = 4;
            for (int c = 0; c < waitCount; c++) {
                try {
                    Thread.sleep(50);
                } catch (InterruptedException e) {
                    Log.e(TAG, "Sleep thread is interrupted", e);
                }
                if (descriptor.mState.equals(LeAudioStackEvent.BROADCAST_STATE_STOPPED)) {
                    break;
                }
            }
            if (descriptor.mState.equals(LeAudioStackEvent.BROADCAST_STATE_STOPPED)) {
                Log.d(TAG, "Broadcast is stopped");
            } else {
                Log.d(TAG, "Broadcast state is: " + descriptor.mState);
            }
        }
    }

    /**
     * Set connection policy of the profile and connects it if connectionPolicy is
     * {@link BluetoothProfile#CONNECTION_POLICY_ALLOWED} or disconnects if connectionPolicy is
     * {@link BluetoothProfile#CONNECTION_POLICY_FORBIDDEN}
     *
     * <p> The device should already be paired.
     * Connection policy can be one of:
     * {@link BluetoothProfile#CONNECTION_POLICY_ALLOWED},
     * {@link BluetoothProfile#CONNECTION_POLICY_FORBIDDEN},
     * {@link BluetoothProfile#CONNECTION_POLICY_UNKNOWN}
     *
     * @param device the remote device
     * @param connectionPolicy is the connection policy to set to for this profile
     * @return true on success, otherwise false
     */
    @RequiresPermission(android.Manifest.permission.BLUETOOTH_PRIVILEGED)
    public boolean setConnectionPolicy(BluetoothDevice device, int connectionPolicy) {
        enforceCallingOrSelfPermission(BLUETOOTH_PRIVILEGED,
                "Need BLUETOOTH_PRIVILEGED permission");
        Log.d(TAG, "Saved connectionPolicy " + device + " = " + connectionPolicy);

        if (!mDatabaseManager.setProfileConnectionPolicy(device, BluetoothProfile.LE_AUDIO,
                connectionPolicy)) {
            return false;
        }

        boolean isCsipSupported = Utils.arrayContains(mAdapterService.getRemoteUuids(device),
                                                      BluetoothUuid.COORDINATED_SET);
        CsipSetCoordinatorService csipClient =
                mServiceFactory.getCsipSetCoordinatorService();
        int CsipGroupSize = 1;
        int grpId = -1;
        if (isCsipSupported && csipClient != null) {
            grpId = csipClient.getGroupId(device, BluetoothUuid.CAP);
            CsipGroupSize = csipClient.getDesiredGroupSize(grpId);
        }

        Log.w(TAG, "Group size of device " + device + " with group id: " + grpId +
                " has group size = " + CsipGroupSize);

        if (connectionPolicy == BluetoothProfile.CONNECTION_POLICY_ALLOWED) {
            setEnabledState(device, /* enabled = */ true);
            // Authorizes LEA GATT server services if already assigned to a group
            int groupId = getGroupId(device);
            if (groupId != LE_AUDIO_GROUP_ID_INVALID) {
                setAuthorizationForRelatedProfiles(device, true);
            }
            if (Utils.isDualModeAudioEnabled()) {
                if (isCsipSupported && CsipGroupSize > 1) {
                    A2dpService mA2dp = A2dpService.getA2dpService();
                    if (mA2dp != null) {
                        mA2dp.disconnect(device);
                        Log.e(TAG, "A2DP disconnect when dual mode enable for CSIP device "
                            + device + " for le audio policy allowed");
                    }

                    HeadsetService mHfp = HeadsetService.getHeadsetService();
                    if (mHfp != null) {
                        mHfp.disconnect(device);
                        Log.e(TAG, "HFP disconnect when dual mode enable for CSIP device "
                            + device + " for le audio policy allowed");
                    }
                }
            }
            connect(device);
        } else if (connectionPolicy == BluetoothProfile.CONNECTION_POLICY_FORBIDDEN) {
            setEnabledState(device, /* enabled = */ false);
            // Remove authorization for LEA GATT server services
            setAuthorizationForRelatedProfiles(device, false);
            disconnect(device);
            if (Utils.isDualModeAudioEnabled()) {
                if (isCsipSupported && CsipGroupSize > 1) {
                    A2dpService mA2dp = A2dpService.getA2dpService();
                    if (mA2dp != null) {
                        mA2dp.connect(device);
                        Log.e(TAG, "A2DP connect when dual mode enable for CSIP device "
                            + device + " for le audio policy forbidden");
                    }

                    HeadsetService mHfp = HeadsetService.getHeadsetService();
                    if (mHfp != null) {
                        mHfp.connect(device);
                        Log.e(TAG, "HFP connect when dual mode enable for CSIP device "
                            + device + " for le audio policy forbidden");
                    }
                }
            }
        }
        setLeAudioGattClientProfilesPolicy(device, connectionPolicy);
        return true;
    }

    /**
     * Sets the connection policy for LE Audio GATT client profiles
     * @param device is the remote device
     * @param connectionPolicy is the connection policy we wish to set
     */
    private void setLeAudioGattClientProfilesPolicy(BluetoothDevice device, int connectionPolicy) {
        Log.d(TAG, "setLeAudioGattClientProfilesPolicy for device " + device + " to policy="
                + connectionPolicy);
        VolumeControlService volumeControlService = getVolumeControlService();
        if (volumeControlService != null) {
            volumeControlService.setConnectionPolicy(device, connectionPolicy);
        }

        if (mHapClientService == null) {
            mHapClientService = mServiceFactory.getHapClientService();
        }
        if (mHapClientService != null) {
            mHapClientService.setConnectionPolicy(device, connectionPolicy);
        }

        if (mCsipSetCoordinatorService == null) {
            mCsipSetCoordinatorService = mServiceFactory.getCsipSetCoordinatorService();
        }

        // Disallow setting CSIP to forbidden until characteristic reads are complete
        if (mCsipSetCoordinatorService != null) {
            mCsipSetCoordinatorService.setConnectionPolicy(device, connectionPolicy);
        }
    }

    /**
     * Get the connection policy of the profile.
     *
     * <p> The connection policy can be any of:
     * {@link BluetoothProfile#CONNECTION_POLICY_ALLOWED},
     * {@link BluetoothProfile#CONNECTION_POLICY_FORBIDDEN},
     * {@link BluetoothProfile#CONNECTION_POLICY_UNKNOWN}
     *
     * @param device Bluetooth device
     * @return connection policy of the device
     */
    public int getConnectionPolicy(BluetoothDevice device) {
        int connection_policy = mDatabaseManager
                .getProfileConnectionPolicy(device, BluetoothProfile.LE_AUDIO);
        Log.d(TAG, device + " connection policy = " + connection_policy);
        return connection_policy;
    }

    /**
     * Get device group id. Devices with same group id belong to same group (i.e left and right
     * earbud)
     * @param device LE Audio capable device
     * @return group id that this device currently belongs to
     */
    public int getGroupId(BluetoothDevice device) {
        if (device == null) {
            return LE_AUDIO_GROUP_ID_INVALID;
        }

        mGroupReadLock.lock();
        try {
            LeAudioDeviceDescriptor descriptor = getDeviceDescriptor(device);
            if (descriptor == null) {
                Log.e(TAG, "getGroupId: No valid descriptor for device: " + device);
                return LE_AUDIO_GROUP_ID_INVALID;
            }

            return descriptor.mGroupId;
        } finally {
            mGroupReadLock.unlock();
        }
    }

    /**
     * Check if group is available for streaming. If there is no available context types then group
     * is not available for streaming.
     *
     * @param groupId groupid
     * @return true if available, false otherwise
     */
    public boolean isGroupAvailableForStream(int groupId) {
        mGroupReadLock.lock();
        try {
            LeAudioGroupDescriptor descriptor = getGroupDescriptor(groupId);
            if (descriptor == null) {
                Log.e(TAG, "getGroupId: No valid descriptor for groupId: " + groupId);
                return false;
            }
            return descriptor.mAvailableContexts != 0;
        } finally {
            mGroupReadLock.unlock();
        }
    }

    /**
     * Set the user application ccid along with used context type
     * @param userUuid user uuid
     * @param ccid content control id
     * @param contextType context type
     */
    public void setCcidInformation(ParcelUuid userUuid, int ccid, int contextType) {
        /* for the moment we care only for GMCS and GTBS */
        if (userUuid != BluetoothUuid.GENERIC_MEDIA_CONTROL
                && userUuid.getUuid() != TbsGatt.UUID_GTBS) {
            return;
        }
        if (!mLeAudioNativeIsInitialized) {
            Log.e(TAG, "Le Audio not initialized properly.");
            return;
        }
        mLeAudioNativeInterface.setCcidInformation(ccid, contextType);
    }

    /**
     * Set volume for streaming devices
     * @param volume volume to set
     */
    public void setVolume(int volume) {
        Log.d(TAG, "SetVolume " + volume);

        int currentlyActiveGroupId = getActiveGroupId();
        List<BluetoothDevice> activeBroadcastSinks = new ArrayList<>();

        if (currentlyActiveGroupId == LE_AUDIO_GROUP_ID_INVALID) {
            if (!Flags.leaudioBroadcastVolumeControlWithSetVolume()) {
                Log.e(TAG, "There is no active group ");
                return;
            }

            BassClientService bassClientService = getBassClientService();
            if (bassClientService != null) {
                activeBroadcastSinks = bassClientService.getActiveBroadcastSinks();
            }

            if (activeBroadcastSinks.isEmpty()) {
                Log.e(TAG, "There is no active streaming group or broadcast sinks");
                return;
            }
        }

        VolumeControlService volumeControlService = getVolumeControlService();
        if (volumeControlService != null) {
            if (Flags.leaudioBroadcastVolumeControlWithSetVolume()
                    && currentlyActiveGroupId == LE_AUDIO_GROUP_ID_INVALID
                    && !activeBroadcastSinks.isEmpty()) {
                Set<Integer> broadcastGroups =
                        activeBroadcastSinks.stream()
                                .map(dev -> getGroupId(dev))
                                .filter(id -> id != IBluetoothLeAudio.LE_AUDIO_GROUP_ID_INVALID)
                                .collect(Collectors.toSet());

                Log.d(TAG, "Setting volume for broadcast sink groups: " + broadcastGroups);
                broadcastGroups.forEach(
                        groupId -> volumeControlService.setGroupVolume(groupId, volume));
            } else {
                volumeControlService.setGroupVolume(currentlyActiveGroupId, volume);
            }
        }
    }

    TbsService getTbsService() {
        if (mTbsService != null) {
            return mTbsService;
        }

        mTbsService = mServiceFactory.getTbsService();
        return mTbsService;
    }

    McpService getMcpService() {
        if (mMcpService != null) {
            return mMcpService;
        }

        mMcpService = mServiceFactory.getMcpService();
        return mMcpService;
    }

    void setAuthorizationForRelatedProfiles(BluetoothDevice device, boolean authorize) {
        McpService mcpService = getMcpService();
        if (mcpService != null) {
            mcpService.setDeviceAuthorized(device, authorize);
        }

        TbsService tbsService = getTbsService();
        if (tbsService != null) {
            tbsService.setDeviceAuthorized(device, authorize);
        }
    }

    void removeAuthorizationInfoForRelatedProfiles(BluetoothDevice device) {
        if (!Flags.leaudioMcsTbsAuthorizationRebondFix()) {
            Log.i(TAG, "leaudio_mcs_tbs_authorization_rebond_fix is disabled");
            return;
        }

        McpService mcpService = getMcpService();
        if (mcpService != null) {
            mcpService.removeDeviceAuthorizationInfo(device);
        }

        TbsService tbsService = getTbsService();
        if (tbsService != null) {
            tbsService.removeDeviceAuthorizationInfo(device);
        }
    }

    /**
     * This function is called when the framework registers a callback with the service for this
     * first time. This is used as an indication that Bluetooth has been enabled.
     *
     * <p>It is used to authorize all known LeAudio devices in the services which requires that e.g.
     * GMCS
     */
    @VisibleForTesting
    void handleBluetoothEnabled() {
        Log.d(TAG, "handleBluetoothEnabled ");

        mBluetoothEnabled = true;

        mGroupReadLock.lock();
        try {
            try {
                if (mDeviceDescriptors.isEmpty()) {
                    return;
                }
            } finally {
                if (!Flags.leaudioApiSynchronizedBlockFix()) {
                    // Keep previous behavior where a lock is released and acquired immediately
                    mGroupReadLock.unlock();
                    mGroupReadLock.lock();
                }
            }
            for (BluetoothDevice device : mDeviceDescriptors.keySet()) {
                if (getConnectionPolicy(device) != BluetoothProfile.CONNECTION_POLICY_FORBIDDEN) {
                    setAuthorizationForRelatedProfiles(device, true);
                }
            }
        } finally {
            mGroupReadLock.unlock();
        }

        startAudioServersBackgroundScan(/* retry = */ false);
    }

    private LeAudioGroupDescriptor getGroupDescriptor(int groupId) {
        mGroupReadLock.lock();
        try {
            return mGroupDescriptorsView.get(groupId);
        } finally {
            mGroupReadLock.unlock();
        }
    }

    private LeAudioDeviceDescriptor getDeviceDescriptor(BluetoothDevice device) {
        mGroupReadLock.lock();
        try {
            return mDeviceDescriptors.get(device);
        } finally {
            mGroupReadLock.unlock();
        }
    }

    private void handleGroupNodeAdded(BluetoothDevice device, int groupId) {
        mGroupWriteLock.lock();
        try {
            Log.d(TAG, "Device " + device + " added to group " + groupId);

            LeAudioGroupDescriptor groupDescriptor = getGroupDescriptor(groupId);
            if (groupDescriptor == null) {
                mGroupDescriptors.put(groupId,
                        new LeAudioGroupDescriptor(false));
            }
            groupDescriptor = getGroupDescriptor(groupId);
            if (groupDescriptor == null) {
                Log.e(TAG, "Could not create group description");
                return;
            }
            LeAudioDeviceDescriptor deviceDescriptor = getDeviceDescriptor(device);
            if (deviceDescriptor == null) {
                deviceDescriptor = createDeviceDescriptor(device,
                        groupDescriptor.mInbandRingtoneEnabled);
                if (deviceDescriptor == null) {
                    Log.e(TAG, "handleGroupNodeAdded: Can't create descriptor for added from"
                            + " storage device: " + device);
                    return;
                }

                LeAudioStateMachine unused = getOrCreateStateMachine(device);
                if (getOrCreateStateMachine(device) == null) {
                    Log.e(TAG, "Can't get state machine for device: " + device);
                    return;
                }
            }
            deviceDescriptor.mGroupId = groupId;

            notifyGroupNodeAdded(device, groupId);
        } finally {
            mGroupWriteLock.unlock();
        }

        if (mBluetoothEnabled) {
            setAuthorizationForRelatedProfiles(device, true);
            startAudioServersBackgroundScan(/* retry = */ false);
        }
    }

    private void notifyGroupNodeAdded(BluetoothDevice device, int groupId) {
        VolumeControlService volumeControlService = getVolumeControlService();
        if (volumeControlService != null) {
            volumeControlService.handleGroupNodeAdded(groupId, device);
        }

        if (mLeAudioCallbacks != null) {
            try {
                mutex.lock();
                int n = mLeAudioCallbacks.beginBroadcast();
                for (int i = 0; i < n; i++) {
                    try {
                        mLeAudioCallbacks.getBroadcastItem(i).onGroupNodeAdded(device, groupId);
                    } catch (RemoteException e) {
                       continue;
                    }
                }
                mLeAudioCallbacks.finishBroadcast();
            } finally {
                mutex.unlock();
            }
        }
    }

    // When leaudioApiSynchronizedBlockFix is false, mGroupDescriptors is used within a
    // mGroupReadLock (same as mGroupWriteLock).
    // TODO(b/326295400): Remove SuppressLint
    @SuppressLint("GuardedBy")
    private void handleGroupNodeRemoved(BluetoothDevice device, int groupId) {
        Log.d(TAG, "Removing device " + device + " grom group " + groupId);

        boolean isGroupEmpty = true;
        mGroupReadLock.lock();
        try {
            LeAudioGroupDescriptor groupDescriptor = getGroupDescriptor(groupId);
            if (groupDescriptor == null) {
                Log.e(TAG, "handleGroupNodeRemoved: No valid descriptor for group: " + groupId);
                return;
            }
            Log.d(TAG, "Lost lead device is " + groupDescriptor.mLostLeadDeviceWhileStreaming);
            if (Objects.equals(device, groupDescriptor.mLostLeadDeviceWhileStreaming)) {
                clearLostDevicesWhileStreaming(groupDescriptor);
            }

            LeAudioDeviceDescriptor deviceDescriptor = getDeviceDescriptor(device);
            if (deviceDescriptor == null) {
                Log.e(TAG, "handleGroupNodeRemoved: No valid descriptor for device: " + device);
                return;
            }
            deviceDescriptor.mGroupId = LE_AUDIO_GROUP_ID_INVALID;

            for (LeAudioDeviceDescriptor descriptor : mDeviceDescriptors.values()) {
                if (descriptor.mGroupId == groupId) {
                    isGroupEmpty = false;
                    break;
                }
            }

            if (isGroupEmpty) {
                /* Device is currently an active device. Group needs to be inactivated before
                 * removing
                 */
                if (Objects.equals(device, mActiveAudioOutDevice)
                        || Objects.equals(device, mActiveAudioInDevice)) {
                    handleGroupTransitToInactive(groupId);
                }
                if (!Flags.leaudioApiSynchronizedBlockFix()) {
                    mGroupDescriptors.remove(groupId);
                }

                if (mUnicastGroupIdDeactivatedForBroadcastTransition == groupId) {
                    updateFallbackUnicastGroupIdForBroadcast(LE_AUDIO_GROUP_ID_INVALID);
                }
            }
            notifyGroupNodeRemoved(device, groupId);
        } finally {
            mGroupReadLock.unlock();
        }

        if (isGroupEmpty && Flags.leaudioApiSynchronizedBlockFix()) {
            mGroupWriteLock.lock();
            try {
                mGroupDescriptors.remove(groupId);
            } finally {
                mGroupWriteLock.unlock();
            }
        }

        setAuthorizationForRelatedProfiles(device, false);
        removeAuthorizationInfoForRelatedProfiles(device);
    }

    private void notifyGroupNodeRemoved(BluetoothDevice device, int groupId) {
        if (mLeAudioCallbacks != null) {
            try {
                mutex.lock();
                int n = mLeAudioCallbacks.beginBroadcast();
                for (int i = 0; i < n; i++) {
                    try {
                        mLeAudioCallbacks.getBroadcastItem(i).onGroupNodeRemoved(device, groupId);
                    } catch (RemoteException e) {
                        continue;
                    }
                }
                mLeAudioCallbacks.finishBroadcast();
            } finally {
                mutex.unlock();
            }
        }
    }

    private void notifyGroupStatusChanged(int groupId, int status) {
        if (mLeAudioCallbacks != null) {
            try {
                mutex.lock();
                int n = mLeAudioCallbacks.beginBroadcast();
                for (int i = 0; i < n; i++) {
                    try {
                        mLeAudioCallbacks.getBroadcastItem(i).onGroupStatusChanged(groupId, status);
                    } catch (RemoteException e) {
                        continue;
                    }
                }
                mLeAudioCallbacks.finishBroadcast();
            } finally {
                mutex.unlock();
            }
        }
    }

    private void notifyUnicastCodecConfigChanged(int groupId, BluetoothLeAudioCodecStatus status) {
        if (mLeAudioCallbacks != null) {
            try {
                mutex.lock();
                int n = mLeAudioCallbacks.beginBroadcast();
                for (int i = 0; i < n; i++) {
                    try {
                       mLeAudioCallbacks.getBroadcastItem(i).onCodecConfigChanged(groupId, status);
                    } catch (RemoteException e) {
                       continue;
                    }
                }
                mLeAudioCallbacks.finishBroadcast();
            } finally {
                mutex.unlock();
            }
        }
    }

    private void notifyBroadcastStarted(Integer broadcastId, int reason) {
        if (mBroadcastCallbacks != null) {
            int n = mBroadcastCallbacks.beginBroadcast();
            for (int i = 0; i < n; i++) {
                try {
                    mBroadcastCallbacks.getBroadcastItem(i).onBroadcastStarted(reason, broadcastId);
                } catch (RemoteException e) {
                    continue;
                }
            }
            mBroadcastCallbacks.finishBroadcast();
        }
    }

    private void notifyBroadcastStartFailed(int reason) {
        if (mBroadcastCallbacks != null) {
            int n = mBroadcastCallbacks.beginBroadcast();
            for (int i = 0; i < n; i++) {
                try {
                    mBroadcastCallbacks.getBroadcastItem(i).onBroadcastStartFailed(reason);
                } catch (RemoteException e) {
                    continue;
                }
            }
            mBroadcastCallbacks.finishBroadcast();
        }
    }

    private void notifyOnBroadcastStopped(Integer broadcastId, int reason) {
        if (mBroadcastCallbacks != null) {
            int n = mBroadcastCallbacks.beginBroadcast();
            for (int i = 0; i < n; i++) {
                try {
                    mBroadcastCallbacks.getBroadcastItem(i).onBroadcastStopped(reason, broadcastId);
                } catch (RemoteException e) {
                    continue;
                }
            }
            mBroadcastCallbacks.finishBroadcast();
        }
    }

    private void notifyOnBroadcastStopFailed(int reason) {
        if (mBroadcastCallbacks != null) {
            int n = mBroadcastCallbacks.beginBroadcast();
            for (int i = 0; i < n; i++) {
                try {
                    mBroadcastCallbacks.getBroadcastItem(i).onBroadcastStopFailed(reason);
                } catch (RemoteException e) {
                    continue;
                }
            }
            mBroadcastCallbacks.finishBroadcast();
        }
    }

    private void notifyPlaybackStarted(Integer broadcastId, int reason) {
        if (mBroadcastCallbacks != null) {
            int n = mBroadcastCallbacks.beginBroadcast();
            for (int i = 0; i < n; i++) {
                try {
                    mBroadcastCallbacks.getBroadcastItem(i).onPlaybackStarted(reason, broadcastId);
                } catch (RemoteException e) {
                    continue;
                }
            }
            mBroadcastCallbacks.finishBroadcast();
        }
    }

    private void notifyPlaybackStopped(Integer broadcastId, int reason) {
        if (mBroadcastCallbacks != null) {
            int n = mBroadcastCallbacks.beginBroadcast();
            for (int i = 0; i < n; i++) {
                try {
                    mBroadcastCallbacks.getBroadcastItem(i).onPlaybackStopped(reason, broadcastId);
                } catch (RemoteException e) {
                    continue;
                }
            }
            mBroadcastCallbacks.finishBroadcast();
        }
    }

    private void notifyBroadcastUpdated(int broadcastId, int reason) {
        if (mBroadcastCallbacks != null) {
            int n = mBroadcastCallbacks.beginBroadcast();
            for (int i = 0; i < n; i++) {
                try {
                    mBroadcastCallbacks.getBroadcastItem(i).onBroadcastUpdated(reason, broadcastId);
                } catch (RemoteException e) {
                    continue;
                }
            }
            mBroadcastCallbacks.finishBroadcast();
        }
    }

    private void notifyBroadcastUpdateFailed(int broadcastId, int reason) {
        if (mBroadcastCallbacks != null) {
            int n = mBroadcastCallbacks.beginBroadcast();
            for (int i = 0; i < n; i++) {
                try {
                    mBroadcastCallbacks.getBroadcastItem(i)
                            .onBroadcastUpdateFailed(reason, broadcastId);
                } catch (RemoteException e) {
                    continue;
                }
            }
            mBroadcastCallbacks.finishBroadcast();
        }
    }

    private void notifyBroadcastMetadataChanged(int broadcastId,
            BluetoothLeBroadcastMetadata metadata) {
        if (mBroadcastCallbacks != null) {
            int n = mBroadcastCallbacks.beginBroadcast();
            for (int i = 0; i < n; i++) {
                try {
                    mBroadcastCallbacks.getBroadcastItem(i)
                            .onBroadcastMetadataChanged(broadcastId, metadata);
                } catch (RemoteException e) {
                    continue;
                }
            }
            mBroadcastCallbacks.finishBroadcast();
        }
    }

    /**
     * Update the fallback unicast group id during the handover to broadcast Also store the fallback
     * group id in Settings store.
     *
     * @param groupId group id to update
     */
    private void updateFallbackUnicastGroupIdForBroadcast(int groupId) {
        Log.i(
                TAG,
                "Update unicast fallback active group from: "
                        + mUnicastGroupIdDeactivatedForBroadcastTransition
                        + " to : "
                        + groupId);
        mUnicastGroupIdDeactivatedForBroadcastTransition = groupId;

        // waive WRITE_SECURE_SETTINGS permission check
        final long callingIdentity = Binder.clearCallingIdentity();
        try {
            Context userContext =
                    getApplicationContext()
                            .createContextAsUser(
                                    UserHandle.of(ActivityManager.getCurrentUser()), 0);
            Settings.Secure.putInt(
                    userContext.getContentResolver(),
                    BLUETOOTH_LE_BROADCAST_FALLBACK_ACTIVE_GROUP_ID,
                    groupId);
        } finally {
            Binder.restoreCallingIdentity(callingIdentity);
        }
    }

    /**
     * Gets the current codec status (configuration and capability).
     *
     * @param groupId the group id
     * @return the current codec status
     */
    public BluetoothLeAudioCodecStatus getCodecStatus(int groupId) {
        Log.d(TAG, "getCodecStatus(" + groupId + ")");
        LeAudioGroupDescriptor descriptor = getGroupDescriptor(groupId);
        if (descriptor != null) {
            return descriptor.mCodecStatus;
        }
        return null;
    }

    /**
     * Sets the codec configuration preference.
     *
     * @param groupId the group id
     * @param inputCodecConfig the input codec configuration preference
     * @param outputCodecConfig the output codec configuration preference
     */
    public void setCodecConfigPreference(int groupId,
            BluetoothLeAudioCodecConfig inputCodecConfig,
            BluetoothLeAudioCodecConfig outputCodecConfig) {
        Log.d(TAG, "setCodecConfigPreference(" + groupId + "): "
                + Objects.toString(inputCodecConfig)
                + Objects.toString(outputCodecConfig));
        LeAudioGroupDescriptor descriptor = getGroupDescriptor(groupId);
        if (descriptor == null) {
            Log.e(TAG, "setCodecConfigPreference: Invalid groupId, " + groupId);
            return;
        }

        if (inputCodecConfig == null || outputCodecConfig == null) {
            Log.e(TAG, "setCodecConfigPreference: Codec config can't be null");
            return;
        }

        /* We support different configuration for input and output but codec type
         * shall be same */
        if (inputCodecConfig.getCodecType() != outputCodecConfig.getCodecType()) {
            Log.e(TAG, "setCodecConfigPreference: Input codec type: "
                    + inputCodecConfig.getCodecType()
                    + "does not match output codec type: " + outputCodecConfig.getCodecType());
            return;
        }

        if (descriptor.mCodecStatus == null) {
            Log.e(TAG, "setCodecConfigPreference: Codec status is null");
            return;
        }

        if (!mLeAudioNativeIsInitialized) {
            Log.e(TAG, "Le Audio not initialized properly.");
            return;
        }

        mLeAudioNativeInterface.setCodecConfigPreference(
                groupId, inputCodecConfig, outputCodecConfig);
    }

    /**
     * Checks if the remote device supports LE Audio duplex (output and input).
     * @param device the remote device to check
     * @return {@code true} if LE Audio duplex is supported, {@code false} otherwise
     */
    public boolean isLeAudioDuplexSupported(BluetoothDevice device) {
        int groupId = getGroupId(device);
        if (groupId == LE_AUDIO_GROUP_ID_INVALID) {
            return false;
        }

        LeAudioGroupDescriptor descriptor = getGroupDescriptor(groupId);
        if (descriptor == null) {
            return false;
        }
        return (descriptor.mDirection & AUDIO_DIRECTION_OUTPUT_BIT) != 0
                && (descriptor.mDirection & AUDIO_DIRECTION_INPUT_BIT) != 0;
    }

    /**
     * Checks if the remote device supports LE Audio output
     * @param device the remote device to check
     * @return {@code true} if LE Audio output is supported, {@code false} otherwise
     */
    public boolean isLeAudioOutputSupported(BluetoothDevice device) {
        int groupId = getGroupId(device);
        if (groupId == LE_AUDIO_GROUP_ID_INVALID) {
            return false;
        }

        LeAudioGroupDescriptor descriptor = getGroupDescriptor(groupId);
        if (descriptor == null) {
            return false;
        }
        return (descriptor.mDirection & AUDIO_DIRECTION_OUTPUT_BIT) != 0;
    }

    /**
     * Gets the lead device for the CSIP group containing the provided device
     * @param device the remote device whose CSIP group lead device we want to find
     * @return the lead device of the CSIP group or {@code null} if the group does not exist
     */
    public BluetoothDevice getLeadDevice(BluetoothDevice device) {
        int groupId = getGroupId(device);
        if (groupId == LE_AUDIO_GROUP_ID_INVALID) {
            return null;
        }
        return getConnectedGroupLeadDevice(groupId);
    }

    /**
     * Sends the preferred audio profile change requested from a call to
     * {@link BluetoothAdapter#setPreferredAudioProfiles(BluetoothDevice, Bundle)} to the audio
     * framework to apply the change. The audio framework will call
     * {@link BluetoothAdapter#notifyActiveDeviceChangeApplied(BluetoothDevice)} once the
     * change is successfully applied.
     *
     * @return the number of requests sent to the audio framework
     */
    public int sendPreferredAudioProfileChangeToAudioFramework() {
        if (mActiveAudioOutDevice == null && mActiveAudioInDevice == null) {
            Log.e(TAG, "sendPreferredAudioProfileChangeToAudioFramework: no active device");
            return 0;
        }

        int audioFrameworkCalls = 0;

        if (mActiveAudioOutDevice != null) {
            int volume = getAudioDeviceGroupVolume(getGroupId(mActiveAudioOutDevice));
            final boolean suppressNoisyIntent = mActiveAudioOutDevice != null;
            Log.i(TAG, "Sending LE Audio Output active device changed for preferred profile "
                    + "change with volume=" + volume + " and suppressNoisyIntent="
                    + suppressNoisyIntent);

            final BluetoothProfileConnectionInfo connectionInfo;
            if (isAtLeastU()) {
                connectionInfo =
                        BluetoothProfileConnectionInfo.createLeAudioOutputInfo(
                                suppressNoisyIntent, volume);
            } else {
                connectionInfo =
                        BluetoothProfileConnectionInfo.createLeAudioInfo(suppressNoisyIntent, true);
            }

            Log.d(TAG, "handleBluetoothActiveDeviceChanged called for LE Out");
            mAudioManager.handleBluetoothActiveDeviceChanged(
                    mActiveAudioOutDevice, mActiveAudioOutDevice, connectionInfo);
            audioFrameworkCalls++;
        }

        if (mActiveAudioInDevice != null) {
            Log.d(TAG, "handleBluetoothActiveDeviceChanged called for LE In");
            mAudioManager.handleBluetoothActiveDeviceChanged(mActiveAudioInDevice,
                    mActiveAudioInDevice, BluetoothProfileConnectionInfo.createLeAudioInfo(false,
                            false));
            audioFrameworkCalls++;
        }

        return audioFrameworkCalls;
    }

    class DialingOutTimeoutEvent implements Runnable {
        Integer mBroadcastId;

        DialingOutTimeoutEvent(Integer broadcastId) {
            mBroadcastId = broadcastId;
        }

        @Override
        public void run() {
            Log.w(TAG, "Failed to start Broadcast in time: " + mBroadcastId);

            mDialingOutTimeoutEvent = null;

            if (getLeAudioService() == null) {
                Log.e(TAG, "DialingOutTimeoutEvent: No LE Audio service");
                return;
            }

            if (Flags.leaudioBroadcastDestroyAfterTimeout()) {
                transitionFromBroadcastToUnicast();
                destroyBroadcast(mBroadcastId);
            } else {
                if (mActiveBroadcastAudioDevice != null) {
                    updateBroadcastActiveDevice(null, mActiveBroadcastAudioDevice, false);
                }

                notifyBroadcastStartFailed(BluetoothStatusCodes.ERROR_TIMEOUT);
            }
        }
    }

    /**
     * Gets the context of Update Metadata
     * @param context_type context type from Update Metadata
     * @hide
     */
    public void setMetadataContext(int context_type) {
        BluetoothDevice btDevice = mActiveAudioInDevice;
        Log.w(TAG, "setMetadataContext Type: " + context_type + " for device" + btDevice);
        mAdapterService
                .getActiveDeviceManager()
                .contextBundle(btDevice, context_type);
    }

    /**
     * Binder object: must be a static class or memory leak may occur
     */
    @VisibleForTesting
    static class BluetoothLeAudioBinder extends IBluetoothLeAudio.Stub
            implements IProfileServiceBinder {
        private LeAudioService mService;

        @RequiresPermission(android.Manifest.permission.BLUETOOTH_CONNECT)
        private LeAudioService getService(AttributionSource source) {
            if (Utils.isInstrumentationTestMode()) {
                return mService;
            }
            if (!Utils.checkServiceAvailable(mService, TAG)
                    || !Utils.checkCallerIsSystemOrActiveOrManagedUser(mService, TAG)
                    || !Utils.checkConnectPermissionForDataDelivery(mService, source, TAG)) {
                return null;
            }
            return mService;
        }

        BluetoothLeAudioBinder(LeAudioService svc) {
            mService = svc;
        }

        @Override
        public void cleanup() {
            mService = null;
        }

        @Override
        public boolean connect(BluetoothDevice device, AttributionSource source) {
            Objects.requireNonNull(device, "device cannot be null");
            Objects.requireNonNull(source, "source cannot be null");

            LeAudioService service = getService(source);
            if (service == null) {
                return false;
            }

            return service.connect(device);
        }

        @Override
        public boolean disconnect(BluetoothDevice device, AttributionSource source) {
            Objects.requireNonNull(device, "device cannot be null");
            Objects.requireNonNull(source, "source cannot be null");

            LeAudioService service = getService(source);
            if (service == null) {
                return false;
            }

            return service.disconnect(device);
        }

        @Override
        public List<BluetoothDevice> getConnectedDevices(AttributionSource source) {
            Objects.requireNonNull(source, "source cannot be null");

            LeAudioService service = getService(source);
            if (service == null) {
                return Collections.emptyList();
            }

            return service.getConnectedDevices();
        }

        @Override
        public BluetoothDevice getConnectedGroupLeadDevice(int groupId, AttributionSource source) {
            Objects.requireNonNull(source, "source cannot be null");

            LeAudioService service = getService(source);
            if (service == null) {
                return null;
            }

            return service.getConnectedGroupLeadDevice(groupId);
        }

        @Override
        public List<BluetoothDevice> getDevicesMatchingConnectionStates(
                int[] states, AttributionSource source) {
            Objects.requireNonNull(source, "source cannot be null");

            LeAudioService service = getService(source);
            if (service == null) {
                return Collections.emptyList();
            }

            return service.getDevicesMatchingConnectionStates(states);
        }

        @Override
        public int getConnectionState(BluetoothDevice device, AttributionSource source) {
            Objects.requireNonNull(device, "device cannot be null");
            Objects.requireNonNull(source, "source cannot be null");

            LeAudioService service = getService(source);
            if (service == null) {
                return BluetoothProfile.STATE_DISCONNECTED;
            }

            return service.getConnectionState(device);
        }

        @Override
        public boolean setActiveDevice(BluetoothDevice device, AttributionSource source) {
            Objects.requireNonNull(source, "source cannot be null");

            LeAudioService service = getService(source);
            if (service == null) {
                return false;
            }

            if (Flags.audioRoutingCentralization()) {
                return ((AudioRoutingManager) service.mAdapterService.getActiveDeviceManager())
                        .activateDeviceProfile(device, BluetoothProfile.LE_AUDIO)
                        .join();
            }
            if (device == null) {
                return service.removeActiveDevice(true);
            } else {
                return service.setActiveDevice(device);
            }
        }

        @Override
        public List<BluetoothDevice> getActiveDevices(AttributionSource source) {
            Objects.requireNonNull(source, "source cannot be null");

            LeAudioService service = getService(source);
            if (service == null) {
                return Collections.emptyList();
            }

            return service.getActiveDevices();
        }

        @Override
        public int getAudioLocation(BluetoothDevice device, AttributionSource source) {
            Objects.requireNonNull(device, "device cannot be null");
            Objects.requireNonNull(source, "source cannot be null");

            LeAudioService service = getService(source);
            if (service == null) {
                return BluetoothLeAudio.AUDIO_LOCATION_INVALID;
            }

            enforceBluetoothPrivilegedPermission(service);
            return service.getAudioLocation(device);
        }

        @Override
        public boolean isInbandRingtoneEnabled(AttributionSource source, int groupId) {
            Objects.requireNonNull(source, "source cannot be null");

            LeAudioService service = getService(source);
            if (service == null) {
                return false;
            }

            enforceBluetoothPrivilegedPermission(service);
            return service.isInbandRingtoneEnabled(groupId);
        }

        @Override
        public boolean setConnectionPolicy(
                BluetoothDevice device, int connectionPolicy, AttributionSource source) {
            Objects.requireNonNull(device, "device cannot be null");
            Objects.requireNonNull(source, "source cannot be null");

            LeAudioService service = getService(source);
            if (service == null) {
                return false;
            }

            enforceBluetoothPrivilegedPermission(service);
            return service.setConnectionPolicy(device, connectionPolicy);
        }

        @Override
        public int getConnectionPolicy(BluetoothDevice device, AttributionSource source) {
            Objects.requireNonNull(device, "device cannot be null");
            Objects.requireNonNull(source, "source cannot be null");

            LeAudioService service = getService(source);
            if (service == null) {
                return BluetoothProfile.CONNECTION_POLICY_UNKNOWN;
            }

            enforceBluetoothPrivilegedPermission(service);
            return service.getConnectionPolicy(device);
        }

        @Override
        public void setCcidInformation(
                ParcelUuid userUuid, int ccid, int contextType, AttributionSource source) {
            Objects.requireNonNull(userUuid, "userUuid cannot be null");
            Objects.requireNonNull(source, "source cannot be null");

            LeAudioService service = getService(source);
            if (service == null) {
                return;
            }

            enforceBluetoothPrivilegedPermission(service);
            service.setCcidInformation(userUuid, ccid, contextType);
        }

        @Override
        public int getGroupId(BluetoothDevice device, AttributionSource source) {
            Objects.requireNonNull(device, "device cannot be null");
            Objects.requireNonNull(source, "source cannot be null");

            LeAudioService service = getService(source);
            if (service == null) {
                return LE_AUDIO_GROUP_ID_INVALID;
            }

            return service.getGroupId(device);
        }

        @Override
        public boolean groupAddNode(int groupId, BluetoothDevice device, AttributionSource source) {
            Objects.requireNonNull(device, "device cannot be null");
            Objects.requireNonNull(source, "source cannot be null");

            LeAudioService service = getService(source);
            if (service == null) {
                return false;
            }

            enforceBluetoothPrivilegedPermission(service);
            return service.groupAddNode(groupId, device);
        }

        @Override
        public void setInCall(boolean inCall, AttributionSource source) {
            Objects.requireNonNull(source, "source cannot be null");

            LeAudioService service = getService(source);
            if (service == null) {
                return;
            }

            enforceBluetoothPrivilegedPermission(service);
            service.setInCall(inCall);
        }

        @Override
        public void setInactiveForHfpHandover(
                BluetoothDevice hfpHandoverDevice, AttributionSource source) {
            Objects.requireNonNull(source, "source cannot be null");

            LeAudioService service = getService(source);
            if (service == null) {
                return;
            }

            enforceBluetoothPrivilegedPermission(service);
            service.setInactiveForHfpHandover(hfpHandoverDevice);
        }

        @Override
        public boolean groupRemoveNode(
                int groupId, BluetoothDevice device, AttributionSource source) {
            Objects.requireNonNull(device, "device cannot be null");
            Objects.requireNonNull(source, "source cannot be null");

            LeAudioService service = getService(source);
            if (service == null) {
                return false;
            }

            enforceBluetoothPrivilegedPermission(service);
            return service.groupRemoveNode(groupId, device);
        }

        @Override
        public void setVolume(int volume, AttributionSource source) {
            Objects.requireNonNull(source, "source cannot be null");

            LeAudioService service = getService(source);
            if (service == null) {
                return;
            }

            enforceBluetoothPrivilegedPermission(service);
            service.setVolume(volume);
        }

        @Override
        public void registerCallback(IBluetoothLeAudioCallback callback, AttributionSource source) {
            Objects.requireNonNull(callback, "callback cannot be null");
            Objects.requireNonNull(source, "source cannot be null");

            LeAudioService service = getService(source);
            if ((service == null) || (service.mLeAudioCallbacks == null)) {
                throw new IllegalStateException("Service is unavailable: " + service);
            }

            enforceBluetoothPrivilegedPermission(service);
            service.mLeAudioCallbacks.register(callback);
            if (!service.mBluetoothEnabled) {
                service.handleBluetoothEnabled();
            }
        }

        @Override
        public void unregisterCallback(
                IBluetoothLeAudioCallback callback, AttributionSource source) {
            Objects.requireNonNull(callback, "callback cannot be null");
            Objects.requireNonNull(source, "source cannot be null");

            LeAudioService service = getService(source);
            if ((service == null) || (service.mLeAudioCallbacks == null)) {
                throw new IllegalStateException("Service is unavailable");
            }

            enforceBluetoothPrivilegedPermission(service);
            service.mLeAudioCallbacks.unregister(callback);
        }

        @Override
        public void registerLeBroadcastCallback(
                IBluetoothLeBroadcastCallback callback, AttributionSource source) {
            Objects.requireNonNull(callback, "callback cannot be null");
            Objects.requireNonNull(source, "source cannot be null");

            LeAudioService service = getService(source);
            if ((service == null) || (service.mBroadcastCallbacks == null)) {
                throw new IllegalStateException("Service is unavailable");
            }

            enforceBluetoothPrivilegedPermission(service);
            service.mBroadcastCallbacks.register(callback);
        }

        @Override
        public void unregisterLeBroadcastCallback(
                IBluetoothLeBroadcastCallback callback, AttributionSource source) {
            Objects.requireNonNull(callback, "callback cannot be null");
            Objects.requireNonNull(source, "source cannot be null");

            LeAudioService service = getService(source);
            if ((service == null) || (service.mBroadcastCallbacks == null)) {
                throw new IllegalStateException("Service is unavailable");
            }

            enforceBluetoothPrivilegedPermission(service);
            service.mBroadcastCallbacks.unregister(callback);
        }

        @Override
        public void startBroadcast(
                BluetoothLeBroadcastSettings broadcastSettings, AttributionSource source) {
            LeAudioService service = getService(source);
            if (service == null) {
                return;
            }

            enforceBluetoothPrivilegedPermission(service);
            service.createBroadcast(broadcastSettings);
        }

        @Override
        public void stopBroadcast(int broadcastId, AttributionSource source) {
            LeAudioService service = getService(source);
            if (service == null) {
                return;
            }

            enforceBluetoothPrivilegedPermission(service);
            service.stopBroadcast(broadcastId);
        }

        @Override
        public void updateBroadcast(
                int broadcastId,
                BluetoothLeBroadcastSettings broadcastSettings,
                AttributionSource source) {
            LeAudioService service = getService(source);
            if (service == null) {
                return;
            }

            enforceBluetoothPrivilegedPermission(service);
            service.updateBroadcast(broadcastId, broadcastSettings);
        }

        @Override
        public boolean isPlaying(int broadcastId, AttributionSource source) {
            LeAudioService service = getService(source);
            if (service == null) {
                return false;
            }

            enforceBluetoothPrivilegedPermission(service);
            return service.isPlaying(broadcastId);
        }

        @Override
        public List<BluetoothLeBroadcastMetadata> getAllBroadcastMetadata(
                AttributionSource source) {
            LeAudioService service = getService(source);
            if (service == null) {
                return Collections.emptyList();
            }

            enforceBluetoothPrivilegedPermission(service);
            return service.getAllBroadcastMetadata();
        }

        @Override
        public int getMaximumNumberOfBroadcasts(AttributionSource source) {
            LeAudioService service = getService(source);
            if (service == null) {
                return 0;
            }

            enforceBluetoothPrivilegedPermission(service);
            return service.getMaximumNumberOfBroadcasts();
        }

        @Override
        public int getMaximumStreamsPerBroadcast(AttributionSource source) {
            LeAudioService service = getService(source);
            if (service == null) {
                return 0;
            }

            enforceBluetoothPrivilegedPermission(service);
            return service.getMaximumStreamsPerBroadcast();
        }

        @Override
        public int getMaximumSubgroupsPerBroadcast(AttributionSource source) {
            LeAudioService service = getService(source);
            if (service == null) {
                return 0;
            }

            enforceBluetoothPrivilegedPermission(service);
            return service.getMaximumSubgroupsPerBroadcast();
        }

        @Override
        public BluetoothLeAudioCodecStatus getCodecStatus(int groupId, AttributionSource source) {
            LeAudioService service = getService(source);
            if (service == null) {
                return null;
            }

            enforceBluetoothPrivilegedPermission(service);
            return service.getCodecStatus(groupId);
        }

        @Override
        public void setCodecConfigPreference(int groupId,
                BluetoothLeAudioCodecConfig inputCodecConfig,
                BluetoothLeAudioCodecConfig outputCodecConfig,
                AttributionSource source) {
            LeAudioService service = getService(source);
            if (service == null) {
                return;
            }

            enforceBluetoothPrivilegedPermission(service);
            service.setCodecConfigPreference(groupId, inputCodecConfig, outputCodecConfig);
        }

        @Override
        public boolean isBroadcastActive(AttributionSource source) {
            LeAudioService service = getService(source);
            if (service == null) {
                return false;
            }

            enforceBluetoothPrivilegedPermission(service);
            return service.isBroadcastActive();
        }
    }

    @Override
    public void dump(StringBuilder sb) {
        super.dump(sb);
        ProfileService.println(sb, "isDualModeAudioEnabled: " + Utils.isDualModeAudioEnabled());
        ProfileService.println(sb, "Active Groups information: ");
        ProfileService.println(sb, "  currentlyActiveGroupId: " + getActiveGroupId());
        ProfileService.println(sb, "  mActiveAudioOutDevice: " + mActiveAudioOutDevice);
        ProfileService.println(sb, "  mActiveAudioInDevice: " + mActiveAudioInDevice);
        ProfileService.println(sb, "  mUnicastGroupIdDeactivatedForBroadcastTransition: "
                + mUnicastGroupIdDeactivatedForBroadcastTransition);
        ProfileService.println(
                sb,
                "  mBroadcastIdDeactivatedForUnicastTransition: "
                        + mBroadcastIdDeactivatedForUnicastTransition);
        ProfileService.println(sb, "  mExposedActiveDevice: " + mExposedActiveDevice);
        ProfileService.println(sb, "  mHfpHandoverDevice:" + mHfpHandoverDevice);
        ProfileService.println(
                sb,
                " mLeAudioDeviceInactivatedForHfpHandover:"
                        + mLeAudioDeviceInactivatedForHfpHandover);
        ProfileService.println(sb, "  mLeAudioIsInbandRingtoneSupported:"
                                + mLeAudioInbandRingtoneSupportedByPlatform);

        int numberOfUngroupedDevs = 0;
        mGroupReadLock.lock();
        try {
            for (Map.Entry<Integer, LeAudioGroupDescriptor> groupEntry :
                    mGroupDescriptorsView.entrySet()) {
                LeAudioGroupDescriptor groupDescriptor = groupEntry.getValue();
                Integer groupId = groupEntry.getKey();
                BluetoothDevice leadDevice = getConnectedGroupLeadDevice(groupId);

                ProfileService.println(sb, "Group: " + groupId);
                ProfileService.println(
                        sb, "  activeState: " + groupDescriptor.getActiveStateString());
                ProfileService.println(sb, "  isConnected: " + groupDescriptor.mIsConnected);
                ProfileService.println(sb, "  mDirection: " + groupDescriptor.mDirection);
                ProfileService.println(sb, "  group lead: " + leadDevice);
                ProfileService.println(sb, "  lost lead device: "
                        + groupDescriptor.mLostLeadDeviceWhileStreaming);
                ProfileService.println(sb, "  mInbandRingtoneEnabled: "
                        + groupDescriptor.mInbandRingtoneEnabled);
                ProfileService.println(
                        sb,
                        "mInactivatedDueToContextType: "
                                + groupDescriptor.mInactivatedDueToContextType);

                for (Map.Entry<BluetoothDevice, LeAudioDeviceDescriptor> deviceEntry
                        : mDeviceDescriptors.entrySet()) {
                    LeAudioDeviceDescriptor deviceDescriptor = deviceEntry.getValue();
                    if (!Objects.equals(deviceDescriptor.mGroupId, groupId)) {
                        if (deviceDescriptor.mGroupId == LE_AUDIO_GROUP_ID_INVALID) {
                            numberOfUngroupedDevs++;
                        }
                        continue;
                    }

                    if (deviceDescriptor.mStateMachine != null) {
                        deviceDescriptor.mStateMachine.dump(sb);
                    } else {
                        ProfileService.println(sb, "state machine is null");
                    }
                    ProfileService.println(
                            sb, "    mAclConnected: " + deviceDescriptor.mAclConnected);
                    ProfileService.println(sb, "    mDevInbandRingtoneEnabled: "
                            + deviceDescriptor.mDevInbandRingtoneEnabled);
                    ProfileService.println(sb, "    mSinkAudioLocation: "
                            + deviceDescriptor.mSinkAudioLocation);
                    ProfileService.println(sb, "    mDirection: " + deviceDescriptor.mDirection);
                }
            }
        } finally {
            mGroupReadLock.unlock();
        }

        if (numberOfUngroupedDevs > 0) {
            ProfileService.println(sb, "UnGroup devices:");
            for (Map.Entry<BluetoothDevice, LeAudioDeviceDescriptor> entry
                    : mDeviceDescriptors.entrySet()) {
                LeAudioDeviceDescriptor deviceDescriptor = entry.getValue();
                if (deviceDescriptor.mGroupId != LE_AUDIO_GROUP_ID_INVALID) {
                    continue;
                }

                deviceDescriptor.mStateMachine.dump(sb);
                ProfileService.println(sb, "    mAclConnected: " + deviceDescriptor.mAclConnected);
                ProfileService.println(sb, "    mDevInbandRingtoneEnabled: "
                        + deviceDescriptor.mDevInbandRingtoneEnabled);
                ProfileService.println(sb, "    mSinkAudioLocation: "
                        + deviceDescriptor.mSinkAudioLocation);
                ProfileService.println(sb, "    mDirection: " + deviceDescriptor.mDirection);
            }
        }
    }
}<|MERGE_RESOLUTION|>--- conflicted
+++ resolved
@@ -1839,22 +1839,11 @@
                 byte[] addressBytes = Utils.getBytesFromAddress(address);
                 BluetoothDevice device = mAdapterService.getDeviceFromByte(addressBytes);
 
-<<<<<<< HEAD
-                Log.d(TAG, " onAudioDevicesAdded: " + device + ", device type: "
-                        + deviceInfo.getType() + ", isSink: " + deviceInfo.isSink()
-                        + " isSource: " + deviceInfo.isSource());
-
                 if (deviceInfo.isSink()) {
                     mAudioManagerAddedOutDevice = device;
                 }
-
-                /* Don't expose already exposed active device */
-                if (device.equals(mExposedActiveDevice)) {
-                    Log.d(TAG, " onAudioDevicesAdded: " + device + " is already exposed");
-=======
                 if (handleAudioDeviceAdded(
                         device, deviceInfo.getType(), deviceInfo.isSink(), deviceInfo.isSource())) {
->>>>>>> 61b6a023
                     return;
                 }
             }
@@ -1878,14 +1867,10 @@
                     continue;
                 }
 
+		byte[] addressBytes = Utils.getBytesFromAddress(address);
+                BluetoothDevice device = mAdapterService.getDeviceFromByte(addressBytes);
+
                 mExposedActiveDevice = null;
-
-<<<<<<< HEAD
-                Log.d(TAG, " onAudioDevicesRemoved: " + address + ", device type: "
-                        + deviceInfo.getType() + ", isSink: " + deviceInfo.isSink()
-                        + " isSource: " + deviceInfo.isSource()
-                        + ", mActiveAudioInDevice: " + mActiveAudioInDevice
-                        + ", mActiveAudioOutDevice: " +  mActiveAudioOutDevice);
 
                 if (deviceInfo.isSink()) {
                     mAudioManagerAddedOutDevice = null;
@@ -1895,10 +1880,9 @@
                         mBroadcastIdPendingStart = Optional.empty();
                     }
                 }
-=======
+
                 handleAudioDeviceRemoved(
                         device, deviceInfo.getType(), deviceInfo.isSink(), deviceInfo.isSource());
->>>>>>> 61b6a023
             }
         }
     }
@@ -2922,9 +2906,6 @@
                 return;
             }
 
-<<<<<<< HEAD
-            descriptor.mInputSelectableConfig = stackEvent.valueCodecList1;
-            descriptor.mOutputSelectableConfig = stackEvent.valueCodecList2;
             descriptor.mCodecStatus = new BluetoothLeAudioCodecStatus(
                             null,
                             null,
@@ -2932,7 +2913,6 @@
                             mOutputLocalCodecCapabilities,
                             descriptor.mInputSelectableConfig,
                             descriptor.mOutputSelectableConfig);
-=======
             descriptor.mInputSelectableConfig = new ArrayList<>(stackEvent.valueCodecList1);
             descriptor.mOutputSelectableConfig = new ArrayList<>(stackEvent.valueCodecList2);
 
@@ -2941,7 +2921,6 @@
 
             descriptor.mInputSelectableConfig.removeIf(n -> n.equals(emptyConfig));
             descriptor.mOutputSelectableConfig.removeIf(n -> n.equals(emptyConfig));
->>>>>>> 61b6a023
 
         } else if (stackEvent.type
                 == LeAudioStackEvent.EVENT_TYPE_AUDIO_GROUP_CURRENT_CODEC_CONFIG_CHANGED) {
