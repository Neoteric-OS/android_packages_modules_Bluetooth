--- conflicted
+++ resolved
@@ -3064,7 +3064,7 @@
             boolean leaveConnectedInputDevice = false;
             Integer newDirections = AUDIO_DIRECTION_NONE;
             if (isBroadcastReadyToBeReActivated()) {
-                if (!mCreateBroadcastQueue.isEmpty() || leaudioUseAudioModeListener()) {
+                if (!mCreateBroadcastQueue.isEmpty()) {
                     mAudioManager.adjustStreamVolume(AudioManager.STREAM_MUSIC,
                             AudioManager.ADJUST_MUTE, AudioManager.FLAG_BLUETOOTH_ABS_VOLUME);
                 }
@@ -4595,23 +4595,7 @@
             return;
         }
 
-<<<<<<< HEAD
         mInCall = inCall;
-        if (!leaudioUseAudioModeListener()) {
-            /* For setting inCall mode */
-            if (inCall && !areBroadcastsAllStopped()) {
-                mQueuedInCallValue = Optional.of(true);
-
-                /* Request activation of unicast group */
-                handleUnicastStreamStatusChange(
-                        LeAudioStackEvent.DIRECTION_SINK,
-                        LeAudioStackEvent.STATUS_LOCAL_STREAM_REQUESTED);
-                return;
-            }
-        }
-
-=======
->>>>>>> c0b23974
         mNativeInterface.setInCall(inCall);
     }
 
