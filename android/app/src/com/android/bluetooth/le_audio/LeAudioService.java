--- conflicted
+++ resolved
@@ -2894,17 +2894,12 @@
              */
             boolean leaveConnectedInputDevice = false;
             Integer newDirections = AUDIO_DIRECTION_NONE;
-<<<<<<< HEAD
-            if (Flags.leaudioBroadcastAudioHandoverPolicies()
-                    && isBroadcastReadyToBeReActivated()) {
+            if (isBroadcastReadyToBeReActivated()) {
                 if (!mCreateBroadcastQueue.isEmpty() || leaudioUseAudioModeListener()) {
                     mAudioManager.adjustStreamVolume(AudioManager.STREAM_MUSIC,
                             AudioManager.ADJUST_MUTE, AudioManager.FLAG_BLUETOOTH_ABS_VOLUME);
                 }
                 suspendLeAudioStream();
-=======
-            if (isBroadcastReadyToBeReActivated()) {
->>>>>>> 0a08c7f0
                 leaveConnectedInputDevice = true;
                 newDirections |= AUDIO_DIRECTION_INPUT_BIT;
 
