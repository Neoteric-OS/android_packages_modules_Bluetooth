/*
 * Copyright 2020 HIMSA II K/S - www.himsa.com.
 * Represented by EHIMA - www.ehima.com
 *
 * Licensed under the Apache License, Version 2.0 (the "License");
 * you may not use this file except in compliance with the License.
 * You may obtain a copy of the License at
 *
 *      http://www.apache.org/licenses/LICENSE-2.0
 *
 * Unless required by applicable law or agreed to in writing, software
 * distributed under the License is distributed on an "AS IS" BASIS,
 * WITHOUT WARRANTIES OR CONDITIONS OF ANY KIND, either express or implied.
 * See the License for the specific language governing permissions and
 * limitations under the License.
 */

package com.android.bluetooth.le_audio;

import static android.Manifest.permission.BLUETOOTH_CONNECT;
import static android.Manifest.permission.BLUETOOTH_PRIVILEGED;
import static android.bluetooth.IBluetoothLeAudio.LE_AUDIO_GROUP_ID_INVALID;

import static com.android.bluetooth.bass_client.BassConstants.INVALID_BROADCAST_ID;
import static com.android.bluetooth.flags.Flags.leaudioAllowedContextMask;
import static com.android.bluetooth.flags.Flags.leaudioBigDependsOnAudioState;
import static com.android.bluetooth.flags.Flags.leaudioBroadcastApiManagePrimaryGroup;
import static com.android.bluetooth.flags.Flags.leaudioBroadcastAssistantPeripheralEntrustment;
import static com.android.bluetooth.flags.Flags.leaudioMonitorUnicastSourceWhenManagedByBroadcastDelegator;
import static com.android.bluetooth.flags.Flags.leaudioUseAudioModeListener;
import static com.android.bluetooth.flags.Flags.leaudioUseAudioRecordingListener;
import static com.android.modules.utils.build.SdkLevel.isAtLeastU;

import android.annotation.RequiresPermission;
import android.annotation.SuppressLint;
import android.app.ActivityManager;
import android.bluetooth.BluetoothAdapter;
import android.bluetooth.BluetoothDevice;
import android.bluetooth.BluetoothLeAudio;
import android.bluetooth.BluetoothLeAudioCodecConfig;
import android.bluetooth.BluetoothLeAudioCodecStatus;
import android.bluetooth.BluetoothLeAudioContentMetadata;
import android.bluetooth.BluetoothLeBroadcastMetadata;
import android.bluetooth.BluetoothLeBroadcastSettings;
import android.bluetooth.BluetoothLeBroadcastSubgroupSettings;
import android.bluetooth.BluetoothProfile;
import android.bluetooth.BluetoothProtoEnums;
import android.bluetooth.BluetoothStatusCodes;
import android.bluetooth.BluetoothUuid;
import android.bluetooth.IBluetoothLeAudio;
import android.bluetooth.IBluetoothLeAudioCallback;
import android.bluetooth.IBluetoothLeBroadcastCallback;
import android.bluetooth.IBluetoothVolumeControl;
import android.bluetooth.le.BluetoothLeScanner;
import android.bluetooth.le.IScannerCallback;
import android.bluetooth.le.ScanFilter;
import android.bluetooth.le.ScanResult;
import android.bluetooth.le.ScanSettings;
import android.content.AttributionSource;
import android.content.Context;
import android.content.Intent;
import android.media.AudioDeviceCallback;
import android.media.AudioDeviceInfo;
import android.media.AudioManager;
import android.media.AudioRecordingConfiguration;
import android.media.BluetoothProfileConnectionInfo;
import android.os.Binder;
import android.os.Handler;
import android.os.HandlerThread;
import android.os.Looper;
import android.os.Parcel;
import android.os.ParcelUuid;
import android.os.RemoteCallbackList;
import android.os.RemoteException;
import android.os.SystemProperties;
import android.os.SystemClock;
import android.os.UserHandle;
import android.provider.Settings;
import android.sysprop.BluetoothProperties;
import android.util.Log;
import android.util.Pair;

import com.android.bluetooth.BluetoothStatsLog;
import com.android.bluetooth.Utils;
import com.android.bluetooth.a2dp.A2dpService;
import com.android.bluetooth.bass_client.BassClientService;
import com.android.bluetooth.btservice.AdapterService;
import com.android.bluetooth.btservice.MetricsLogger;
import com.android.bluetooth.btservice.ProfileService;
import com.android.bluetooth.btservice.ServiceFactory;
import com.android.bluetooth.btservice.storage.DatabaseManager;
import com.android.bluetooth.csip.CsipSetCoordinatorService;
import com.android.bluetooth.flags.Flags;
import com.android.bluetooth.hap.HapClientService;
import com.android.bluetooth.hfp.HeadsetService;
import com.android.bluetooth.mcp.McpService;
import com.android.bluetooth.tbs.TbsGatt;
import com.android.bluetooth.tbs.TbsService;
import com.android.bluetooth.tbs.TbsGeneric;
import com.android.bluetooth.vc.VolumeControlService;
import com.android.internal.annotations.GuardedBy;
import com.android.internal.annotations.VisibleForTesting;

import java.util.ArrayDeque;
import java.util.ArrayList;
import java.util.Arrays;
import java.util.Collections;
import java.util.LinkedHashMap;
import java.util.List;
import java.util.concurrent.locks.ReentrantLock;
import java.util.Map;
import java.util.Objects;
import java.util.Optional;
import java.util.Set;
import java.util.concurrent.locks.Lock;
import java.util.concurrent.locks.ReentrantReadWriteLock;
import java.util.stream.Collectors;

/** Provides Bluetooth LeAudio profile, as a service in the Bluetooth application. */
public class LeAudioService extends ProfileService {
    private static final String TAG = "LeAudioService";

    // Timeout for state machine thread join, to prevent potential ANR.
    private static final int SM_THREAD_JOIN_TIMEOUT_MS = 1000;

    /* 5 seconds timeout for Broadcast streaming state transition */
    private static final int CREATE_BROADCAST_TIMEOUT_MS = 5000;

    private static LeAudioService sLeAudioService;

    /** Indicates group audio support for none direction */
    private static final int AUDIO_DIRECTION_NONE = 0x00;

    /** Indicates group audio support for output direction */
    private static final int AUDIO_DIRECTION_OUTPUT_BIT = 0x01;

    /** Indicates group audio support for input direction */
    private static final int AUDIO_DIRECTION_INPUT_BIT = 0x02;

    /** Indicates group is not active */
    private static final int ACTIVE_STATE_INACTIVE = 0x00;

    /** Indicates group is going to be active */
    private static final int ACTIVE_STATE_GETTING_ACTIVE = 0x01;

    /** Indicates group is active */
    private static final int ACTIVE_STATE_ACTIVE = 0x02;

    /** Filter for Targeted Announcements */
    static final byte[] CAP_TARGETED_ANNOUNCEMENT_PAYLOAD = new byte[] {0x01};

    /** This is used by application read-only for checking the fallback active group id. */
    public static final String BLUETOOTH_LE_BROADCAST_FALLBACK_ACTIVE_GROUP_ID =
            "bluetooth_le_broadcast_fallback_active_group_id";

    /**
     * Per PBP 1.0 4.3. High Quality Public Broadcast Audio, Broadcast HIGH quality audio configs
     * are with sampling frequency 48khz
     */
    private static final BluetoothLeAudioCodecConfig BROADCAST_HIGH_QUALITY_CONFIG =
            new BluetoothLeAudioCodecConfig.Builder()
                    .setCodecType(BluetoothLeAudioCodecConfig.SOURCE_CODEC_TYPE_LC3)
                    .setSampleRate(BluetoothLeAudioCodecConfig.SAMPLE_RATE_48000)
                    .build();

    private AdapterService mAdapterService;
    private DatabaseManager mDatabaseManager;
    private HandlerThread mStateMachinesThread;
    private volatile BluetoothDevice mActiveAudioOutDevice;
    private volatile BluetoothDevice mActiveAudioInDevice;
    private volatile BluetoothDevice mActiveBroadcastAudioDevice;
    private BluetoothDevice mExposedActiveDevice;
    private LeAudioCodecConfig mLeAudioCodecConfig;
    private final ReentrantReadWriteLock mGroupReadWriteLock = new ReentrantReadWriteLock();
    private final Lock mGroupReadLock = mGroupReadWriteLock.readLock();
    private final Lock mGroupWriteLock = mGroupReadWriteLock.writeLock();
    // lock for intent broadcasting
    private ReentrantLock mutex = new ReentrantLock();
    private CreateBroadcastTimeoutEvent mCreateBroadcastTimeoutEvent;

    ServiceFactory mServiceFactory = new ServiceFactory();

    private final LeAudioNativeInterface mNativeInterface;
    boolean mLeAudioNativeIsInitialized = false;
    boolean mLeAudioInbandRingtoneSupportedByPlatform = true;
    boolean mBluetoothEnabled = false;

    /**
     * During a call that has LE Audio -> HFP handover, the HFP device that is going to connect SCO
     * after LE Audio group becomes idle
     */
    BluetoothDevice mHfpHandoverDevice = null;

    /** LE audio active device that was removed from active because of HFP handover */
    BluetoothDevice mLeAudioDeviceInactivatedForHfpHandover = null;

    BluetoothDevice mHfpVrInitiatedRemoteDevice = null;

    LeAudioBroadcasterNativeInterface mLeAudioBroadcasterNativeInterface = null;
    @VisibleForTesting AudioManager mAudioManager;
    LeAudioTmapGattServer mTmapGattServer;
    int mTmapRoleMask;
    int mUnicastGroupIdDeactivatedForBroadcastTransition = LE_AUDIO_GROUP_ID_INVALID;
    int mCurrentAudioMode = AudioManager.MODE_NORMAL;
    boolean mCurrentRecordingMode = false;
    Optional<Integer> mBroadcastIdDeactivatedForUnicastTransition = Optional.empty();
    Optional<Boolean> mQueuedInCallValue = Optional.empty();
    Optional<Integer> mBroadcastIdPendingStart = Optional.empty();
    Optional<Integer> mBroadcastIdPendingStop = Optional.empty();
    BluetoothDevice mAudioManagerAddedOutDevice = null;
    boolean mInCall = false;
    boolean mTmapStarted = false;
    private boolean mAwaitingBroadcastCreateResponse = false;
    private final ArrayDeque<BluetoothLeBroadcastSettings> mCreateBroadcastQueue =
            new ArrayDeque<>();
    boolean mIsSourceStreamMonitorModeEnabled = false;
    boolean mLeAudioSuspended = false;
    boolean mIsSinkStreamMonitorModeEnabled = false;
    boolean mIsBroadcastPausedFromOutside = false;
    private byte[] mCachedArgs = null;
    private int mCachedOpcode = -1;

    @VisibleForTesting TbsService mTbsService;

    @VisibleForTesting McpService mMcpService;

    @VisibleForTesting VolumeControlService mVolumeControlService;

    @VisibleForTesting HapClientService mHapClientService;

    @VisibleForTesting CsipSetCoordinatorService mCsipSetCoordinatorService;

    @VisibleForTesting BassClientService mBassClientService;

    @VisibleForTesting
    @GuardedBy("mBroadcastCallbacks")
    final RemoteCallbackList<IBluetoothLeBroadcastCallback> mBroadcastCallbacks =
            new RemoteCallbackList<>();

    @VisibleForTesting
    @GuardedBy("mLeAudioCallbacks")
    final RemoteCallbackList<IBluetoothLeAudioCallback> mLeAudioCallbacks =
            new RemoteCallbackList<>();

    BluetoothLeScanner mAudioServersScanner;

    private final AudioServerScanCallback mScanCallback = new AudioServerScanCallback();

    public LeAudioService(Context ctx) {
        this(ctx, LeAudioNativeInterface.getInstance());
    }

    @VisibleForTesting
    LeAudioService(Context ctx, LeAudioNativeInterface nativeInterface) {
        super(ctx);
        mNativeInterface = Objects.requireNonNull(nativeInterface);
    }

    private static class LeAudioGroupDescriptor {
        LeAudioGroupDescriptor(int groupId, boolean isInbandRingtonEnabled) {
            mGroupId = groupId;
            mIsConnected = false;
            mActiveState = ACTIVE_STATE_INACTIVE;
            mAllowedSinkContexts = BluetoothLeAudio.CONTEXTS_ALL;
            mAllowedSourceContexts = BluetoothLeAudio.CONTEXTS_ALL;
            mHasFallbackDeviceWhenGettingInactive = false;
            mDirection = AUDIO_DIRECTION_NONE;
            mCodecStatus = null;
            mLostLeadDeviceWhileStreaming = null;
            mCurrentLeadDevice = null;
            mInbandRingtoneEnabled = isInbandRingtonEnabled;
            mAvailableContexts = Flags.leaudioUnicastNoAvailableContexts() ? null : 0;
            mInputSelectableConfig = new ArrayList<>();
            mOutputSelectableConfig = new ArrayList<>();
            mInactivatedDueToContextType = false;
            mAutoActiveModeEnabled = true;
        }

        Integer mGroupId;
        Boolean mIsConnected;
        Boolean mHasFallbackDeviceWhenGettingInactive;
        Integer mDirection;
        BluetoothLeAudioCodecStatus mCodecStatus;
        /* This can be non empty only for the streaming time */
        BluetoothDevice mLostLeadDeviceWhileStreaming;
        BluetoothDevice mCurrentLeadDevice;
        Boolean mInbandRingtoneEnabled;
        Integer mAvailableContexts;
        List<BluetoothLeAudioCodecConfig> mInputSelectableConfig;
        List<BluetoothLeAudioCodecConfig> mOutputSelectableConfig;
        Boolean mInactivatedDueToContextType;
        Boolean mAutoActiveModeEnabled;

        private Integer mActiveState;
        private Integer mAllowedSinkContexts;
        private Integer mAllowedSourceContexts;

        boolean isActive() {
            return mActiveState == ACTIVE_STATE_ACTIVE;
        }

        boolean isInactive() {
            return mActiveState == ACTIVE_STATE_INACTIVE;
        }

        boolean isGettingActive() {
            return mActiveState == ACTIVE_STATE_GETTING_ACTIVE;
        }

        void setActiveState(int state) {
            if ((state != ACTIVE_STATE_ACTIVE)
                    && (state != ACTIVE_STATE_INACTIVE)
                    && (state != ACTIVE_STATE_GETTING_ACTIVE)) {
                Log.e(
                        TAG,
                        ("LeAudioGroupDescriptor.setActiveState (groupId: " + mGroupId + "):")
                                + ("Invalid state set: " + state));
                return;
            }

            Log.d(
                    TAG,
                    ("LeAudioGroupDescriptor.setActiveState (groupId: " + mGroupId + "): ")
                            + (mActiveState + " -> " + state));
            mActiveState = state;
        }

        String getActiveStateString() {
            switch (mActiveState) {
                case ACTIVE_STATE_ACTIVE:
                    return "ACTIVE_STATE_ACTIVE";
                case ACTIVE_STATE_INACTIVE:
                    return "ACTIVE_STATE_INACTIVE";
                case ACTIVE_STATE_GETTING_ACTIVE:
                    return "ACTIVE_STATE_GETTING_ACTIVE";
                default:
                    return "INVALID";
            }
        }

        void updateAllowedContexts(Integer allowedSinkContexts, Integer allowedSourceContexts) {
            Log.d(
                    TAG,
                    "LeAudioGroupDescriptor.mAllowedSinkContexts (groupId: "
                            + mGroupId
                            + "): "
                            + mAllowedSinkContexts
                            + " -> "
                            + allowedSinkContexts
                            + ", LeAudioGroupDescriptor.mAllowedSourceContexts: "
                            + mAllowedSourceContexts
                            + " -> "
                            + allowedSourceContexts);

            mAllowedSinkContexts = allowedSinkContexts;
            mAllowedSourceContexts = allowedSourceContexts;
        }

        Integer getAllowedSinkContexts() {
            return mAllowedSinkContexts;
        }

        Integer getAllowedSourceContexts() {
            return mAllowedSourceContexts;
        }

        boolean areAllowedContextsModified() {
            return (mAllowedSinkContexts != BluetoothLeAudio.CONTEXTS_ALL)
                    || (mAllowedSourceContexts != BluetoothLeAudio.CONTEXTS_ALL);
        }
    }

    private static class LeAudioDeviceDescriptor {
        LeAudioDeviceDescriptor(boolean isInbandRingtonEnabled) {
            mAclConnected = false;
            mStateMachine = null;
            mGroupId = LE_AUDIO_GROUP_ID_INVALID;
            mSinkAudioLocation = BluetoothLeAudio.AUDIO_LOCATION_INVALID;
            mDirection = AUDIO_DIRECTION_NONE;
            mDevInbandRingtoneEnabled = isInbandRingtonEnabled;
        }

        public boolean mAclConnected;
        public LeAudioStateMachine mStateMachine;
        public Integer mGroupId;
        public Integer mSinkAudioLocation;
        public Integer mDirection;
        Boolean mDevInbandRingtoneEnabled;
    }

    private static class LeAudioBroadcastDescriptor {
        LeAudioBroadcastDescriptor() {
            mState = LeAudioStackEvent.BROADCAST_STATE_STOPPED;
            mMetadata = null;
            mRequestedForDetails = false;
        }

        public Integer mState;
        public BluetoothLeBroadcastMetadata mMetadata;
        public Boolean mRequestedForDetails;
    }

    private static class LeAudioBroadcastSessionStats {
        private int[] mAudioQuality;
        private long mSessionRequestTime;
        private long mSessionCreatedTime;
        private long mSessionStreamingTime;
        private int mSessionGroupSize;
        private int mSessionStatus;

        LeAudioBroadcastSessionStats(
                BluetoothLeBroadcastSettings broadcastSettings, long startTime) {
            this.mAudioQuality =
                    broadcastSettings.getSubgroupSettings().stream()
                            .mapToInt(s -> convertToStatsAudioQuality(s.getPreferredQuality()))
                            .toArray();
            this.mSessionRequestTime = startTime;
            this.mSessionCreatedTime = 0;
            this.mSessionStreamingTime = 0;
            this.mSessionGroupSize = 0;
            this.mSessionStatus =
                    BluetoothStatsLog
                            .BROADCAST_AUDIO_SESSION_REPORTED__SESSION_SETUP_STATUS__SETUP_STATUS_REQUESTED;
        }

        public void updateSessionCreatedTime(long createdTime) {
            if (mSessionCreatedTime == 0) {
                mSessionCreatedTime = createdTime;
            }
        }

        public void updateSessionStreamingTime(long streamingTime) {
            if (mSessionStreamingTime == 0) {
                // Only record the 1st STREAMING EVENT
                mSessionStreamingTime = streamingTime;
            }
        }

        public void updateGroupSize(int groupSize) {
            mSessionGroupSize = groupSize;
        }

        public void updateSessionStatus(int status) {
            if (mSessionStatus
                    != BluetoothStatsLog
                            .BROADCAST_AUDIO_SESSION_REPORTED__SESSION_SETUP_STATUS__SETUP_STATUS_STREAMING) {
                Log.d(
                        TAG,
                        "logBroadcastSessionMetrics: updating from state: "
                                + mSessionStatus
                                + " to "
                                + status);
                mSessionStatus = status;
            }
        }

        public void logBroadcastSessionMetrics(int broadcastId, long sessionStopTime) {
            long sessionDurationMs =
                    (mSessionCreatedTime > 0) ? (sessionStopTime - mSessionCreatedTime) : 0;
            long latencySessionConfiguredMs =
                    (mSessionCreatedTime > 0) ? (mSessionCreatedTime - mSessionRequestTime) : 0;
            long latencySessionStreamingMs =
                    (mSessionCreatedTime > 0 && mSessionStreamingTime > 0)
                            ? (mSessionStreamingTime - mSessionCreatedTime)
                            : 0;

            Log.d(
                    TAG,
                    "logBroadcastSessionMetrics: broadcastId: "
                            + broadcastId
                            + ", audioQuality: "
                            + Arrays.toString(mAudioQuality)
                            + ", sessionGroupSize: "
                            + mSessionGroupSize
                            + ", sessionDurationMs: "
                            + sessionDurationMs
                            + ", latencySessionConfiguredMs: "
                            + latencySessionConfiguredMs
                            + ", latencySessionStreamingMs: "
                            + latencySessionStreamingMs
                            + ", sessionStatus: "
                            + mSessionStatus);

            MetricsLogger.getInstance()
                    .logLeAudioBroadcastAudioSession(
                            broadcastId,
                            mAudioQuality,
                            mSessionGroupSize,
                            sessionDurationMs,
                            latencySessionConfiguredMs,
                            latencySessionStreamingMs,
                            mSessionStatus);
        }

        private int convertToStatsAudioQuality(int audioQuality) {
            switch (audioQuality) {
                case BluetoothLeBroadcastSubgroupSettings.QUALITY_STANDARD:
                    return BluetoothStatsLog
                            .BROADCAST_AUDIO_SESSION_REPORTED__AUDIO_QUALITY__QUALITY_STANDARD;
                case BluetoothLeBroadcastSubgroupSettings.QUALITY_HIGH:
                    return BluetoothStatsLog
                            .BROADCAST_AUDIO_SESSION_REPORTED__AUDIO_QUALITY__QUALITY_HIGH;
                default:
                    return BluetoothStatsLog
                            .BROADCAST_AUDIO_SESSION_REPORTED__AUDIO_QUALITY__QUALITY_UNKNOWN;
            }
        }
    }

    List<BluetoothLeAudioCodecConfig> mInputLocalCodecCapabilities = new ArrayList<>();
    List<BluetoothLeAudioCodecConfig> mOutputLocalCodecCapabilities = new ArrayList<>();

    @GuardedBy("mGroupWriteLock")
    private final Map<Integer, LeAudioGroupDescriptor> mGroupDescriptors = new LinkedHashMap<>();

    @GuardedBy("mGroupReadLock")
    private final Map<Integer, LeAudioGroupDescriptor> mGroupDescriptorsView =
            Collections.unmodifiableMap(mGroupDescriptors);

    private final Map<BluetoothDevice, LeAudioDeviceDescriptor> mDeviceDescriptors =
            new LinkedHashMap<>();
    private final Map<Integer, LeAudioBroadcastDescriptor> mBroadcastDescriptors =
            new LinkedHashMap<>();
    private final Map<Integer, LeAudioBroadcastSessionStats> mBroadcastSessionStats =
            new LinkedHashMap<>();

    private Handler mHandler = new Handler(Looper.getMainLooper());
    private final AudioManagerAudioDeviceCallback mAudioManagerAudioDeviceCallback =
            new AudioManagerAudioDeviceCallback();
    private final AudioModeChangeListener mAudioModeChangeListener = new AudioModeChangeListener();

    @Override
    protected IProfileServiceBinder initBinder() {
        return new BluetoothLeAudioBinder(this);
    }

    public static boolean isEnabled() {
        return BluetoothProperties.isProfileBapUnicastClientEnabled().orElse(false);
    }

    public static boolean isBroadcastEnabled() {
        return BluetoothProperties.isProfileBapBroadcastSourceEnabled().orElse(false);
    }

    private boolean registerTmap() {
        if (mTmapGattServer != null) {
            throw new IllegalStateException("TMAP GATT server started before start() is called");
        }
        mTmapGattServer = LeAudioObjectsFactory.getInstance().getTmapGattServer(this);

        try {
            mTmapGattServer.start(mTmapRoleMask);
        } catch (IllegalStateException e) {
            Log.e(TAG, "Fail to start TmapGattServer", e);
            mTmapGattServer = null;
            return false;
        }

        return true;
    }

    void handleRecordingModeChange(boolean isRecording) {
        Log.d(TAG, "Recording mode changed: " + mCurrentRecordingMode + " -> " + isRecording);
        boolean previousRecordingMode = mCurrentRecordingMode;

        mCurrentRecordingMode = isRecording;

        if (isRecording) {
            if (!areBroadcastsAllStopped()) {
                /* Request activation of unicast group */
                handleUnicastStreamStatusChange(
                        LeAudioStackEvent.DIRECTION_SINK,
                        LeAudioStackEvent.STATUS_LOCAL_STREAM_REQUESTED);
            }
        } else {
            /* Remove broadcast if during handover active LE Audio device disappears
             * (switch to primary device or non LE Audio device)
             */
            if (isBroadcastReadyToBeReActivated()
                    && previousRecordingMode
                    && (getActiveGroupId() == LE_AUDIO_GROUP_ID_INVALID)) {
                stopBroadcast(mBroadcastIdDeactivatedForUnicastTransition.get());
                mBroadcastIdDeactivatedForUnicastTransition = Optional.empty();
                return;
            }

            if (mBroadcastIdDeactivatedForUnicastTransition.isPresent()) {
                handleUnicastStreamStatusChange(
                        LeAudioStackEvent.DIRECTION_SINK,
                        LeAudioStackEvent.STATUS_LOCAL_STREAM_SUSPENDED);
            }
        }
    }

    private AudioManager.AudioRecordingCallback mAudioRecordingCallback =
            new AudioManager.AudioRecordingCallback() {
                /* Audio Framework uses this callback to notify listeners of recording configuration
                 * changes. When a recording scenario starts or its configuration changes, this
                 * callback provides the updated configuration.
                 * When the scenario ends, an empty configs list indicates that recording has
                 * stopped.
                 */
                @Override
                public void onRecordingConfigChanged(List<AudioRecordingConfiguration> configs) {
                    handleRecordingModeChange(configs.size() != 0);
                }
            };

    @Override
    public void start() {
        Log.i(TAG, "start()");
        if (sLeAudioService != null) {
            throw new IllegalStateException("start() called twice");
        }

        mAdapterService =
                Objects.requireNonNull(
                        AdapterService.getAdapterService(),
                        "AdapterService cannot be null when LeAudioService starts");
        mDatabaseManager =
                Objects.requireNonNull(
                        mAdapterService.getDatabase(),
                        "DatabaseManager cannot be null when LeAudioService starts");

        mAudioManager = getSystemService(AudioManager.class);
        Objects.requireNonNull(
                mAudioManager, "AudioManager cannot be null when LeAudioService starts");

        // Start handler thread for state machines
        mStateMachinesThread = new HandlerThread("LeAudioService.StateMachines");
        mStateMachinesThread.start();

        mBroadcastDescriptors.clear();
        mBroadcastSessionStats.clear();

        mGroupWriteLock.lock();
        try {
            mDeviceDescriptors.clear();
            mGroupDescriptors.clear();
        } finally {
            mGroupWriteLock.unlock();
        }

        mTmapRoleMask =
                LeAudioTmapGattServer.TMAP_ROLE_FLAG_CG | LeAudioTmapGattServer.TMAP_ROLE_FLAG_UMS;

        // Initialize Broadcast native interface
        if ((mAdapterService.getSupportedProfilesBitMask()
                        & (1 << BluetoothProfile.LE_AUDIO_BROADCAST))
                != 0) {
            Log.i(TAG, "Init Le Audio broadcaster");
            mLeAudioBroadcasterNativeInterface =
                    Objects.requireNonNull(
                            LeAudioBroadcasterNativeInterface.getInstance(),
                            "LeAudioBroadcasterNativeInterface cannot be null when LeAudioService"
                                    + " starts");
            mLeAudioBroadcasterNativeInterface.init();
            mTmapRoleMask |= LeAudioTmapGattServer.TMAP_ROLE_FLAG_BMS;
        } else {
            Log.w(TAG, "Le Audio Broadcasts not supported.");
        }

        mTmapStarted = registerTmap();

        mLeAudioInbandRingtoneSupportedByPlatform =
                BluetoothProperties.isLeAudioInbandRingtoneSupported().orElse(true);

        mAudioManager.registerAudioDeviceCallback(mAudioManagerAudioDeviceCallback, mHandler);

        // Mark service as started
        setLeAudioService(this);

        // Setup codec config
        mLeAudioCodecConfig = new LeAudioCodecConfig(this);
        mNativeInterface.init(mLeAudioCodecConfig.getCodecConfigOffloading());

        if (leaudioUseAudioModeListener()) {
            mAudioManager.addOnModeChangedListener(getMainExecutor(), mAudioModeChangeListener);
        }

        if (leaudioUseAudioRecordingListener()) {
            mAudioManager.registerAudioRecordingCallback(mAudioRecordingCallback, null);
        }
    }

    @Override
    public void stop() {
        Log.i(TAG, "stop()");
        if (sLeAudioService == null) {
            Log.w(TAG, "stop() called before start()");
            return;
        }

        mInCall = false;
        mQueuedInCallValue = Optional.empty();
        if (leaudioUseAudioModeListener()) {
            mAudioManager.removeOnModeChangedListener(mAudioModeChangeListener);
        }

        if (leaudioUseAudioRecordingListener()) {
            mAudioManager.unregisterAudioRecordingCallback(mAudioRecordingCallback);
        }

        mCreateBroadcastQueue.clear();
        mAwaitingBroadcastCreateResponse = false;
        mIsSourceStreamMonitorModeEnabled = false;
        mLeAudioSuspended = false;
        if (!leaudioUseAudioRecordingListener()) {
            mIsSinkStreamMonitorModeEnabled = false;
        }
        mIsBroadcastPausedFromOutside = false;

        clearCreateBroadcastTimeoutCallback();

        removeActiveDevice(false);

        if (mTmapGattServer == null) {
            Log.w(TAG, "TMAP GATT server should never be null before stop() is called");
        } else {
            mTmapGattServer.stop();
            mTmapGattServer = null;
            mTmapStarted = false;
        }

        mScanCallback.stopBackgroundScan();
        mAudioServersScanner = null;

        // Don't wait for async call with INACTIVE group status, clean active
        // device for active group.
        mGroupReadLock.lock();
        try {
            try {
                for (Map.Entry<Integer, LeAudioGroupDescriptor> entry :
                        mGroupDescriptorsView.entrySet()) {
                    LeAudioGroupDescriptor descriptor = entry.getValue();
                    Integer groupId = entry.getKey();
                    if (descriptor.isActive()) {
                        descriptor.setActiveState(ACTIVE_STATE_INACTIVE);
                        updateActiveDevices(
                                groupId,
                                descriptor.mDirection,
                                AUDIO_DIRECTION_NONE,
                                false,
                                false,
                                false);
                        break;
                    }
                }

                // Destroy state machines and stop handler thread
                for (LeAudioDeviceDescriptor descriptor : mDeviceDescriptors.values()) {
                    LeAudioStateMachine sm = descriptor.mStateMachine;
                    if (sm == null) {
                        continue;
                    }
                    sm.quit();
                    sm.cleanup();
                }
            } finally {
                // Upgrade to write lock
                mGroupReadLock.unlock();
                mGroupWriteLock.lock();
            }
            mDeviceDescriptors.clear();
            mGroupDescriptors.clear();
        } finally {
            mGroupWriteLock.unlock();
        }

        // Cleanup native interfaces
        mNativeInterface.cleanup();
        mLeAudioNativeIsInitialized = false;
        mBluetoothEnabled = false;
        mHfpHandoverDevice = null;
        mLeAudioDeviceInactivatedForHfpHandover = null;
        mHfpVrInitiatedRemoteDevice = null;

        mActiveAudioOutDevice = null;
        mActiveAudioInDevice = null;
        mExposedActiveDevice = null;
        mLeAudioCodecConfig = null;

        mBroadcastIdPendingStart = Optional.empty();
        mBroadcastIdPendingStop = Optional.empty();
        mAudioManagerAddedOutDevice = null;

        // Set the service and BLE devices as inactive
        setLeAudioService(null);

        // Unregister broadcast callbacks
        synchronized (mBroadcastCallbacks) {
            mBroadcastCallbacks.kill();
        }

        synchronized (mLeAudioCallbacks) {
            mLeAudioCallbacks.kill();
        }

        mBroadcastDescriptors.clear();
        logAllBroadcastSessionStatsAndCleanup();

        if (mLeAudioBroadcasterNativeInterface != null) {
            mLeAudioBroadcasterNativeInterface.cleanup();
            mLeAudioBroadcasterNativeInterface = null;
        }

        if (mStateMachinesThread != null) {
            try {
                mStateMachinesThread.quitSafely();
                mStateMachinesThread.join(SM_THREAD_JOIN_TIMEOUT_MS);
                mStateMachinesThread = null;
            } catch (InterruptedException e) {
                // Do not rethrow as we are shutting down anyway
            }
        }

        mAudioManager.unregisterAudioDeviceCallback(mAudioManagerAudioDeviceCallback);

        mAdapterService = null;
        mAudioManager = null;
        mMcpService = null;
        mTbsService = null;
        mVolumeControlService = null;
        mCsipSetCoordinatorService = null;
        mBassClientService = null;
    }

    @Override
    public void cleanup() {
        Log.i(TAG, "cleanup()");
    }

    public static synchronized LeAudioService getLeAudioService() {
        if (sLeAudioService == null) {
            Log.w(TAG, "getLeAudioService(): service is NULL");
            return null;
        }
        if (!sLeAudioService.isAvailable()) {
            Log.w(TAG, "getLeAudioService(): service is not available");
            return null;
        }
        return sLeAudioService;
    }

    @VisibleForTesting
    public static synchronized void setLeAudioService(LeAudioService instance) {
        Log.d(TAG, "setLeAudioService(): set to: " + instance);
        sLeAudioService = instance;
    }

    VolumeControlService getVolumeControlService() {
        if (mVolumeControlService == null) {
            mVolumeControlService = mServiceFactory.getVolumeControlService();
            if (mVolumeControlService == null) {
                Log.e(TAG, "Volume control service is not available");
            }
        }
        return mVolumeControlService;
    }

    BassClientService getBassClientService() {
        if (mBassClientService == null) {
            mBassClientService = mServiceFactory.getBassClientService();
            if (mBassClientService == null) {
                Log.e(TAG, "BASS service is not available");
            }
        }
        return mBassClientService;
    }

    @VisibleForTesting
    int getAudioDeviceGroupVolume(int groupId) {
        VolumeControlService volumeControlService = getVolumeControlService();
        if (volumeControlService == null) {
            return IBluetoothVolumeControl.VOLUME_CONTROL_UNKNOWN_VOLUME;
        }
        return volumeControlService.getAudioDeviceGroupVolume(groupId);
    }

    LeAudioDeviceDescriptor createDeviceDescriptor(
            BluetoothDevice device, boolean isInbandRingtoneEnabled) {
        LeAudioDeviceDescriptor descriptor = mDeviceDescriptors.get(device);
        if (descriptor == null) {
            mDeviceDescriptors.put(device, new LeAudioDeviceDescriptor(isInbandRingtoneEnabled));
            descriptor = mDeviceDescriptors.get(device);
            Log.d(TAG, "Created descriptor for device: " + device);
        } else {
            Log.w(TAG, "Device: " + device + ", already exists");
        }

        return descriptor;
    }

    private void setEnabledState(BluetoothDevice device, boolean enabled) {
        Log.d(TAG, "setEnabledState: address:" + device + " enabled: " + enabled);
        if (!mLeAudioNativeIsInitialized) {
            Log.e(TAG, "setEnabledState, mLeAudioNativeIsInitialized is not initialized");
            return;
        }
        mNativeInterface.setEnableState(device, enabled);
    }

    private void setDefaultBroadcastToUnicastFallbackGroup() {
        DatabaseManager dbManager = mAdapterService.getDatabase();
        if (dbManager == null) {
            Log.i(
                    TAG,
                    "Can't get db manager to pick default Broadcast to Unicast fallback group"
                            + ", leaving: "
                            + mUnicastGroupIdDeactivatedForBroadcastTransition);
            return;
        }

        List<BluetoothDevice> devices = dbManager.getMostRecentlyConnectedDevices();

        int targetDeviceIdx = -1;
        int targetGroupId = LE_AUDIO_GROUP_ID_INVALID;
        for (BluetoothDevice device : getConnectedDevices()) {
            LeAudioDeviceDescriptor descriptor = getDeviceDescriptor(device);
            if (devices.contains(device)) {
                int idx = devices.indexOf(device);
                if (idx > targetDeviceIdx) {
                    targetDeviceIdx = idx;
                    targetGroupId = descriptor.mGroupId;
                }
            }
        }

        updateFallbackUnicastGroupIdForBroadcast(targetGroupId);
    }

    public boolean connect(BluetoothDevice device) {
        Log.d(TAG, "connect(): " + device);

        if (getConnectionPolicy(device) == BluetoothProfile.CONNECTION_POLICY_FORBIDDEN) {
            Log.e(TAG, "Cannot connect to " + device + " : CONNECTION_POLICY_FORBIDDEN");
            return false;
        }
        final ParcelUuid[] featureUuids = mAdapterService.getRemoteUuids(device);
        if (!Utils.arrayContains(featureUuids, BluetoothUuid.LE_AUDIO)) {
            Log.e(TAG, "Cannot connect to " + device + " : Remote does not have LE_AUDIO UUID");
            return false;
        }

        LeAudioStateMachine sm = null;

        mGroupWriteLock.lock();
        try {
            boolean isInbandRingtoneEnabled = false;
            int groupId = getGroupId(device);
            if (groupId != LE_AUDIO_GROUP_ID_INVALID) {
                isInbandRingtoneEnabled = getGroupDescriptor(groupId).mInbandRingtoneEnabled;
            }

            if (createDeviceDescriptor(device, isInbandRingtoneEnabled) == null) {
                return false;
            }

            sm = getOrCreateStateMachine(device);
            if (sm == null) {
                Log.e(TAG, "Ignored connect request for " + device + " : no state machine");
                return false;
            }

        } finally {
            mGroupWriteLock.unlock();
        }

        sm.sendMessage(LeAudioStateMachine.CONNECT);
        return true;
    }

    /**
     * Disconnects LE Audio for the remote bluetooth device
     *
     * @param device is the device with which we would like to disconnect LE Audio
     * @return true if profile disconnected, false if device not connected over LE Audio
     */
    public boolean disconnect(BluetoothDevice device) {
        Log.d(TAG, "disconnect(): " + device);

        LeAudioStateMachine sm = null;

        mGroupReadLock.lock();
        try {
            LeAudioDeviceDescriptor descriptor = getDeviceDescriptor(device);
            if (descriptor == null) {
                Log.e(TAG, "disconnect: No valid descriptor for device: " + device);
                return false;
            }
            sm = descriptor.mStateMachine;
        } finally {
            mGroupReadLock.unlock();
        }

        if (sm == null) {
            Log.e(TAG, "Ignored disconnect request for " + device + " : no state machine");
            return false;
        }

        sm.sendMessage(LeAudioStateMachine.DISCONNECT);

        return true;
    }

    public List<BluetoothDevice> getConnectedDevices() {
        mGroupReadLock.lock();
        try {
            List<BluetoothDevice> devices = new ArrayList<>();
            for (LeAudioDeviceDescriptor descriptor : mDeviceDescriptors.values()) {
                LeAudioStateMachine sm = descriptor.mStateMachine;
                if (sm != null && sm.isConnected()) {
                    devices.add(sm.getDevice());
                }
            }
            return devices;
        } finally {
            mGroupReadLock.unlock();
        }
    }

    BluetoothDevice getConnectedGroupLeadDevice(int groupId) {
        if (getGroupId(mActiveAudioOutDevice) == groupId) {
            return mActiveAudioOutDevice;
        }

        return getLeadDeviceForTheGroup(groupId);
    }

    List<BluetoothDevice> getDevicesMatchingConnectionStates(int[] states) {
        ArrayList<BluetoothDevice> devices = new ArrayList<>();
        if (states == null) {
            return devices;
        }
        final BluetoothDevice[] bondedDevices = mAdapterService.getBondedDevices();
        if (bondedDevices == null) {
            return devices;
        }
        mGroupReadLock.lock();
        try {
            for (BluetoothDevice device : bondedDevices) {
                final ParcelUuid[] featureUuids = mAdapterService.getRemoteUuids(device);
                if (!Utils.arrayContains(featureUuids, BluetoothUuid.LE_AUDIO)) {
                    continue;
                }
                int connectionState = BluetoothProfile.STATE_DISCONNECTED;
                LeAudioDeviceDescriptor descriptor = getDeviceDescriptor(device);
                if (descriptor == null) {
                    Log.e(
                            TAG,
                            "getDevicesMatchingConnectionStates: No valid descriptor for device: "
                                    + device);
                    continue;
                }

                LeAudioStateMachine sm = descriptor.mStateMachine;
                if (sm != null) {
                    connectionState = sm.getConnectionState();
                }
                for (int state : states) {
                    if (connectionState == state) {
                        devices.add(device);
                        break;
                    }
                }
            }
            return devices;
        } finally {
            mGroupReadLock.unlock();
        }
    }

    /**
     * Get the list of devices that have state machines.
     *
     * @return the list of devices that have state machines
     */
    @VisibleForTesting
    List<BluetoothDevice> getDevices() {
        List<BluetoothDevice> devices = new ArrayList<>();
        mGroupReadLock.lock();
        try {
            for (LeAudioDeviceDescriptor descriptor : mDeviceDescriptors.values()) {
                if (descriptor.mStateMachine != null) {
                    devices.add(descriptor.mStateMachine.getDevice());
                }
            }
            return devices;
        } finally {
            mGroupReadLock.unlock();
        }
    }

    /**
     * Get the current connection state of the profile
     *
     * @param device is the remote bluetooth device
     * @return {@link BluetoothProfile#STATE_DISCONNECTED} if this profile is disconnected, {@link
     *     BluetoothProfile#STATE_CONNECTING} if this profile is being connected, {@link
     *     BluetoothProfile#STATE_CONNECTED} if this profile is connected, or {@link
     *     BluetoothProfile#STATE_DISCONNECTING} if this profile is being disconnected
     */
    public int getConnectionState(BluetoothDevice device) {
        mGroupReadLock.lock();
        try {
            LeAudioDeviceDescriptor descriptor = getDeviceDescriptor(device);
            if (descriptor == null) {
                return BluetoothProfile.STATE_DISCONNECTED;
            }

            LeAudioStateMachine sm = descriptor.mStateMachine;
            if (sm == null) {
                return BluetoothProfile.STATE_DISCONNECTED;
            }
            return sm.getConnectionState();
        } finally {
            mGroupReadLock.unlock();
        }
    }

    /**
     * Add device to the given group.
     *
     * @param groupId group ID the device is being added to
     * @param device the active device
     * @return true on success, otherwise false
     */
    boolean groupAddNode(int groupId, BluetoothDevice device) {
        if (!mLeAudioNativeIsInitialized) {
            Log.e(TAG, "Le Audio not initialized properly.");
            return false;
        }
        return mNativeInterface.groupAddNode(groupId, device);
    }

    /**
     * Remove device from a given group.
     *
     * @param groupId group ID the device is being removed from
     * @param device the active device
     * @return true on success, otherwise false
     */
    boolean groupRemoveNode(int groupId, BluetoothDevice device) {
        if (!mLeAudioNativeIsInitialized) {
            Log.e(TAG, "Le Audio not initialized properly.");
            return false;
        }
        return mNativeInterface.groupRemoveNode(groupId, device);
    }

    /**
     * Checks if given group exists.
     *
     * @param groupId group Id to verify
     * @return true given group exists, otherwise false
     */
    public boolean isValidDeviceGroup(int groupId) {
        mGroupReadLock.lock();
        try {
            return groupId != LE_AUDIO_GROUP_ID_INVALID
                    && mGroupDescriptorsView.containsKey(groupId);
        } finally {
            mGroupReadLock.unlock();
        }
    }

    /**
     * Get all the devices within a given group.
     *
     * @param groupId group id to get devices
     * @return all devices within a given group or empty list
     */
    public List<BluetoothDevice> getGroupDevices(int groupId) {
        List<BluetoothDevice> result = new ArrayList<>();

        if (groupId == LE_AUDIO_GROUP_ID_INVALID) {
            return result;
        }

        mGroupReadLock.lock();
        try {
            for (Map.Entry<BluetoothDevice, LeAudioDeviceDescriptor> entry :
                    mDeviceDescriptors.entrySet()) {
                if (entry.getValue().mGroupId == groupId) {
                    result.add(entry.getKey());
                }
            }
        } finally {
            mGroupReadLock.unlock();
        }
        return result;
    }

    /**
     * Get all the devices within a given group.
     *
     * @param device the device for which we want to get all devices in its group
     * @return all devices within a given group or empty list
     */
    public List<BluetoothDevice> getGroupDevices(BluetoothDevice device) {
        List<BluetoothDevice> result = new ArrayList<>();
        int groupId = getGroupId(device);

        if (groupId == LE_AUDIO_GROUP_ID_INVALID) {
            return result;
        }

        mGroupReadLock.lock();
        try {
            for (Map.Entry<BluetoothDevice, LeAudioDeviceDescriptor> entry :
                    mDeviceDescriptors.entrySet()) {
                if (entry.getValue().mGroupId == groupId) {
                    result.add(entry.getKey());
                }
            }
        } finally {
            mGroupReadLock.unlock();
        }
        return result;
    }

    /** Get the active device group id */
    public Integer getActiveGroupId() {
        mGroupReadLock.lock();
        try {
            for (Map.Entry<Integer, LeAudioGroupDescriptor> entry :
                    mGroupDescriptorsView.entrySet()) {
                LeAudioGroupDescriptor descriptor = entry.getValue();
                if (descriptor.isActive()) {
                    return entry.getKey();
                }
            }
        } finally {
            mGroupReadLock.unlock();
        }
        return LE_AUDIO_GROUP_ID_INVALID;
    }

    private int canBroadcastBeCreated(BluetoothLeBroadcastSettings broadcastSettings) {
        if (mBroadcastDescriptors.size() >= getMaximumNumberOfBroadcasts()) {
            Log.w(
                    TAG,
                    "createBroadcast reached maximum allowed broadcasts number: "
                            + getMaximumNumberOfBroadcasts());
            return BluetoothStatusCodes.ERROR_LOCAL_NOT_ENOUGH_RESOURCES;
        }

        byte[] broadcastCode = broadcastSettings.getBroadcastCode();
        if (broadcastCode != null && ((broadcastCode.length > 16) || (broadcastCode.length < 4))) {
            Log.e(TAG, "Invalid broadcast code length. Should be from 4 to 16 octets long.");
            return BluetoothStatusCodes.ERROR_LE_BROADCAST_INVALID_CODE;
        }

        List<BluetoothLeBroadcastSubgroupSettings> settingsList =
                broadcastSettings.getSubgroupSettings();
        if (settingsList == null || settingsList.size() < 1) {
            Log.d(TAG, "subgroup settings is not valid value");
            return BluetoothStatusCodes.ERROR_BAD_PARAMETERS;
        }

        return BluetoothStatusCodes.SUCCESS;
    }

    /**
     * Creates LeAudio Broadcast instance with BluetoothLeBroadcastSettings.
     *
     * @param broadcastSettings broadcast settings for this broadcast source
     */
    public void createBroadcast(BluetoothLeBroadcastSettings broadcastSettings) {
        if (mLeAudioBroadcasterNativeInterface == null) {
            Log.w(TAG, "Native interface not available.");
            return;
        }

        A2dpService mA2dp = A2dpService.getA2dpService();
        if ((mA2dp != null && mA2dp.getActiveDevice() != null) || mInCall) {
            Log.w(TAG, "A2dp device is active or call ongoing, skip broadcast creation.");
            mHandler.post(
                    () ->
                            notifyBroadcastStartFailed(
                                    BluetoothStatusCodes.ERROR_LOCAL_NOT_ENOUGH_RESOURCES));
            return;
        }

        int canBroadcastBeCreatedReturnCode = canBroadcastBeCreated(broadcastSettings);
        if (canBroadcastBeCreatedReturnCode != BluetoothStatusCodes.SUCCESS) {
            mHandler.post(() -> notifyBroadcastStartFailed(canBroadcastBeCreatedReturnCode));
            return;
        }

        if (mAwaitingBroadcastCreateResponse) {
            mCreateBroadcastQueue.add(broadcastSettings);
            Log.i(TAG, "Broadcast creation queued due to waiting for a previous request response.");
            return;
        }

        if (!leaudioBigDependsOnAudioState()) {
            if (!areAllGroupsInNotActiveState()) {
                /* Broadcast will be created once unicast group became inactive */
                Log.i(
                        TAG,
                        "Unicast group is active, queueing Broadcast creation, while the Unicast"
                                + " group is deactivated.");
                mCreateBroadcastQueue.add(broadcastSettings);
                mNativeInterface.setUnicastMonitorMode(LeAudioStackEvent.DIRECTION_SINK, true);
                removeActiveDevice(true);

                return;
            }
        }

        mBroadcastSessionStats.put(
                INVALID_BROADCAST_ID,
                new LeAudioBroadcastSessionStats(broadcastSettings, SystemClock.elapsedRealtime()));

        BluetoothLeAudioContentMetadata publicMetadata =
                broadcastSettings.getPublicBroadcastMetadata();

        byte[] broadcastCode = broadcastSettings.getBroadcastCode();
        Log.i(
                TAG,
                "createBroadcast: isEncrypted="
                        + (((broadcastCode != null) && (broadcastCode.length != 0))
                                ? "true"
                                : "false"));

        mAwaitingBroadcastCreateResponse = true;
        if (leaudioBigDependsOnAudioState()) {
            mCreateBroadcastQueue.add(broadcastSettings);
        }

        if (leaudioBigDependsOnAudioState()) {
            /* Start timeout to recover from stucked/error create Broadcast operation */
            if (mCreateBroadcastTimeoutEvent != null) {
                Log.w(TAG, "CreateBroadcastTimeoutEvent already scheduled");
            } else {
                mCreateBroadcastTimeoutEvent = new CreateBroadcastTimeoutEvent();
                mHandler.postDelayed(mCreateBroadcastTimeoutEvent, CREATE_BROADCAST_TIMEOUT_MS);
            }
        }

        mLeAudioBroadcasterNativeInterface.createBroadcast(
                broadcastSettings.isPublicBroadcast(),
                broadcastSettings.getBroadcastName(),
                broadcastCode,
                publicMetadata == null ? null : publicMetadata.getRawMetadata(),
                getBroadcastAudioQualityPerSinkCapabilities(
                        broadcastSettings.getSubgroupSettings()),
                broadcastSettings.getSubgroupSettings().stream()
                        .map(s -> s.getContentMetadata().getRawMetadata())
                        .toArray(byte[][]::new));
    }

    private int[] getBroadcastAudioQualityPerSinkCapabilities(
            List<BluetoothLeBroadcastSubgroupSettings> settingsList) {
        int[] preferredQualityArray =
                settingsList.stream().mapToInt(s -> s.getPreferredQuality()).toArray();

        BassClientService bassClientService = getBassClientService();
        if (bassClientService == null) {
            return preferredQualityArray;
        }

        for (BluetoothDevice sink : bassClientService.getConnectedDevices()) {
            int groupId = getGroupId(sink);
            if (groupId == LE_AUDIO_GROUP_ID_INVALID) {
                continue;
            }

            BluetoothLeAudioCodecStatus codecStatus = getCodecStatus(groupId);
            if (codecStatus != null
                    && !codecStatus.isOutputCodecConfigSelectable(BROADCAST_HIGH_QUALITY_CONFIG)) {
                // If any sink device does not support high quality audio config,
                // set all subgroup audio quality to standard quality for now before multi codec
                // config support is ready
                Log.i(
                        TAG,
                        "Sink device doesn't support HIGH broadcast audio quality, use STANDARD"
                                + " quality");
                Arrays.fill(
                        preferredQualityArray,
                        BluetoothLeBroadcastSubgroupSettings.QUALITY_STANDARD);
                break;
            }
        }
        return preferredQualityArray;
    }

    /**
     * Start LeAudio Broadcast instance.
     *
     * @param broadcastId broadcast instance identifier
     */
    public void startBroadcast(int broadcastId) {
        if (mLeAudioBroadcasterNativeInterface == null) {
            Log.w(TAG, "Native interface not available.");
            return;
        }

        Log.d(TAG, "startBroadcast");
        releaseLeAudioStream();

        /* For BIG dependent on Audio State, this timer is scheduled in
         * LeAudioService#createBroadcast
         */
        if (!leaudioBigDependsOnAudioState()) {
            /* Start timeout to recover from stucked/error start Broadcast operation */
            mCreateBroadcastTimeoutEvent = new CreateBroadcastTimeoutEvent(broadcastId);
            mHandler.postDelayed(mCreateBroadcastTimeoutEvent, CREATE_BROADCAST_TIMEOUT_MS);
        }

        mLeAudioBroadcasterNativeInterface.startBroadcast(broadcastId);
    }

    /**
     * Updates LeAudio broadcast instance metadata.
     *
     * @param broadcastId broadcast instance identifier
     * @param broadcastSettings broadcast settings for this broadcast source
     */
    public void updateBroadcast(int broadcastId, BluetoothLeBroadcastSettings broadcastSettings) {
        if (mLeAudioBroadcasterNativeInterface == null) {
            Log.w(TAG, "Native interface not available.");
            return;
        }

        LeAudioBroadcastDescriptor descriptor = mBroadcastDescriptors.get(broadcastId);
        if (descriptor == null) {
            mHandler.post(
                    () ->
                            notifyBroadcastUpdateFailed(
                                    broadcastId,
                                    BluetoothStatusCodes.ERROR_LE_BROADCAST_INVALID_BROADCAST_ID));
            Log.e(TAG, "updateBroadcast: No valid descriptor for broadcastId: " + broadcastId);
            return;
        }

        List<BluetoothLeBroadcastSubgroupSettings> settingsList =
                broadcastSettings.getSubgroupSettings();
        if (settingsList == null || settingsList.size() < 1) {
            Log.d(TAG, "subgroup settings is not valid value");
            return;
        }

        BluetoothLeAudioContentMetadata publicMetadata =
                broadcastSettings.getPublicBroadcastMetadata();

        Log.d(TAG, "updateBroadcast");
        mLeAudioBroadcasterNativeInterface.updateMetadata(
                broadcastId,
                broadcastSettings.getBroadcastName(),
                publicMetadata == null ? null : publicMetadata.getRawMetadata(),
                settingsList.stream()
                        .map(s -> s.getContentMetadata().getRawMetadata())
                        .toArray(byte[][]::new));
        notifyBroadcastUpdated(broadcastId, BluetoothStatusCodes.REASON_LOCAL_APP_REQUEST);
    }

    /**
     * Pause LeAudio Broadcast instance.
     *
     * @param broadcastId broadcast instance identifier
     */
    public void pauseBroadcast(Integer broadcastId) {
        if (mLeAudioBroadcasterNativeInterface == null) {
            Log.w(TAG, "Native interface not available.");
            return;
        }

        LeAudioBroadcastDescriptor descriptor = mBroadcastDescriptors.get(broadcastId);
        if (descriptor == null) {
            Log.e(TAG, "pauseBroadcast: No valid descriptor for broadcastId: " + broadcastId);
            return;
        }

        if (leaudioBigDependsOnAudioState()) {
            if (isPlaying(broadcastId)) {
                Log.d(TAG, "pauseBroadcast");
                mIsBroadcastPausedFromOutside = true;
                mLeAudioBroadcasterNativeInterface.pauseBroadcast(broadcastId);
            } else if (isPaused(broadcastId)) {
                transitionFromBroadcastToUnicast();
            } else {
                Log.d(TAG, "pauseBroadcast: Broadcast is stopped, skip pause request");
            }
        } else {
            if (leaudioBroadcastAssistantPeripheralEntrustment()) {
                if (!isPlaying(broadcastId)) {
                    Log.d(TAG, "pauseBroadcast: Broadcast is not playing, skip pause request");
                    return;
                }

                // Due to broadcast pause sinks may lose synchronization
                BassClientService bassClientService = getBassClientService();
                if (bassClientService != null) {
                    bassClientService.cacheSuspendingSources(broadcastId);
                }
            }

            Log.d(TAG, "pauseBroadcast");
            mLeAudioBroadcasterNativeInterface.pauseBroadcast(broadcastId);
        }
    }

    /**
     * Stop LeAudio Broadcast instance.
     *
     * @param broadcastId broadcast instance identifier
     */
    public void stopBroadcast(Integer broadcastId) {
        if (mLeAudioBroadcasterNativeInterface == null) {
            Log.w(TAG, "Native interface not available.");
            return;
        }

        LeAudioBroadcastDescriptor descriptor = mBroadcastDescriptors.get(broadcastId);
        if (descriptor == null) {
            mHandler.post(
                    () ->
                            notifyOnBroadcastStopFailed(
                                    BluetoothStatusCodes.ERROR_LE_BROADCAST_INVALID_BROADCAST_ID));
            Log.e(TAG, "stopBroadcast: No valid descriptor for broadcastId: " + broadcastId);
            return;
        }

        if (getLeadDeviceForTheGroup(mUnicastGroupIdDeactivatedForBroadcastTransition) == null) {
            Log.w(TAG, "stopBroadcast: No valid unicast device for group ID "
                    + mUnicastGroupIdDeactivatedForBroadcastTransition);
        } else {
            mAudioManager.adjustStreamVolume(AudioManager.STREAM_MUSIC, AudioManager.ADJUST_MUTE,
                    AudioManager.FLAG_BLUETOOTH_ABS_VOLUME);
        }

        mBroadcastIdPendingStart = Optional.empty();
        mBroadcastIdDeactivatedForUnicastTransition = Optional.empty();
        Log.d(TAG, "stopBroadcast");

        // log group size before stop
        LeAudioBroadcastSessionStats sessionStats = mBroadcastSessionStats.get(broadcastId);
        BassClientService bassClientService = getBassClientService();
        if (bassClientService != null && sessionStats != null) {
            sessionStats.updateGroupSize(bassClientService.getSyncedBroadcastSinks().size());
        }

        mLeAudioBroadcasterNativeInterface.stopBroadcast(broadcastId);
    }

    /**
     * Destroy LeAudio Broadcast instance.
     *
     * @param broadcastId broadcast instance identifier
     */
    public void destroyBroadcast(int broadcastId) {
        if (mLeAudioBroadcasterNativeInterface == null) {
            Log.w(TAG, "Native interface not available.");
            return;
        }

        LeAudioBroadcastDescriptor descriptor = mBroadcastDescriptors.get(broadcastId);
        if (descriptor == null) {
            mHandler.post(
                    () ->
                            notifyOnBroadcastStopFailed(
                                    BluetoothStatusCodes.ERROR_LE_BROADCAST_INVALID_BROADCAST_ID));
            Log.e(TAG, "destroyBroadcast: No valid descriptor for broadcastId: " + broadcastId);
            return;
        }

        Log.d(TAG, "destroyBroadcast");

        if (!leaudioUseAudioRecordingListener()) {
            mIsSinkStreamMonitorModeEnabled = false;
            mNativeInterface.setUnicastMonitorMode(LeAudioStackEvent.DIRECTION_SINK, false);
        }

        mLeAudioBroadcasterNativeInterface.destroyBroadcast(broadcastId);
    }

    /**
     * Checks if Broadcast instance is playing.
     *
     * @param broadcastId broadcast instance identifier
     * @return true if if broadcast is playing, false otherwise
     */
    public boolean isPlaying(int broadcastId) {
        LeAudioBroadcastDescriptor descriptor = mBroadcastDescriptors.get(broadcastId);
        if (descriptor == null) {
            Log.e(TAG, "isPlaying: No valid descriptor for broadcastId: " + broadcastId);
            return false;
        }

        return (descriptor.mState.equals(LeAudioStackEvent.BROADCAST_STATE_STREAMING));
    }

    /**
     * Checks if Broadcast instance is paused.
     *
     * @param broadcastId broadcast instance identifier
     * @return true if if broadcast is paused, false otherwise
     */
    public boolean isPaused(int broadcastId) {
        LeAudioBroadcastDescriptor descriptor = mBroadcastDescriptors.get(broadcastId);
        if (descriptor == null) {
            Log.e(TAG, "isPaused: No valid descriptor for broadcastId: " + broadcastId);
            return false;
        }

        return (descriptor.mState.equals(LeAudioStackEvent.BROADCAST_STATE_PAUSED));
    }

    /**
     * Get all broadcast metadata.
     *
     * @return list of all know Broadcast metadata
     */
    public List<BluetoothLeBroadcastMetadata> getAllBroadcastMetadata() {
        return mBroadcastDescriptors.values().stream()
                .map(s -> s.mMetadata)
                .filter(s -> s != null)
                .collect(Collectors.toList());
    }

    /**
     * Check if broadcast is active
     *
     * @return true if there is active broadcast, false otherwise
     */
    public boolean isBroadcastActive() {
        return !mBroadcastDescriptors.isEmpty();
    }

    /**
     * Get the maximum number of supported simultaneous broadcasts.
     *
     * @return number of supported simultaneous broadcasts
     */
    public int getMaximumNumberOfBroadcasts() {
        /* TODO: This is currently fixed to 1 */
        return 1;
    }

    /**
     * Get the maximum number of supported streams per broadcast.
     *
     * @return number of supported streams per broadcast
     */
    public int getMaximumStreamsPerBroadcast() {
        /* TODO: This is currently fixed to 1 */
        return 1;
    }

    /**
     * Get the maximum number of supported subgroups per broadcast.
     *
     * @return number of supported subgroups per broadcast
     */
    public int getMaximumSubgroupsPerBroadcast() {
        /* TODO: This is currently fixed to 1 */
        return 1;
    }

    /** Active Broadcast Assistant notification handler */
    public void activeBroadcastAssistantNotification(boolean active) {
        if (getBassClientService() == null) {
            Log.w(TAG, "Ignore active Broadcast Assistant notification");
            return;
        }

        if (active) {
            mIsSourceStreamMonitorModeEnabled = true;
            mNativeInterface.setUnicastMonitorMode(LeAudioStackEvent.DIRECTION_SOURCE, true);
        } else {
            if (mIsSourceStreamMonitorModeEnabled) {
                mNativeInterface.setUnicastMonitorMode(LeAudioStackEvent.DIRECTION_SOURCE, false);
            }

            mIsSourceStreamMonitorModeEnabled = false;
        }
    }

    /**
     * Checks if Broadcast instance is pending start
     *
     * @param broadcastId broadcast instance identifier
     * @return true if if broadcast is pending start, false otherwise
     */
    public boolean isBroadcastPendingStart(int broadcastId) {
        boolean ret = (mBroadcastIdPendingStart.isPresent()
                && mBroadcastIdPendingStart.get().equals(broadcastId))
                || (mCreateBroadcastTimeoutEvent != null
                && mCreateBroadcastTimeoutEvent.mBroadcastId.equals(broadcastId));
        Log.d(TAG, "isBroadcastPendingStart " + ret);
        return ret;
    }

    /** Return true if device is primary - is active or was active before switch to broadcast */
    public boolean isPrimaryDevice(BluetoothDevice device) {
        LeAudioDeviceDescriptor descriptor = mDeviceDescriptors.get(device);
        if (descriptor == null) {
            return false;
        }

        if (leaudioMonitorUnicastSourceWhenManagedByBroadcastDelegator()) {
            return (descriptor.mGroupId == mUnicastGroupIdDeactivatedForBroadcastTransition)
                    || device.equals(mActiveAudioInDevice)
                    || device.equals(mActiveAudioOutDevice);
        } else {
            return descriptor.mGroupId == mUnicastGroupIdDeactivatedForBroadcastTransition;
        }
    }

    /** Return true if group is primary - is active or was active before switch to broadcast */
    public boolean isPrimaryGroup(int groupId) {
        return groupId != IBluetoothLeAudio.LE_AUDIO_GROUP_ID_INVALID
                && groupId == mUnicastGroupIdDeactivatedForBroadcastTransition;
    }

    private boolean areBroadcastsAllStopped() {
        if (mBroadcastDescriptors == null) {
            Log.e(TAG, "areBroadcastsAllStopped: Invalid Broadcast Descriptors");
            return false;
        }

        return mBroadcastDescriptors.values().stream()
                .allMatch(d -> d.mState.equals(LeAudioStackEvent.BROADCAST_STATE_STOPPED));
    }

    private Optional<Integer> getFirstNotStoppedBroadcastId() {
        if (mBroadcastDescriptors == null) {
            Log.e(TAG, "getFirstNotStoppedBroadcastId: Invalid Broadcast Descriptors");
            return Optional.empty();
        }

        for (Map.Entry<Integer, LeAudioBroadcastDescriptor> entry :
                mBroadcastDescriptors.entrySet()) {
            if (!entry.getValue().mState.equals(LeAudioStackEvent.BROADCAST_STATE_STOPPED)) {
                return Optional.of(entry.getKey());
            }
        }

        return Optional.empty();
    }

    private boolean areAllGroupsInNotActiveState() {
        mGroupReadLock.lock();
        try {
            for (Map.Entry<Integer, LeAudioGroupDescriptor> entry :
                    mGroupDescriptorsView.entrySet()) {
                LeAudioGroupDescriptor descriptor = entry.getValue();
                if (!descriptor.isInactive()) {
                    Log.d(TAG, "areAllGroupsInNotActiveState: " +
                                     " All groups are not in in-active State.");
                    return false;
                }
            }
        } finally {
            mGroupReadLock.unlock();
        }
        return true;
    }

    private boolean areAllGroupsInNotGettingActiveState() {
        mGroupReadLock.lock();
        try {
            for (Map.Entry<Integer, LeAudioGroupDescriptor> entry :
                    mGroupDescriptorsView.entrySet()) {
                LeAudioGroupDescriptor descriptor = entry.getValue();
                if (descriptor.isGettingActive()) {
                    return false;
                }
            }
        } finally {
            mGroupReadLock.unlock();
        }
        return true;
    }

    private Integer getFirstGroupIdInGettingActiveState() {
        mGroupReadLock.lock();
        try {
            for (Map.Entry<Integer, LeAudioGroupDescriptor> entry :
                    mGroupDescriptorsView.entrySet()) {
                LeAudioGroupDescriptor descriptor = entry.getValue();
                if (descriptor.isGettingActive()) {
                    return entry.getKey();
                }
            }
        } finally {
            mGroupReadLock.unlock();
        }
        return LE_AUDIO_GROUP_ID_INVALID;
    }

    private BluetoothDevice getLeadDeviceForTheGroup(Integer groupId) {
        if (groupId == LE_AUDIO_GROUP_ID_INVALID) {
            return null;
        }
        mGroupReadLock.lock();
        try {
            LeAudioGroupDescriptor groupDescriptor = getGroupDescriptor(groupId);
            if (groupDescriptor == null) {
                Log.e(TAG, "Group " + groupId + " does not exist");
                return null;
            }

            if (groupDescriptor.mCurrentLeadDevice != null
                    && getConnectionState(groupDescriptor.mCurrentLeadDevice)
                            == BluetoothProfile.STATE_CONNECTED) {
                return groupDescriptor.mCurrentLeadDevice;
            }

            for (LeAudioDeviceDescriptor descriptor : mDeviceDescriptors.values()) {
                if (!descriptor.mGroupId.equals(groupId)) {
                    continue;
                }

                LeAudioStateMachine sm = descriptor.mStateMachine;
                if (sm == null || sm.getConnectionState() != BluetoothProfile.STATE_CONNECTED) {
                    continue;
                }
                groupDescriptor.mCurrentLeadDevice = sm.getDevice();
                return groupDescriptor.mCurrentLeadDevice;
            }
        } finally {
            mGroupReadLock.unlock();
        }
        return null;
    }

    private boolean updateActiveInDevice(
            BluetoothDevice device,
            Integer groupId,
            Integer oldSupportedAudioDirections,
            Integer newSupportedAudioDirections) {
        boolean oldSupportedByDeviceInput =
                (oldSupportedAudioDirections & AUDIO_DIRECTION_INPUT_BIT) != 0;
        boolean newSupportedByDeviceInput =
                (newSupportedAudioDirections & AUDIO_DIRECTION_INPUT_BIT) != 0;

        /*
         * Do not update input if neither previous nor current device support input
         */
        if (!oldSupportedByDeviceInput && !newSupportedByDeviceInput) {
            Log.d(TAG, "updateActiveInDevice: Device does not support input.");
            return false;
        }

        if (device != null && mActiveAudioInDevice != null) {
            LeAudioDeviceDescriptor deviceDescriptor = getDeviceDescriptor(mActiveAudioInDevice);
            if (deviceDescriptor == null) {
                Log.e(TAG, "updateActiveInDevice: No valid descriptor for device: "
                        + mActiveAudioInDevice);
                return false;
            }

            if (deviceDescriptor.mGroupId.equals(groupId)) {
                /* This is the same group as already notified to the system.
                 * Therefore do not change the device we have connected to the group,
                 * unless, previous one is disconnected now
                 */
                if (mAdapterService.isConnected(mActiveAudioInDevice)) {
                    device = mActiveAudioInDevice;
                }
            } else if (deviceDescriptor.mGroupId != LE_AUDIO_GROUP_ID_INVALID) {
                /* Mark old group as no active */
                LeAudioGroupDescriptor descriptor = getGroupDescriptor(deviceDescriptor.mGroupId);
                if (descriptor != null) {
                    descriptor.setActiveState(ACTIVE_STATE_INACTIVE);
                }
            }
        }

        BluetoothDevice previousInDevice = mActiveAudioInDevice;

        /*
         * Update input if:
         * - Device changed
         *     OR
         * - Device stops / starts supporting input
         */
        if (!Objects.equals(device, previousInDevice)
                || (oldSupportedByDeviceInput != newSupportedByDeviceInput)) {
            mActiveAudioInDevice = newSupportedByDeviceInput ? device : null;
            Log.d(
                    TAG,
                    " handleBluetoothActiveDeviceChanged previousInDevice: "
                            + previousInDevice
                            + ", mActiveAudioInDevice: "
                            + mActiveAudioInDevice
                            + " isLeOutput: false");

            return true;
        }
        Log.d(TAG, "updateActiveInDevice: Nothing to do.");
        return false;
    }

    private boolean updateActiveOutDevice(
            BluetoothDevice device,
            Integer groupId,
            Integer oldSupportedAudioDirections,
            Integer newSupportedAudioDirections) {
        boolean oldSupportedByDeviceOutput =
                (oldSupportedAudioDirections & AUDIO_DIRECTION_OUTPUT_BIT) != 0;
        boolean newSupportedByDeviceOutput =
                (newSupportedAudioDirections & AUDIO_DIRECTION_OUTPUT_BIT) != 0;

        /*
         * Do not update output if neither previous nor current device support output
         */
        if (!oldSupportedByDeviceOutput && !newSupportedByDeviceOutput) {
            Log.d(TAG, "updateActiveOutDevice: Device does not support output.");
            return false;
        }

        if (device != null && mActiveAudioOutDevice != null) {
            LeAudioDeviceDescriptor deviceDescriptor = getDeviceDescriptor(mActiveAudioOutDevice);
            if (deviceDescriptor == null) {
                Log.e(TAG, "updateActiveOutDevice: No valid descriptor for device: "
                        + mActiveAudioOutDevice);
                return false;
            }

            if (deviceDescriptor.mGroupId.equals(groupId)) {
                /* This is the same group as already notified to the system.
                 * Therefore do not change the device we have connected to the group,
                 * unless, previous one is disconnected now
                 */
                if (mAdapterService.getConnectionState(mActiveAudioOutDevice)
                        != BluetoothDevice.CONNECTION_STATE_DISCONNECTED) {
                    device = mActiveAudioOutDevice;
                }
            } else if (deviceDescriptor.mGroupId != LE_AUDIO_GROUP_ID_INVALID) {
                Log.i(
                        TAG,
                        " Switching active group from "
                                + deviceDescriptor.mGroupId
                                + " to "
                                + groupId);
                /* Mark old group as no active */
                LeAudioGroupDescriptor descriptor = getGroupDescriptor(deviceDescriptor.mGroupId);
                if (descriptor != null) {
                    descriptor.setActiveState(ACTIVE_STATE_INACTIVE);
                }
            }
        }

        BluetoothDevice previousOutDevice = mActiveAudioOutDevice;

        /*
         * Update output if:
         * - Device changed
         *     OR
         * - Device stops / starts supporting output
         */
        if (!Objects.equals(device, previousOutDevice)
                || (oldSupportedByDeviceOutput != newSupportedByDeviceOutput)) {
            mActiveAudioOutDevice = newSupportedByDeviceOutput ? device : null;
            Log.d(
                    TAG,
                    " handleBluetoothActiveDeviceChanged previousOutDevice: "
                            + previousOutDevice
                            + ", mActiveAudioOutDevice: "
                            + mActiveAudioOutDevice
                            + " isLeOutput: true");
            return true;
        }
        Log.d(TAG, "updateActiveOutDevice: Nothing to do.");
        return false;
    }

    /**
     * Send broadcast intent about LeAudio connection state changed. This is called by
     * LeAudioStateMachine.
     */
    void notifyConnectionStateChanged(BluetoothDevice device, int newState, int prevState) {
        Log.d(
                TAG,
                "Notify connection state changed."
                        + device
                        + "("
                        + prevState
                        + " -> "
                        + newState
                        + ")");

        mAdapterService.notifyProfileConnectionStateChangeToGatt(
                BluetoothProfile.LE_AUDIO, prevState, newState);
        mAdapterService.handleProfileConnectionStateChange(
                BluetoothProfile.LE_AUDIO, device, prevState, newState);
        mAdapterService
                .getActiveDeviceManager()
                .profileConnectionStateChanged(
                        BluetoothProfile.LE_AUDIO, device, prevState, newState);
        mAdapterService.updateProfileConnectionAdapterProperties(
                device, BluetoothProfile.LE_AUDIO, newState, prevState);

        Intent intent = new Intent(BluetoothLeAudio.ACTION_LE_AUDIO_CONNECTION_STATE_CHANGED);
        intent.putExtra(BluetoothProfile.EXTRA_PREVIOUS_STATE, prevState);
        intent.putExtra(BluetoothProfile.EXTRA_STATE, newState);
        intent.putExtra(BluetoothDevice.EXTRA_DEVICE, device);
        intent.addFlags(
                Intent.FLAG_RECEIVER_REGISTERED_ONLY_BEFORE_BOOT
                        | Intent.FLAG_RECEIVER_INCLUDE_BACKGROUND);
        sendBroadcastAsUser(
                intent,
                UserHandle.ALL,
                BLUETOOTH_CONNECT,
                Utils.getTempBroadcastOptions().toBundle());
    }

    void sentActiveDeviceChangeIntent(BluetoothDevice device) {
        Intent intent = new Intent(BluetoothLeAudio.ACTION_LE_AUDIO_ACTIVE_DEVICE_CHANGED);
        intent.putExtra(BluetoothDevice.EXTRA_DEVICE, device);
        intent.addFlags(
                Intent.FLAG_RECEIVER_REGISTERED_ONLY_BEFORE_BOOT
                        | Intent.FLAG_RECEIVER_INCLUDE_BACKGROUND);
        createContextAsUser(UserHandle.ALL, /* flags= */ 0)
                .sendBroadcastWithMultiplePermissions(
                        intent, new String[] {BLUETOOTH_CONNECT, BLUETOOTH_PRIVILEGED});
    }

    void notifyVolumeControlServiceAboutActiveGroup(BluetoothDevice device) {
        VolumeControlService volumeControlService = getVolumeControlService();
        if (volumeControlService == null) {
            return;
        }

        if (mExposedActiveDevice != null) {
            volumeControlService.setGroupActive(getGroupId(mExposedActiveDevice), false);
        }

        if (device != null) {
            volumeControlService.setGroupActive(getGroupId(device), true);
        }
    }

    /**
     * Send broadcast intent about LeAudio active device. This is called when AudioManager confirms,
     * LeAudio device is added or removed.
     */
    @VisibleForTesting
    void notifyActiveDeviceChanged(BluetoothDevice device) {
        Log.d(
                TAG,
                "Notify Active device changed."
                        + device
                        + ". Currently active device is "
                        + mActiveAudioOutDevice);

        mAdapterService.handleActiveDeviceChange(BluetoothProfile.LE_AUDIO, device);
        sentActiveDeviceChangeIntent(device);
        notifyVolumeControlServiceAboutActiveGroup(device);
        mExposedActiveDevice = device;
    }

    boolean isAnyGroupDisabledFromAutoActiveMode() {
        mGroupReadLock.lock();
        try {
            for (Map.Entry<Integer, LeAudioGroupDescriptor> groupEntry :
                    mGroupDescriptorsView.entrySet()) {
                LeAudioGroupDescriptor groupDescriptor = groupEntry.getValue();
                if (!groupDescriptor.mAutoActiveModeEnabled) {
                    Log.d(
                            TAG,
                            "isAnyGroupDisabledFromAutoActiveMode: disabled groupId "
                                    + groupEntry.getKey());
                    return true;
                }
            }
        } finally {
            mGroupReadLock.unlock();
        }
        return false;
    }

    boolean isScannerNeeded() {
        if (mDeviceDescriptors.isEmpty() || !mBluetoothEnabled) {
            Log.d(TAG, "isScannerNeeded: false, mBluetoothEnabled: " + mBluetoothEnabled);
            return false;
        }

        if (isAnyGroupDisabledFromAutoActiveMode()) {
            Log.d(TAG, "isScannerNeeded true, some group has disabled Auto Active Mode");
            return true;
        }

        if (allLeAudioDevicesConnected()) {
            Log.d(TAG, "isScannerNeeded: all devices connected, scanner not needed");
            return false;
        }

        Log.d(TAG, "isScannerNeeded: true");
        return true;
    }

    boolean allLeAudioDevicesConnected() {
        mGroupReadLock.lock();
        try {
            for (Map.Entry<BluetoothDevice, LeAudioDeviceDescriptor> deviceEntry :
                    mDeviceDescriptors.entrySet()) {
                LeAudioDeviceDescriptor deviceDescriptor = deviceEntry.getValue();

                if (deviceDescriptor.mStateMachine == null) {
                    /* Lack of state machine means device is not connected */
                    return false;
                }

                if (!deviceDescriptor.mStateMachine.isConnected()
                        || !deviceDescriptor.mAclConnected) {
                    return false;
                }
            }
        } finally {
            mGroupReadLock.unlock();
        }
        return true;
    }

    private class AudioServerScanCallback extends IScannerCallback.Stub {
        // See BluetoothLeScanner.BleScanCallbackWrapper.mScannerId
        static final int SCANNER_NOT_INITIALIZED = -2;
        static final int SCANNER_INITIALIZING = -1;
        int mScannerId = SCANNER_NOT_INITIALIZED;

        synchronized void startBackgroundScan() {
            if (mScannerId >= 0) {
                Log.i(
                        TAG,
                        "startBackgroundScan: Scanner is already registered with id " + mScannerId);
                return;
            }

            if (mScannerId == SCANNER_INITIALIZING) {
                Log.i(TAG, "startBackgroundScan: Scanner is already initializing");
                return;
            }

            mScannerId = SCANNER_INITIALIZING;

            mAdapterService
                    .getBluetoothScanController()
                    .registerScannerInternal(this, getAttributionSource(), null);
        }

        synchronized void stopBackgroundScan() {
            if (mScannerId < 0) {
                Log.d(TAG, "Scanner is not running (mScannerId=" + mScannerId + ")");
                return;
            }
            mAdapterService
                    .getBluetoothScanController()
                    .stopScanInternal(mScannerId);

            mAdapterService.getBluetoothScanController().unregisterScannerInternal(mScannerId);
            mScannerId = SCANNER_NOT_INITIALIZED;
        }

        @Override
        public synchronized void onScannerRegistered(int status, int scannerId) {
            Log.d(TAG, "onScannerRegistered: status: " + status + ", id:" + scannerId);
            if (status != 0) {
                mScannerId = SCANNER_NOT_INITIALIZED;
                return;
            }
            mScannerId = scannerId;

            ScanFilter filter =
                    new ScanFilter.Builder()
                            .setServiceData(BluetoothUuid.CAP, CAP_TARGETED_ANNOUNCEMENT_PAYLOAD)
                            .build();

            ScanSettings settings =
                    new ScanSettings.Builder()
                            .setLegacy(false)
                            .setCallbackType(ScanSettings.CALLBACK_TYPE_ALL_MATCHES)
                            .setScanMode(ScanSettings.SCAN_MODE_BALANCED)
                            .setPhy(BluetoothDevice.PHY_LE_1M)
                            .build();

            mAdapterService
                    .getBluetoothScanController()
                    .startScanInternal(scannerId, settings, List.of(filter));
        }

        @Override
        public void onScanResult(ScanResult scanResult) {
            Log.d(TAG, "onScanResult: " + scanResult.getDevice());
            BluetoothDevice device = scanResult.getDevice();
            if (device == null) {
                return;
            }

            int groupId = getGroupId(device);
            LeAudioGroupDescriptor descriptor = getGroupDescriptor(groupId);
            if (descriptor == null) {
                return;
            }

            if (!descriptor.mAutoActiveModeEnabled) {
                Log.i(TAG, "onScanResult: GroupId: " + groupId + " is getting Active");
                descriptor.mAutoActiveModeEnabled = true;
                if (!getConnectedPeerDevices(groupId).isEmpty()) {
                    setActiveDevice(device);
                }
            }
        }

        @Override
        public void onBatchScanResults(List<ScanResult> batchResults) {}

        @Override
        public void onFoundOrLost(boolean onFound, ScanResult scanResult) {}

        @Override
        public void onScanManagerErrorCallback(int errorCode) {}
    }

    @VisibleForTesting
    boolean handleAudioDeviceAdded(
            BluetoothDevice device, int type, boolean isSink, boolean isSource) {
        Log.d(
                TAG,
                (" handleAudioDeviceAdded: " + device)
                        + (", device type: " + type)
                        + (", isSink: " + isSink)
                        + (" isSource: " + isSource));

        /* Don't expose already exposed active device */
        if (device.equals(mExposedActiveDevice)) {
            Log.d(TAG, " onAudioDevicesAdded: " + device + " is already exposed");
            Log.d(TAG, " handleAudioDeviceAdded(): mCachedOpcode: " + mCachedOpcode);
            TbsService tbsService = getTbsService();
            if (tbsService != null && isSource && mCachedOpcode != -1) {
                TbsGeneric tbsGeneric = tbsService.getTbsGeneric();
                if (tbsGeneric != null) {
                    tbsGeneric.processCallControlOp(device, mCachedOpcode, mCachedArgs);
                }
            }
            return true;
        }

        if ((isSink && !device.equals(mActiveAudioOutDevice))
                || (isSource && !device.equals(mActiveAudioInDevice))) {
            Log.e(
                    TAG,
                    "Added device does not match to the one activated here. ("
                            + (device
                                    + " != "
                                    + mActiveAudioOutDevice
                                    + " / "
                                    + mActiveAudioInDevice
                                    + ")"));
            return false;
        }

        notifyActiveDeviceChanged(device);
        return true;
    }

    @VisibleForTesting
    void handleAudioDeviceRemoved(
            BluetoothDevice device, int type, boolean isSink, boolean isSource) {
        Log.d(
                TAG,
                (" handleAudioDeviceRemoved: " + device)
                        + (", device type: " + type)
                        + (", isSink: " + isSink)
                        + (" isSource: " + isSource)
                        + (", mActiveAudioInDevice: " + mActiveAudioInDevice)
                        + (", mActiveAudioOutDevice: " + mActiveAudioOutDevice)
                        + (", mExposedActiveDevice: " + mExposedActiveDevice));

        if (!device.equals(mExposedActiveDevice)) {
            return;
        }

        if ((isSource && mActiveAudioInDevice == null)
                || (isSink && mActiveAudioOutDevice == null)) {
            Log.d(TAG, "Expecting device removal");
            if (mActiveAudioInDevice == null && mActiveAudioOutDevice == null) {
                mExposedActiveDevice = null;
            }
            return;
        }

        if (device.equals(mActiveAudioInDevice) || device.equals(mActiveAudioOutDevice)) {
            Log.i(TAG, "Audio manager disactivate LeAudio device " + mExposedActiveDevice);
            mExposedActiveDevice = null;
            setActiveDevice(null);
            return;
        }

        Log.i(
                TAG,
                ("LeAudio active device switch: "
                        + mExposedActiveDevice
                        + " -> "
                        + (mActiveAudioInDevice != null
                                ? mActiveAudioInDevice
                                : mActiveAudioOutDevice)));
    }

    /* Notifications of audio device connection/disconn events. */
    private class AudioManagerAudioDeviceCallback extends AudioDeviceCallback {
        @Override
        public void onAudioDevicesAdded(AudioDeviceInfo[] addedDevices) {
            if (mAudioManager == null || mAdapterService == null) {
                Log.e(TAG, "Callback called when LeAudioService is stopped");
                return;
            }

            for (AudioDeviceInfo deviceInfo : addedDevices) {
                if ((deviceInfo.getType() != AudioDeviceInfo.TYPE_BLE_HEADSET)
                        && (deviceInfo.getType() != AudioDeviceInfo.TYPE_BLE_SPEAKER)) {
                    continue;
                }

                String address = deviceInfo.getAddress();
                if (address.equals("00:00:00:00:00:00")) {
                    continue;
                }

                byte[] addressBytes = Utils.getBytesFromAddress(address);
                BluetoothDevice device = mAdapterService.getDeviceFromByte(addressBytes);

                if (deviceInfo.isSink()) {
                    mAudioManagerAddedOutDevice = device;
                }
                if (handleAudioDeviceAdded(
                        device, deviceInfo.getType(), deviceInfo.isSink(), deviceInfo.isSource())) {
                    return;
                }
            }
        }

        @Override
        public void onAudioDevicesRemoved(AudioDeviceInfo[] removedDevices) {
            if (mAudioManager == null || mAdapterService == null) {
                Log.e(TAG, "Callback called when LeAudioService is stopped");
                return;
            }

            for (AudioDeviceInfo deviceInfo : removedDevices) {
                if (deviceInfo.getType() == AudioDeviceInfo.TYPE_BLE_BROADCAST) {
                    Log.i(TAG, "Broadcast Audio device is removed");
                    releaseLeAudioStream();
                    continue;
                }

                if ((deviceInfo.getType() != AudioDeviceInfo.TYPE_BLE_HEADSET)
                        && (deviceInfo.getType() != AudioDeviceInfo.TYPE_BLE_SPEAKER)) {
                    continue;
                }

                String address = deviceInfo.getAddress();
                if (address.equals("00:00:00:00:00:00")) {
                    continue;
                }

                byte[] addressBytes = Utils.getBytesFromAddress(address);
                BluetoothDevice device = mAdapterService.getDeviceFromByte(addressBytes);

                mExposedActiveDevice = null;

                if (deviceInfo.isSink()) {
                    mAudioManagerAddedOutDevice = null;
                    if (mBroadcastIdPendingStart.isPresent()) {
                        Log.d(TAG, "mBroadcastIdPendingStart exist, Start pending broadcast");
                        startBroadcast(mBroadcastIdPendingStart.get());
                        mBroadcastIdPendingStart = Optional.empty();
                    }
                    releaseLeAudioStream();
                }

                handleAudioDeviceRemoved(
                        device, deviceInfo.getType(), deviceInfo.isSink(), deviceInfo.isSource());
            }
        }
    }

    /*
     * Report the active broadcast device change to the active device manager and the media
     * framework.
     * @param newDevice new supported broadcast audio device
     * @param previousDevice previous no longer supported broadcast audio device
     */
    private void updateBroadcastActiveDevice(
            BluetoothDevice newDevice,
            BluetoothDevice previousDevice,
            boolean suppressNoisyIntent) {
        mActiveBroadcastAudioDevice = newDevice;
        Log.d(
                TAG,
                "updateBroadcastActiveDevice: newDevice: "
                        + newDevice
                        + ", previousDevice: "
                        + previousDevice);
        mAudioManager.handleBluetoothActiveDeviceChanged(
                newDevice, previousDevice, getBroadcastProfile(suppressNoisyIntent));
    }

    /**
     * Report the active devices change to the active device manager and the media framework.
     *
     * @param groupId id of group which devices should be updated
     * @param newSupportedAudioDirections new supported audio directions for group of devices
     * @param oldSupportedAudioDirections old supported audio directions for group of devices
     * @param isActive if there is new active group
     * @param hasFallbackDevice whether any fallback device exists when deactivating the current
     *     active device.
     * @param notifyAndUpdateInactiveOutDeviceOnly if only output device should be updated to
     *     inactive devices (if new out device would be null device).
     * @return true if group is active after change false otherwise.
     */
    private boolean updateActiveDevices(
            Integer groupId,
            Integer oldSupportedAudioDirections,
            Integer newSupportedAudioDirections,
            boolean isActive,
            boolean hasFallbackDevice,
            boolean notifyAndUpdateInactiveOutDeviceOnly) {
        BluetoothDevice newOutDevice = null;
        BluetoothDevice newInDevice = null;
        BluetoothDevice previousActiveOutDevice = mActiveAudioOutDevice;
        BluetoothDevice previousActiveInDevice = mActiveAudioInDevice;

        if (isActive) {
            newOutDevice = getLeadDeviceForTheGroup(groupId);
            newInDevice = newOutDevice;
        } else {
            /* While broadcasting a input device needs to be connected to track Audio Framework
             * streaming requests. This would allow native to make a fallback to Unicast decision.
             */
            if (!leaudioUseAudioRecordingListener()) {
                if (notifyAndUpdateInactiveOutDeviceOnly
                        && ((newSupportedAudioDirections & AUDIO_DIRECTION_INPUT_BIT) != 0)) {
                    newInDevice = getLeadDeviceForTheGroup(groupId);
                } else if (mIsSinkStreamMonitorModeEnabled) {
                    mIsSinkStreamMonitorModeEnabled = false;
                    mNativeInterface.setUnicastMonitorMode(LeAudioStackEvent.DIRECTION_SINK, false);
                }
            }
        }

        boolean isNewActiveOutDevice =
                updateActiveOutDevice(
                        newOutDevice,
                        groupId,
                        oldSupportedAudioDirections,
                        newSupportedAudioDirections);
        boolean isNewActiveInDevice =
                updateActiveInDevice(
                        newInDevice,
                        groupId,
                        oldSupportedAudioDirections,
                        newSupportedAudioDirections);

        Log.d(
                TAG,
                " isNewActiveOutDevice: "
                        + isNewActiveOutDevice
                        + ", "
                        + mActiveAudioOutDevice
                        + ", isNewActiveInDevice: "
                        + isNewActiveInDevice
                        + ", "
                        + mActiveAudioInDevice
                        + ", notifyAndUpdateInactiveOutDeviceOnly: "
                        + notifyAndUpdateInactiveOutDeviceOnly);
        if ((isActive == true) &&
            (mActiveAudioOutDevice != null || mActiveAudioInDevice != null)) {
            LeAudioGroupDescriptor descriptor = getGroupDescriptor(groupId);
            if (descriptor != null) {
                Log.d(TAG, "updateActiveDevices: set active state active");
                descriptor.setActiveState(ACTIVE_STATE_ACTIVE);
            }
        }

        if (isNewActiveOutDevice) {
            int volume = IBluetoothVolumeControl.VOLUME_CONTROL_UNKNOWN_VOLUME;

            if (mActiveAudioOutDevice != null) {
                volume = getAudioDeviceGroupVolume(groupId);
            }

            final boolean suppressNoisyIntent = hasFallbackDevice || mActiveAudioOutDevice != null;

            Log.d(
                    TAG,
                    "suppressNoisyIntent: "
                            + suppressNoisyIntent
                            + ", hasFallbackDevice: "
                            + hasFallbackDevice);
            final BluetoothProfileConnectionInfo connectionInfo;
            if (isAtLeastU()) {
                connectionInfo =
                        BluetoothProfileConnectionInfo.createLeAudioOutputInfo(
                                suppressNoisyIntent, volume);
            } else {
                connectionInfo =
                        BluetoothProfileConnectionInfo.createLeAudioInfo(suppressNoisyIntent, true);
            }
            mAudioManager.handleBluetoothActiveDeviceChanged(
                    mActiveAudioOutDevice, previousActiveOutDevice, connectionInfo);
        }

        if (isNewActiveInDevice) {
            mAudioManager.handleBluetoothActiveDeviceChanged(
                    mActiveAudioInDevice,
                    previousActiveInDevice,
                    BluetoothProfileConnectionInfo.createLeAudioInfo(false, false));
        }

        if ((mActiveAudioOutDevice == null)
                && (notifyAndUpdateInactiveOutDeviceOnly || (mActiveAudioInDevice == null))) {
            /* Notify about inactive device as soon as possible.
             * When adding new device, wait with notification until AudioManager is ready
             * with adding the device.
             */
            notifyActiveDeviceChanged(null);
        }

        return mActiveAudioOutDevice != null || mActiveAudioInDevice != null;
    }

    private void clearInactiveDueToContextTypeFlags() {
        mGroupReadLock.lock();
        try {
            for (Map.Entry<Integer, LeAudioGroupDescriptor> groupEntry :
                    mGroupDescriptorsView.entrySet()) {
                LeAudioGroupDescriptor groupDescriptor = groupEntry.getValue();
                if (groupDescriptor.mInactivatedDueToContextType) {
                    Log.d(TAG, "clearInactiveDueToContextTypeFlags " + groupEntry.getKey());
                    groupDescriptor.mInactivatedDueToContextType = false;
                }
            }
        } finally {
            mGroupReadLock.unlock();
        }
    }

    private void clearAutoActiveModeToDefault() {
        mGroupReadLock.lock();
        try {
            for (Map.Entry<Integer, LeAudioGroupDescriptor> groupEntry :
                    mGroupDescriptorsView.entrySet()) {
                LeAudioGroupDescriptor groupDescriptor = groupEntry.getValue();
                if (!groupDescriptor.mAutoActiveModeEnabled) {
                    Log.d(
                            TAG,
                            "mAutoActiveModeEnabled back to default for groupId: "
                                    + groupEntry.getKey());
                    groupDescriptor.mAutoActiveModeEnabled = true;
                }
            }
        } finally {
            mGroupReadLock.unlock();
        }
    }

    /**
     * Set the active device group.
     *
     * @param hasFallbackDevice hasFallbackDevice whether any fallback device exists when {@code
     *     device} is null.
     */
    private boolean setActiveGroupWithDevice(BluetoothDevice device, boolean hasFallbackDevice) {
        int groupId = LE_AUDIO_GROUP_ID_INVALID;

        if (device != null) {
            LeAudioDeviceDescriptor descriptor = getDeviceDescriptor(device);
            if (descriptor == null) {
                Log.e(TAG, "setActiveGroupWithDevice: No valid descriptor for device: " + device);
                return false;
            }

            groupId = descriptor.mGroupId;

            /* User force device being active, clear the flag */
            clearAutoActiveModeToDefault();

            if (!isGroupAvailableForStream(groupId)) {
                Log.e(
                        TAG,
                        "setActiveGroupWithDevice: groupId "
                                + groupId
                                + " is not available for streaming");
                return false;
            }

            clearInactiveDueToContextTypeFlags();
        }

        int currentlyActiveGroupId = getActiveGroupId();
        Optional<Integer> broadcastId = getFirstNotStoppedBroadcastId();
        boolean isBroadcastPlaying = (!broadcastId.isEmpty() && isPlaying(broadcastId.get()))
                ? true: false;
        Log.d(
                TAG,
                "setActiveGroupWithDevice = "
                        + groupId
                        + ", currentlyActiveGroupId = "
                        + currentlyActiveGroupId
                        + ", device: "
                        + device
                        + ", hasFallbackDevice: "
                        + hasFallbackDevice
                        + ", mExposedActiveDevice: "
                        + mExposedActiveDevice
                        + ", isBroadcastPlaying: "
                        + isBroadcastPlaying);

<<<<<<< HEAD
        if (!Flags.leaudioBroadcastPrimaryGroupSelection()
                && isBroadcastActive()
                && currentlyActiveGroupId == LE_AUDIO_GROUP_ID_INVALID
                && (mUnicastGroupIdDeactivatedForBroadcastTransition != LE_AUDIO_GROUP_ID_INVALID
                || isBroadcastPlaying)) {

=======
        /* Replace fallback unicast and monitoring input device if device is active local
         * broadcaster.
         */
        if (isAnyBroadcastInStreamingState()) {
>>>>>>> e7275109
            LeAudioGroupDescriptor fallbackGroupDescriptor = getGroupDescriptor(groupId);
            // If broadcast is ongoing and need to update unicast fallback active group
            // we need to update the cached group id and skip changing the active device
            updateFallbackUnicastGroupIdForBroadcast(groupId);

            if (!leaudioUseAudioRecordingListener()) {
                if (fallbackGroupDescriptor != null) {
                    if (groupId == LE_AUDIO_GROUP_ID_INVALID) {
                        /* In case of removing fallback unicast group, monitoring input device
                         * should be removed from active devices.
                         */
                        updateActiveDevices(
                                groupId,
                                fallbackGroupDescriptor.mDirection,
                                AUDIO_DIRECTION_INPUT_BIT,
                                false,
                                fallbackGroupDescriptor.mHasFallbackDeviceWhenGettingInactive,
                                true);
                    } else {
                        if (mActiveAudioInDevice != null) {
                            updateActiveDevices(
                                    groupId,
                                    fallbackGroupDescriptor.mDirection,
                                    AUDIO_DIRECTION_INPUT_BIT,
                                    false,
                                    fallbackGroupDescriptor.mHasFallbackDeviceWhenGettingInactive,
                                    true);
                        }
                    }
                }
            }

            return true;
        }

        LeAudioGroupDescriptor groupDescriptor = getGroupDescriptor(currentlyActiveGroupId);
        if (groupDescriptor != null && groupId == currentlyActiveGroupId) {
            /* Make sure active group is already exposed to audio framework.
             * If not, lets wait for it and don't sent additional intent.
             */
            if (Objects.equals(groupDescriptor.mCurrentLeadDevice, mExposedActiveDevice)) {
                Log.w(
                        TAG,
                        "group is already active: device="
                                + device
                                + ", groupId = "
                                + groupId
                                + ", exposedDevice: "
                                + mExposedActiveDevice);
                sentActiveDeviceChangeIntent(mExposedActiveDevice);
            }
            return true;
        }

        if (currentlyActiveGroupId != LE_AUDIO_GROUP_ID_INVALID
                && (groupId != LE_AUDIO_GROUP_ID_INVALID || hasFallbackDevice)) {
            Log.i(TAG, "Remember that device has FallbackDevice when become inactive active");
            groupDescriptor.mHasFallbackDeviceWhenGettingInactive = true;
        }

        if (!mLeAudioNativeIsInitialized) {
            Log.e(TAG, "Le Audio not initialized properly.");
            return false;
        }

        if (Flags.leaudioGettingActiveStateSupport()) {
            mGroupReadLock.lock();
            try {
                LeAudioGroupDescriptor descriptor = mGroupDescriptorsView.get(groupId);
                if (descriptor != null) {
                    descriptor.setActiveState(ACTIVE_STATE_GETTING_ACTIVE);
                }
            } finally {
                mGroupReadLock.unlock();
            }
        }

        mNativeInterface.groupSetActive(groupId);
        return true;
    }

    /**
     * Remove the current active group.
     *
     * @param hasFallbackDevice whether any fallback device exists when deactivating the current
     *     active device.
     * @return true on success, otherwise false
     */
    public boolean removeActiveDevice(boolean hasFallbackDevice) {
        /* Clear active group */
        Log.d(TAG, "removeActiveDevice, hasFallbackDevice " + hasFallbackDevice);
        setActiveGroupWithDevice(null, hasFallbackDevice);
        return true;
    }

    /**
     * Set the active group represented by device.
     *
     * @param device the new active device. Should not be null.
     * @return true on success, otherwise false
     */
    public boolean setActiveDevice(BluetoothDevice device) {
        Log.i(
                TAG,
                "setActiveDevice: device="
                        + device
                        + ", current out="
                        + mActiveAudioOutDevice
                        + ", current in="
                        + mActiveAudioInDevice);
        /* Clear active group */
        if (device == null) {
            Log.e(TAG, "device should not be null!");
            return removeActiveDevice(false);
        }
        if (getConnectionState(device) != BluetoothProfile.STATE_CONNECTED) {
            Log.e(
                    TAG,
                    "setActiveDevice("
                            + device
                            + "): failed because group device is not "
                            + "connected");
            return false;
        }

        /*
        if (Utils.isDualModeAudioEnabled()) {
            if (!mAdapterService.isAllSupportedClassicAudioProfilesActive(device)) {
                Log.e(
                        TAG,
                        "setActiveDevice("
                                + device
                                + "): failed because the device is not active for all supported"
                                + " classic audio profiles");
                return false;
            }
        }
        */

        if (!Utils.isDualModeAudioEnabled()) {
            HeadsetService headsetService = mServiceFactory.getHeadsetService();
            if (headsetService == null) {
                Log.d(TAG, "There is no HFP service available");
                return false;
            }
            headsetService.setActiveDevice(null);
        }

        return setActiveGroupWithDevice(device, false);
    }

    /**
     * Get the active LE audio devices.
     *
     * <p>Note: When LE audio group is active, one of the Bluetooth device address which belongs to
     * the group, represents the active LE audio group - it is called Lead device. Internally, this
     * address is translated to LE audio group id.
     *
     * @return List of active group members. First element is a Lead device.
     */
    public List<BluetoothDevice> getActiveDevices() {
        Log.d(TAG, "getActiveDevices");
        ArrayList<BluetoothDevice> activeDevices = new ArrayList<>(2);
        activeDevices.add(null);
        activeDevices.add(null);

        int currentlyActiveGroupId = getActiveGroupId();
        if (currentlyActiveGroupId == LE_AUDIO_GROUP_ID_INVALID) {
            return activeDevices;
        }

        BluetoothDevice leadDevice = getConnectedGroupLeadDevice(currentlyActiveGroupId);
        activeDevices.set(0, leadDevice);

        int i = 1;
        for (BluetoothDevice dev : getGroupDevices(currentlyActiveGroupId)) {
            if (Objects.equals(dev, leadDevice)) {
                continue;
            }
            if (i == 1) {
                /* Already has a spot for first member */
                activeDevices.set(i++, dev);
            } else {
                /* Extend list with other members */
                activeDevices.add(dev);
            }
        }
        return activeDevices;
    }

    void connectSet(BluetoothDevice device) {
        LeAudioDeviceDescriptor descriptor = getDeviceDescriptor(device);
        if (descriptor == null) {
            Log.e(TAG, "connectSet: No valid descriptor for device: " + device);
            return;
        }
        if (descriptor.mGroupId == LE_AUDIO_GROUP_ID_INVALID) {
            return;
        }

        Log.d(TAG, "connect() others from group id: " + descriptor.mGroupId);

        Integer setGroupId = descriptor.mGroupId;

        for (Map.Entry<BluetoothDevice, LeAudioDeviceDescriptor> entry :
                mDeviceDescriptors.entrySet()) {
            BluetoothDevice storedDevice = entry.getKey();
            descriptor = entry.getValue();
            if (device.equals(storedDevice)) {
                continue;
            }

            if (!descriptor.mGroupId.equals(setGroupId)) {
                continue;
            }

            Log.d(TAG, "connect(): " + storedDevice);

            mGroupReadLock.lock();
            try {
                LeAudioStateMachine sm = getOrCreateStateMachine(storedDevice);
                if (sm == null) {
                    Log.e(
                            TAG,
                            "Ignored connect request for " + storedDevice + " : no state machine");
                    continue;
                }
                sm.sendMessage(LeAudioStateMachine.CONNECT);
            } finally {
                mGroupReadLock.unlock();
            }
        }
    }

    BluetoothProfileConnectionInfo getBroadcastProfile(boolean suppressNoisyIntent) {
        Parcel parcel = Parcel.obtain();
        parcel.writeInt(BluetoothProfile.LE_AUDIO_BROADCAST);
        parcel.writeBoolean(suppressNoisyIntent);
        parcel.writeInt(-1 /* mVolume */);
        parcel.writeBoolean(true /* mIsLeOutput */);
        parcel.setDataPosition(0);

        BluetoothProfileConnectionInfo profileInfo =
                BluetoothProfileConnectionInfo.CREATOR.createFromParcel(parcel);
        parcel.recycle();
        return profileInfo;
    }

    private void clearLostDevicesWhileStreaming(LeAudioGroupDescriptor descriptor) {
        mGroupReadLock.lock();
        try {
            Log.d(TAG, "Clearing lost dev: " + descriptor.mLostLeadDeviceWhileStreaming);

            LeAudioDeviceDescriptor deviceDescriptor =
                    getDeviceDescriptor(descriptor.mLostLeadDeviceWhileStreaming);
            if (deviceDescriptor == null) {
                Log.e(
                        TAG,
                        "clearLostDevicesWhileStreaming: No valid descriptor for device: "
                                + descriptor.mLostLeadDeviceWhileStreaming);
                return;
            }

            LeAudioStateMachine sm = deviceDescriptor.mStateMachine;
            if (sm != null) {
                LeAudioStackEvent stackEvent =
                        new LeAudioStackEvent(
                                LeAudioStackEvent.EVENT_TYPE_CONNECTION_STATE_CHANGED);
                stackEvent.device = descriptor.mLostLeadDeviceWhileStreaming;
                stackEvent.valueInt1 = LeAudioStackEvent.CONNECTION_STATE_DISCONNECTED;
                sm.sendMessage(LeAudioStateMachine.STACK_EVENT, stackEvent);
            }
            descriptor.mLostLeadDeviceWhileStreaming = null;
        } finally {
            mGroupReadLock.unlock();
        }
    }

    private void handleDeviceHealthAction(BluetoothDevice device, int action) {
        Log.d(
                TAG,
                "handleDeviceHealthAction: device: "
                        + device
                        + " action: "
                        + action
                        + ", not implemented");
        if (action == LeAudioStackEvent.HEALTH_RECOMMENDATION_ACTION_DISABLE) {
            MetricsLogger.getInstance()
                    .count(
                            mAdapterService.isLeAudioAllowed(device)
                                    ? BluetoothProtoEnums
                                            .LE_AUDIO_ALLOWLIST_DEVICE_HEALTH_STATUS_BAD
                                    : BluetoothProtoEnums
                                            .LE_AUDIO_NONALLOWLIST_DEVICE_HEALTH_STATUS_BAD,
                            1);
        }
    }

    private void handleGroupHealthAction(int groupId, int action) {
        Log.d(
                TAG,
                "handleGroupHealthAction: groupId: "
                        + groupId
                        + " action: "
                        + action
                        + ", not implemented");
        BluetoothDevice device = getLeadDeviceForTheGroup(groupId);
        switch (action) {
            case LeAudioStackEvent.HEALTH_RECOMMENDATION_ACTION_DISABLE:
                MetricsLogger.getInstance()
                        .count(
                                mAdapterService.isLeAudioAllowed(device)
                                        ? BluetoothProtoEnums
                                                .LE_AUDIO_ALLOWLIST_GROUP_HEALTH_STATUS_BAD
                                        : BluetoothProtoEnums
                                                .LE_AUDIO_NONALLOWLIST_GROUP_HEALTH_STATUS_BAD,
                                1);
                break;
            case LeAudioStackEvent.HEALTH_RECOMMENDATION_ACTION_CONSIDER_DISABLING:
                MetricsLogger.getInstance()
                        .count(
                                mAdapterService.isLeAudioAllowed(device)
                                        ? BluetoothProtoEnums
                                                .LE_AUDIO_ALLOWLIST_GROUP_HEALTH_STATUS_TRENDING_BAD
                                        : BluetoothProtoEnums
                                                .LE_AUDIO_NONALLOWLIST_GROUP_HEALTH_STATUS_TRENDING_BAD,
                                1);
                break;
            case LeAudioStackEvent.HEALTH_RECOMMENDATION_ACTION_INACTIVATE_GROUP:
                LeAudioGroupDescriptor groupDescriptor = getGroupDescriptor(groupId);
                if (groupDescriptor != null
                        && groupDescriptor.isActive()
                        && !isGroupReceivingBroadcast(groupId)) {
                    Log.i(TAG, "Group " + groupId + " is inactivated due to blocked media context");
                    groupDescriptor.mInactivatedDueToContextType = true;
                    setActiveGroupWithDevice(null, false);
                }
                break;
            default:
                break;
        }
    }

    private void handleGroupTransitToActive(int groupId) {
        mGroupReadLock.lock();
        try {
            LeAudioGroupDescriptor descriptor = getGroupDescriptor(groupId);
            if (descriptor == null || (descriptor.isActive())) {
                Log.e(
                        TAG,
                        "handleGroupTransitToActive: no descriptors for group: "
                                + groupId
                                + " or group already active");
                return;
            }

            if (updateActiveDevices(
                    groupId, AUDIO_DIRECTION_NONE, descriptor.mDirection, true, false, false)) {
                descriptor.setActiveState(ACTIVE_STATE_ACTIVE);
            } else {
                descriptor.setActiveState(ACTIVE_STATE_INACTIVE);
            }

            if (descriptor.isActive()) {
                mHandler.post(
                        () ->
                                notifyGroupStatusChanged(
                                        groupId, LeAudioStackEvent.GROUP_STATUS_ACTIVE));
                updateInbandRingtoneForTheGroup(groupId);
            }
        } finally {
            mGroupReadLock.unlock();
        }
    }

    private boolean isBroadcastAllowedToBeActivateInCurrentAudioMode() {
        switch (mCurrentAudioMode) {
            case AudioManager.MODE_NORMAL:
                return true;
            case AudioManager.MODE_RINGTONE:
            case AudioManager.MODE_IN_CALL:
            case AudioManager.MODE_IN_COMMUNICATION:
            default:
                return false;
        }
    }

    private boolean isBroadcastReadyToBeReActivated() {
        return areAllGroupsInNotGettingActiveState()
                && (!mCreateBroadcastQueue.isEmpty()
                        || mBroadcastIdDeactivatedForUnicastTransition.isPresent())
                && isBroadcastAllowedToBeActivateInCurrentAudioMode();
    }

    private void handleGroupTransitToInactive(int groupId) {
        mGroupReadLock.lock();
        try {
            LeAudioGroupDescriptor descriptor = getGroupDescriptor(groupId);
            if (descriptor == null || descriptor.isInactive()) {
                Log.e(
                        TAG,
                        "handleGroupTransitToInactive: no descriptors for group: "
                                + groupId
                                + " or group already inactive");
                return;
            }

            descriptor.setActiveState(ACTIVE_STATE_INACTIVE);

            /* Group became inactive due to broadcast creation, check if input device should remain
             * connected to track streaming request on Unicast
             */
            boolean leaveConnectedInputDevice = false;
            Integer newDirections = AUDIO_DIRECTION_NONE;
            if (isBroadcastReadyToBeReActivated()) {
                if (!mCreateBroadcastQueue.isEmpty() || leaudioUseAudioModeListener()) {
                    mAudioManager.adjustStreamVolume(AudioManager.STREAM_MUSIC,
                            AudioManager.ADJUST_MUTE, AudioManager.FLAG_BLUETOOTH_ABS_VOLUME);
                }
                suspendLeAudioStream();
                if (!leaudioUseAudioRecordingListener()) {
                    leaveConnectedInputDevice = true;
                    newDirections |= AUDIO_DIRECTION_INPUT_BIT;
                }

                /* Update Broadcast device before streaming state in handover case to avoid switch
                 * to non LE Audio device in Audio Manager e.g. Phone Speaker.
                 * Skip this logic to avoid Broadcast device opened failed in Audio-HAL.
                BluetoothDevice device =
                        mAdapterService.getDeviceFromByte(
                                Utils.getBytesFromAddress("FF:FF:FF:FF:FF:FF"));
                if (!device.equals(mActiveBroadcastAudioDevice)) {
                    updateBroadcastActiveDevice(device, mActiveBroadcastAudioDevice, true);
                }
                */
            }

            updateActiveDevices(
                    groupId,
                    descriptor.mDirection,
                    newDirections,
                    false,
                    descriptor.mHasFallbackDeviceWhenGettingInactive,
                    leaveConnectedInputDevice);
            /* Clear lost devices */
            Log.d(TAG, "Clear for group: " + groupId);
            descriptor.mHasFallbackDeviceWhenGettingInactive = false;
            clearLostDevicesWhileStreaming(descriptor);
            mHandler.post(
                    () ->
                            notifyGroupStatusChanged(
                                    groupId, LeAudioStackEvent.GROUP_STATUS_INACTIVE));
            updateInbandRingtoneForTheGroup(groupId);

            Log.d(TAG, "mHfpVrInitiatedRemoteDevice: " + mHfpVrInitiatedRemoteDevice);
            if (mHfpVrInitiatedRemoteDevice != null) {
                HeadsetService headsetService = mServiceFactory.getHeadsetService();
                if (headsetService == null) {
                    Log.d(TAG, "There is no HFP service available");
                    return;
                }
                headsetService.SynchronousStartVoiceRecognitionByHeadset(mHfpVrInitiatedRemoteDevice);
                mHfpVrInitiatedRemoteDevice = null;
            }

        } finally {
            mGroupReadLock.unlock();
        }
    }

    private void handleSinkStreamStatusChange(int status) {
        Log.d(TAG, "status: " + status);

        /* Straming request of Unicast Sink stream should result in pausing broadcast and activating
         * Unicast group.
         *
         * When stream is suspended there should be a reverse handover. Active Unicast group should
         * become inactive and broadcast should be resumed grom paused state.
         */
        if (status == LeAudioStackEvent.STATUS_LOCAL_STREAM_REQUESTED) {
            Optional<Integer> broadcastId = getFirstNotStoppedBroadcastId();
            BluetoothDevice unicastDevice =
                    getLeadDeviceForTheGroup(mUnicastGroupIdDeactivatedForBroadcastTransition);
            if (broadcastId.isEmpty() || (mBroadcastDescriptors.get(broadcastId.get()) == null)
                    || (unicastDevice == null)) {
                Log.e(
                        TAG,
                        "handleUnicastStreamStatusChange: Broadcast to Unicast handover not"
                                + " possible");
                return;
            }

            mBroadcastIdDeactivatedForUnicastTransition = Optional.of(broadcastId.get());
            pauseBroadcast(broadcastId.get());
        } else if (status == LeAudioStackEvent.STATUS_LOCAL_STREAM_SUSPENDED) {
            /* Deactivate unicast device if there is some and broadcast is ready to be activated */
            if (!areAllGroupsInNotActiveState() && isBroadcastReadyToBeReActivated()) {
                removeActiveDevice(true);
            }
        }
    }

    private void handleSourceStreamStatusChange(int status) {
        BassClientService bassClientService = getBassClientService();
        if (bassClientService == null) {
            Log.e(TAG, "handleSourceStreamStatusChange: BASS Client service is not available");

            mIsSourceStreamMonitorModeEnabled = false;
            mNativeInterface.setUnicastMonitorMode(LeAudioStackEvent.DIRECTION_SOURCE, false);
        }

        bassClientService.handleUnicastSourceStreamStatusChange(status);
    }

    private void handleUnicastStreamStatusChange(int direction, int status) {
        if (direction == LeAudioStackEvent.DIRECTION_SINK) {
            handleSinkStreamStatusChange(status);
        } else if (direction == LeAudioStackEvent.DIRECTION_SOURCE) {
            handleSourceStreamStatusChange(status);
        } else {
            Log.e(TAG, "handleUnicastStreamStatusChange: invalid direction: " + direction);
        }
    }

    private boolean isGroupReceivingBroadcast(int groupId) {
        BassClientService bassClientService = getBassClientService();
        if (bassClientService == null) {
            return false;
        }

        return bassClientService.isAnyReceiverActive(getGroupDevices(groupId));
    }

    private void notifyGroupStreamStatusChanged(int groupId, int groupStreamStatus) {
        synchronized (mLeAudioCallbacks) {
            try {
                mutex.lock();
                int n = mLeAudioCallbacks.beginBroadcast();
                for (int i = 0; i < n; i++) {
                    try {
                        mLeAudioCallbacks
                            .getBroadcastItem(i)
                            .onGroupStreamStatusChanged(groupId, groupStreamStatus);
                    } catch (RemoteException e) {
                        // Ignore Exception
                    }
                }
                mLeAudioCallbacks.finishBroadcast();
            } finally {
               mutex.unlock();
            }
        }
    }

    private void notifyBroadcastToUnicastFallbackGroupChanged(int groupId) {
        synchronized (mLeAudioCallbacks) {
            int n = mLeAudioCallbacks.beginBroadcast();
            for (int i = 0; i < n; i++) {
                try {
                    mLeAudioCallbacks
                            .getBroadcastItem(i)
                            .onBroadcastToUnicastFallbackGroupChanged(groupId);
                } catch (RemoteException e) {
                    // Ignore Exception
                }
            }
            mLeAudioCallbacks.finishBroadcast();
        }
    }

    private void setGroupAllowedContextMask(
            int groupId, int sinkContextTypes, int sourceContextTypes) {
        if (!mLeAudioNativeIsInitialized) {
            Log.e(TAG, "Le Audio not initialized properly.");
            return;
        }

        if (groupId == LE_AUDIO_GROUP_ID_INVALID) {
            Log.i(TAG, "setActiveGroupAllowedContextMask: no active group");
            return;
        }

        LeAudioGroupDescriptor groupDescriptor = getGroupDescriptor(groupId);
        if (groupDescriptor == null) {
            Log.e(TAG, "Group " + groupId + " does not exist");
            return;
        }

        groupDescriptor.updateAllowedContexts(sinkContextTypes, sourceContextTypes);

        mNativeInterface.setGroupAllowedContextMask(groupId, sinkContextTypes, sourceContextTypes);
    }

    private void suspendLeAudioStream() {
        if (!mLeAudioSuspended) {
            Log.d(TAG, "Suspend LeAudio stream");
            mAudioManager.setLeAudioSuspended(true);
            mLeAudioSuspended = true;
        }
    }

    private void releaseLeAudioStream() {
        if (mLeAudioSuspended) {
            Log.d(TAG, "Release LeAudio stream");
            mAudioManager.setLeAudioSuspended(false);
            mLeAudioSuspended = false;
        }
    }

    @VisibleForTesting
    void handleGroupIdleDuringCall() {
        if (mHfpHandoverDevice == null) {
            Log.d(TAG, "There is no HFP handover");
            return;
        }
        HeadsetService headsetService = mServiceFactory.getHeadsetService();
        if (headsetService == null) {
            Log.d(TAG, "There is no HFP service available");
            return;
        }

        BluetoothDevice activeHfpDevice = headsetService.getActiveDevice();
        if (activeHfpDevice == null) {
            Log.d(TAG, "Make " + mHfpHandoverDevice + " active again ");
            headsetService.setActiveDevice(mHfpHandoverDevice);
        } else {
            Log.d(TAG, "Connect audio to " + activeHfpDevice);
            headsetService.connectAudio();
        }
        mHfpHandoverDevice = null;
    }

    void updateInbandRingtoneForTheGroup(int groupId) {
        if (!mLeAudioInbandRingtoneSupportedByPlatform) {
            Log.d(TAG, "Platform does not support inband ringtone");
            return;
        }

        mGroupReadLock.lock();
        try {
            LeAudioGroupDescriptor groupDescriptor = getGroupDescriptor(groupId);
            if (groupDescriptor == null) {
                Log.e(TAG, "group descriptor for " + groupId + " does not exist");
                return;
            }

            boolean ringtoneContextAvailable;
            if (groupDescriptor.mAvailableContexts != null) {
                ringtoneContextAvailable = ((groupDescriptor.mAvailableContexts &
                                            BluetoothLeAudio.CONTEXT_TYPE_RINGTONE) != 0);
            } else {
                ringtoneContextAvailable = false;
            }

            Log.d(
                    TAG,
                    "groupId active state: "
                            + groupDescriptor.mActiveState
                            + " ringtone supported: "
                            + ringtoneContextAvailable);

            /* Enable ringtone for active Unciast group or in broadcast handover mode */
            boolean isRingtoneEnabled =
                    ((groupDescriptor.isActive()
                                    || isPrimaryGroup(groupId)
                                    || isBroadcastReadyToBeReActivated())
                            && ringtoneContextAvailable);

            Log.d(
                    TAG,
                    "updateInbandRingtoneForTheGroup old: "
                            + groupDescriptor.mInbandRingtoneEnabled
                            + " new: "
                            + isRingtoneEnabled);

            /* If at least one device from the group removes the Ringtone from available
             * context types, the inband ringtone will be removed
             */
            groupDescriptor.mInbandRingtoneEnabled = isRingtoneEnabled;
            TbsService tbsService = getTbsService();
            if (tbsService == null) {
                Log.w(TAG, "updateInbandRingtoneForTheGroup, tbsService not available");
                return;
            }

            for (Map.Entry<BluetoothDevice, LeAudioDeviceDescriptor> entry :
                    mDeviceDescriptors.entrySet()) {
                if (entry.getValue().mGroupId == groupId) {
                    BluetoothDevice device = entry.getKey();
                    LeAudioDeviceDescriptor deviceDescriptor = entry.getValue();
                    Log.i(
                            TAG,
                            "updateInbandRingtoneForTheGroup, setting inband ringtone to: "
                                    + groupDescriptor.mInbandRingtoneEnabled
                                    + " for "
                                    + device
                                    + " "
                                    + deviceDescriptor.mDevInbandRingtoneEnabled);
                    if (Objects.equals(
                            groupDescriptor.mInbandRingtoneEnabled,
                            deviceDescriptor.mDevInbandRingtoneEnabled)) {
                        Log.d(
                                TAG,
                                "Device "
                                        + device
                                        + " has already set inband ringtone to "
                                        + groupDescriptor.mInbandRingtoneEnabled);
                        continue;
                    }

                    deviceDescriptor.mDevInbandRingtoneEnabled =
                            groupDescriptor.mInbandRingtoneEnabled;
                    if (deviceDescriptor.mDevInbandRingtoneEnabled) {
                        tbsService.setInbandRingtoneSupport(device);
                    } else {
                        tbsService.clearInbandRingtoneSupport(device);
                    }
                }
            }
        } finally {
            mGroupReadLock.unlock();
        }
    }

    private boolean isAnyBroadcastInStreamingState() {
        return mBroadcastDescriptors.values().stream()
                .anyMatch(d -> d.mState.equals(LeAudioStackEvent.BROADCAST_STATE_STREAMING));
    }

    void transitionFromBroadcastToUnicast() {
        if (mUnicastGroupIdDeactivatedForBroadcastTransition == LE_AUDIO_GROUP_ID_INVALID) {
            Log.d(TAG, "No deactivated group due for broadcast transmission");

            A2dpService mA2dp = A2dpService.getA2dpService();
            boolean suppressNoisyIntent = false;
            // SuppressNoisyIntent if fallback to A2dp device after stop broadcast
            if (mA2dp != null && mA2dp.getActiveDevice() != null) {
                Log.d(TAG, "fallback to a2dp device after broadcast stopped");
                suppressNoisyIntent = true;
            }

            // Notify audio manager
<<<<<<< HEAD
            if (mBroadcastDescriptors.values().stream()
                    .noneMatch(d -> d.mState.equals(LeAudioStackEvent.BROADCAST_STATE_STREAMING))) {
                updateBroadcastActiveDevice(null, mActiveBroadcastAudioDevice, suppressNoisyIntent);
=======
            if (!isAnyBroadcastInStreamingState()) {
                updateBroadcastActiveDevice(null, mActiveBroadcastAudioDevice, false);
>>>>>>> e7275109
            }
            return;
        }

        if (!leaudioUseAudioModeListener()) {
            if (mQueuedInCallValue.isPresent()) {
                mNativeInterface.setInCall(mQueuedInCallValue.get());
                mQueuedInCallValue = Optional.empty();
            }
        }

        BluetoothDevice unicastDevice =
                getLeadDeviceForTheGroup(mUnicastGroupIdDeactivatedForBroadcastTransition);
        if (unicastDevice == null) {
            /* All devices from group were disconnected in meantime */
            Log.w(
                    TAG,
                    "transitionFromBroadcastToUnicast: No valid unicast device for group ID: "
                            + mUnicastGroupIdDeactivatedForBroadcastTransition);
            if (!Flags.leaudioBroadcastPrimaryGroupSelection()) {
                updateFallbackUnicastGroupIdForBroadcast(LE_AUDIO_GROUP_ID_INVALID);
            }
            updateBroadcastActiveDevice(null, mActiveBroadcastAudioDevice, false);
            return;
        }

        Log.d(
                TAG,
                "Transitioning to Unicast stream for group: "
                        + mUnicastGroupIdDeactivatedForBroadcastTransition
                        + ", with device: "
                        + unicastDevice);

        if (!Flags.leaudioBroadcastPrimaryGroupSelection()) {
            updateFallbackUnicastGroupIdForBroadcast(LE_AUDIO_GROUP_ID_INVALID);
        }
        setActiveDevice(unicastDevice);
    }

    private void clearCreateBroadcastTimeoutCallback() {
        if (mHandler == null) {
            Log.e(TAG, "No callback handler");
            return;
        }

        /* Timeout callback already cleared */
        if (mCreateBroadcastTimeoutEvent == null) {
            return;
        }

        mHandler.removeCallbacks(mCreateBroadcastTimeoutEvent);
        mCreateBroadcastTimeoutEvent = null;
    }

    void notifyAudioFrameworkForCodecConfigUpdate(
            int groupId,
            LeAudioGroupDescriptor descriptor,
            boolean outputCodecOrFreqChanged,
            boolean inputCodecOrFreqChanged) {
        Log.i(TAG, "notifyAudioFrameworkForCodecConfigUpdate groupId: " + groupId);

        if (!Flags.leaudioCodecConfigCallbackOrderFix()) {
            Log.d(TAG, "leaudio_codec_config_callback_order_fix is not enabled");
            return;
        }

        if (mActiveAudioOutDevice != null && outputCodecOrFreqChanged) {
            int volume = getAudioDeviceGroupVolume(groupId);

            final BluetoothProfileConnectionInfo connectionInfo;
            if (isAtLeastU()) {
                connectionInfo =
                        BluetoothProfileConnectionInfo.createLeAudioOutputInfo(true, volume);
            } else {
                connectionInfo = BluetoothProfileConnectionInfo.createLeAudioInfo(true, true);
            }

            mAudioManager.handleBluetoothActiveDeviceChanged(
                    mActiveAudioOutDevice, mActiveAudioOutDevice, connectionInfo);
        }

        if (mActiveAudioInDevice != null && inputCodecOrFreqChanged) {
            mAudioManager.handleBluetoothActiveDeviceChanged(
                    mActiveAudioInDevice,
                    mActiveAudioInDevice,
                    BluetoothProfileConnectionInfo.createLeAudioInfo(false, false));
        }
    }

    boolean isOutputCodecOfSampleFrequencyChanged(
            BluetoothLeAudioCodecStatus previous, BluetoothLeAudioCodecStatus next) {
        if ((previous == null) && (next == null)) {
            return false;
        }

        if ((previous == null) || (next == null)) {
            Log.d(TAG, previous + " != " + next);
            return true;
        }

        if ((previous.getOutputCodecConfig() == null) && (next.getOutputCodecConfig() == null)) {
            /* Nothing changed here.*/
            return false;
        }

        if ((previous.getOutputCodecConfig() == null || next.getOutputCodecConfig() == null)) {
            Log.d(
                    TAG,
                    "New output codec: "
                            + (previous.getOutputCodecConfig()
                                    + " != "
                                    + next.getOutputCodecConfig()));
            return true;
        }

        if (previous.getOutputCodecConfig().getCodecType()
                != next.getOutputCodecConfig().getCodecType()) {
            Log.d(
                    TAG,
                    "Different output codec type: "
                            + (previous.getOutputCodecConfig().getCodecType()
                                    + " != "
                                    + next.getOutputCodecConfig().getCodecType()));
            return true;
        }
        if (previous.getOutputCodecConfig().getSampleRate()
                != next.getOutputCodecConfig().getSampleRate()) {
            Log.d(
                    TAG,
                    "Different output samplerate: "
                            + (previous.getOutputCodecConfig().getSampleRate()
                                    + " != "
                                    + next.getOutputCodecConfig().getSampleRate()));
            return true;
        }

        return false;
    }

    boolean isInputCodecOfSampleFrequencyChanged(
            BluetoothLeAudioCodecStatus previous, BluetoothLeAudioCodecStatus next) {
        if ((previous == null) && (next == null)) {
            return false;
        }

        if ((previous == null) || (next == null)) {
            Log.d(TAG, previous + " != " + next);
            return true;
        }

        if ((previous.getInputCodecConfig() == null) && (next.getInputCodecConfig() == null)) {
            /* Nothing changed here.*/
            return false;
        }

        if ((previous.getInputCodecConfig() == null) || (next.getInputCodecConfig() == null)) {
            Log.d(
                    TAG,
                    "New input codec: "
                            + (previous.getInputCodecConfig()
                                    + " != "
                                    + next.getInputCodecConfig()));
            return true;
        }

        if (previous.getInputCodecConfig().getCodecType()
                != next.getInputCodecConfig().getCodecType()) {
            Log.d(
                    TAG,
                    "Different input codec type: "
                            + (previous.getInputCodecConfig().getCodecType()
                                    + " != "
                                    + next.getInputCodecConfig().getCodecType()));
            return true;
        }

        if (previous.getInputCodecConfig().getSampleRate()
                != next.getInputCodecConfig().getSampleRate()) {
            Log.d(
                    TAG,
                    "Different input samplerate: "
                            + (previous.getInputCodecConfig().getSampleRate()
                                    + " != "
                                    + next.getInputCodecConfig().getSampleRate()));
            return true;
        }

        return false;
    }

    // Suppressed since this is part of a local process
    @SuppressLint("AndroidFrameworkRequiresPermission")
    void messageFromNative(LeAudioStackEvent stackEvent) {
        Log.d(TAG, "Message from native: " + stackEvent);
        BluetoothDevice device = stackEvent.device;

        if (stackEvent.type == LeAudioStackEvent.EVENT_TYPE_CONNECTION_STATE_CHANGED) {
            // Some events require device state machine
            mGroupReadLock.lock();
            try {
                LeAudioDeviceDescriptor deviceDescriptor = getDeviceDescriptor(device);
                if (deviceDescriptor == null) {
                    Log.e(TAG, "messageFromNative: No valid descriptor for device: " + device);
                    return;
                }

                LeAudioStateMachine sm = deviceDescriptor.mStateMachine;
                if (sm != null) {
                    /*
                     * To improve scenario when lead Le Audio device is disconnected for the
                     * streaming group, while there are still other devices streaming,
                     * LeAudioService will not notify audio framework or other users about
                     * Le Audio lead device disconnection. Instead we try to reconnect under
                     * the hood and keep using lead device as a audio device indetifier in
                     * the audio framework in order to not stop the stream.
                     */
                    int groupId = deviceDescriptor.mGroupId;
                    LeAudioGroupDescriptor descriptor = mGroupDescriptorsView.get(groupId);
                    switch (stackEvent.valueInt1) {
                        case LeAudioStackEvent.CONNECTION_STATE_DISCONNECTING:
                        case LeAudioStackEvent.CONNECTION_STATE_DISCONNECTED:
                            deviceDescriptor.mAclConnected = false;

                            if (isScannerNeeded()) {
                                mScanCallback.startBackgroundScan();
                            }

                            boolean disconnectDueToUnbond =
                                    (BluetoothDevice.BOND_NONE
                                            == mAdapterService.getBondState(device));
                            if (descriptor != null
                                    && (Objects.equals(device, mActiveAudioOutDevice)
                                            || Objects.equals(device, mActiveAudioInDevice))
                                    && (getConnectedPeerDevices(groupId).size() > 1)
                                    && !disconnectDueToUnbond) {

                                Log.d(TAG, "Adding to lost devices : " + device);
                                descriptor.mLostLeadDeviceWhileStreaming = device;
                                return;
                            }
                            break;
                        case LeAudioStackEvent.CONNECTION_STATE_CONNECTED:
                        case LeAudioStackEvent.CONNECTION_STATE_CONNECTING:
                            deviceDescriptor.mAclConnected = true;
                            if (descriptor != null
                                    && Objects.equals(
                                            descriptor.mLostLeadDeviceWhileStreaming, device)) {
                                Log.d(TAG, "Removing from lost devices : " + device);
                                descriptor.mLostLeadDeviceWhileStreaming = null;
                                /* Try to connect other devices from the group */
                                connectSet(device);
                            }
                            break;
                    }
                } else {
                    /* state machine does not exist yet */
                    switch (stackEvent.valueInt1) {
                        case LeAudioStackEvent.CONNECTION_STATE_CONNECTED:
                        case LeAudioStackEvent.CONNECTION_STATE_CONNECTING:
                            deviceDescriptor.mAclConnected = true;
                            sm = getOrCreateStateMachine(device);
                            /* Incoming connection try to connect other devices from the group */
                            connectSet(device);
                            break;
                        default:
                            break;
                    }

                    if (sm == null) {
                        Log.e(TAG, "Cannot process stack event: no state machine: " + stackEvent);
                        return;
                    }
                }

                sm.sendMessage(LeAudioStateMachine.STACK_EVENT, stackEvent);
                return;
            } finally {
                mGroupReadLock.unlock();
            }
        } else if (stackEvent.type == LeAudioStackEvent.EVENT_TYPE_GROUP_NODE_STATUS_CHANGED) {
            int groupId = stackEvent.valueInt1;
            int nodeStatus = stackEvent.valueInt2;

            Objects.requireNonNull(stackEvent.device);

            switch (nodeStatus) {
                case LeAudioStackEvent.GROUP_NODE_ADDED:
                    handleGroupNodeAdded(device, groupId);
                    break;
                case LeAudioStackEvent.GROUP_NODE_REMOVED:
                    handleGroupNodeRemoved(device, groupId);
                    break;
                default:
                    break;
            }
        } else if (stackEvent.type
                == LeAudioStackEvent.EVENT_TYPE_AUDIO_LOCAL_CODEC_CONFIG_CAPA_CHANGED) {
            mInputLocalCodecCapabilities = stackEvent.valueCodecList1;
            mOutputLocalCodecCapabilities = stackEvent.valueCodecList2;
        } else if (stackEvent.type
                == LeAudioStackEvent.EVENT_TYPE_AUDIO_GROUP_SELECTABLE_CODEC_CONFIG_CHANGED) {
            int groupId = stackEvent.valueInt1;
            LeAudioGroupDescriptor descriptor = getGroupDescriptor(groupId);
            if (descriptor == null) {
                Log.e(TAG, " Group not found " + groupId);
                return;
            }

            descriptor.mInputSelectableConfig = new ArrayList<>(stackEvent.valueCodecList1);
            descriptor.mOutputSelectableConfig = new ArrayList<>(stackEvent.valueCodecList2);

            BluetoothLeAudioCodecConfig emptyConfig =
                    new BluetoothLeAudioCodecConfig.Builder().build();

            descriptor.mInputSelectableConfig.removeIf(n -> n.equals(emptyConfig));
            descriptor.mOutputSelectableConfig.removeIf(n -> n.equals(emptyConfig));
            descriptor.mCodecStatus = new BluetoothLeAudioCodecStatus(
                            null,
                            null,
                            mInputLocalCodecCapabilities,
                            mOutputLocalCodecCapabilities,
                            descriptor.mInputSelectableConfig,
                            descriptor.mOutputSelectableConfig);

        } else if (stackEvent.type
                == LeAudioStackEvent.EVENT_TYPE_AUDIO_GROUP_CURRENT_CODEC_CONFIG_CHANGED) {
            int groupId = stackEvent.valueInt1;
            LeAudioGroupDescriptor descriptor = getGroupDescriptor(groupId);
            if (descriptor == null) {
                Log.e(TAG, " Group not found " + groupId);
                return;
            }
            BluetoothLeAudioCodecConfig emptyConfig =
                    new BluetoothLeAudioCodecConfig.Builder().build();

            BluetoothLeAudioCodecStatus status =
                    new BluetoothLeAudioCodecStatus(
                            (stackEvent.valueCodec1.equals(emptyConfig)
                                    ? null
                                    : stackEvent.valueCodec1),
                            (stackEvent.valueCodec2.equals(emptyConfig)
                                    ? null
                                    : stackEvent.valueCodec2),
                            mInputLocalCodecCapabilities,
                            mOutputLocalCodecCapabilities,
                            descriptor.mInputSelectableConfig,
                            descriptor.mOutputSelectableConfig);

            boolean outputCodecOrFreqChanged =
                    isOutputCodecOfSampleFrequencyChanged(descriptor.mCodecStatus, status);
            boolean inputCodecOrFreqChanged =
                    isInputCodecOfSampleFrequencyChanged(descriptor.mCodecStatus, status);

            Log.d(
                    TAG,
                    ("Codec update for group:" + groupId)
                            + (", outputCodecOrFreqChanged: " + outputCodecOrFreqChanged)
                            + (", inputCodecOrFreqChanged: " + inputCodecOrFreqChanged));

            descriptor.mCodecStatus = status;
            mHandler.post(() -> notifyUnicastCodecConfigChanged(groupId, status));

            if (descriptor.isActive() && (outputCodecOrFreqChanged || inputCodecOrFreqChanged)) {
                // Audio framework needs to be notified so it get new codec config
                // Commenting this AF update as it causes blip in speaker->ble tranistion.
                /*notifyAudioFrameworkForCodecConfigUpdate(
                        groupId, descriptor, outputCodecOrFreqChanged, inputCodecOrFreqChanged);*/
            }
        } else if (stackEvent.type == LeAudioStackEvent.EVENT_TYPE_AUDIO_CONF_CHANGED) {
            int direction = stackEvent.valueInt1;
            int groupId = stackEvent.valueInt2;
            int available_contexts = stackEvent.valueInt5;

            mGroupReadLock.lock();
            try {
                LeAudioGroupDescriptor descriptor = getGroupDescriptor(groupId);
                if (descriptor != null) {
                    if (descriptor.isActive()) {
                        if (updateActiveDevices(
                                groupId, descriptor.mDirection, direction, true, false, false)) {
                            descriptor.setActiveState(ACTIVE_STATE_ACTIVE);
                        } else {
                            descriptor.setActiveState(ACTIVE_STATE_INACTIVE);
                        }

                        if (descriptor.isInactive()) {
                            mHandler.post(
                                    () ->
                                            notifyGroupStatusChanged(
                                                    groupId,
                                                    BluetoothLeAudio.GROUP_STATUS_INACTIVE));
                        }
                    }

                    boolean isInitial = descriptor.mAvailableContexts == null;
                    boolean availableContextChanged =
                            isInitial ? true : descriptor.mAvailableContexts != available_contexts;

                    descriptor.mDirection = direction;
                    descriptor.mAvailableContexts = available_contexts;
                    updateInbandRingtoneForTheGroup(groupId);

                    if (!availableContextChanged) {
                        Log.d(
                                TAG,
                                " Context did not changed for "
                                        + groupId
                                        + ": "
                                        + descriptor.mAvailableContexts);
                        return;
                    }

                    if (descriptor.mAvailableContexts == 0) {
                        if (descriptor.isActive()) {
                            Log.i(
                                    TAG,
                                    " Inactivating group "
                                            + groupId
                                            + " due to unavailable context types");
                            descriptor.mInactivatedDueToContextType = true;
                            setActiveGroupWithDevice(null, false);
                        } else if (isInitial) {
                            Log.i(
                                    TAG,
                                    " New group "
                                            + groupId
                                            + " with no context types available");
                            descriptor.mInactivatedDueToContextType = true;
                        }
                        return;
                    }

                    if (descriptor.mInactivatedDueToContextType) {
                        Log.i(
                                TAG,
                                " Some context got available again for "
                                        + groupId
                                        + ", try it out: "
                                        + descriptor.mAvailableContexts);
                        descriptor.mInactivatedDueToContextType = false;
                        setActiveGroupWithDevice(getLeadDeviceForTheGroup(groupId), true);
                    }
                } else {
                    Log.e(TAG, "messageFromNative: no descriptors for group: " + groupId);
                }
            } finally {
                mGroupReadLock.unlock();
            }
        } else if (stackEvent.type == LeAudioStackEvent.EVENT_TYPE_SINK_AUDIO_LOCATION_AVAILABLE) {
            Objects.requireNonNull(stackEvent.device);

            int sink_audio_location = stackEvent.valueInt1;

            LeAudioDeviceDescriptor descriptor = getDeviceDescriptor(device);
            if (descriptor == null) {
                Log.e(TAG, "messageFromNative: No valid descriptor for device: " + device);
                return;
            }

            descriptor.mSinkAudioLocation = sink_audio_location;

            Log.i(
                    TAG,
                    "EVENT_TYPE_SINK_AUDIO_LOCATION_AVAILABLE:"
                            + device
                            + " audio location:"
                            + sink_audio_location);
        } else if (stackEvent.type == LeAudioStackEvent.EVENT_TYPE_GROUP_STATUS_CHANGED) {
            int groupId = stackEvent.valueInt1;
            int groupStatus = stackEvent.valueInt2;

            switch (groupStatus) {
                case LeAudioStackEvent.GROUP_STATUS_ACTIVE:
                    {
                        handleGroupTransitToActive(groupId);

                        /* Clear possible exposed broadcast device after activating unicast */
                        if (mActiveBroadcastAudioDevice != null) {
                            updateBroadcastActiveDevice(null, mActiveBroadcastAudioDevice, true);
                        }
                        break;
                    }
                case LeAudioStackEvent.GROUP_STATUS_INACTIVE:
                    {
                        if (Flags.leaudioGettingActiveStateSupport()) {
                            LeAudioGroupDescriptor descriptor = getGroupDescriptor(groupId);
                            if (descriptor == null) {
                                Log.e(
                                        TAG,
                                        "deviceDisconnected: no descriptors for group: " + groupId);
                                return;
                            }

                            if (descriptor.isActive()) {
                                handleGroupTransitToInactive(groupId);
                            }

                            descriptor.setActiveState(ACTIVE_STATE_INACTIVE);

                            /* In case if group is inactivated due to switch to other */
                            Integer gettingActiveGroupId = getFirstGroupIdInGettingActiveState();
                            if (gettingActiveGroupId != LE_AUDIO_GROUP_ID_INVALID) {
                                if (leaudioAllowedContextMask()) {
                                    /* Context were modified, apply mask to activating group */
                                    if (descriptor.areAllowedContextsModified()) {
                                        setGroupAllowedContextMask(
                                                gettingActiveGroupId,
                                                descriptor.getAllowedSinkContexts(),
                                                descriptor.getAllowedSourceContexts());
                                        setGroupAllowedContextMask(
                                                groupId,
                                                BluetoothLeAudio.CONTEXTS_ALL,
                                                BluetoothLeAudio.CONTEXTS_ALL);
                                    }
                                }
                                break;
                            }

                            if (leaudioAllowedContextMask()) {
                                /* Clear allowed context mask if there is no switch of group */
                                if (descriptor.areAllowedContextsModified()) {
                                    setGroupAllowedContextMask(
                                            groupId,
                                            BluetoothLeAudio.CONTEXTS_ALL,
                                            BluetoothLeAudio.CONTEXTS_ALL);
                                }
                            }
                        } else {
                            handleGroupTransitToInactive(groupId);
                        }

                        if (isBroadcastAllowedToBeActivateInCurrentAudioMode()) {
                            /* Check if broadcast was deactivated due to unicast */
                            if (mBroadcastIdDeactivatedForUnicastTransition.isPresent()) {
                                if (!Flags.leaudioBroadcastPrimaryGroupSelection()) {
                                    updateFallbackUnicastGroupIdForBroadcast(groupId);
                                }
                                if (!leaudioUseAudioModeListener()) {
                                    mQueuedInCallValue = Optional.empty();
                                }
                                startBroadcast(mBroadcastIdDeactivatedForUnicastTransition.get());
                                mBroadcastIdDeactivatedForUnicastTransition = Optional.empty();
                            }

                            if (leaudioBigDependsOnAudioState()) {
                                if (mAwaitingBroadcastCreateResponse
                                        && !Flags.leaudioBroadcastPrimaryGroupSelection()) {
                                    updateFallbackUnicastGroupIdForBroadcast(groupId);
                                }
                            } else {
                                if (!mCreateBroadcastQueue.isEmpty()) {
                                    if (!Flags.leaudioBroadcastPrimaryGroupSelection()) {
                                        updateFallbackUnicastGroupIdForBroadcast(groupId);
                                    }
                                    BluetoothLeBroadcastSettings settings =
                                            mCreateBroadcastQueue.remove();
                                    createBroadcast(settings);
                                }
                            }
                        }
                        break;
                    }
                case LeAudioStackEvent.GROUP_STATUS_TURNED_IDLE_DURING_CALL:
                    {
                        handleGroupIdleDuringCall();
                        break;
                    }
                default:
                    break;
            }
        } else if (stackEvent.type
                == LeAudioStackEvent.EVENT_TYPE_HEALTH_BASED_DEV_RECOMMENDATION) {
            handleDeviceHealthAction(stackEvent.device, stackEvent.valueInt1);
        } else if (stackEvent.type
                == LeAudioStackEvent.EVENT_TYPE_HEALTH_BASED_GROUP_RECOMMENDATION) {
            handleGroupHealthAction(stackEvent.valueInt1, stackEvent.valueInt2);
        } else if (stackEvent.type == LeAudioStackEvent.EVENT_TYPE_BROADCAST_CREATED) {
            int broadcastId = stackEvent.valueInt1;
            boolean success = stackEvent.valueBool1;

            if (leaudioBigDependsOnAudioState()) {
                mCreateBroadcastQueue.remove();
            }

            if (success) {
                Log.d(TAG, "Broadcast broadcastId: " + broadcastId + " created.");
                mBroadcastDescriptors.put(broadcastId, new LeAudioBroadcastDescriptor());
                mHandler.post(
                        () ->
                                notifyBroadcastStarted(
                                        broadcastId,
                                        BluetoothStatusCodes.REASON_LOCAL_APP_REQUEST));

                LeAudioBroadcastSessionStats sessionStats =
                        mBroadcastSessionStats.remove(INVALID_BROADCAST_ID);
                if (sessionStats != null) {
                    sessionStats.updateSessionStatus(
                            BluetoothStatsLog
                                    .BROADCAST_AUDIO_SESSION_REPORTED__SESSION_SETUP_STATUS__SETUP_STATUS_CREATED);
                    sessionStats.updateSessionCreatedTime(SystemClock.elapsedRealtime());
                    mBroadcastSessionStats.put(broadcastId, sessionStats);
                }

                if (mAudioManagerAddedOutDevice == null) {
                    startBroadcast(broadcastId);
                } else {
                    Log.d(TAG, "Audio out device is still not removed, pending start broadcast");
                    mBroadcastIdPendingStart = Optional.of(broadcastId);
                }
            } else {
                // TODO: Improve reason reporting or extend the native stack event with reason code
                Log.e(
                        TAG,
                        "EVENT_TYPE_BROADCAST_CREATED: Failed to create broadcast: " + broadcastId);

                /* Disconnect Broadcast device which was connected to avoid non LE Audio sound
                 * leak in handover scenario.
                 */
                if ((mUnicastGroupIdDeactivatedForBroadcastTransition != LE_AUDIO_GROUP_ID_INVALID)
                        && mCreateBroadcastQueue.isEmpty()
                        && (!Objects.equals(device, mActiveBroadcastAudioDevice))) {
                    if (!leaudioBigDependsOnAudioState()) {
                        clearCreateBroadcastTimeoutCallback();
                    }
                    updateBroadcastActiveDevice(null, mActiveBroadcastAudioDevice, false);
                }

                mHandler.post(() -> notifyBroadcastStartFailed(BluetoothStatusCodes.ERROR_UNKNOWN));
                logBroadcastSessionStatsWithStatus(
                        INVALID_BROADCAST_ID,
                        BluetoothStatsLog
                                .BROADCAST_AUDIO_SESSION_REPORTED__SESSION_SETUP_STATUS__SETUP_STATUS_CREATE_FAILED);
                transitionFromBroadcastToUnicast();
            }

            if (leaudioBigDependsOnAudioState()) {
                clearCreateBroadcastTimeoutCallback();
            }
            mAwaitingBroadcastCreateResponse = false;

            // In case if there were additional calls to create broadcast
            if (!mCreateBroadcastQueue.isEmpty()) {
                BluetoothLeBroadcastSettings settings = mCreateBroadcastQueue.remove();
                createBroadcast(settings);
            }

        } else if (stackEvent.type == LeAudioStackEvent.EVENT_TYPE_BROADCAST_DESTROYED) {
            Integer broadcastId = stackEvent.valueInt1;
            LeAudioBroadcastDescriptor descriptor = mBroadcastDescriptors.get(broadcastId);
            if (descriptor == null) {
                Log.e(
                        TAG,
                        "EVENT_TYPE_BROADCAST_DESTROYED: No valid descriptor for broadcastId: "
                                + broadcastId);
            } else {
                mBroadcastDescriptors.remove(broadcastId);
            }

            // TODO: Improve reason reporting or extend the native stack event with reason code
            mHandler.post(
                    () ->
                            notifyOnBroadcastStopped(
                                    broadcastId, BluetoothStatusCodes.REASON_LOCAL_APP_REQUEST));
            BassClientService bassClientService = getBassClientService();
            if (bassClientService != null) {
                bassClientService.stopReceiversSourceSynchronization(broadcastId);
            }
            logBroadcastSessionStatsWithStatus(
                    broadcastId,
                    BluetoothStatsLog
                            .BROADCAST_AUDIO_SESSION_REPORTED__SESSION_SETUP_STATUS__SETUP_STATUS_UNKNOWN);
        } else if (stackEvent.type == LeAudioStackEvent.EVENT_TYPE_BROADCAST_STATE) {
            int broadcastId = stackEvent.valueInt1;
            int state = stackEvent.valueInt2;
            int previousState;

            LeAudioBroadcastDescriptor descriptor = mBroadcastDescriptors.get(broadcastId);
            if (descriptor == null) {
                Log.e(
                        TAG,
                        "EVENT_TYPE_BROADCAST_STATE: No valid descriptor for broadcastId: "
                                + broadcastId);
                return;
            }

            /* Request broadcast details if not known yet */
            if (!descriptor.mRequestedForDetails) {
                mLeAudioBroadcasterNativeInterface.getBroadcastMetadata(broadcastId);
                descriptor.mRequestedForDetails = true;
            }
            previousState = descriptor.mState;
            descriptor.mState = state;
            BassClientService bassClientService = getBassClientService();

            switch (descriptor.mState) {
                case LeAudioStackEvent.BROADCAST_STATE_STOPPED:
                    Log.d(TAG, "Broadcast broadcastId: " + broadcastId + " stopped.");

                    // Playback stopped
                    mHandler.post(
                            () ->
                                    notifyPlaybackStopped(
                                            broadcastId,
                                            BluetoothStatusCodes.REASON_LOCAL_APP_REQUEST));

                    transitionFromBroadcastToUnicast();
                    destroyBroadcast(broadcastId);
                    break;
                case LeAudioStackEvent.BROADCAST_STATE_CONFIGURING:
                    Log.d(TAG, "Broadcast broadcastId: " + broadcastId + " configuring.");
                    break;
                case LeAudioStackEvent.BROADCAST_STATE_PAUSED:
                    Log.d(TAG, "Broadcast broadcastId: " + broadcastId + " paused.");

                    /* Stop here if Broadcast was not in Streaming state before */
                    if (previousState != LeAudioStackEvent.BROADCAST_STATE_STREAMING) {
                        // Stop Big Monitoring in case that was some actions on extarnal broadcast
                        if (bassClientService != null) {
                            bassClientService.stopBigMonitoring();
                        }
                        return;
                    }

                    // Playback paused
                    mHandler.post(
                            () ->
                                    notifyPlaybackStopped(
                                            broadcastId,
                                            BluetoothStatusCodes.REASON_LOCAL_STACK_REQUEST));

                    if (bassClientService != null) {
                        if (!leaudioBroadcastAssistantPeripheralEntrustment()) {
                            bassClientService.suspendReceiversSourceSynchronization(broadcastId);
                        } else if (leaudioBigDependsOnAudioState()) {
                            bassClientService.cacheSuspendingSources(broadcastId);
                        }
                    }

                    if (!leaudioBigDependsOnAudioState() || mIsBroadcastPausedFromOutside) {
                        mIsBroadcastPausedFromOutside = false;
                        transitionFromBroadcastToUnicast();
                    }
                    break;
                case LeAudioStackEvent.BROADCAST_STATE_STOPPING:
                    Log.d(TAG, "Broadcast broadcastId: " + broadcastId + " stopping.");
                    break;
                case LeAudioStackEvent.BROADCAST_STATE_STREAMING:
                    Log.d(TAG, "Broadcast broadcastId: " + broadcastId + " streaming.");

                    // Stream resumed
                    mHandler.post(
                            () ->
                                    notifyPlaybackStarted(
                                            broadcastId,
                                            BluetoothStatusCodes.REASON_LOCAL_STACK_REQUEST));

                    // Log streaming start timestamp
                    LeAudioBroadcastSessionStats sessionStats =
                            mBroadcastSessionStats.get(broadcastId);
                    if (sessionStats != null) {
                        sessionStats.updateSessionStatus(
                                BluetoothStatsLog
                                        .BROADCAST_AUDIO_SESSION_REPORTED__SESSION_SETUP_STATUS__SETUP_STATUS_STREAMING);
                        sessionStats.updateSessionStreamingTime(SystemClock.elapsedRealtime());
                    }

                    if (!leaudioBigDependsOnAudioState()) {
                        clearCreateBroadcastTimeoutCallback();
                    }

                    if (previousState == LeAudioStackEvent.BROADCAST_STATE_PAUSED) {
                        if (bassClientService != null) {
                            bassClientService.resumeReceiversSourceSynchronization();
                        }
                    }

                    // Notify audio manager
                    if (isAnyBroadcastInStreamingState()) {
                        if (!Objects.equals(device, mActiveBroadcastAudioDevice)) {
                            updateBroadcastActiveDevice(device, mActiveBroadcastAudioDevice, true);
                        }
                    }
                    if (mBroadcastIdPendingStop.isPresent()) {
                        Log.d(TAG, "mBroadcastIdPendingStop exist, Stop pending broadcast");
                        stopBroadcast(mBroadcastIdPendingStop.get());
                        mBroadcastIdPendingStop = Optional.empty();
                    }
                    break;
                default:
                    Log.e(TAG, "Invalid state of broadcast: " + descriptor.mState);
                    break;
            }

            // Notify broadcast assistant
            if (bassClientService != null) {
                bassClientService.notifyBroadcastStateChanged(descriptor.mState, broadcastId);
            }
        } else if (stackEvent.type == LeAudioStackEvent.EVENT_TYPE_BROADCAST_METADATA_CHANGED) {
            int broadcastId = stackEvent.valueInt1;
            if (stackEvent.broadcastMetadata == null) {
                Log.e(TAG, "Missing Broadcast metadata for broadcastId: " + broadcastId);
            } else {
                LeAudioBroadcastDescriptor descriptor = mBroadcastDescriptors.get(broadcastId);
                if (descriptor == null) {
                    Log.e(
                            TAG,
                            "EVENT_TYPE_BROADCAST_METADATA_CHANGED: No valid descriptor for "
                                    + "broadcastId: "
                                    + broadcastId);
                    return;
                }
                descriptor.mMetadata = stackEvent.broadcastMetadata;
                mHandler.post(
                        () ->
                                notifyBroadcastMetadataChanged(
                                        broadcastId, stackEvent.broadcastMetadata));
            }
        } else if (stackEvent.type
                == LeAudioStackEvent.EVENT_TYPE_BROADCAST_AUDIO_SESSION_CREATED) {
            boolean success = stackEvent.valueBool1;

            if (!success) {
                Log.e(TAG, "EVENT_TYPE_BROADCAST_AUDIO_SESSION_CREATED: failed to create");

                if (mAwaitingBroadcastCreateResponse) {
                    mAwaitingBroadcastCreateResponse = false;
                    mCreateBroadcastQueue.clear();
                }

                return;
            }

            /* Broadcast creation procedure were initiated and some unicast group are still
             * active.
             */
            if (mAwaitingBroadcastCreateResponse && !areAllGroupsInNotActiveState()) {
                /* Broadcast would be created once unicast group became inactive */
                /*
                Log.i(TAG, "Unicast group is active, deactivate due to pending broadcast");

                if (!leaudioUseAudioRecordingListener()) {
                    mIsSinkStreamMonitorModeEnabled = true;
                    mNativeInterface.setUnicastMonitorMode(LeAudioStackEvent.DIRECTION_SINK, true);
                }

                removeActiveDevice(true);
                */

                /* Notify Broadcast device active while broadcast audio session created*/
                Log.i(TAG, "Notify Broadcast device active to Audio framework");
                if (!device.equals(mActiveBroadcastAudioDevice)) {
                   updateBroadcastActiveDevice(device, mActiveBroadcastAudioDevice, true);
                }
            }
        } else if (stackEvent.type == LeAudioStackEvent.EVENT_TYPE_NATIVE_INITIALIZED) {
            mLeAudioNativeIsInitialized = true;
            for (Map.Entry<ParcelUuid, Pair<Integer, Integer>> entry :
                    ContentControlIdKeeper.getUuidToCcidContextPairMap().entrySet()) {
                ParcelUuid userUuid = entry.getKey();
                Pair<Integer, Integer> ccidInformation = entry.getValue();
                setCcidInformation(userUuid, ccidInformation.first, ccidInformation.second);
            }
            if (!mTmapStarted) {
                mTmapStarted = registerTmap();
            }
        } else if (stackEvent.type == LeAudioStackEvent.EVENT_TYPE_UNICAST_MONITOR_MODE_STATUS) {
            handleUnicastStreamStatusChange(stackEvent.valueInt1, stackEvent.valueInt2);
        } else if (stackEvent.type == LeAudioStackEvent.EVENT_TYPE_GROUP_STREAM_STATUS_CHANGED) {
            mHandler.post(
                    () ->
                            notifyGroupStreamStatusChanged(
                                    stackEvent.valueInt1, stackEvent.valueInt2));
            if (Utils.isDualModeAudioEnabled()) {
               HeadsetService headsetService = mServiceFactory.getHeadsetService();
               if (headsetService != null) {
                  headsetService.updateLeStreamStatus(device, stackEvent.valueInt2);
               }
            }
        }
    }

    private LeAudioStateMachine getOrCreateStateMachine(BluetoothDevice device) {
        if (device == null) {
            Log.e(TAG, "getOrCreateStateMachine failed: device cannot be null");
            return null;
        }

        LeAudioDeviceDescriptor descriptor = getDeviceDescriptor(device);
        if (descriptor == null) {
            Log.e(TAG, "getOrCreateStateMachine: No valid descriptor for device: " + device);
            return null;
        }

        LeAudioStateMachine sm = descriptor.mStateMachine;
        if (sm != null) {
            return sm;
        }

        Log.d(TAG, "Creating a new state machine for " + device);

        sm =
                LeAudioStateMachine.make(
                        device, this, mNativeInterface, mStateMachinesThread.getLooper());
        descriptor.mStateMachine = sm;
        return sm;
    }

    public void handleBondStateChanged(BluetoothDevice device, int fromState, int toState) {
        mHandler.post(() -> bondStateChanged(device, toState));
    }

    /**
     * Process a change in the bonding state for a device.
     *
     * @param device the device whose bonding state has changed
     * @param bondState the new bond state for the device. Possible values are: {@link
     *     BluetoothDevice#BOND_NONE}, {@link BluetoothDevice#BOND_BONDING}, {@link
     *     BluetoothDevice#BOND_BONDED}.
     */
    @VisibleForTesting
    void bondStateChanged(BluetoothDevice device, int bondState) {
        Log.d(TAG, "Bond state changed for device: " + device + " state: " + bondState);
        // Remove state machine if the bonding for a device is removed
        if (bondState != BluetoothDevice.BOND_NONE) {
            return;
        }

        mGroupReadLock.lock();
        try {
            LeAudioDeviceDescriptor descriptor = getDeviceDescriptor(device);
            if (descriptor == null) {
                Log.e(TAG, "bondStateChanged: No valid descriptor for device: " + device);
                return;
            }

            descriptor.mGroupId = LE_AUDIO_GROUP_ID_INVALID;
            descriptor.mSinkAudioLocation = BluetoothLeAudio.AUDIO_LOCATION_INVALID;
            descriptor.mDirection = AUDIO_DIRECTION_NONE;

            LeAudioStateMachine sm = descriptor.mStateMachine;
            if (sm == null) {
                return;
            }
            if (sm.getConnectionState() != BluetoothProfile.STATE_DISCONNECTED) {
                Log.w(TAG, "Device is not disconnected yet.");
                disconnect(device);
                return;
            }
        } finally {
            mGroupReadLock.unlock();
        }
        removeStateMachine(device);
        removeAuthorizationInfoForRelatedProfiles(device);
    }

    private void removeStateMachine(BluetoothDevice device) {
        mGroupReadLock.lock();
        try {
            try {
                LeAudioDeviceDescriptor descriptor = getDeviceDescriptor(device);
                if (descriptor == null) {
                    Log.e(TAG, "removeStateMachine: No valid descriptor for device: " + device);
                    return;
                }

                LeAudioStateMachine sm = descriptor.mStateMachine;
                if (sm == null) {
                    Log.w(
                            TAG,
                            "removeStateMachine: device "
                                    + device
                                    + " does not have a state machine");
                    return;
                }
                Log.i(TAG, "removeStateMachine: removing state machine for device: " + device);
                sm.quit();
                sm.cleanup();
                descriptor.mStateMachine = null;
            } finally {
                // Upgrade to write lock
                mGroupReadLock.unlock();
                mGroupWriteLock.lock();
            }
            mDeviceDescriptors.remove(device);
            if (!isScannerNeeded()) {
                mScanCallback.stopBackgroundScan();
            }
        } finally {
            mGroupWriteLock.unlock();
        }
    }

    @VisibleForTesting
    List<BluetoothDevice> getConnectedPeerDevices(int groupId) {
        List<BluetoothDevice> result = new ArrayList<>();
        for (BluetoothDevice peerDevice : getConnectedDevices()) {
            if (getGroupId(peerDevice) == groupId) {
                result.add(peerDevice);
            }
        }
        return result;
    }

    /** Process a change for connection of a device. */
    public synchronized void deviceConnected(BluetoothDevice device) {
        LeAudioDeviceDescriptor deviceDescriptor = getDeviceDescriptor(device);
        if (deviceDescriptor == null) {
            Log.e(TAG, "deviceConnected: No valid descriptor for device: " + device);
            return;
        }

        if (deviceDescriptor.mGroupId == LE_AUDIO_GROUP_ID_INVALID
                || getConnectedPeerDevices(deviceDescriptor.mGroupId).size() == 1) {
            // Log LE Audio connection event if we are the first device in a set
            // Or when the GroupId has not been found
            // MetricsLogger.logProfileConnectionEvent(
            //         BluetoothMetricsProto.ProfileId.LE_AUDIO);
        }

        LeAudioGroupDescriptor descriptor = getGroupDescriptor(deviceDescriptor.mGroupId);
        if (descriptor != null) {
            descriptor.mIsConnected = true;
        } else {
            Log.e(TAG, "deviceConnected: no descriptors for group: " + deviceDescriptor.mGroupId);
        }

        if (!isScannerNeeded()) {
            mScanCallback.stopBackgroundScan();
        }

        /* Set by default earliest connected device */
        if (Flags.leaudioBroadcastPrimaryGroupSelection()
                && mUnicastGroupIdDeactivatedForBroadcastTransition == LE_AUDIO_GROUP_ID_INVALID) {
            setDefaultBroadcastToUnicastFallbackGroup();
        }
    }

    /** Process a change for disconnection of a device. */
    public synchronized void deviceDisconnected(BluetoothDevice device, boolean hasFallbackDevice) {
        Log.d(TAG, "deviceDisconnected " + device);

        int groupId = LE_AUDIO_GROUP_ID_INVALID;
        mGroupReadLock.lock();
        try {
            LeAudioDeviceDescriptor deviceDescriptor = getDeviceDescriptor(device);
            if (deviceDescriptor == null) {
                Log.e(TAG, "deviceDisconnected: No valid descriptor for device: " + device);
                return;
            }
            groupId = deviceDescriptor.mGroupId;
        } finally {
            mGroupReadLock.unlock();
        }

        int bondState = mAdapterService.getBondState(device);
        if (bondState == BluetoothDevice.BOND_NONE) {
            Log.d(TAG, device + " is unbond. Remove state machine");

            removeStateMachine(device);
            removeAuthorizationInfoForRelatedProfiles(device);
        }

        if (!isScannerNeeded()) {
            mScanCallback.stopBackgroundScan();
        }

        mGroupReadLock.lock();
        try {
            LeAudioGroupDescriptor descriptor = getGroupDescriptor(groupId);
            if (descriptor == null) {
                Log.e(TAG, "deviceDisconnected: no descriptors for group: " + groupId);
                return;
            }

            List<BluetoothDevice> connectedDevices = getConnectedPeerDevices(groupId);
            /* Let's check if the last connected device is really connected */
            if (connectedDevices.size() == 1
                    && Objects.equals(
                            connectedDevices.get(0), descriptor.mLostLeadDeviceWhileStreaming)) {
                clearLostDevicesWhileStreaming(descriptor);
                return;
            }

            if (getConnectedPeerDevices(groupId).isEmpty()) {
                descriptor.mIsConnected = false;
                descriptor.mAutoActiveModeEnabled = true;
                descriptor.mAvailableContexts = Flags.leaudioUnicastNoAvailableContexts() ? null : 0;
                if (descriptor.isActive()) {
                    Integer gettingActiveGroupId = getFirstGroupIdInGettingActiveState();
                    if (gettingActiveGroupId != LE_AUDIO_GROUP_ID_INVALID) {
                        Log.w(TAG, "deviceDisconnected: other device group in getting active");
                        return;
                    }

                    /* Notify Native layer */
                    removeActiveDevice(hasFallbackDevice);
                    descriptor.setActiveState(ACTIVE_STATE_INACTIVE);
                    /* Update audio framework */
                    updateActiveDevices(
                            groupId,
                            descriptor.mDirection,
                            descriptor.mDirection,
                            false,
                            hasFallbackDevice,
                            false);
                    /* Set by default earliest connected device */
                    if (Flags.leaudioBroadcastPrimaryGroupSelection()
                            && mUnicastGroupIdDeactivatedForBroadcastTransition == groupId) {
                        setDefaultBroadcastToUnicastFallbackGroup();
                    }
                    return;
                }

                /* Set by default earliest connected device */
                if (Flags.leaudioBroadcastPrimaryGroupSelection()
                        && mUnicastGroupIdDeactivatedForBroadcastTransition == groupId) {
                    setDefaultBroadcastToUnicastFallbackGroup();
                }
            }

            if (descriptor.isActive()
                    || Objects.equals(mActiveAudioOutDevice, device)
                    || Objects.equals(mActiveAudioInDevice, device)) {
                updateActiveDevices(
                        groupId,
                        descriptor.mDirection,
                        descriptor.mDirection,
                        descriptor.isActive(),
                        hasFallbackDevice,
                        false);
            }
        } finally {
            mGroupReadLock.unlock();
        }
    }

    /**
     * Check whether can connect to a peer device. The check considers a number of factors during
     * the evaluation.
     *
     * @param device the peer device to connect to
     * @return true if connection is allowed, otherwise false
     */
    public boolean okToConnect(BluetoothDevice device) {
        // Check if this is an incoming connection in Quiet mode.
        if (mAdapterService.isQuietModeEnabled()) {
            Log.e(TAG, "okToConnect: cannot connect to " + device + " : quiet mode enabled");
            return false;
        }
        // Check connectionPolicy and accept or reject the connection.
        int connectionPolicy = getConnectionPolicy(device);
        int bondState = mAdapterService.getBondState(device);
        // Allow this connection only if the device is bonded. Any attempt to connect while
        // bonding would potentially lead to an unauthorized connection.
        if (bondState != BluetoothDevice.BOND_BONDED) {
            Log.w(TAG, "okToConnect: return false, bondState=" + bondState);
            return false;
        } else if (connectionPolicy != BluetoothProfile.CONNECTION_POLICY_UNKNOWN
                && connectionPolicy != BluetoothProfile.CONNECTION_POLICY_ALLOWED) {
            // Otherwise, reject the connection if connectionPolicy is not valid.
            Log.w(TAG, "okToConnect: return false, connectionPolicy=" + connectionPolicy);
            return false;
        }
        return true;
    }

    /**
     * Get device audio location.
     *
     * @param device LE Audio capable device
     * @return the sink audioi location that this device currently exposed
     */
    public int getAudioLocation(BluetoothDevice device) {
        if (device == null) {
            return BluetoothLeAudio.AUDIO_LOCATION_INVALID;
        }

        LeAudioDeviceDescriptor descriptor = getDeviceDescriptor(device);
        if (descriptor == null) {
            Log.e(TAG, "getAudioLocation: No valid descriptor for device: " + device);
            return BluetoothLeAudio.AUDIO_LOCATION_INVALID;
        }

        return descriptor.mSinkAudioLocation;
    }

    /**
     * Check if inband ringtone is enabled by the LE Audio group. Group id for the device can be
     * found with {@link BluetoothLeAudio#getGroupId}.
     *
     * @param groupId LE Audio group id
     * @return true if inband ringtone is enabled, false otherwise
     */
    public boolean isInbandRingtoneEnabled(int groupId) {
        if (!mLeAudioInbandRingtoneSupportedByPlatform) {
            return mLeAudioInbandRingtoneSupportedByPlatform;
        }

        LeAudioGroupDescriptor descriptor = getGroupDescriptor(groupId);
        if (descriptor == null) {
            return false;
        }

        return descriptor.mInbandRingtoneEnabled;
    }

    /**
     * Set In Call state
     *
     * @param inCall True if device in call (any state), false otherwise.
     */
    public void setInCall(boolean inCall) {
        if (!mLeAudioNativeIsInitialized) {
            Log.e(TAG, "Le Audio not initialized properly.");
            return;
        }

        mInCall = inCall;
        if (!leaudioUseAudioModeListener()) {
            /* For setting inCall mode */
            if (inCall && !areBroadcastsAllStopped()) {
                mQueuedInCallValue = Optional.of(true);

                /* Request activation of unicast group */
                handleUnicastStreamStatusChange(
                        LeAudioStackEvent.DIRECTION_SINK,
                        LeAudioStackEvent.STATUS_LOCAL_STREAM_REQUESTED);
                return;
            }
        }

        mNativeInterface.setInCall(inCall);

        if (!leaudioUseAudioModeListener()) {
            /* For clearing inCall mode */
            if (!inCall && mBroadcastIdDeactivatedForUnicastTransition.isPresent()) {
                handleUnicastStreamStatusChange(
                        LeAudioStackEvent.DIRECTION_SINK,
                        LeAudioStackEvent.STATUS_LOCAL_STREAM_SUSPENDED);
            }
        }
    }

    /**
     * Sends the preferred audio profiles for a dual mode audio device to the native stack.
     *
     * @param groupId is the group id of the device which had a preference change
     * @param isOutputPreferenceLeAudio {@code true} if {@link BluetoothProfile#LE_AUDIO} is
     *     preferred for {@link BluetoothAdapter#AUDIO_MODE_OUTPUT_ONLY}, {@code false} if it is
     *     {@link BluetoothProfile#A2DP}
     * @param isDuplexPreferenceLeAudio {@code true} if {@link BluetoothProfile#LE_AUDIO} is
     *     preferred for {@link BluetoothAdapter#AUDIO_MODE_DUPLEX}, {@code false} if it is {@link
     *     BluetoothProfile#HEADSET}
     */
    public void sendAudioProfilePreferencesToNative(
            int groupId, boolean isOutputPreferenceLeAudio, boolean isDuplexPreferenceLeAudio) {
        if (!mLeAudioNativeIsInitialized) {
            Log.e(TAG, "Le Audio not initialized properly.");
            return;
        }
        mNativeInterface.sendAudioProfilePreferences(
                groupId, isOutputPreferenceLeAudio, isDuplexPreferenceLeAudio);
    }

    /**
     * Set allowed context which should be considered while Audio Framework would request streaming.
     *
     * @param sinkContextTypes sink context types that would be allowed to stream
     * @param sourceContextTypes source context types that would be allowed to stream
     */
    public void setActiveGroupAllowedContextMask(int sinkContextTypes, int sourceContextTypes) {
        setGroupAllowedContextMask(getActiveGroupId(), sinkContextTypes, sourceContextTypes);
    }

    /**
     * Set Inactive by HFP during handover This is a work around to handle controllers that cannot
     * have SCO and CIS at the same time. So remove active device to tear down CIS, and re-connect
     * the SCO in {@link LeAudioService#handleGroupIdleDuringCall()}
     *
     * @param hfpHandoverDevice is the hfp device that was set to active
     */
    public void setInactiveForHfpHandover(BluetoothDevice hfpHandoverDevice) {
        if (!mLeAudioNativeIsInitialized) {
            Log.e(TAG, "Le Audio not initialized properly.");
            return;
        }
        if (getActiveGroupId() != LE_AUDIO_GROUP_ID_INVALID) {
            mHfpHandoverDevice = hfpHandoverDevice;
            // record the lead device
            mLeAudioDeviceInactivatedForHfpHandover = mExposedActiveDevice;
            removeActiveDevice(true);
        }
    }

    public boolean IsActiveLeAudioDeviceExistCacheVrHfpDevice(
                                   BluetoothDevice HfpVrInitiatedRemoteDevice) {
        if (!mLeAudioNativeIsInitialized) {
            Log.e(TAG, "Le Audio not initialized properly.");
            return false;
        }
        Log.i(TAG, "VR initiated Remote device: " + HfpVrInitiatedRemoteDevice);
        if (areAllGroupsInNotActiveState()) {
            Log.i(TAG, "All LeAudio groups are not in Active state.");
            return false;
        }
        mHfpVrInitiatedRemoteDevice = HfpVrInitiatedRemoteDevice;
        return true;
    }

    /** Resume prior active device after HFP phone call hand over */
    public void setActiveAfterHfpHandover() {
        if (!mLeAudioNativeIsInitialized) {
            Log.e(TAG, "Le Audio not initialized properly.");
            return;
        }
        if (mLeAudioDeviceInactivatedForHfpHandover != null) {
            Log.i(TAG, "handover to LE audio device=" + mLeAudioDeviceInactivatedForHfpHandover);
            setActiveDevice(mLeAudioDeviceInactivatedForHfpHandover);
            mLeAudioDeviceInactivatedForHfpHandover = null;
        } else {
            Log.d(TAG, "nothing to handover back");
        }
    }

    public void setInactiveForBroadcast() {
        Log.d(TAG, "setInactiveForBroadcast");
        if (!isBroadcastActive()) {
            Log.d(TAG, "setInactiveForBroadcast: broadcast is inactive");
            return;
        }
        Optional<Integer> broadcastId = getFirstNotStoppedBroadcastId();
        LeAudioBroadcastDescriptor descriptor = mBroadcastDescriptors.get(broadcastId.get());
        if (!broadcastId.isEmpty() && (descriptor != null)) {
            Log.d(TAG, "setInactiveForBroadcast: stop broadcast now");
            updateFallbackUnicastGroupIdForBroadcast(LE_AUDIO_GROUP_ID_INVALID);
            stopBroadcast(broadcastId.get());
            suspendLeAudioStream();
            Log.d(TAG, "Wait for broadcast to stop");
            int waitCount = SystemProperties.getInt(
                    "persist.bluetooth.stop_broadcast_waiting_count", 5);
            for (int c = 0; c < waitCount; c++) {
                try {
                    Thread.sleep(50);
                } catch (InterruptedException e) {
                    Log.e(TAG, "Sleep thread is interrupted", e);
                }
                if (descriptor.mState.equals(LeAudioStackEvent.BROADCAST_STATE_STOPPED)) {
                    break;
                }
            }
            if (descriptor.mState.equals(LeAudioStackEvent.BROADCAST_STATE_STOPPED)) {
                Log.d(TAG, "Broadcast is stopped");
            } else {
                Log.d(TAG, "Broadcast state is: " + descriptor.mState);
            }
        }
    }

    /**
     * Set connection policy of the profile and connects it if connectionPolicy is {@link
     * BluetoothProfile#CONNECTION_POLICY_ALLOWED} or disconnects if connectionPolicy is {@link
     * BluetoothProfile#CONNECTION_POLICY_FORBIDDEN}
     *
     * <p>The device should already be paired. Connection policy can be one of: {@link
     * BluetoothProfile#CONNECTION_POLICY_ALLOWED}, {@link
     * BluetoothProfile#CONNECTION_POLICY_FORBIDDEN}, {@link
     * BluetoothProfile#CONNECTION_POLICY_UNKNOWN}
     *
     * @param device the remote device
     * @param connectionPolicy is the connection policy to set to for this profile
     * @return true on success, otherwise false
     */
    public boolean setConnectionPolicy(BluetoothDevice device, int connectionPolicy) {
        Log.d(TAG, "Saved connectionPolicy " + device + " = " + connectionPolicy);

        if (!mDatabaseManager.setProfileConnectionPolicy(
                device, BluetoothProfile.LE_AUDIO, connectionPolicy)) {
            return false;
        }

        boolean isCsipSupported = Utils.arrayContains(mAdapterService.getRemoteUuids(device),
                                                      BluetoothUuid.COORDINATED_SET);
        CsipSetCoordinatorService csipClient =
                mServiceFactory.getCsipSetCoordinatorService();
        int CsipGroupSize = 1;
        int grpId = -1;
        if (isCsipSupported && csipClient != null) {
            grpId = csipClient.getGroupId(device, BluetoothUuid.CAP);
            CsipGroupSize = csipClient.getDesiredGroupSize(grpId);
        }

        Log.w(TAG, "Group size of device " + device + " with group id: " + grpId +
                " has group size = " + CsipGroupSize);

        if (connectionPolicy == BluetoothProfile.CONNECTION_POLICY_ALLOWED) {
            setEnabledState(device, /* enabled= */ true);
            // Authorizes LEA GATT server services if already assigned to a group
            int groupId = getGroupId(device);
            if (groupId != LE_AUDIO_GROUP_ID_INVALID) {
                setAuthorizationForRelatedProfiles(device, true);
            }
            if (Utils.isDualModeAudioEnabled()) {
                if (isCsipSupported && CsipGroupSize > 0) {
                    A2dpService mA2dp = A2dpService.getA2dpService();
                    if (mA2dp != null) {
                        mA2dp.disconnect(device);
                        Log.e(TAG, "A2DP disconnect when dual mode enable for CSIP device "
                            + device + " for le audio policy allowed");
                    }

                    HeadsetService mHfp = HeadsetService.getHeadsetService();
                    if (mHfp != null) {
                        mHfp.disconnect(device);
                        Log.e(TAG, "HFP disconnect when dual mode enable for CSIP device "
                            + device + " for le audio policy allowed");
                    }
                }
            }
            connect(device);
        } else if (connectionPolicy == BluetoothProfile.CONNECTION_POLICY_FORBIDDEN) {
            setEnabledState(device, /* enabled= */ false);
            // Remove authorization for LEA GATT server services
            setAuthorizationForRelatedProfiles(device, false);
            disconnect(device);
            if (Utils.isDualModeAudioEnabled()) {
                if (isCsipSupported && CsipGroupSize > 0) {
                    A2dpService mA2dp = A2dpService.getA2dpService();
                    if (mA2dp != null) {
                        mA2dp.connect(device);
                        Log.e(TAG, "A2DP connect when dual mode enable for CSIP device "
                            + device + " for le audio policy forbidden");
                    }

                    HeadsetService mHfp = HeadsetService.getHeadsetService();
                    if (mHfp != null) {
                        mHfp.connect(device);
                        Log.e(TAG, "HFP connect when dual mode enable for CSIP device "
                            + device + " for le audio policy forbidden");
                    }
                }
            }
        }
        setLeAudioGattClientProfilesPolicy(device, connectionPolicy);
        return true;
    }

    /**
     * Sets the connection policy for LE Audio GATT client profiles
     *
     * @param device is the remote device
     * @param connectionPolicy is the connection policy we wish to set
     */
    private void setLeAudioGattClientProfilesPolicy(BluetoothDevice device, int connectionPolicy) {
        Log.d(
                TAG,
                "setLeAudioGattClientProfilesPolicy for device "
                        + device
                        + " to policy="
                        + connectionPolicy);
        VolumeControlService volumeControlService = getVolumeControlService();
        if (volumeControlService != null) {
            volumeControlService.setConnectionPolicy(device, connectionPolicy);
        }

        if (mHapClientService == null) {
            mHapClientService = mServiceFactory.getHapClientService();
        }
        if (mHapClientService != null) {
            mHapClientService.setConnectionPolicy(device, connectionPolicy);
        }

        if (mCsipSetCoordinatorService == null) {
            mCsipSetCoordinatorService = mServiceFactory.getCsipSetCoordinatorService();
        }

        // Disallow setting CSIP to forbidden until characteristic reads are complete
        if (mCsipSetCoordinatorService != null) {
            mCsipSetCoordinatorService.setConnectionPolicy(device, connectionPolicy);
        }

        if (mBassClientService == null) {
            mBassClientService = mServiceFactory.getBassClientService();
        }
        if (mBassClientService != null && mBassClientService.isEnabled()) {
            mBassClientService.setConnectionPolicy(device, connectionPolicy);
        }
    }

    /**
     * Get the connection policy of the profile.
     *
     * <p>The connection policy can be any of: {@link BluetoothProfile#CONNECTION_POLICY_ALLOWED},
     * {@link BluetoothProfile#CONNECTION_POLICY_FORBIDDEN}, {@link
     * BluetoothProfile#CONNECTION_POLICY_UNKNOWN}
     *
     * @param device Bluetooth device
     * @return connection policy of the device
     */
    public int getConnectionPolicy(BluetoothDevice device) {
        int connection_policy =
                mDatabaseManager.getProfileConnectionPolicy(device, BluetoothProfile.LE_AUDIO);
        Log.d(TAG, device + " connection policy = " + connection_policy);
        return connection_policy;
    }

    /**
     * Get device group id. Devices with same group id belong to same group (i.e left and right
     * earbud)
     *
     * @param device LE Audio capable device
     * @return group id that this device currently belongs to
     */
    public int getGroupId(BluetoothDevice device) {
        if (device == null) {
            return LE_AUDIO_GROUP_ID_INVALID;
        }

        mGroupReadLock.lock();
        try {
            LeAudioDeviceDescriptor descriptor = getDeviceDescriptor(device);
            if (descriptor == null) {
                Log.e(TAG, "getGroupId: No valid descriptor for device: " + device);
                return LE_AUDIO_GROUP_ID_INVALID;
            }

            return descriptor.mGroupId;
        } finally {
            mGroupReadLock.unlock();
        }
    }

    public void cacheRemoteCcpOps(int opcode, byte[] args) {
        mCachedOpcode = opcode;
        mCachedArgs = Arrays.copyOfRange(args, 0, args.length);
        Log.d(TAG, "cacheRemoteCcpOps(): mCachedOpcode: " + mCachedOpcode +
                   ", args Len=" + args.length + ", args: " + Arrays.toString(args) +
                   ", cachedArgs Len=" + mCachedArgs.length +
                   ", mCachedArgs: " + Arrays.toString(mCachedArgs));
    }

    public void clearCachedRemoteCcpOps() {
        mCachedOpcode = -1;
        mCachedArgs = null;
        Log.d(TAG, "clearCachedRemoteCcpOps(): mCachedOpcode: " + mCachedOpcode);
    }

    /**
     * Set auto active mode state.
     *
     * <p>Auto Active Mode by default is set to true and it means, that after ACL connection is
     * created to LeAudio device which is part of the group, can be connected to Audio Framework
     * (set as Active).
     *
     * <p>If Auto Active Mode is set to false, it means that after LeAudio device is connected for
     * given group, the function isGroupAvailableForStream(groupId) will return false and
     * ActiveDeviceManager will not make this group active.
     *
     * <p>This mode can change internally when two things happen: 1. LeAudioService detects Targeted
     * Announcements from the device which belongs to the group.
     * 2. @BluetoothLeAudio.setActiveDevice() is called with a device which belongs to the group.
     *
     * <p>Note: Auto Active Mode can be disabled only when all devices from the group are
     * disconnected.
     *
     * @param groupId LeAudio group id which Auto Active Mode should be changed.
     * @param enabled true when Auto Active Mode should be enabled (default value), false otherwise.
     * @return true when Auto Active Mode is set, false otherwise
     */
    public boolean setAutoActiveModeState(int groupId, boolean enabled) {
        Log.d(TAG, "setAutoActiveModeState: groupId: " + groupId + " enabled: " + enabled);

        mGroupReadLock.lock();
        try {
            LeAudioGroupDescriptor descriptor = getGroupDescriptor(groupId);
            if (descriptor == null) {
                Log.i(
                        TAG,
                        "setAutoActiveModeState: groupId: "
                                + groupId
                                + " is not known LeAudio group");
                return false;
            }

            /* Disabling Auto Active Mode is allowed only when all the devices from the group
             * are disconnected */
            if (!enabled && descriptor.mIsConnected) {
                Log.i(
                        TAG,
                        "setAutoActiveModeState: GroupId: " + groupId + " is already connected ");
                return false;
            }

            Log.i(TAG, "setAutoActiveModeState: groupId: " + groupId + ", enabled: " + enabled);
            descriptor.mAutoActiveModeEnabled = enabled;
            return true;
        } finally {
            mGroupReadLock.unlock();
        }
    }

    /**
     * Is Auto Active Mode enabled
     *
     * @param groupId LeAudio group id which Auto Active Mode should be taken.
     * @return true when Auto Active Mode is enabled, false otherwise
     */
    public boolean isAutoActiveModeEnabled(int groupId) {
        mGroupReadLock.lock();
        try {
            LeAudioGroupDescriptor descriptor = getGroupDescriptor(groupId);
            if (descriptor == null) {
                Log.i(
                        TAG,
                        "isAutoActiveModeEnabled: groupId: "
                                + groupId
                                + " is not known LeAudio group");
                return false;
            }
            Log.i(
                    TAG,
                    "isAutoActiveModeEnabled: groupId: "
                            + groupId
                            + ", mAutoActiveModeEnabled: "
                            + descriptor.mAutoActiveModeEnabled);
            return descriptor.mAutoActiveModeEnabled;

        } finally {
            mGroupReadLock.unlock();
        }
    }

    /**
     * Check if group is available for streaming. If there is no available context types then group
     * is not available for streaming.
     *
     * @param groupId groupid
     * @return true if available, false otherwise
     */
    public boolean isGroupAvailableForStream(int groupId) {
        mGroupReadLock.lock();
        try {
            LeAudioGroupDescriptor descriptor = getGroupDescriptor(groupId);
            if (descriptor == null) {
                Log.e(
                        TAG,
                        "isGroupAvailableForStream: No valid descriptor for groupId: " + groupId);
                return false;
            }

            if (!descriptor.mAutoActiveModeEnabled) {
                Log.e(
                        TAG,
                        "isGroupAvailableForStream: Auto Active Mode is disabled for groupId: "
                                + groupId);
                return false;
            }

            Log.i(TAG, " descriptor.mAvailableContexts: " + descriptor.mAvailableContexts);
            return descriptor.mAvailableContexts != null && descriptor.mAvailableContexts != 0;
        } finally {
            mGroupReadLock.unlock();
        }
    }

    /**
     * Set the user application ccid along with used context type
     *
     * @param userUuid user uuid
     * @param ccid content control id
     * @param contextType context type
     */
    public void setCcidInformation(ParcelUuid userUuid, int ccid, int contextType) {
        /* for the moment we care only for GMCS and GTBS */
        if (!BluetoothUuid.GENERIC_MEDIA_CONTROL.equals(userUuid)
                && !TbsGatt.UUID_GTBS.equals(userUuid.getUuid())) {
            return;
        }
        if (!mLeAudioNativeIsInitialized) {
            Log.e(TAG, "Le Audio not initialized properly.");
            return;
        }
        mNativeInterface.setCcidInformation(ccid, contextType);
    }

    /**
     * Set volume for streaming devices
     *
     * @param volume volume to set
     */
    public void setVolume(int volume) {
        Log.d(TAG, "SetVolume " + volume);

        int currentlyActiveGroupId = getActiveGroupId();
        List<BluetoothDevice> activeBroadcastSinks = new ArrayList<>();

        if (currentlyActiveGroupId == LE_AUDIO_GROUP_ID_INVALID) {
            if (!Flags.leaudioBroadcastVolumeControlWithSetVolume()) {
                Log.e(TAG, "There is no active group ");
                return;
            }

            BassClientService bassClientService = getBassClientService();
            if (bassClientService != null) {
                activeBroadcastSinks = bassClientService.getSyncedBroadcastSinks();
            }

            if (activeBroadcastSinks.isEmpty()) {
                Log.e(TAG, "There is no active streaming group or broadcast sinks");
                return;
            }
        }

        VolumeControlService volumeControlService = getVolumeControlService();
        if (volumeControlService != null) {
            if (Flags.leaudioBroadcastVolumeControlWithSetVolume()
                    && currentlyActiveGroupId == LE_AUDIO_GROUP_ID_INVALID
                    && !activeBroadcastSinks.isEmpty()) {
                if (Flags.leaudioBroadcastVolumeControlPrimaryGroupOnly()) {
                    if (activeBroadcastSinks.stream()
                            .anyMatch(dev -> isPrimaryGroup(getGroupId(dev)))) {
                        Log.d(
                                TAG,
                                "Setting volume for broadcast sink primary group: "
                                        + mUnicastGroupIdDeactivatedForBroadcastTransition);
                        volumeControlService.setGroupVolume(
                                mUnicastGroupIdDeactivatedForBroadcastTransition, volume);
                    } else {
                        Log.w(TAG, "Setting volume when no active or broadcast primary group");
                    }
                } else {
                    Set<Integer> broadcastGroups =
                            activeBroadcastSinks.stream()
                                    .map(dev -> getGroupId(dev))
                                    .filter(id -> id != IBluetoothLeAudio.LE_AUDIO_GROUP_ID_INVALID)
                                    .collect(Collectors.toSet());

                    Log.d(TAG, "Setting volume for broadcast sink groups: " + broadcastGroups);
                    broadcastGroups.forEach(
                            groupId -> volumeControlService.setGroupVolume(groupId, volume));
                }
            } else {
                volumeControlService.setGroupVolume(currentlyActiveGroupId, volume);
            }
        }
    }

    TbsService getTbsService() {
        if (mTbsService != null) {
            return mTbsService;
        }

        mTbsService = mServiceFactory.getTbsService();
        return mTbsService;
    }

    McpService getMcpService() {
        if (mMcpService != null) {
            return mMcpService;
        }

        mMcpService = mServiceFactory.getMcpService();
        return mMcpService;
    }

    void setAuthorizationForRelatedProfiles(BluetoothDevice device, boolean authorize) {
        McpService mcpService = getMcpService();
        if (mcpService != null) {
            mcpService.setDeviceAuthorized(device, authorize);
        }

        TbsService tbsService = getTbsService();
        if (tbsService != null) {
            tbsService.setDeviceAuthorized(device, authorize);
        }
    }

    void removeAuthorizationInfoForRelatedProfiles(BluetoothDevice device) {
        McpService mcpService = getMcpService();
        if (mcpService != null) {
            mcpService.removeDeviceAuthorizationInfo(device);
        }

        TbsService tbsService = getTbsService();
        if (tbsService != null) {
            tbsService.removeDeviceAuthorizationInfo(device);
        }
    }

    /**
     * This function is called when the framework registers a callback with the service for this
     * first time. This is used as an indication that Bluetooth has been enabled.
     *
     * <p>It is used to authorize all known LeAudio devices in the services which requires that e.g.
     * GMCS
     */
    @VisibleForTesting
    void handleBluetoothEnabled() {
        Log.d(TAG, "handleBluetoothEnabled ");

        mBluetoothEnabled = true;

        mGroupReadLock.lock();
        try {
            if (mDeviceDescriptors.isEmpty()) {
                return;
            }
            for (BluetoothDevice device : mDeviceDescriptors.keySet()) {
                int connection_policy = getConnectionPolicy(device);
                if (connection_policy != BluetoothProfile.CONNECTION_POLICY_FORBIDDEN) {
                    setAuthorizationForRelatedProfiles(device, true);
                }
                setEnabledState(
                        device, connection_policy != BluetoothProfile.CONNECTION_POLICY_FORBIDDEN);
            }
        } finally {
            mGroupReadLock.unlock();
        }

        if (isScannerNeeded()) {
            mScanCallback.startBackgroundScan();
        }
    }

    @VisibleForTesting
    void handleAudioModeChange(int mode) {
        Log.d(TAG, "Audio mode changed: " + mCurrentAudioMode + " -> " + mode);
        int previousAudioMode = mCurrentAudioMode;

        mCurrentAudioMode = mode;

        switch (mode) {
            case AudioManager.MODE_RINGTONE:
            case AudioManager.MODE_IN_CALL:
            case AudioManager.MODE_IN_COMMUNICATION:
                if (!areBroadcastsAllStopped()) {
                    /* Request activation of unicast group */
                    handleUnicastStreamStatusChange(
                            LeAudioStackEvent.DIRECTION_SINK,
                            LeAudioStackEvent.STATUS_LOCAL_STREAM_REQUESTED);
                }
                break;
            case AudioManager.MODE_NORMAL:
                /* Remove broadcast if during handover active LE Audio device disappears
                 * (switch to primary device or non LE Audio device)
                 */
                if (isBroadcastReadyToBeReActivated()
                        && isAudioModeChangedFromCommunicationToNormal(
                                previousAudioMode, mCurrentAudioMode)
                        && (getActiveGroupId() == LE_AUDIO_GROUP_ID_INVALID)
                        && mBroadcastIdDeactivatedForUnicastTransition.isPresent()) {
                    stopBroadcast(mBroadcastIdDeactivatedForUnicastTransition.get());
                    mBroadcastIdDeactivatedForUnicastTransition = Optional.empty();
                    break;
                }

                if (mBroadcastIdDeactivatedForUnicastTransition.isPresent()) {
                    handleUnicastStreamStatusChange(
                            LeAudioStackEvent.DIRECTION_SINK,
                            LeAudioStackEvent.STATUS_LOCAL_STREAM_SUSPENDED);
                }
                break;
            default:
                Log.d(TAG, "Not handled audio mode set: " + mode);
                break;
        }
    }

    private LeAudioGroupDescriptor getGroupDescriptor(int groupId) {
        mGroupReadLock.lock();
        try {
            return mGroupDescriptorsView.get(groupId);
        } finally {
            mGroupReadLock.unlock();
        }
    }

    private LeAudioDeviceDescriptor getDeviceDescriptor(BluetoothDevice device) {
        mGroupReadLock.lock();
        try {
            return mDeviceDescriptors.get(device);
        } finally {
            mGroupReadLock.unlock();
        }
    }

    private void handleGroupNodeAdded(BluetoothDevice device, int groupId) {
        mGroupWriteLock.lock();
        try {
            Log.d(TAG, "Device " + device + " added to group " + groupId);

            LeAudioGroupDescriptor groupDescriptor = getGroupDescriptor(groupId);
            if (groupDescriptor == null) {
                mGroupDescriptors.put(groupId, new LeAudioGroupDescriptor(groupId, false));
            }
            groupDescriptor = getGroupDescriptor(groupId);
            if (groupDescriptor == null) {
                Log.e(TAG, "Could not create group description");
                return;
            }
            LeAudioDeviceDescriptor deviceDescriptor = getDeviceDescriptor(device);
            if (deviceDescriptor == null) {
                deviceDescriptor =
                        createDeviceDescriptor(device, groupDescriptor.mInbandRingtoneEnabled);
                if (deviceDescriptor == null) {
                    Log.e(
                            TAG,
                            "handleGroupNodeAdded: Can't create descriptor for added from"
                                    + " storage device: "
                                    + device);
                    return;
                }

                LeAudioStateMachine unused = getOrCreateStateMachine(device);
                if (getOrCreateStateMachine(device) == null) {
                    Log.e(TAG, "Can't get state machine for device: " + device);
                    return;
                }
            }
            deviceDescriptor.mGroupId = groupId;

            mHandler.post(() -> notifyGroupNodeAdded(device, groupId));
        } finally {
            mGroupWriteLock.unlock();
        }

        /* Set by default earliest connected device */
        if (Flags.leaudioBroadcastPrimaryGroupSelection()
                && mUnicastGroupIdDeactivatedForBroadcastTransition == LE_AUDIO_GROUP_ID_INVALID) {
            setDefaultBroadcastToUnicastFallbackGroup();
        }

        if (mBluetoothEnabled) {
            setAuthorizationForRelatedProfiles(device, true);
            if (isScannerNeeded()) {
                mScanCallback.startBackgroundScan();
            }
        }
    }

    private void notifyGroupNodeAdded(BluetoothDevice device, int groupId) {
        VolumeControlService volumeControlService = getVolumeControlService();
        if (volumeControlService != null) {
            volumeControlService.handleGroupNodeAdded(groupId, device);
        }
        synchronized (mLeAudioCallbacks) {
            try {
                mutex.lock();
                int n = mLeAudioCallbacks.beginBroadcast();
                for (int i = 0; i < n; i++) {
                    try {
                        mLeAudioCallbacks.getBroadcastItem(i).onGroupNodeAdded(device, groupId);
                    } catch (RemoteException e) {
                       // Ignore Exception
                    }
                }
                mLeAudioCallbacks.finishBroadcast();
            } finally {
                mutex.unlock();
            }
        }
    }

    private void handleGroupNodeRemoved(BluetoothDevice device, int groupId) {
        Log.d(TAG, "Removing device " + device + " grom group " + groupId);

        boolean isGroupEmpty = true;
        mGroupReadLock.lock();
        try {
            LeAudioGroupDescriptor groupDescriptor = getGroupDescriptor(groupId);
            if (groupDescriptor == null) {
                Log.e(TAG, "handleGroupNodeRemoved: No valid descriptor for group: " + groupId);
                return;
            }
            Log.d(TAG, "Lost lead device is " + groupDescriptor.mLostLeadDeviceWhileStreaming);
            if (Objects.equals(device, groupDescriptor.mLostLeadDeviceWhileStreaming)) {
                clearLostDevicesWhileStreaming(groupDescriptor);
            }

            LeAudioDeviceDescriptor deviceDescriptor = getDeviceDescriptor(device);
            if (deviceDescriptor == null) {
                Log.e(TAG, "handleGroupNodeRemoved: No valid descriptor for device: " + device);
                return;
            }
            deviceDescriptor.mGroupId = LE_AUDIO_GROUP_ID_INVALID;

            for (LeAudioDeviceDescriptor descriptor : mDeviceDescriptors.values()) {
                if (descriptor.mGroupId == groupId) {
                    isGroupEmpty = false;
                    break;
                }
            }

            if (isGroupEmpty) {
                /* Device is currently an active device. Group needs to be inactivated before
                 * removing
                 */
                if (Objects.equals(device, mActiveAudioOutDevice)
                        || Objects.equals(device, mActiveAudioInDevice)) {
                    handleGroupTransitToInactive(groupId);
                }

                if (mUnicastGroupIdDeactivatedForBroadcastTransition == groupId) {
                    if (Flags.leaudioBroadcastPrimaryGroupSelection()) {
                        setDefaultBroadcastToUnicastFallbackGroup();
                    } else {
                        updateFallbackUnicastGroupIdForBroadcast(LE_AUDIO_GROUP_ID_INVALID);
                    }
                }
            }
            mHandler.post(() -> notifyGroupNodeRemoved(device, groupId));
        } finally {
            mGroupReadLock.unlock();
        }

        if (isGroupEmpty) {
            mGroupWriteLock.lock();
            try {
                mGroupDescriptors.remove(groupId);
            } finally {
                mGroupWriteLock.unlock();
            }
        }

        setAuthorizationForRelatedProfiles(device, false);
        removeAuthorizationInfoForRelatedProfiles(device);
    }

    private void notifyGroupNodeRemoved(BluetoothDevice device, int groupId) {
        synchronized (mLeAudioCallbacks) {
            try {
                mutex.lock();
                int n = mLeAudioCallbacks.beginBroadcast();
                for (int i = 0; i < n; i++) {
                    try {
                        mLeAudioCallbacks.getBroadcastItem(i).onGroupNodeRemoved(device, groupId);
                    } catch (RemoteException e) {
                        // Ignore Exception
                    }
                }
                mLeAudioCallbacks.finishBroadcast();
            } finally {
                mutex.unlock();
            }
        }
    }

    private void notifyGroupStatusChanged(int groupId, int status) {
        synchronized (mLeAudioCallbacks) {
            try {
                mutex.lock();
                int n = mLeAudioCallbacks.beginBroadcast();
                for (int i = 0; i < n; i++) {
                    try {
                        mLeAudioCallbacks.getBroadcastItem(i).onGroupStatusChanged(groupId, status);
                    } catch (RemoteException e) {
                        // Ignore Exception
                    }
                }
                mLeAudioCallbacks.finishBroadcast();
            } finally {
                mutex.unlock();
            }
        }
    }

    private void notifyUnicastCodecConfigChanged(int groupId, BluetoothLeAudioCodecStatus status) {
        synchronized (mLeAudioCallbacks) {
            try {
                mutex.lock();
                int n = mLeAudioCallbacks.beginBroadcast();
                for (int i = 0; i < n; i++) {
                    try {
                       mLeAudioCallbacks.getBroadcastItem(i).onCodecConfigChanged(groupId, status);
                    } catch (RemoteException e) {
                       // Ignore Exception
                    }
                }
                mLeAudioCallbacks.finishBroadcast();
            } finally {
                mutex.unlock();
            }
        }
    }

    private void notifyBroadcastStarted(Integer broadcastId, int reason) {
        synchronized (mBroadcastCallbacks) {
            int n = mBroadcastCallbacks.beginBroadcast();
            for (int i = 0; i < n; i++) {
                try {
                    mBroadcastCallbacks.getBroadcastItem(i).onBroadcastStarted(reason, broadcastId);
                } catch (RemoteException e) {
                    // Ignore Exception
                }
            }
            mBroadcastCallbacks.finishBroadcast();
        }
    }

    private void notifyBroadcastStartFailed(int reason) {
        synchronized (mBroadcastCallbacks) {
            int n = mBroadcastCallbacks.beginBroadcast();
            for (int i = 0; i < n; i++) {
                try {
                    mBroadcastCallbacks.getBroadcastItem(i).onBroadcastStartFailed(reason);
                } catch (RemoteException e) {
                    // Ignore Exception
                }
            }
            mBroadcastCallbacks.finishBroadcast();
        }
    }

    private void notifyOnBroadcastStopped(Integer broadcastId, int reason) {
        synchronized (mBroadcastCallbacks) {
            int n = mBroadcastCallbacks.beginBroadcast();
            for (int i = 0; i < n; i++) {
                try {
                    mBroadcastCallbacks.getBroadcastItem(i).onBroadcastStopped(reason, broadcastId);
                } catch (RemoteException e) {
                    // Ignore Exception
                }
            }
            mBroadcastCallbacks.finishBroadcast();
        }
    }

    private void notifyOnBroadcastStopFailed(int reason) {
        synchronized (mBroadcastCallbacks) {
            int n = mBroadcastCallbacks.beginBroadcast();
            for (int i = 0; i < n; i++) {
                try {
                    mBroadcastCallbacks.getBroadcastItem(i).onBroadcastStopFailed(reason);
                } catch (RemoteException e) {
                    // Ignore Exception
                }
            }
            mBroadcastCallbacks.finishBroadcast();
        }
    }

    private void notifyPlaybackStarted(Integer broadcastId, int reason) {
        synchronized (mBroadcastCallbacks) {
            int n = mBroadcastCallbacks.beginBroadcast();
            for (int i = 0; i < n; i++) {
                try {
                    mBroadcastCallbacks.getBroadcastItem(i).onPlaybackStarted(reason, broadcastId);
                } catch (RemoteException e) {
                    // Ignore Exception
                }
            }
            mBroadcastCallbacks.finishBroadcast();
        }
    }

    private void notifyPlaybackStopped(Integer broadcastId, int reason) {
        synchronized (mBroadcastCallbacks) {
            int n = mBroadcastCallbacks.beginBroadcast();
            for (int i = 0; i < n; i++) {
                try {
                    mBroadcastCallbacks.getBroadcastItem(i).onPlaybackStopped(reason, broadcastId);
                } catch (RemoteException e) {
                    // Ignore Exception
                }
            }
            mBroadcastCallbacks.finishBroadcast();
        }
    }

    private void notifyBroadcastUpdated(int broadcastId, int reason) {
        synchronized (mBroadcastCallbacks) {
            int n = mBroadcastCallbacks.beginBroadcast();
            for (int i = 0; i < n; i++) {
                try {
                    mBroadcastCallbacks.getBroadcastItem(i).onBroadcastUpdated(reason, broadcastId);
                } catch (RemoteException e) {
                   // Ignore Exception
                }
            }
            mBroadcastCallbacks.finishBroadcast();
        }
    }

    private void notifyBroadcastUpdateFailed(int broadcastId, int reason) {
        synchronized (mBroadcastCallbacks) {
            int n = mBroadcastCallbacks.beginBroadcast();
            for (int i = 0; i < n; i++) {
                try {
                    mBroadcastCallbacks
                            .getBroadcastItem(i)
                            .onBroadcastUpdateFailed(reason, broadcastId);
                } catch (RemoteException e) {
                    // Ignore Exception
                }
            }
            mBroadcastCallbacks.finishBroadcast();
        }
    }

    private void notifyBroadcastMetadataChanged(
            int broadcastId, BluetoothLeBroadcastMetadata metadata) {
        synchronized (mBroadcastCallbacks) {
            int n = mBroadcastCallbacks.beginBroadcast();
            for (int i = 0; i < n; i++) {
                try {
                    mBroadcastCallbacks
                            .getBroadcastItem(i)
                            .onBroadcastMetadataChanged(broadcastId, metadata);
                } catch (RemoteException e) {
                    // Ignore Exception
                }
            }
            mBroadcastCallbacks.finishBroadcast();
        }
    }

    /**
     * Update the fallback unicast group id during the handover to broadcast Also store the fallback
     * group id in Settings store.
     *
     * @param groupId group id to update
     */
    private void updateFallbackUnicastGroupIdForBroadcast(int groupId) {
        if (leaudioBroadcastApiManagePrimaryGroup()
                && mUnicastGroupIdDeactivatedForBroadcastTransition == groupId) {
            Log.d(TAG, "Skip updateFallbackUnicastGroupIdForBroadcast, already is primary");
            return;
        }
        Log.i(
                TAG,
                "Update unicast fallback active group from: "
                        + mUnicastGroupIdDeactivatedForBroadcastTransition
                        + " to : "
                        + groupId);
        mUnicastGroupIdDeactivatedForBroadcastTransition = groupId;

        // waive WRITE_SECURE_SETTINGS permission check
        final long callingIdentity = Binder.clearCallingIdentity();
        try {
            Context userContext =
                    getApplicationContext()
                            .createContextAsUser(
                                    UserHandle.of(ActivityManager.getCurrentUser()), 0);
            Settings.Secure.putInt(
                    userContext.getContentResolver(),
                    BLUETOOTH_LE_BROADCAST_FALLBACK_ACTIVE_GROUP_ID,
                    groupId);
        } finally {
            Binder.restoreCallingIdentity(callingIdentity);
        }

        if (leaudioBroadcastApiManagePrimaryGroup()) {
            mHandler.post(() -> notifyBroadcastToUnicastFallbackGroupChanged(groupId));
        }
    }

    private boolean isAudioModeChangedFromCommunicationToNormal(int previousMode, int currentMode) {
        switch (previousMode) {
            case AudioManager.MODE_RINGTONE:
            case AudioManager.MODE_IN_CALL:
            case AudioManager.MODE_IN_COMMUNICATION:
                if (currentMode == AudioManager.MODE_NORMAL) {
                    return true;
                }

                return false;
            default:
                return false;
        }
    }

    private void logBroadcastSessionStatsWithStatus(int broadcastId, int status) {
        LeAudioBroadcastSessionStats sessionStats = mBroadcastSessionStats.remove(broadcastId);
        if (sessionStats != null) {
            if (status
                    != BluetoothStatsLog
                            .BROADCAST_AUDIO_SESSION_REPORTED__SESSION_SETUP_STATUS__SETUP_STATUS_UNKNOWN) {
                sessionStats.updateSessionStatus(status);
            }
            sessionStats.logBroadcastSessionMetrics(broadcastId, SystemClock.elapsedRealtime());
        }
    }

    private void logAllBroadcastSessionStatsAndCleanup() {
        for (Map.Entry<Integer, LeAudioBroadcastSessionStats> entry :
                mBroadcastSessionStats.entrySet()) {
            LeAudioBroadcastSessionStats sessionStats = entry.getValue();
            Integer broadcastId = entry.getKey();
            sessionStats.logBroadcastSessionMetrics(broadcastId, SystemClock.elapsedRealtime());
        }
        mBroadcastSessionStats.clear();
    }

    /**
     * Gets the current codec status (configuration and capability).
     *
     * @param groupId the group id
     * @return the current codec status
     */
    public BluetoothLeAudioCodecStatus getCodecStatus(int groupId) {
        Log.d(TAG, "getCodecStatus(" + groupId + ")");
        LeAudioGroupDescriptor descriptor = getGroupDescriptor(groupId);
        if (descriptor != null) {
            return descriptor.mCodecStatus;
        }
        return null;
    }

    /**
     * Sets the codec configuration preference.
     *
     * @param groupId the group id
     * @param inputCodecConfig the input codec configuration preference
     * @param outputCodecConfig the output codec configuration preference
     */
    public void setCodecConfigPreference(
            int groupId,
            BluetoothLeAudioCodecConfig inputCodecConfig,
            BluetoothLeAudioCodecConfig outputCodecConfig) {
        Log.d(
                TAG,
                "setCodecConfigPreference("
                        + groupId
                        + "): "
                        + Objects.toString(inputCodecConfig)
                        + Objects.toString(outputCodecConfig));
        LeAudioGroupDescriptor descriptor = getGroupDescriptor(groupId);
        if (descriptor == null) {
            Log.e(TAG, "setCodecConfigPreference: Invalid groupId, " + groupId);
            return;
        }

        if (inputCodecConfig == null || outputCodecConfig == null) {
            Log.e(TAG, "setCodecConfigPreference: Codec config can't be null");
            return;
        }

        /* We support different configuration for input and output but codec type
         * shall be same */
        if (inputCodecConfig.getCodecType() != outputCodecConfig.getCodecType()) {
            Log.e(
                    TAG,
                    "setCodecConfigPreference: Input codec type: "
                            + inputCodecConfig.getCodecType()
                            + "does not match output codec type: "
                            + outputCodecConfig.getCodecType());
            return;
        }

        if (descriptor.mCodecStatus == null) {
            Log.e(TAG, "setCodecConfigPreference: Codec status is null");
            return;
        }

        if (!mLeAudioNativeIsInitialized) {
            Log.e(TAG, "Le Audio not initialized properly.");
            return;
        }

        mNativeInterface.setCodecConfigPreference(groupId, inputCodecConfig, outputCodecConfig);
    }

    void setBroadcastToUnicastFallbackGroup(int groupId) {
        if (!leaudioBroadcastApiManagePrimaryGroup()) {
            return;
        }

        Log.d(TAG, "setBroadcastToUnicastFallbackGroup(" + groupId + ")");

        if (mUnicastGroupIdDeactivatedForBroadcastTransition == groupId) {
            Log.d(TAG, "Requested Broadcast to Unicast fallback group is already set");
            return;
        }

        mGroupReadLock.lock();
        try {
            LeAudioGroupDescriptor oldFallbackGroupDescriptor =
                    getGroupDescriptor(mUnicastGroupIdDeactivatedForBroadcastTransition);
            LeAudioGroupDescriptor newFallbackGroupDescriptor = getGroupDescriptor(groupId);
            if (oldFallbackGroupDescriptor == null && newFallbackGroupDescriptor == null) {
                Log.w(
                        TAG,
                        "Failed to set Broadcast to Unicast Fallback group "
                                + "(lack of new and old group descriptors): "
                                + mUnicastGroupIdDeactivatedForBroadcastTransition
                                + " -> "
                                + groupId);
                return;
            }

            /* Fallback group should be not updated if new group is not connected or requested
             * group ID is different than INVALID but there is no such descriptor.
             */
            if (groupId != LE_AUDIO_GROUP_ID_INVALID
                    && (newFallbackGroupDescriptor == null
                            || !newFallbackGroupDescriptor.mIsConnected)) {
                Log.w(
                        TAG,
                        "Failed to set Broadcast to Unicast Fallback group (invalid new group): "
                                + mUnicastGroupIdDeactivatedForBroadcastTransition
                                + " -> "
                                + groupId);
                return;
            }

            /* Update exposed monitoring input device while being in Broadcast mode */
            if (!leaudioUseAudioRecordingListener()
                    && isBroadcastActive()
                    && getActiveGroupId() == LE_AUDIO_GROUP_ID_INVALID
                    && mUnicastGroupIdDeactivatedForBroadcastTransition
                            != LE_AUDIO_GROUP_ID_INVALID) {
                /* In case of removing fallback unicast group, monitoring input
                 * device should be removed from active devices.
                 */
                int newDirection = AUDIO_DIRECTION_NONE;
                int oldDirection = oldFallbackGroupDescriptor != null
                        ? oldFallbackGroupDescriptor.mDirection : AUDIO_DIRECTION_NONE;
                boolean notifyAndUpdateInactiveOutDeviceOnly = false;
                boolean hasFallbackDeviceWhenGettingInactive = oldFallbackGroupDescriptor != null
                        ? oldFallbackGroupDescriptor.mHasFallbackDeviceWhenGettingInactive
                        : false;
                if (groupId != LE_AUDIO_GROUP_ID_INVALID) {
                    newDirection = AUDIO_DIRECTION_INPUT_BIT;
                    notifyAndUpdateInactiveOutDeviceOnly = true;
                }
                updateActiveDevices(
                        groupId,
                        oldDirection,
                        newDirection,
                        false, // isActive
                        hasFallbackDeviceWhenGettingInactive,
                        notifyAndUpdateInactiveOutDeviceOnly);
            }
        } finally {
            mGroupReadLock.unlock();
        }

        updateFallbackUnicastGroupIdForBroadcast(groupId);
    }

    int getBroadcastToUnicastFallbackGroup() {
        if (!leaudioBroadcastApiManagePrimaryGroup()) {
            return LE_AUDIO_GROUP_ID_INVALID;
        }

        Log.v(TAG, "getBroadcastToUnicastFallbackGroup()");

        return mUnicastGroupIdDeactivatedForBroadcastTransition;
    }

    /**
     * Checks if the remote device supports LE Audio duplex (output and input).
     *
     * @param device the remote device to check
     * @return {@code true} if LE Audio duplex is supported, {@code false} otherwise
     */
    public boolean isLeAudioDuplexSupported(BluetoothDevice device) {
        int groupId = getGroupId(device);
        if (groupId == LE_AUDIO_GROUP_ID_INVALID) {
            return false;
        }

        LeAudioGroupDescriptor descriptor = getGroupDescriptor(groupId);
        if (descriptor == null) {
            return false;
        }
        return (descriptor.mDirection & AUDIO_DIRECTION_OUTPUT_BIT) != 0
                && (descriptor.mDirection & AUDIO_DIRECTION_INPUT_BIT) != 0;
    }

    /**
     * Checks if the remote device supports LE Audio output
     *
     * @param device the remote device to check
     * @return {@code true} if LE Audio output is supported, {@code false} otherwise
     */
    public boolean isLeAudioOutputSupported(BluetoothDevice device) {
        int groupId = getGroupId(device);
        if (groupId == LE_AUDIO_GROUP_ID_INVALID) {
            return false;
        }

        LeAudioGroupDescriptor descriptor = getGroupDescriptor(groupId);
        if (descriptor == null) {
            return false;
        }
        return (descriptor.mDirection & AUDIO_DIRECTION_OUTPUT_BIT) != 0;
    }

    /**
     * Gets the lead device for the CSIP group containing the provided device
     *
     * @param device the remote device whose CSIP group lead device we want to find
     * @return the lead device of the CSIP group or {@code null} if the group does not exist
     */
    public BluetoothDevice getLeadDevice(BluetoothDevice device) {
        int groupId = getGroupId(device);
        if (groupId == LE_AUDIO_GROUP_ID_INVALID) {
            return null;
        }
        return getConnectedGroupLeadDevice(groupId);
    }

    /**
     * Sends the preferred audio profile change requested from a call to {@link
     * BluetoothAdapter#setPreferredAudioProfiles(BluetoothDevice, Bundle)} to the audio framework
     * to apply the change. The audio framework will call {@link
     * BluetoothAdapter#notifyActiveDeviceChangeApplied(BluetoothDevice)} once the change is
     * successfully applied.
     *
     * @return the number of requests sent to the audio framework
     */
    public int sendPreferredAudioProfileChangeToAudioFramework() {
        if (mActiveAudioOutDevice == null && mActiveAudioInDevice == null) {
            Log.e(TAG, "sendPreferredAudioProfileChangeToAudioFramework: no active device");
            return 0;
        }

        int audioFrameworkCalls = 0;

        if (mActiveAudioOutDevice != null) {
            int volume = getAudioDeviceGroupVolume(getGroupId(mActiveAudioOutDevice));
            final boolean suppressNoisyIntent = mActiveAudioOutDevice != null;
            Log.i(
                    TAG,
                    "Sending LE Audio Output active device changed for preferred profile "
                            + "change with volume="
                            + volume
                            + " and suppressNoisyIntent="
                            + suppressNoisyIntent);

            final BluetoothProfileConnectionInfo connectionInfo;
            if (isAtLeastU()) {
                connectionInfo =
                        BluetoothProfileConnectionInfo.createLeAudioOutputInfo(
                                suppressNoisyIntent, volume);
            } else {
                connectionInfo =
                        BluetoothProfileConnectionInfo.createLeAudioInfo(suppressNoisyIntent, true);
            }

            Log.d(TAG, "handleBluetoothActiveDeviceChanged called for LE Out");
            mAudioManager.handleBluetoothActiveDeviceChanged(
                    mActiveAudioOutDevice, mActiveAudioOutDevice, connectionInfo);
            audioFrameworkCalls++;
        }

        if (mActiveAudioInDevice != null) {
            Log.d(TAG, "handleBluetoothActiveDeviceChanged called for LE In");
            mAudioManager.handleBluetoothActiveDeviceChanged(mActiveAudioInDevice,
                    mActiveAudioInDevice, BluetoothProfileConnectionInfo.createLeAudioInfo(false,
                            false));
            audioFrameworkCalls++;
        }

        return audioFrameworkCalls;
    }

    private class CreateBroadcastTimeoutEvent implements Runnable {
        Integer mBroadcastId;

        CreateBroadcastTimeoutEvent() {}

        CreateBroadcastTimeoutEvent(Integer broadcastId) {
            mBroadcastId = broadcastId;
        }

        @Override
        public void run() {
            if (leaudioBigDependsOnAudioState()) {
                Log.w(TAG, "Failed to start Broadcast in time");

                if (getLeAudioService() == null) {
                    Log.e(TAG, "CreateBroadcastTimeoutEvent: No LE Audio service");
                    return;
                }

                if (sLeAudioService.mHandler == null) {
                    Log.w(TAG, "CreateBroadcastTimeoutEvent: No handler");
                    return;
                }

                mHandler.post(() -> notifyBroadcastStartFailed(BluetoothStatusCodes.ERROR_TIMEOUT));
            } else {
                Log.w(TAG, "Failed to start Broadcast in time: " + mBroadcastId);

                mCreateBroadcastTimeoutEvent = null;

                if (getLeAudioService() == null) {
                    Log.e(TAG, "CreateBroadcastTimeoutEvent: No LE Audio service");
                    return;
                }

                if (Flags.leaudioBroadcastDestroyAfterTimeout()) {
                    LeAudioBroadcastSessionStats sessionStats =
                            mBroadcastSessionStats.get(mBroadcastId);
                    if (sessionStats != null) {
                        sessionStats.updateSessionStatus(
                                BluetoothStatsLog
                                        .BROADCAST_AUDIO_SESSION_REPORTED__SESSION_SETUP_STATUS__SETUP_STATUS_STREAMING_FAILED);
                        // log once destroyed
                    }
                    transitionFromBroadcastToUnicast();
                    destroyBroadcast(mBroadcastId);
                } else {
                    if (mActiveBroadcastAudioDevice != null) {
                        updateBroadcastActiveDevice(null, mActiveBroadcastAudioDevice, false);
                    }

                    mHandler.post(
                            () -> notifyBroadcastStartFailed(BluetoothStatusCodes.ERROR_TIMEOUT));
                    logBroadcastSessionStatsWithStatus(
                            mBroadcastId,
                            BluetoothStatsLog
                                    .BROADCAST_AUDIO_SESSION_REPORTED__SESSION_SETUP_STATUS__SETUP_STATUS_STREAMING_FAILED);
                }
            }
        }
    }

    class AudioModeChangeListener implements AudioManager.OnModeChangedListener {
        @Override
        public void onModeChanged(int mode) {
            handleAudioModeChange(mode);
        }
    }

    /**
     * Gets the context of Update Metadata
     * @param context_type context type from Update Metadata
     * @hide
     */
    public void setMetadataContext(int context_type) {
        BluetoothDevice btDevice = mActiveAudioInDevice;
        Log.w(TAG, "setMetadataContext Type: " + context_type + " for device" + btDevice);
        mAdapterService
                .getActiveDeviceManager()
                .contextBundle(btDevice, context_type);
    }

    /**
     * Binder object: must be a static class or memory leak may occur
     */
    @VisibleForTesting
    static class BluetoothLeAudioBinder extends IBluetoothLeAudio.Stub
            implements IProfileServiceBinder {
        private LeAudioService mService;

        BluetoothLeAudioBinder(LeAudioService svc) {
            mService = svc;
        }

        @Override
        public void cleanup() {
            mService = null;
        }

        @RequiresPermission(BLUETOOTH_CONNECT)
        private LeAudioService getServiceAndEnforceConnect(AttributionSource source) {
            Objects.requireNonNull(source);
            // Cache mService because it can change while getService is called
            LeAudioService service = mService;

            if (Utils.isInstrumentationTestMode()) {
                return service;
            }

            if (!Utils.checkServiceAvailable(service, TAG)
                    || !Utils.checkCallerIsSystemOrActiveOrManagedUser(service, TAG)
                    || !Utils.checkConnectPermissionForDataDelivery(service, source, TAG)) {
                return null;
            }
            return service;
        }

        private LeAudioService getService() {
            // Cache mService because it can change while getService is called
            LeAudioService service = mService;

            if (Utils.isInstrumentationTestMode()) {
                return service;
            }

            if (!Utils.checkServiceAvailable(service, TAG)
                    || !Utils.checkCallerIsSystemOrActiveOrManagedUser(service, TAG)) {
                return null;
            }
            return service;
        }

        @Override
        public boolean connect(BluetoothDevice device, AttributionSource source) {
            Objects.requireNonNull(device, "device cannot be null");
            Objects.requireNonNull(source, "source cannot be null");

            LeAudioService service = getServiceAndEnforceConnect(source);
            if (service == null) {
                return false;
            }

            return service.connect(device);
        }

        @Override
        public boolean disconnect(BluetoothDevice device, AttributionSource source) {
            Objects.requireNonNull(device, "device cannot be null");
            Objects.requireNonNull(source, "source cannot be null");

            LeAudioService service = getServiceAndEnforceConnect(source);
            if (service == null) {
                return false;
            }

            return service.disconnect(device);
        }

        @Override
        public List<BluetoothDevice> getConnectedDevices(AttributionSource source) {
            Objects.requireNonNull(source, "source cannot be null");

            LeAudioService service = getServiceAndEnforceConnect(source);
            if (service == null) {
                return Collections.emptyList();
            }

            return service.getConnectedDevices();
        }

        @Override
        public BluetoothDevice getConnectedGroupLeadDevice(int groupId, AttributionSource source) {
            Objects.requireNonNull(source, "source cannot be null");

            LeAudioService service = getServiceAndEnforceConnect(source);
            if (service == null) {
                return null;
            }

            return service.getConnectedGroupLeadDevice(groupId);
        }

        @Override
        public List<BluetoothDevice> getDevicesMatchingConnectionStates(
                int[] states, AttributionSource source) {
            Objects.requireNonNull(source, "source cannot be null");

            LeAudioService service = getServiceAndEnforceConnect(source);
            if (service == null) {
                return Collections.emptyList();
            }

            return service.getDevicesMatchingConnectionStates(states);
        }

        @Override
        public int getConnectionState(BluetoothDevice device, AttributionSource source) {
            Objects.requireNonNull(device, "device cannot be null");
            Objects.requireNonNull(source, "source cannot be null");

            LeAudioService service = getServiceAndEnforceConnect(source);
            if (service == null) {
                return BluetoothProfile.STATE_DISCONNECTED;
            }

            return service.getConnectionState(device);
        }

        @Override
        public boolean setActiveDevice(BluetoothDevice device, AttributionSource source) {
            Objects.requireNonNull(source, "source cannot be null");

            LeAudioService service = getServiceAndEnforceConnect(source);
            if (service == null) {
                return false;
            }

            if (device == null) {
                return service.removeActiveDevice(true);
            } else {
                return service.setActiveDevice(device);
            }
        }

        @Override
        public List<BluetoothDevice> getActiveDevices(AttributionSource source) {
            Objects.requireNonNull(source, "source cannot be null");

            LeAudioService service = getServiceAndEnforceConnect(source);
            if (service == null) {
                return Collections.emptyList();
            }

            return service.getActiveDevices();
        }

        @Override
        public int getAudioLocation(BluetoothDevice device, AttributionSource source) {
            Objects.requireNonNull(device, "device cannot be null");
            Objects.requireNonNull(source, "source cannot be null");

            LeAudioService service = getServiceAndEnforceConnect(source);
            if (service == null) {
                return BluetoothLeAudio.AUDIO_LOCATION_INVALID;
            }

            service.enforceCallingOrSelfPermission(BLUETOOTH_PRIVILEGED, null);
            return service.getAudioLocation(device);
        }

        @Override
        public boolean isInbandRingtoneEnabled(AttributionSource source, int groupId) {
            Objects.requireNonNull(source, "source cannot be null");

            LeAudioService service = getServiceAndEnforceConnect(source);
            if (service == null) {
                return false;
            }

            service.enforceCallingOrSelfPermission(BLUETOOTH_PRIVILEGED, null);
            return service.isInbandRingtoneEnabled(groupId);
        }

        @Override
        public boolean setConnectionPolicy(
                BluetoothDevice device, int connectionPolicy, AttributionSource source) {
            Objects.requireNonNull(device, "device cannot be null");
            Objects.requireNonNull(source, "source cannot be null");

            LeAudioService service = getServiceAndEnforceConnect(source);
            if (service == null) {
                return false;
            }

            service.enforceCallingOrSelfPermission(BLUETOOTH_PRIVILEGED, null);
            return service.setConnectionPolicy(device, connectionPolicy);
        }

        @Override
        public int getConnectionPolicy(BluetoothDevice device, AttributionSource source) {
            Objects.requireNonNull(device, "device cannot be null");
            Objects.requireNonNull(source, "source cannot be null");

            LeAudioService service = getServiceAndEnforceConnect(source);
            if (service == null) {
                return BluetoothProfile.CONNECTION_POLICY_UNKNOWN;
            }

            service.enforceCallingOrSelfPermission(BLUETOOTH_PRIVILEGED, null);
            return service.getConnectionPolicy(device);
        }

        @Override
        public void setCcidInformation(
                ParcelUuid userUuid, int ccid, int contextType, AttributionSource source) {
            Objects.requireNonNull(userUuid, "userUuid cannot be null");
            Objects.requireNonNull(source, "source cannot be null");

            LeAudioService service = getServiceAndEnforceConnect(source);
            if (service == null) {
                return;
            }

            service.enforceCallingOrSelfPermission(BLUETOOTH_PRIVILEGED, null);
            service.setCcidInformation(userUuid, ccid, contextType);
        }

        @Override
        public int getGroupId(BluetoothDevice device, AttributionSource source) {
            Objects.requireNonNull(device, "device cannot be null");
            Objects.requireNonNull(source, "source cannot be null");

            LeAudioService service = getServiceAndEnforceConnect(source);
            if (service == null) {
                return LE_AUDIO_GROUP_ID_INVALID;
            }

            return service.getGroupId(device);
        }

        @Override
        public boolean groupAddNode(int groupId, BluetoothDevice device, AttributionSource source) {
            Objects.requireNonNull(device, "device cannot be null");
            Objects.requireNonNull(source, "source cannot be null");

            LeAudioService service = getServiceAndEnforceConnect(source);
            if (service == null) {
                return false;
            }

            service.enforceCallingOrSelfPermission(BLUETOOTH_PRIVILEGED, null);
            return service.groupAddNode(groupId, device);
        }

        @Override
        public void setInCall(boolean inCall, AttributionSource source) {
            Objects.requireNonNull(source, "source cannot be null");

            LeAudioService service = getServiceAndEnforceConnect(source);
            if (service == null) {
                return;
            }

            service.enforceCallingOrSelfPermission(BLUETOOTH_PRIVILEGED, null);
            service.setInCall(inCall);
        }

        @Override
        public void setInactiveForHfpHandover(
                BluetoothDevice hfpHandoverDevice, AttributionSource source) {
            Objects.requireNonNull(source, "source cannot be null");

            LeAudioService service = getServiceAndEnforceConnect(source);
            if (service == null) {
                return;
            }

            service.enforceCallingOrSelfPermission(BLUETOOTH_PRIVILEGED, null);
            service.setInactiveForHfpHandover(hfpHandoverDevice);
        }

        @Override
        public boolean groupRemoveNode(
                int groupId, BluetoothDevice device, AttributionSource source) {
            Objects.requireNonNull(device, "device cannot be null");
            Objects.requireNonNull(source, "source cannot be null");

            LeAudioService service = getServiceAndEnforceConnect(source);
            if (service == null) {
                return false;
            }

            service.enforceCallingOrSelfPermission(BLUETOOTH_PRIVILEGED, null);
            return service.groupRemoveNode(groupId, device);
        }

        @Override
        public void setVolume(int volume, AttributionSource source) {
            Objects.requireNonNull(source, "source cannot be null");

            LeAudioService service = getServiceAndEnforceConnect(source);
            if (service == null) {
                return;
            }

            service.enforceCallingOrSelfPermission(BLUETOOTH_PRIVILEGED, null);
            service.setVolume(volume);
        }

        @Override
        public void registerCallback(IBluetoothLeAudioCallback callback, AttributionSource source) {
            Objects.requireNonNull(callback, "callback cannot be null");
            Objects.requireNonNull(source, "source cannot be null");

            LeAudioService service = getServiceAndEnforceConnect(source);
            if (service == null) {
                return;
            }

            service.enforceCallingOrSelfPermission(BLUETOOTH_PRIVILEGED, null);
            synchronized (service.mLeAudioCallbacks) {
                service.mLeAudioCallbacks.register(callback);
            }
            if (!service.mBluetoothEnabled) {
                service.handleBluetoothEnabled();
            }
        }

        @Override
        public void unregisterCallback(
                IBluetoothLeAudioCallback callback, AttributionSource source) {
            Objects.requireNonNull(callback, "callback cannot be null");
            Objects.requireNonNull(source, "source cannot be null");

            LeAudioService service = getServiceAndEnforceConnect(source);
            if (service == null) {
                return;
            }

            service.enforceCallingOrSelfPermission(BLUETOOTH_PRIVILEGED, null);
            synchronized (service.mLeAudioCallbacks) {
                service.mLeAudioCallbacks.unregister(callback);
            }
        }

        @Override
        public void registerLeBroadcastCallback(
                IBluetoothLeBroadcastCallback callback, AttributionSource source) {
            Objects.requireNonNull(callback, "callback cannot be null");
            Objects.requireNonNull(source, "source cannot be null");

            LeAudioService service = getServiceAndEnforceConnect(source);
            if (service == null) {
                return;
            }

            service.enforceCallingOrSelfPermission(BLUETOOTH_PRIVILEGED, null);
            synchronized (service.mBroadcastCallbacks) {
                service.mBroadcastCallbacks.register(callback);
            }
        }

        @Override
        public void unregisterLeBroadcastCallback(
                IBluetoothLeBroadcastCallback callback, AttributionSource source) {
            Objects.requireNonNull(callback, "callback cannot be null");
            Objects.requireNonNull(source, "source cannot be null");

            LeAudioService service = getServiceAndEnforceConnect(source);
            if (service == null) {
                return;
            }

            service.enforceCallingOrSelfPermission(BLUETOOTH_PRIVILEGED, null);
            synchronized (service.mBroadcastCallbacks) {
                service.mBroadcastCallbacks.unregister(callback);
            }
        }

        @Override
        public void startBroadcast(
                BluetoothLeBroadcastSettings broadcastSettings, AttributionSource source) {
            LeAudioService service = getServiceAndEnforceConnect(source);
            if (service == null) {
                return;
            }

            service.enforceCallingOrSelfPermission(BLUETOOTH_PRIVILEGED, null);
            service.createBroadcast(broadcastSettings);
        }

        @Override
        public void stopBroadcast(int broadcastId, AttributionSource source) {
            LeAudioService service = getServiceAndEnforceConnect(source);
            if (service == null) {
                return;
            }

            service.enforceCallingOrSelfPermission(BLUETOOTH_PRIVILEGED, null);
            service.stopBroadcast(broadcastId);
        }

        @Override
        public void updateBroadcast(
                int broadcastId,
                BluetoothLeBroadcastSettings broadcastSettings,
                AttributionSource source) {
            LeAudioService service = getServiceAndEnforceConnect(source);
            if (service == null) {
                return;
            }

            service.enforceCallingOrSelfPermission(BLUETOOTH_PRIVILEGED, null);
            service.updateBroadcast(broadcastId, broadcastSettings);
        }

        @Override
        public boolean isPlaying(int broadcastId, AttributionSource source) {
            LeAudioService service = getServiceAndEnforceConnect(source);
            if (service == null) {
                return false;
            }

            service.enforceCallingOrSelfPermission(BLUETOOTH_PRIVILEGED, null);
            return service.isPlaying(broadcastId);
        }

        @Override
        public List<BluetoothLeBroadcastMetadata> getAllBroadcastMetadata(
                AttributionSource source) {
            LeAudioService service = getServiceAndEnforceConnect(source);
            if (service == null) {
                return Collections.emptyList();
            }

            service.enforceCallingOrSelfPermission(BLUETOOTH_PRIVILEGED, null);
            return service.getAllBroadcastMetadata();
        }

        @Override
        public int getMaximumNumberOfBroadcasts() {
            LeAudioService service = getService();
            if (service == null) {
                return 0;
            }

            service.enforceCallingOrSelfPermission(BLUETOOTH_PRIVILEGED, null);
            return service.getMaximumNumberOfBroadcasts();
        }

        @Override
        public int getMaximumStreamsPerBroadcast() {
            LeAudioService service = getService();
            if (service == null) {
                return 0;
            }

            service.enforceCallingOrSelfPermission(BLUETOOTH_PRIVILEGED, null);
            return service.getMaximumStreamsPerBroadcast();
        }

        @Override
        public int getMaximumSubgroupsPerBroadcast() {
            LeAudioService service = getService();
            if (service == null) {
                return 0;
            }

            service.enforceCallingOrSelfPermission(BLUETOOTH_PRIVILEGED, null);
            return service.getMaximumSubgroupsPerBroadcast();
        }

        @Override
        public BluetoothLeAudioCodecStatus getCodecStatus(int groupId, AttributionSource source) {
            LeAudioService service = getServiceAndEnforceConnect(source);
            if (service == null) {
                return null;
            }

            service.enforceCallingOrSelfPermission(BLUETOOTH_PRIVILEGED, null);
            return service.getCodecStatus(groupId);
        }

        @Override
        public void setCodecConfigPreference(
                int groupId,
                BluetoothLeAudioCodecConfig inputCodecConfig,
                BluetoothLeAudioCodecConfig outputCodecConfig,
                AttributionSource source) {
            LeAudioService service = getServiceAndEnforceConnect(source);
            if (service == null) {
                return;
            }

            service.enforceCallingOrSelfPermission(BLUETOOTH_PRIVILEGED, null);
            service.setCodecConfigPreference(groupId, inputCodecConfig, outputCodecConfig);
        }

        @Override
        public void setBroadcastToUnicastFallbackGroup(int groupId, AttributionSource source) {
            LeAudioService service = getServiceAndEnforceConnect(source);
            if (service == null) {
                return;
            }

            service.enforceCallingOrSelfPermission(BLUETOOTH_PRIVILEGED, null);
            service.setBroadcastToUnicastFallbackGroup(groupId);
        }

        @Override
        public int getBroadcastToUnicastFallbackGroup(AttributionSource source) {
            LeAudioService service = getServiceAndEnforceConnect(source);
            if (service == null) {
                return LE_AUDIO_GROUP_ID_INVALID;
            }

            service.enforceCallingOrSelfPermission(BLUETOOTH_PRIVILEGED, null);
            return service.getBroadcastToUnicastFallbackGroup();
        }

        @Override
        public boolean isBroadcastActive(AttributionSource source) {
            LeAudioService service = getServiceAndEnforceConnect(source);
            if (service == null) {
                return false;
            }

            service.enforceCallingOrSelfPermission(BLUETOOTH_PRIVILEGED, null);
            return service.isBroadcastActive();
        }
    }

    @Override
    public void dump(StringBuilder sb) {
        super.dump(sb);
        ProfileService.println(sb, "isDualModeAudioEnabled: " + Utils.isDualModeAudioEnabled());
        ProfileService.println(sb, "Active Groups information: ");
        ProfileService.println(sb, "  currentlyActiveGroupId: " + getActiveGroupId());
        ProfileService.println(sb, "  mActiveAudioOutDevice: " + mActiveAudioOutDevice);
        ProfileService.println(sb, "  mActiveAudioInDevice: " + mActiveAudioInDevice);
        ProfileService.println(
                sb,
                "  mUnicastGroupIdDeactivatedForBroadcastTransition: "
                        + mUnicastGroupIdDeactivatedForBroadcastTransition);
        ProfileService.println(
                sb,
                "  mBroadcastIdDeactivatedForUnicastTransition: "
                        + mBroadcastIdDeactivatedForUnicastTransition);
        ProfileService.println(sb, "  mExposedActiveDevice: " + mExposedActiveDevice);
        ProfileService.println(sb, "  mHfpHandoverDevice:" + mHfpHandoverDevice);
        ProfileService.println(
                sb,
                " mLeAudioDeviceInactivatedForHfpHandover:"
                        + mLeAudioDeviceInactivatedForHfpHandover);
        ProfileService.println(
                sb,
                "  mLeAudioIsInbandRingtoneSupported:" + mLeAudioInbandRingtoneSupportedByPlatform);

        int numberOfUngroupedDevs = 0;
        mGroupReadLock.lock();
        try {
            for (Map.Entry<Integer, LeAudioGroupDescriptor> groupEntry :
                    mGroupDescriptorsView.entrySet()) {
                LeAudioGroupDescriptor groupDescriptor = groupEntry.getValue();
                Integer groupId = groupEntry.getKey();
                BluetoothDevice leadDevice = getConnectedGroupLeadDevice(groupId);

                ProfileService.println(sb, "Group: " + groupId);
                ProfileService.println(
                        sb, "  activeState: " + groupDescriptor.getActiveStateString());
                ProfileService.println(sb, "  isConnected: " + groupDescriptor.mIsConnected);
                ProfileService.println(sb, "  mDirection: " + groupDescriptor.mDirection);
                ProfileService.println(sb, "  group lead: " + leadDevice);
                ProfileService.println(
                        sb, "  lost lead device: " + groupDescriptor.mLostLeadDeviceWhileStreaming);
                ProfileService.println(
                        sb, "  mInbandRingtoneEnabled: " + groupDescriptor.mInbandRingtoneEnabled);
                ProfileService.println(
                        sb,
                        "mInactivatedDueToContextType: "
                                + groupDescriptor.mInactivatedDueToContextType);
                ProfileService.println(
                        sb, "mAutoActiveModeEnabled: " + groupDescriptor.mAutoActiveModeEnabled);

                for (Map.Entry<BluetoothDevice, LeAudioDeviceDescriptor> deviceEntry :
                        mDeviceDescriptors.entrySet()) {
                    LeAudioDeviceDescriptor deviceDescriptor = deviceEntry.getValue();
                    if (!Objects.equals(deviceDescriptor.mGroupId, groupId)) {
                        if (deviceDescriptor.mGroupId == LE_AUDIO_GROUP_ID_INVALID) {
                            numberOfUngroupedDevs++;
                        }
                        continue;
                    }

                    if (deviceDescriptor.mStateMachine != null) {
                        deviceDescriptor.mStateMachine.dump(sb);
                    } else {
                        ProfileService.println(sb, "state machine is null");
                    }
                    ProfileService.println(
                            sb, "    mAclConnected: " + deviceDescriptor.mAclConnected);
                    ProfileService.println(
                            sb,
                            "    mDevInbandRingtoneEnabled: "
                                    + deviceDescriptor.mDevInbandRingtoneEnabled);
                    ProfileService.println(
                            sb, "    mSinkAudioLocation: " + deviceDescriptor.mSinkAudioLocation);
                    ProfileService.println(sb, "    mDirection: " + deviceDescriptor.mDirection);
                }
            }
        } finally {
            mGroupReadLock.unlock();
        }

        if (numberOfUngroupedDevs > 0) {
            ProfileService.println(sb, "UnGroup devices:");
            for (Map.Entry<BluetoothDevice, LeAudioDeviceDescriptor> entry :
                    mDeviceDescriptors.entrySet()) {
                LeAudioDeviceDescriptor deviceDescriptor = entry.getValue();
                if (deviceDescriptor.mGroupId != LE_AUDIO_GROUP_ID_INVALID) {
                    continue;
                }

                deviceDescriptor.mStateMachine.dump(sb);
                ProfileService.println(sb, "    mAclConnected: " + deviceDescriptor.mAclConnected);
                ProfileService.println(
                        sb,
                        "    mDevInbandRingtoneEnabled: "
                                + deviceDescriptor.mDevInbandRingtoneEnabled);
                ProfileService.println(
                        sb, "    mSinkAudioLocation: " + deviceDescriptor.mSinkAudioLocation);
                ProfileService.println(sb, "    mDirection: " + deviceDescriptor.mDirection);
            }
        }
    }
}<|MERGE_RESOLUTION|>--- conflicted
+++ resolved
@@ -2611,19 +2611,10 @@
                         + ", isBroadcastPlaying: "
                         + isBroadcastPlaying);
 
-<<<<<<< HEAD
-        if (!Flags.leaudioBroadcastPrimaryGroupSelection()
-                && isBroadcastActive()
-                && currentlyActiveGroupId == LE_AUDIO_GROUP_ID_INVALID
-                && (mUnicastGroupIdDeactivatedForBroadcastTransition != LE_AUDIO_GROUP_ID_INVALID
-                || isBroadcastPlaying)) {
-
-=======
         /* Replace fallback unicast and monitoring input device if device is active local
          * broadcaster.
          */
         if (isAnyBroadcastInStreamingState()) {
->>>>>>> e7275109
             LeAudioGroupDescriptor fallbackGroupDescriptor = getGroupDescriptor(groupId);
             // If broadcast is ongoing and need to update unicast fallback active group
             // we need to update the cached group id and skip changing the active device
@@ -3366,14 +3357,8 @@
             }
 
             // Notify audio manager
-<<<<<<< HEAD
-            if (mBroadcastDescriptors.values().stream()
-                    .noneMatch(d -> d.mState.equals(LeAudioStackEvent.BROADCAST_STATE_STREAMING))) {
+            if (!isAnyBroadcastInStreamingState()) {
                 updateBroadcastActiveDevice(null, mActiveBroadcastAudioDevice, suppressNoisyIntent);
-=======
-            if (!isAnyBroadcastInStreamingState()) {
-                updateBroadcastActiveDevice(null, mActiveBroadcastAudioDevice, false);
->>>>>>> e7275109
             }
             return;
         }
