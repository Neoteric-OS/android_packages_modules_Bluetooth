--- conflicted
+++ resolved
@@ -3144,8 +3144,11 @@
             if (success) {
                 Log.d(TAG, "Broadcast broadcastId: " + broadcastId + " created.");
                 mBroadcastDescriptors.put(broadcastId, new LeAudioBroadcastDescriptor());
-<<<<<<< HEAD
-                notifyBroadcastStarted(broadcastId, BluetoothStatusCodes.REASON_LOCAL_APP_REQUEST);
+                mHandler.post(
+                        () ->
+                                notifyBroadcastStarted(
+                                        broadcastId,
+                                        BluetoothStatusCodes.REASON_LOCAL_APP_REQUEST));
                 if (mAudioManagerAddedOutDevice == null) {
                     // Start sending the actual stream
                     startBroadcast(broadcastId);
@@ -3153,15 +3156,6 @@
                     Log.d(TAG, "Audio out device is still not removed, pending start broadcast");
                     mBroadcastIdPendingStart = Optional.of(broadcastId);
                 }
-=======
-                mHandler.post(
-                        () ->
-                                notifyBroadcastStarted(
-                                        broadcastId,
-                                        BluetoothStatusCodes.REASON_LOCAL_APP_REQUEST));
-                // Start sending the actual stream
-                startBroadcast(broadcastId);
->>>>>>> d6fbf670
 
             } else {
                 // TODO: Improve reason reporting or extend the native stack event with reason code
@@ -3179,12 +3173,8 @@
                     updateBroadcastActiveDevice(null, mActiveBroadcastAudioDevice, false);
                 }
 
-<<<<<<< HEAD
-                notifyBroadcastStartFailed(BluetoothStatusCodes.ERROR_UNKNOWN);
+                mHandler.post(() -> notifyBroadcastStartFailed(BluetoothStatusCodes.ERROR_UNKNOWN));
                 transitionFromBroadcastToUnicast();
-=======
-                mHandler.post(() -> notifyBroadcastStartFailed(BluetoothStatusCodes.ERROR_UNKNOWN));
->>>>>>> d6fbf670
             }
 
             mAwaitingBroadcastCreateResponse = false;
@@ -3351,20 +3341,16 @@
         } else if (stackEvent.type == LeAudioStackEvent.EVENT_TYPE_UNICAST_MONITOR_MODE_STATUS) {
             handleUnicastStreamStatusChange(stackEvent.valueInt1, stackEvent.valueInt2);
         } else if (stackEvent.type == LeAudioStackEvent.EVENT_TYPE_GROUP_STREAM_STATUS_CHANGED) {
-<<<<<<< HEAD
-            notifyGroupStreamStatusChanged(stackEvent.valueInt1, stackEvent.valueInt2);
+            mHandler.post(
+                    () ->
+                            notifyGroupStreamStatusChanged(
+                                    stackEvent.valueInt1, stackEvent.valueInt2));
             if (Utils.isDualModeAudioEnabled()) {
                HeadsetService headsetService = mServiceFactory.getHeadsetService();
                if (headsetService != null) {
                   headsetService.updateLeStreamStatus(device, stackEvent.valueInt2);
                }
             }
-=======
-            mHandler.post(
-                    () ->
-                            notifyGroupStreamStatusChanged(
-                                    stackEvent.valueInt1, stackEvent.valueInt2));
->>>>>>> d6fbf670
         }
     }
 
