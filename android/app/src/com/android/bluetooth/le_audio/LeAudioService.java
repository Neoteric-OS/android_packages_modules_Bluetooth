/*
 * Copyright 2020 HIMSA II K/S - www.himsa.com.
 * Represented by EHIMA - www.ehima.com
 *
 * Licensed under the Apache License, Version 2.0 (the "License");
 * you may not use this file except in compliance with the License.
 * You may obtain a copy of the License at
 *
 *      http://www.apache.org/licenses/LICENSE-2.0
 *
 * Unless required by applicable law or agreed to in writing, software
 * distributed under the License is distributed on an "AS IS" BASIS,
 * WITHOUT WARRANTIES OR CONDITIONS OF ANY KIND, either express or implied.
 * See the License for the specific language governing permissions and
 * limitations under the License.
 */

package com.android.bluetooth.le_audio;

import static android.Manifest.permission.BLUETOOTH_CONNECT;
import static android.Manifest.permission.BLUETOOTH_PRIVILEGED;
import static android.bluetooth.IBluetoothLeAudio.LE_AUDIO_GROUP_ID_INVALID;

import static com.android.bluetooth.bass_client.BassConstants.INVALID_BROADCAST_ID;
import static com.android.bluetooth.flags.Flags.leaudioAllowedContextMask;
import static com.android.bluetooth.flags.Flags.leaudioBigDependsOnAudioState;
import static com.android.bluetooth.flags.Flags.leaudioBroadcastAssistantPeripheralEntrustment;
import static com.android.bluetooth.flags.Flags.leaudioUseAudioModeListener;
import static com.android.modules.utils.build.SdkLevel.isAtLeastU;

import android.annotation.RequiresPermission;
import android.annotation.SuppressLint;
import android.app.ActivityManager;
import android.bluetooth.BluetoothAdapter;
import android.bluetooth.BluetoothDevice;
import android.bluetooth.BluetoothLeAudio;
import android.bluetooth.BluetoothLeAudioCodecConfig;
import android.bluetooth.BluetoothLeAudioCodecStatus;
import android.bluetooth.BluetoothLeAudioContentMetadata;
import android.bluetooth.BluetoothLeBroadcastMetadata;
import android.bluetooth.BluetoothLeBroadcastSettings;
import android.bluetooth.BluetoothLeBroadcastSubgroupSettings;
import android.bluetooth.BluetoothProfile;
import android.bluetooth.BluetoothProtoEnums;
import android.bluetooth.BluetoothStatusCodes;
import android.bluetooth.BluetoothUuid;
import android.bluetooth.IBluetoothLeAudio;
import android.bluetooth.IBluetoothLeAudioCallback;
import android.bluetooth.IBluetoothLeBroadcastCallback;
import android.bluetooth.IBluetoothVolumeControl;
import android.bluetooth.le.BluetoothLeScanner;
import android.bluetooth.le.IScannerCallback;
import android.bluetooth.le.ScanCallback;
import android.bluetooth.le.ScanFilter;
import android.bluetooth.le.ScanResult;
import android.bluetooth.le.ScanSettings;
import android.content.AttributionSource;
import android.content.Context;
import android.content.Intent;
import android.media.AudioDeviceCallback;
import android.media.AudioDeviceInfo;
import android.media.AudioManager;
import android.media.BluetoothProfileConnectionInfo;
import android.os.Binder;
import android.os.Handler;
import android.os.HandlerThread;
import android.os.Looper;
import android.os.Parcel;
import android.os.ParcelUuid;
import android.os.RemoteCallbackList;
import android.os.RemoteException;
import android.os.SystemProperties;
import android.os.SystemClock;
import android.os.UserHandle;
import android.provider.Settings;
import android.sysprop.BluetoothProperties;
import android.util.Log;
import android.util.Pair;

import com.android.bluetooth.BluetoothStatsLog;
import com.android.bluetooth.Utils;
import com.android.bluetooth.a2dp.A2dpService;
import com.android.bluetooth.bass_client.BassClientService;
import com.android.bluetooth.btservice.AdapterService;
import com.android.bluetooth.btservice.AudioRoutingManager;
import com.android.bluetooth.btservice.MetricsLogger;
import com.android.bluetooth.btservice.ProfileService;
import com.android.bluetooth.btservice.ServiceFactory;
import com.android.bluetooth.btservice.storage.DatabaseManager;
import com.android.bluetooth.csip.CsipSetCoordinatorService;
import com.android.bluetooth.flags.Flags;
import com.android.bluetooth.hap.HapClientService;
import com.android.bluetooth.hfp.HeadsetService;
import com.android.bluetooth.mcp.McpService;
import com.android.bluetooth.tbs.TbsGatt;
import com.android.bluetooth.tbs.TbsService;
import com.android.bluetooth.vc.VolumeControlService;
import com.android.internal.annotations.GuardedBy;
import com.android.internal.annotations.VisibleForTesting;

import java.util.ArrayDeque;
import java.util.ArrayList;
import java.util.Arrays;
import java.util.Collections;
import java.util.LinkedHashMap;
import java.util.List;
import java.util.concurrent.locks.ReentrantLock;
import java.util.Map;
import java.util.Objects;
import java.util.Optional;
import java.util.Set;
import java.util.concurrent.locks.Lock;
import java.util.concurrent.locks.ReentrantReadWriteLock;
import java.util.stream.Collectors;

/** Provides Bluetooth LeAudio profile, as a service in the Bluetooth application. */
public class LeAudioService extends ProfileService {
    private static final String TAG = "LeAudioService";

    // Timeout for state machine thread join, to prevent potential ANR.
    private static final int SM_THREAD_JOIN_TIMEOUT_MS = 1000;

    /* 5 seconds timeout for Broadcast streaming state transition */
    private static final int CREATE_BROADCAST_TIMEOUT_MS = 5000;

    private static LeAudioService sLeAudioService;

    /** Indicates group audio support for none direction */
    private static final int AUDIO_DIRECTION_NONE = 0x00;

    /** Indicates group audio support for output direction */
    private static final int AUDIO_DIRECTION_OUTPUT_BIT = 0x01;

    /** Indicates group audio support for input direction */
    private static final int AUDIO_DIRECTION_INPUT_BIT = 0x02;

    /** Indicates group is not active */
    private static final int ACTIVE_STATE_INACTIVE = 0x00;

    /** Indicates group is going to be active */
    private static final int ACTIVE_STATE_GETTING_ACTIVE = 0x01;

    /** Indicates group is active */
    private static final int ACTIVE_STATE_ACTIVE = 0x02;

    /** This is used by application read-only for checking the fallback active group id. */
    public static final String BLUETOOTH_LE_BROADCAST_FALLBACK_ACTIVE_GROUP_ID =
            "bluetooth_le_broadcast_fallback_active_group_id";

    /**
     * Per PBP 1.0 4.3. High Quality Public Broadcast Audio, Broadcast HIGH quality audio configs
     * are with sampling frequency 48khz
     */
    private static final BluetoothLeAudioCodecConfig BROADCAST_HIGH_QUALITY_CONFIG =
            new BluetoothLeAudioCodecConfig.Builder()
                    .setCodecType(BluetoothLeAudioCodecConfig.SOURCE_CODEC_TYPE_LC3)
                    .setSampleRate(BluetoothLeAudioCodecConfig.SAMPLE_RATE_48000)
                    .build();

    private AdapterService mAdapterService;
    private DatabaseManager mDatabaseManager;
    private HandlerThread mStateMachinesThread;
    private volatile BluetoothDevice mActiveAudioOutDevice;
    private volatile BluetoothDevice mActiveAudioInDevice;
    private volatile BluetoothDevice mActiveBroadcastAudioDevice;
    private BluetoothDevice mExposedActiveDevice;
    private LeAudioCodecConfig mLeAudioCodecConfig;
    private final ReentrantReadWriteLock mGroupReadWriteLock = new ReentrantReadWriteLock();
    private final Lock mGroupReadLock = mGroupReadWriteLock.readLock();
    private final Lock mGroupWriteLock = mGroupReadWriteLock.writeLock();
<<<<<<< HEAD
    // lock for intent broadcasting
    private ReentrantLock mutex = new ReentrantLock();
=======
    private CreateBroadcastTimeoutEvent mCreateBroadcastTimeoutEvent;

>>>>>>> c62585b9
    ServiceFactory mServiceFactory = new ServiceFactory();

    private final LeAudioNativeInterface mNativeInterface;
    boolean mLeAudioNativeIsInitialized = false;
    boolean mLeAudioInbandRingtoneSupportedByPlatform = true;
    boolean mBluetoothEnabled = false;

    /**
     * During a call that has LE Audio -> HFP handover, the HFP device that is going to connect SCO
     * after LE Audio group becomes idle
     */
    BluetoothDevice mHfpHandoverDevice = null;

    /** LE audio active device that was removed from active because of HFP handover */
    BluetoothDevice mLeAudioDeviceInactivatedForHfpHandover = null;

    LeAudioBroadcasterNativeInterface mLeAudioBroadcasterNativeInterface = null;
    @VisibleForTesting AudioManager mAudioManager;
    LeAudioTmapGattServer mTmapGattServer;
    int mTmapRoleMask;
    int mUnicastGroupIdDeactivatedForBroadcastTransition = LE_AUDIO_GROUP_ID_INVALID;
    int mCurrentAudioMode = AudioManager.MODE_NORMAL;
    Optional<Integer> mBroadcastIdDeactivatedForUnicastTransition = Optional.empty();
    Optional<Boolean> mQueuedInCallValue = Optional.empty();
    Optional<Integer> mBroadcastIdPendingStart = Optional.empty();
    Optional<Integer> mBroadcastIdPendingStop = Optional.empty();
    BluetoothDevice mAudioManagerAddedOutDevice = null;
    boolean mInCall = false;
    boolean mTmapStarted = false;
    private boolean mAwaitingBroadcastCreateResponse = false;
    private final ArrayDeque<BluetoothLeBroadcastSettings> mCreateBroadcastQueue =
            new ArrayDeque<>();
    boolean mIsSourceStreamMonitorModeEnabled = false;
    boolean mLeAudioSuspended = false;
    boolean mIsSinkStreamMonitorModeEnabled = false;
    boolean mIsBroadcastPausedFromOutside = false;

    @VisibleForTesting TbsService mTbsService;

    @VisibleForTesting McpService mMcpService;

    @VisibleForTesting VolumeControlService mVolumeControlService;

    @VisibleForTesting HapClientService mHapClientService;

    @VisibleForTesting CsipSetCoordinatorService mCsipSetCoordinatorService;

    @VisibleForTesting BassClientService mBassClientService;

    @VisibleForTesting
    @GuardedBy("mBroadcastCallbacks")
    final RemoteCallbackList<IBluetoothLeBroadcastCallback> mBroadcastCallbacks =
            new RemoteCallbackList<>();

    @VisibleForTesting
    @GuardedBy("mLeAudioCallbacks")
    final RemoteCallbackList<IBluetoothLeAudioCallback> mLeAudioCallbacks =
            new RemoteCallbackList<>();

    BluetoothLeScanner mAudioServersScanner;
    /* When mScanCallback is not null, it means scan is started. */
    ScanCallback mScanCallback;

    private final AudioServerScanCallback2 mScanCallback2 = new AudioServerScanCallback2();

    public LeAudioService(Context ctx) {
        this(ctx, LeAudioNativeInterface.getInstance());
    }

    @VisibleForTesting
    LeAudioService(Context ctx, LeAudioNativeInterface nativeInterface) {
        super(ctx);
        mNativeInterface = Objects.requireNonNull(nativeInterface);
    }

    private static class LeAudioGroupDescriptor {
        LeAudioGroupDescriptor(int groupId, boolean isInbandRingtonEnabled) {
            mGroupId = groupId;
            mIsConnected = false;
            mActiveState = ACTIVE_STATE_INACTIVE;
            mAllowedSinkContexts = BluetoothLeAudio.CONTEXTS_ALL;
            mAllowedSourceContexts = BluetoothLeAudio.CONTEXTS_ALL;
            mHasFallbackDeviceWhenGettingInactive = false;
            mDirection = AUDIO_DIRECTION_NONE;
            mCodecStatus = null;
            mLostLeadDeviceWhileStreaming = null;
            mCurrentLeadDevice = null;
            mInbandRingtoneEnabled = isInbandRingtonEnabled;
            mAvailableContexts = Flags.leaudioUnicastNoAvailableContexts() ? null : 0;
            mInputSelectableConfig = new ArrayList<>();
            mOutputSelectableConfig = new ArrayList<>();
            mInactivatedDueToContextType = false;
        }

        Integer mGroupId;
        Boolean mIsConnected;
        Boolean mHasFallbackDeviceWhenGettingInactive;
        Integer mDirection;
        BluetoothLeAudioCodecStatus mCodecStatus;
        /* This can be non empty only for the streaming time */
        BluetoothDevice mLostLeadDeviceWhileStreaming;
        BluetoothDevice mCurrentLeadDevice;
        Boolean mInbandRingtoneEnabled;
        Integer mAvailableContexts;
        List<BluetoothLeAudioCodecConfig> mInputSelectableConfig;
        List<BluetoothLeAudioCodecConfig> mOutputSelectableConfig;
        Boolean mInactivatedDueToContextType;

        private Integer mActiveState;
        private Integer mAllowedSinkContexts;
        private Integer mAllowedSourceContexts;

        boolean isActive() {
            return mActiveState == ACTIVE_STATE_ACTIVE;
        }

        boolean isInactive() {
            return mActiveState == ACTIVE_STATE_INACTIVE;
        }

        boolean isGettingActive() {
            return mActiveState == ACTIVE_STATE_GETTING_ACTIVE;
        }

        void setActiveState(int state) {
            if ((state != ACTIVE_STATE_ACTIVE)
                    && (state != ACTIVE_STATE_INACTIVE)
                    && (state != ACTIVE_STATE_GETTING_ACTIVE)) {
                Log.e(
                        TAG,
                        ("LeAudioGroupDescriptor.setActiveState (groupId: " + mGroupId + "):")
                                + ("Invalid state set: " + state));
                return;
            }

            Log.d(
                    TAG,
                    ("LeAudioGroupDescriptor.setActiveState (groupId: " + mGroupId + "): ")
                            + (mActiveState + " -> " + state));
            mActiveState = state;
        }

        String getActiveStateString() {
            switch (mActiveState) {
                case ACTIVE_STATE_ACTIVE:
                    return "ACTIVE_STATE_ACTIVE";
                case ACTIVE_STATE_INACTIVE:
                    return "ACTIVE_STATE_INACTIVE";
                case ACTIVE_STATE_GETTING_ACTIVE:
                    return "ACTIVE_STATE_GETTING_ACTIVE";
                default:
                    return "INVALID";
            }
        }

        void updateAllowedContexts(Integer allowedSinkContexts, Integer allowedSourceContexts) {
            Log.d(
                    TAG,
                    "LeAudioGroupDescriptor.mAllowedSinkContexts (groupId: "
                            + mGroupId
                            + "): "
                            + mAllowedSinkContexts
                            + " -> "
                            + allowedSinkContexts
                            + ", LeAudioGroupDescriptor.mAllowedSourceContexts: "
                            + mAllowedSourceContexts
                            + " -> "
                            + allowedSourceContexts);

            mAllowedSinkContexts = allowedSinkContexts;
            mAllowedSourceContexts = allowedSourceContexts;
        }

        Integer getAllowedSinkContexts() {
            return mAllowedSinkContexts;
        }

        Integer getAllowedSourceContexts() {
            return mAllowedSourceContexts;
        }

        boolean areAllowedContextsModified() {
            return (mAllowedSinkContexts != BluetoothLeAudio.CONTEXTS_ALL)
                    || (mAllowedSourceContexts != BluetoothLeAudio.CONTEXTS_ALL);
        }
    }

    private static class LeAudioDeviceDescriptor {
        LeAudioDeviceDescriptor(boolean isInbandRingtonEnabled) {
            mAclConnected = false;
            mStateMachine = null;
            mGroupId = LE_AUDIO_GROUP_ID_INVALID;
            mSinkAudioLocation = BluetoothLeAudio.AUDIO_LOCATION_INVALID;
            mDirection = AUDIO_DIRECTION_NONE;
            mDevInbandRingtoneEnabled = isInbandRingtonEnabled;
        }

        public boolean mAclConnected;
        public LeAudioStateMachine mStateMachine;
        public Integer mGroupId;
        public Integer mSinkAudioLocation;
        public Integer mDirection;
        Boolean mDevInbandRingtoneEnabled;
    }

    private static class LeAudioBroadcastDescriptor {
        LeAudioBroadcastDescriptor() {
            mState = LeAudioStackEvent.BROADCAST_STATE_STOPPED;
            mMetadata = null;
            mRequestedForDetails = false;
        }

        public Integer mState;
        public BluetoothLeBroadcastMetadata mMetadata;
        public Boolean mRequestedForDetails;
    }

    private static class LeAudioBroadcastSessionStats {
        private int[] mAudioQuality;
        private long mSessionRequestTime;
        private long mSessionCreatedTime;
        private long mSessionStreamingTime;
        private int mSessionGroupSize;
        private int mSessionStatus;

        LeAudioBroadcastSessionStats(
                BluetoothLeBroadcastSettings broadcastSettings, long startTime) {
            this.mAudioQuality =
                    broadcastSettings.getSubgroupSettings().stream()
                            .mapToInt(s -> convertToStatsAudioQuality(s.getPreferredQuality()))
                            .toArray();
            this.mSessionRequestTime = startTime;
            this.mSessionCreatedTime = 0;
            this.mSessionStreamingTime = 0;
            this.mSessionGroupSize = 0;
            this.mSessionStatus =
                    BluetoothStatsLog
                            .BROADCAST_AUDIO_SESSION_REPORTED__SESSION_SETUP_STATUS__SETUP_STATUS_REQUESTED;
        }

        public void updateSessionCreatedTime(long createdTime) {
            if (mSessionCreatedTime == 0) {
                mSessionCreatedTime = createdTime;
            }
        }

        public void updateSessionStreamingTime(long streamingTime) {
            if (mSessionStreamingTime == 0) {
                // Only record the 1st STREAMING EVENT
                mSessionStreamingTime = streamingTime;
            }
        }

        public void updateGroupSize(int groupSize) {
            mSessionGroupSize = groupSize;
        }

        public void updateSessionStatus(int status) {
            if (mSessionStatus
                    != BluetoothStatsLog
                            .BROADCAST_AUDIO_SESSION_REPORTED__SESSION_SETUP_STATUS__SETUP_STATUS_STREAMING) {
                Log.d(
                        TAG,
                        "logBroadcastSessionMetrics: updating from state: "
                                + mSessionStatus
                                + " to "
                                + status);
                mSessionStatus = status;
            }
        }

        public void logBroadcastSessionMetrics(int broadcastId, long sessionStopTime) {
            long sessionDurationMs =
                    (mSessionCreatedTime > 0) ? (sessionStopTime - mSessionCreatedTime) : 0;
            long latencySessionConfiguredMs =
                    (mSessionCreatedTime > 0) ? (mSessionCreatedTime - mSessionRequestTime) : 0;
            long latencySessionStreamingMs =
                    (mSessionCreatedTime > 0 && mSessionStreamingTime > 0)
                            ? (mSessionStreamingTime - mSessionCreatedTime)
                            : 0;

            Log.d(
                    TAG,
                    "logBroadcastSessionMetrics: broadcastId: "
                            + broadcastId
                            + ", audioQuality: "
                            + Arrays.toString(mAudioQuality)
                            + ", sessionGroupSize: "
                            + mSessionGroupSize
                            + ", sessionDurationMs: "
                            + sessionDurationMs
                            + ", latencySessionConfiguredMs: "
                            + latencySessionConfiguredMs
                            + ", latencySessionStreamingMs: "
                            + latencySessionStreamingMs
                            + ", sessionStatus: "
                            + mSessionStatus);

            MetricsLogger.getInstance()
                    .logLeAudioBroadcastAudioSession(
                            broadcastId,
                            mAudioQuality,
                            mSessionGroupSize,
                            sessionDurationMs,
                            latencySessionConfiguredMs,
                            latencySessionStreamingMs,
                            mSessionStatus);
        }

        private int convertToStatsAudioQuality(int audioQuality) {
            switch (audioQuality) {
                case BluetoothLeBroadcastSubgroupSettings.QUALITY_STANDARD:
                    return BluetoothStatsLog
                            .BROADCAST_AUDIO_SESSION_REPORTED__AUDIO_QUALITY__QUALITY_STANDARD;
                case BluetoothLeBroadcastSubgroupSettings.QUALITY_HIGH:
                    return BluetoothStatsLog
                            .BROADCAST_AUDIO_SESSION_REPORTED__AUDIO_QUALITY__QUALITY_HIGH;
                default:
                    return BluetoothStatsLog
                            .BROADCAST_AUDIO_SESSION_REPORTED__AUDIO_QUALITY__QUALITY_UNKNOWN;
            }
        }
    }

    List<BluetoothLeAudioCodecConfig> mInputLocalCodecCapabilities = new ArrayList<>();
    List<BluetoothLeAudioCodecConfig> mOutputLocalCodecCapabilities = new ArrayList<>();

    @GuardedBy("mGroupWriteLock")
    private final Map<Integer, LeAudioGroupDescriptor> mGroupDescriptors = new LinkedHashMap<>();

    @GuardedBy("mGroupReadLock")
    private final Map<Integer, LeAudioGroupDescriptor> mGroupDescriptorsView =
            Collections.unmodifiableMap(mGroupDescriptors);

    private final Map<BluetoothDevice, LeAudioDeviceDescriptor> mDeviceDescriptors =
            new LinkedHashMap<>();
    private final Map<Integer, LeAudioBroadcastDescriptor> mBroadcastDescriptors =
            new LinkedHashMap<>();
    private final Map<Integer, LeAudioBroadcastSessionStats> mBroadcastSessionStats =
            new LinkedHashMap<>();

    private Handler mHandler = new Handler(Looper.getMainLooper());
    private final AudioManagerAudioDeviceCallback mAudioManagerAudioDeviceCallback =
            new AudioManagerAudioDeviceCallback();
    private final AudioModeChangeListener mAudioModeChangeListener = new AudioModeChangeListener();

    @Override
    protected IProfileServiceBinder initBinder() {
        return new BluetoothLeAudioBinder(this);
    }

    public static boolean isEnabled() {
        return BluetoothProperties.isProfileBapUnicastClientEnabled().orElse(false);
    }

    public static boolean isBroadcastEnabled() {
        return BluetoothProperties.isProfileBapBroadcastSourceEnabled().orElse(false);
    }

    private boolean registerTmap() {
        if (mTmapGattServer != null) {
            throw new IllegalStateException("TMAP GATT server started before start() is called");
        }
        mTmapGattServer = LeAudioObjectsFactory.getInstance().getTmapGattServer(this);

        try {
            mTmapGattServer.start(mTmapRoleMask);
        } catch (IllegalStateException e) {
            Log.e(TAG, "Fail to start TmapGattServer", e);
            mTmapGattServer = null;
            return false;
        }

        return true;
    }

    @Override
    public void start() {
        Log.i(TAG, "start()");
        if (sLeAudioService != null) {
            throw new IllegalStateException("start() called twice");
        }

        mAdapterService =
                Objects.requireNonNull(
                        AdapterService.getAdapterService(),
                        "AdapterService cannot be null when LeAudioService starts");
        mDatabaseManager =
                Objects.requireNonNull(
                        mAdapterService.getDatabase(),
                        "DatabaseManager cannot be null when LeAudioService starts");

        mAudioManager = getSystemService(AudioManager.class);
        Objects.requireNonNull(
                mAudioManager, "AudioManager cannot be null when LeAudioService starts");

        // Start handler thread for state machines
        mStateMachinesThread = new HandlerThread("LeAudioService.StateMachines");
        mStateMachinesThread.start();

        mBroadcastDescriptors.clear();
        mBroadcastSessionStats.clear();

        mGroupWriteLock.lock();
        try {
            mDeviceDescriptors.clear();
            mGroupDescriptors.clear();
        } finally {
            mGroupWriteLock.unlock();
        }

        mTmapRoleMask =
                LeAudioTmapGattServer.TMAP_ROLE_FLAG_CG | LeAudioTmapGattServer.TMAP_ROLE_FLAG_UMS;

        // Initialize Broadcast native interface
        if ((mAdapterService.getSupportedProfilesBitMask()
                        & (1 << BluetoothProfile.LE_AUDIO_BROADCAST))
                != 0) {
            Log.i(TAG, "Init Le Audio broadcaster");
            mLeAudioBroadcasterNativeInterface =
                    Objects.requireNonNull(
                            LeAudioBroadcasterNativeInterface.getInstance(),
                            "LeAudioBroadcasterNativeInterface cannot be null when LeAudioService"
                                    + " starts");
            mLeAudioBroadcasterNativeInterface.init();
            mTmapRoleMask |= LeAudioTmapGattServer.TMAP_ROLE_FLAG_BMS;
        } else {
            Log.w(TAG, "Le Audio Broadcasts not supported.");
        }

        mTmapStarted = registerTmap();

        mLeAudioInbandRingtoneSupportedByPlatform =
                BluetoothProperties.isLeAudioInbandRingtoneSupported().orElse(true);

        mAudioManager.registerAudioDeviceCallback(mAudioManagerAudioDeviceCallback, mHandler);

        // Mark service as started
        setLeAudioService(this);

        // Setup codec config
        mLeAudioCodecConfig = new LeAudioCodecConfig(this);
        if (!Flags.leaudioSynchronizeStart()) {
            // Delay the call to init by posting it. This ensures TBS and MCS are fully initialized
            // before we start accepting connections
            mHandler.post(this::init);
            return;
        }
        mNativeInterface.init(mLeAudioCodecConfig.getCodecConfigOffloading());

        if (leaudioUseAudioModeListener()) {
            mAudioManager.addOnModeChangedListener(getMainExecutor(), mAudioModeChangeListener);
        }
    }

    // TODO: b/341385684 -- Delete the init method as it has been inlined in start
    private void init() {
        if (!isAvailable()) {
            Log.e(TAG, " Service disabled before init");
            return;
        }

        if (!mTmapStarted) {
            mTmapStarted = registerTmap();
        }

        mNativeInterface.init(mLeAudioCodecConfig.getCodecConfigOffloading());

        if (leaudioUseAudioModeListener()) {
            mAudioManager.addOnModeChangedListener(getMainExecutor(), mAudioModeChangeListener);
        }
    }

    @Override
    public void stop() {
        Log.i(TAG, "stop()");
        if (sLeAudioService == null) {
            Log.w(TAG, "stop() called before start()");
            return;
        }

        mInCall = false;
        mQueuedInCallValue = Optional.empty();
        if (leaudioUseAudioModeListener()) {
            mAudioManager.removeOnModeChangedListener(mAudioModeChangeListener);
        }

        mCreateBroadcastQueue.clear();
        mAwaitingBroadcastCreateResponse = false;
        mIsSourceStreamMonitorModeEnabled = false;
        mLeAudioSuspended = false;
        mIsSinkStreamMonitorModeEnabled = false;
        mIsBroadcastPausedFromOutside = false;

        clearCreateBroadcastTimeoutCallback();

        if (!Flags.leaudioSynchronizeStart()) {
            mHandler.removeCallbacks(this::init);
        }
        removeActiveDevice(false);

        if (mTmapGattServer == null) {
            Log.w(TAG, "TMAP GATT server should never be null before stop() is called");
        } else {
            mTmapGattServer.stop();
            mTmapGattServer = null;
            mTmapStarted = false;
        }

        stopAudioServersBackgroundScan();
        mAudioServersScanner = null;

        // Don't wait for async call with INACTIVE group status, clean active
        // device for active group.
        mGroupReadLock.lock();
        try {
            try {
                for (Map.Entry<Integer, LeAudioGroupDescriptor> entry :
                        mGroupDescriptorsView.entrySet()) {
                    LeAudioGroupDescriptor descriptor = entry.getValue();
                    Integer groupId = entry.getKey();
                    if (descriptor.isActive()) {
                        descriptor.setActiveState(ACTIVE_STATE_INACTIVE);
                        updateActiveDevices(
                                groupId,
                                descriptor.mDirection,
                                AUDIO_DIRECTION_NONE,
                                false,
                                false,
                                false);
                        break;
                    }
                }

                // Destroy state machines and stop handler thread
                for (LeAudioDeviceDescriptor descriptor : mDeviceDescriptors.values()) {
                    LeAudioStateMachine sm = descriptor.mStateMachine;
                    if (sm == null) {
                        continue;
                    }
                    sm.quit();
                    sm.cleanup();
                }
            } finally {
                // Upgrade to write lock
                mGroupReadLock.unlock();
                mGroupWriteLock.lock();
            }
            mDeviceDescriptors.clear();
            mGroupDescriptors.clear();
        } finally {
            mGroupWriteLock.unlock();
        }

        // Cleanup native interfaces
        mNativeInterface.cleanup();
        mLeAudioNativeIsInitialized = false;
        mBluetoothEnabled = false;
        mHfpHandoverDevice = null;
        mLeAudioDeviceInactivatedForHfpHandover = null;

        mActiveAudioOutDevice = null;
        mActiveAudioInDevice = null;
        mExposedActiveDevice = null;
        mLeAudioCodecConfig = null;

        mBroadcastIdPendingStart = Optional.empty();
        mBroadcastIdPendingStop = Optional.empty();
        mAudioManagerAddedOutDevice = null;

        // Set the service and BLE devices as inactive
        setLeAudioService(null);

        // Unregister broadcast callbacks
        synchronized (mBroadcastCallbacks) {
            mBroadcastCallbacks.kill();
        }

        synchronized (mLeAudioCallbacks) {
            mLeAudioCallbacks.kill();
        }

        mBroadcastDescriptors.clear();
        logAllBroadcastSessionStatsAndCleanup();

        if (mLeAudioBroadcasterNativeInterface != null) {
            mLeAudioBroadcasterNativeInterface.cleanup();
            mLeAudioBroadcasterNativeInterface = null;
        }

        if (mStateMachinesThread != null) {
            try {
                mStateMachinesThread.quitSafely();
                mStateMachinesThread.join(SM_THREAD_JOIN_TIMEOUT_MS);
                mStateMachinesThread = null;
            } catch (InterruptedException e) {
                // Do not rethrow as we are shutting down anyway
            }
        }

        mAudioManager.unregisterAudioDeviceCallback(mAudioManagerAudioDeviceCallback);

        mAdapterService = null;
        mAudioManager = null;
        mMcpService = null;
        mTbsService = null;
        mVolumeControlService = null;
        mCsipSetCoordinatorService = null;
        mBassClientService = null;
    }

    @Override
    public void cleanup() {
        Log.i(TAG, "cleanup()");
    }

    public static synchronized LeAudioService getLeAudioService() {
        if (sLeAudioService == null) {
            Log.w(TAG, "getLeAudioService(): service is NULL");
            return null;
        }
        if (!sLeAudioService.isAvailable()) {
            Log.w(TAG, "getLeAudioService(): service is not available");
            return null;
        }
        return sLeAudioService;
    }

    @VisibleForTesting
    static synchronized void setLeAudioService(LeAudioService instance) {
        Log.d(TAG, "setLeAudioService(): set to: " + instance);
        sLeAudioService = instance;
    }

    VolumeControlService getVolumeControlService() {
        if (mVolumeControlService == null) {
            mVolumeControlService = mServiceFactory.getVolumeControlService();
            if (mVolumeControlService == null) {
                Log.e(TAG, "Volume control service is not available");
            }
        }
        return mVolumeControlService;
    }

    BassClientService getBassClientService() {
        if (mBassClientService == null) {
            mBassClientService = mServiceFactory.getBassClientService();
            if (mBassClientService == null) {
                Log.e(TAG, "BASS service is not available");
            }
        }
        return mBassClientService;
    }

    @VisibleForTesting
    int getAudioDeviceGroupVolume(int groupId) {
        VolumeControlService volumeControlService = getVolumeControlService();
        if (volumeControlService == null) {
            return IBluetoothVolumeControl.VOLUME_CONTROL_UNKNOWN_VOLUME;
        }
        return volumeControlService.getAudioDeviceGroupVolume(groupId);
    }

    LeAudioDeviceDescriptor createDeviceDescriptor(
            BluetoothDevice device, boolean isInbandRingtoneEnabled) {
        LeAudioDeviceDescriptor descriptor = mDeviceDescriptors.get(device);
        if (descriptor == null) {
            mDeviceDescriptors.put(device, new LeAudioDeviceDescriptor(isInbandRingtoneEnabled));
            descriptor = mDeviceDescriptors.get(device);
            Log.d(TAG, "Created descriptor for device: " + device);
        } else {
            Log.w(TAG, "Device: " + device + ", already exists");
        }

        return descriptor;
    }

    private void setEnabledState(BluetoothDevice device, boolean enabled) {
        Log.d(TAG, "setEnabledState: address:" + device + " enabled: " + enabled);
        if (!mLeAudioNativeIsInitialized) {
            Log.e(TAG, "setEnabledState, mLeAudioNativeIsInitialized is not initialized");
            return;
        }
        mNativeInterface.setEnableState(device, enabled);
    }

    public boolean connect(BluetoothDevice device) {
        Log.d(TAG, "connect(): " + device);

        if (getConnectionPolicy(device) == BluetoothProfile.CONNECTION_POLICY_FORBIDDEN) {
            Log.e(TAG, "Cannot connect to " + device + " : CONNECTION_POLICY_FORBIDDEN");
            return false;
        }
        final ParcelUuid[] featureUuids = mAdapterService.getRemoteUuids(device);
        if (!Utils.arrayContains(featureUuids, BluetoothUuid.LE_AUDIO)) {
            Log.e(TAG, "Cannot connect to " + device + " : Remote does not have LE_AUDIO UUID");
            return false;
        }

        LeAudioStateMachine sm = null;

        mGroupWriteLock.lock();
        try {
            boolean isInbandRingtoneEnabled = false;
            int groupId = getGroupId(device);
            if (groupId != LE_AUDIO_GROUP_ID_INVALID) {
                isInbandRingtoneEnabled = getGroupDescriptor(groupId).mInbandRingtoneEnabled;
            }

            if (createDeviceDescriptor(device, isInbandRingtoneEnabled) == null) {
                return false;
            }

            sm = getOrCreateStateMachine(device);
            if (sm == null) {
                Log.e(TAG, "Ignored connect request for " + device + " : no state machine");
                return false;
            }

        } finally {
            mGroupWriteLock.unlock();
        }

        sm.sendMessage(LeAudioStateMachine.CONNECT);
        return true;
    }

    /**
     * Disconnects LE Audio for the remote bluetooth device
     *
     * @param device is the device with which we would like to disconnect LE Audio
     * @return true if profile disconnected, false if device not connected over LE Audio
     */
    public boolean disconnect(BluetoothDevice device) {
        Log.d(TAG, "disconnect(): " + device);

        LeAudioStateMachine sm = null;

        mGroupReadLock.lock();
        try {
            LeAudioDeviceDescriptor descriptor = getDeviceDescriptor(device);
            if (descriptor == null) {
                Log.e(TAG, "disconnect: No valid descriptor for device: " + device);
                return false;
            }
            sm = descriptor.mStateMachine;
        } finally {
            mGroupReadLock.unlock();
        }

        if (sm == null) {
            Log.e(TAG, "Ignored disconnect request for " + device + " : no state machine");
            return false;
        }

        sm.sendMessage(LeAudioStateMachine.DISCONNECT);

        return true;
    }

    public List<BluetoothDevice> getConnectedDevices() {
        mGroupReadLock.lock();
        try {
            List<BluetoothDevice> devices = new ArrayList<>();
            for (LeAudioDeviceDescriptor descriptor : mDeviceDescriptors.values()) {
                LeAudioStateMachine sm = descriptor.mStateMachine;
                if (sm != null && sm.isConnected()) {
                    devices.add(sm.getDevice());
                }
            }
            return devices;
        } finally {
            mGroupReadLock.unlock();
        }
    }

    BluetoothDevice getConnectedGroupLeadDevice(int groupId) {
        if (getGroupId(mActiveAudioOutDevice) == groupId) {
            return mActiveAudioOutDevice;
        }

        return getLeadDeviceForTheGroup(groupId);
    }

    List<BluetoothDevice> getDevicesMatchingConnectionStates(int[] states) {
        ArrayList<BluetoothDevice> devices = new ArrayList<>();
        if (states == null) {
            return devices;
        }
        final BluetoothDevice[] bondedDevices = mAdapterService.getBondedDevices();
        if (bondedDevices == null) {
            return devices;
        }
        mGroupReadLock.lock();
        try {
            for (BluetoothDevice device : bondedDevices) {
                final ParcelUuid[] featureUuids = mAdapterService.getRemoteUuids(device);
                if (!Utils.arrayContains(featureUuids, BluetoothUuid.LE_AUDIO)) {
                    continue;
                }
                int connectionState = BluetoothProfile.STATE_DISCONNECTED;
                LeAudioDeviceDescriptor descriptor = getDeviceDescriptor(device);
                if (descriptor == null) {
                    Log.e(
                            TAG,
                            "getDevicesMatchingConnectionStates: No valid descriptor for device: "
                                    + device);
                    continue;
                }

                LeAudioStateMachine sm = descriptor.mStateMachine;
                if (sm != null) {
                    connectionState = sm.getConnectionState();
                }
                for (int state : states) {
                    if (connectionState == state) {
                        devices.add(device);
                        break;
                    }
                }
            }
            return devices;
        } finally {
            mGroupReadLock.unlock();
        }
    }

    /**
     * Get the list of devices that have state machines.
     *
     * @return the list of devices that have state machines
     */
    @VisibleForTesting
    List<BluetoothDevice> getDevices() {
        List<BluetoothDevice> devices = new ArrayList<>();
        mGroupReadLock.lock();
        try {
            for (LeAudioDeviceDescriptor descriptor : mDeviceDescriptors.values()) {
                if (descriptor.mStateMachine != null) {
                    devices.add(descriptor.mStateMachine.getDevice());
                }
            }
            return devices;
        } finally {
            mGroupReadLock.unlock();
        }
    }

    /**
     * Get the current connection state of the profile
     *
     * @param device is the remote bluetooth device
     * @return {@link BluetoothProfile#STATE_DISCONNECTED} if this profile is disconnected, {@link
     *     BluetoothProfile#STATE_CONNECTING} if this profile is being connected, {@link
     *     BluetoothProfile#STATE_CONNECTED} if this profile is connected, or {@link
     *     BluetoothProfile#STATE_DISCONNECTING} if this profile is being disconnected
     */
    public int getConnectionState(BluetoothDevice device) {
        mGroupReadLock.lock();
        try {
            LeAudioDeviceDescriptor descriptor = getDeviceDescriptor(device);
            if (descriptor == null) {
                return BluetoothProfile.STATE_DISCONNECTED;
            }

            LeAudioStateMachine sm = descriptor.mStateMachine;
            if (sm == null) {
                return BluetoothProfile.STATE_DISCONNECTED;
            }
            return sm.getConnectionState();
        } finally {
            mGroupReadLock.unlock();
        }
    }

    /**
     * Add device to the given group.
     *
     * @param groupId group ID the device is being added to
     * @param device the active device
     * @return true on success, otherwise false
     */
    boolean groupAddNode(int groupId, BluetoothDevice device) {
        if (!mLeAudioNativeIsInitialized) {
            Log.e(TAG, "Le Audio not initialized properly.");
            return false;
        }
        return mNativeInterface.groupAddNode(groupId, device);
    }

    /**
     * Remove device from a given group.
     *
     * @param groupId group ID the device is being removed from
     * @param device the active device
     * @return true on success, otherwise false
     */
    boolean groupRemoveNode(int groupId, BluetoothDevice device) {
        if (!mLeAudioNativeIsInitialized) {
            Log.e(TAG, "Le Audio not initialized properly.");
            return false;
        }
        return mNativeInterface.groupRemoveNode(groupId, device);
    }

    /**
     * Checks if given group exists.
     *
     * @param groupId group Id to verify
     * @return true given group exists, otherwise false
     */
    public boolean isValidDeviceGroup(int groupId) {
        mGroupReadLock.lock();
        try {
            return groupId != LE_AUDIO_GROUP_ID_INVALID
                    && mGroupDescriptorsView.containsKey(groupId);
        } finally {
            mGroupReadLock.unlock();
        }
    }

    /**
     * Get all the devices within a given group.
     *
     * @param groupId group id to get devices
     * @return all devices within a given group or empty list
     */
    public List<BluetoothDevice> getGroupDevices(int groupId) {
        List<BluetoothDevice> result = new ArrayList<>();

        if (groupId == LE_AUDIO_GROUP_ID_INVALID) {
            return result;
        }

        mGroupReadLock.lock();
        try {
            for (Map.Entry<BluetoothDevice, LeAudioDeviceDescriptor> entry :
                    mDeviceDescriptors.entrySet()) {
                if (entry.getValue().mGroupId == groupId) {
                    result.add(entry.getKey());
                }
            }
        } finally {
            mGroupReadLock.unlock();
        }
        return result;
    }

    /**
     * Get all the devices within a given group.
     *
     * @param device the device for which we want to get all devices in its group
     * @return all devices within a given group or empty list
     */
    public List<BluetoothDevice> getGroupDevices(BluetoothDevice device) {
        List<BluetoothDevice> result = new ArrayList<>();
        int groupId = getGroupId(device);

        if (groupId == LE_AUDIO_GROUP_ID_INVALID) {
            return result;
        }

        mGroupReadLock.lock();
        try {
            for (Map.Entry<BluetoothDevice, LeAudioDeviceDescriptor> entry :
                    mDeviceDescriptors.entrySet()) {
                if (entry.getValue().mGroupId == groupId) {
                    result.add(entry.getKey());
                }
            }
        } finally {
            mGroupReadLock.unlock();
        }
        return result;
    }

    /** Get the active device group id */
    public Integer getActiveGroupId() {
        mGroupReadLock.lock();
        try {
            for (Map.Entry<Integer, LeAudioGroupDescriptor> entry :
                    mGroupDescriptorsView.entrySet()) {
                LeAudioGroupDescriptor descriptor = entry.getValue();
                if (descriptor.isActive()) {
                    return entry.getKey();
                }
            }
        } finally {
            mGroupReadLock.unlock();
        }
        return LE_AUDIO_GROUP_ID_INVALID;
    }

    private int canBroadcastBeCreated(BluetoothLeBroadcastSettings broadcastSettings) {
        if (mBroadcastDescriptors.size() >= getMaximumNumberOfBroadcasts()) {
            Log.w(
                    TAG,
                    "createBroadcast reached maximum allowed broadcasts number: "
                            + getMaximumNumberOfBroadcasts());
            return BluetoothStatusCodes.ERROR_LOCAL_NOT_ENOUGH_RESOURCES;
        }

        byte[] broadcastCode = broadcastSettings.getBroadcastCode();
        if (broadcastCode != null && ((broadcastCode.length > 16) || (broadcastCode.length < 4))) {
            Log.e(TAG, "Invalid broadcast code length. Should be from 4 to 16 octets long.");
            return BluetoothStatusCodes.ERROR_LE_BROADCAST_INVALID_CODE;
        }

        List<BluetoothLeBroadcastSubgroupSettings> settingsList =
                broadcastSettings.getSubgroupSettings();
        if (settingsList == null || settingsList.size() < 1) {
            Log.d(TAG, "subgroup settings is not valid value");
            return BluetoothStatusCodes.ERROR_BAD_PARAMETERS;
        }

<<<<<<< HEAD
        A2dpService mA2dp = A2dpService.getA2dpService();
        if ((mA2dp != null && mA2dp.getActiveDevice() != null) || mInCall) {
            Log.w(TAG, "A2dp device is active or call ongoing, skip broadcast creation.");
            mHandler.post(
                    () ->
                            notifyBroadcastStartFailed(
                                    BluetoothStatusCodes.ERROR_LOCAL_NOT_ENOUGH_RESOURCES));
            return;
        }

=======
        return BluetoothStatusCodes.SUCCESS;
    }

    /**
     * Creates LeAudio Broadcast instance with BluetoothLeBroadcastSettings.
     *
     * @param broadcastSettings broadcast settings for this broadcast source
     */
    public void createBroadcast(BluetoothLeBroadcastSettings broadcastSettings) {
>>>>>>> c62585b9
        if (mLeAudioBroadcasterNativeInterface == null) {
            Log.w(TAG, "Native interface not available.");
            return;
        }

        int canBroadcastBeCreatedReturnCode = canBroadcastBeCreated(broadcastSettings);
        if (canBroadcastBeCreatedReturnCode != BluetoothStatusCodes.SUCCESS) {
            mHandler.post(() -> notifyBroadcastStartFailed(canBroadcastBeCreatedReturnCode));
            return;
        }

        if (mAwaitingBroadcastCreateResponse) {
            mCreateBroadcastQueue.add(broadcastSettings);
            Log.i(TAG, "Broadcast creation queued due to waiting for a previous request response.");
            return;
        }

        if (!leaudioBigDependsOnAudioState()) {
            if (!areAllGroupsInNotActiveState()) {
                /* Broadcast will be created once unicast group became inactive */
                Log.i(
                        TAG,
                        "Unicast group is active, queueing Broadcast creation, while the Unicast"
                                + " group is deactivated.");
                mCreateBroadcastQueue.add(broadcastSettings);
                mNativeInterface.setUnicastMonitorMode(LeAudioStackEvent.DIRECTION_SINK, true);
                removeActiveDevice(true);

                return;
            }
        }

        mBroadcastSessionStats.put(
                INVALID_BROADCAST_ID,
                new LeAudioBroadcastSessionStats(broadcastSettings, SystemClock.elapsedRealtime()));

        BluetoothLeAudioContentMetadata publicMetadata =
                broadcastSettings.getPublicBroadcastMetadata();

        byte[] broadcastCode = broadcastSettings.getBroadcastCode();
        Log.i(
                TAG,
                "createBroadcast: isEncrypted="
                        + (((broadcastCode != null) && (broadcastCode.length != 0))
                                ? "true"
                                : "false"));

        mAwaitingBroadcastCreateResponse = true;
        if (leaudioBigDependsOnAudioState()) {
            mCreateBroadcastQueue.add(broadcastSettings);
        }

        if (leaudioBigDependsOnAudioState()) {
            /* Start timeout to recover from stucked/error create Broadcast operation */
            if (mCreateBroadcastTimeoutEvent != null) {
                Log.w(TAG, "CreateBroadcastTimeoutEvent already scheduled");
            } else {
                mCreateBroadcastTimeoutEvent = new CreateBroadcastTimeoutEvent();
                mHandler.postDelayed(mCreateBroadcastTimeoutEvent, CREATE_BROADCAST_TIMEOUT_MS);
            }
        }

        mLeAudioBroadcasterNativeInterface.createBroadcast(
                broadcastSettings.isPublicBroadcast(),
                broadcastSettings.getBroadcastName(),
                broadcastCode,
                publicMetadata == null ? null : publicMetadata.getRawMetadata(),
                getBroadcastAudioQualityPerSinkCapabilities(
                        broadcastSettings.getSubgroupSettings()),
                broadcastSettings.getSubgroupSettings().stream()
                        .map(s -> s.getContentMetadata().getRawMetadata())
                        .toArray(byte[][]::new));
    }

    private int[] getBroadcastAudioQualityPerSinkCapabilities(
            List<BluetoothLeBroadcastSubgroupSettings> settingsList) {
        int[] preferredQualityArray =
                settingsList.stream().mapToInt(s -> s.getPreferredQuality()).toArray();

        BassClientService bassClientService = getBassClientService();
        if (bassClientService == null) {
            return preferredQualityArray;
        }

        for (BluetoothDevice sink : bassClientService.getConnectedDevices()) {
            int groupId = getGroupId(sink);
            if (groupId == LE_AUDIO_GROUP_ID_INVALID) {
                continue;
            }

            BluetoothLeAudioCodecStatus codecStatus = getCodecStatus(groupId);
            if (codecStatus != null
                    && !codecStatus.isOutputCodecConfigSelectable(BROADCAST_HIGH_QUALITY_CONFIG)) {
                // If any sink device does not support high quality audio config,
                // set all subgroup audio quality to standard quality for now before multi codec
                // config support is ready
                Log.i(
                        TAG,
                        "Sink device doesn't support HIGH broadcast audio quality, use STANDARD"
                                + " quality");
                Arrays.fill(
                        preferredQualityArray,
                        BluetoothLeBroadcastSubgroupSettings.QUALITY_STANDARD);
                break;
            }
        }
        return preferredQualityArray;
    }

    /**
     * Start LeAudio Broadcast instance.
     *
     * @param broadcastId broadcast instance identifier
     */
    public void startBroadcast(int broadcastId) {
        if (mLeAudioBroadcasterNativeInterface == null) {
            Log.w(TAG, "Native interface not available.");
            return;
        }

        Log.d(TAG, "startBroadcast");
        releaseLeAudioStream();

        /* Start timeout to recover from stucked/error start Broadcast operation */
        mCreateBroadcastTimeoutEvent = new CreateBroadcastTimeoutEvent(broadcastId);
        mHandler.postDelayed(mCreateBroadcastTimeoutEvent, CREATE_BROADCAST_TIMEOUT_MS);

        mLeAudioBroadcasterNativeInterface.startBroadcast(broadcastId);
    }

    /**
     * Updates LeAudio broadcast instance metadata.
     *
     * @param broadcastId broadcast instance identifier
     * @param broadcastSettings broadcast settings for this broadcast source
     */
    public void updateBroadcast(int broadcastId, BluetoothLeBroadcastSettings broadcastSettings) {
        if (mLeAudioBroadcasterNativeInterface == null) {
            Log.w(TAG, "Native interface not available.");
            return;
        }

        LeAudioBroadcastDescriptor descriptor = mBroadcastDescriptors.get(broadcastId);
        if (descriptor == null) {
            mHandler.post(
                    () ->
                            notifyBroadcastUpdateFailed(
                                    broadcastId,
                                    BluetoothStatusCodes.ERROR_LE_BROADCAST_INVALID_BROADCAST_ID));
            Log.e(TAG, "updateBroadcast: No valid descriptor for broadcastId: " + broadcastId);
            return;
        }

        List<BluetoothLeBroadcastSubgroupSettings> settingsList =
                broadcastSettings.getSubgroupSettings();
        if (settingsList == null || settingsList.size() < 1) {
            Log.d(TAG, "subgroup settings is not valid value");
            return;
        }

        BluetoothLeAudioContentMetadata publicMetadata =
                broadcastSettings.getPublicBroadcastMetadata();

        Log.d(TAG, "updateBroadcast");
        mLeAudioBroadcasterNativeInterface.updateMetadata(
                broadcastId,
                broadcastSettings.getBroadcastName(),
                publicMetadata == null ? null : publicMetadata.getRawMetadata(),
                settingsList.stream()
                        .map(s -> s.getContentMetadata().getRawMetadata())
                        .toArray(byte[][]::new));
        notifyBroadcastUpdated(broadcastId, BluetoothStatusCodes.REASON_LOCAL_APP_REQUEST);
    }

    /**
     * Pause LeAudio Broadcast instance.
     *
     * @param broadcastId broadcast instance identifier
     */
    public void pauseBroadcast(Integer broadcastId) {
        if (mLeAudioBroadcasterNativeInterface == null) {
            Log.w(TAG, "Native interface not available.");
            return;
        }

        LeAudioBroadcastDescriptor descriptor = mBroadcastDescriptors.get(broadcastId);
        if (descriptor == null) {
            Log.e(TAG, "pauseBroadcast: No valid descriptor for broadcastId: " + broadcastId);
            return;
        }

        if (leaudioBigDependsOnAudioState()) {
            if (isPlaying(broadcastId)) {
                Log.d(TAG, "pauseBroadcast");
                mIsBroadcastPausedFromOutside = true;
                mLeAudioBroadcasterNativeInterface.pauseBroadcast(broadcastId);
            } else if (isPaused(broadcastId)) {
                transitionFromBroadcastToUnicast();
            } else {
                Log.d(TAG, "pauseBroadcast: Broadcast is stopped, skip pause request");
            }
        } else {
            if (leaudioBroadcastAssistantPeripheralEntrustment()) {
                if (!isPlaying(broadcastId)) {
                    Log.d(TAG, "pauseBroadcast: Broadcast is not playing, skip pause request");
                    return;
                }

                // Due to broadcast pause sinks may lose synchronization
                BassClientService bassClientService = getBassClientService();
                if (bassClientService != null) {
                    bassClientService.cacheSuspendingSources(broadcastId);
                }
            }

            Log.d(TAG, "pauseBroadcast");
            mLeAudioBroadcasterNativeInterface.pauseBroadcast(broadcastId);
        }
    }

    /**
     * Stop LeAudio Broadcast instance.
     *
     * @param broadcastId broadcast instance identifier
     */
    public void stopBroadcast(Integer broadcastId) {
        if (mLeAudioBroadcasterNativeInterface == null) {
            Log.w(TAG, "Native interface not available.");
            return;
        }

        LeAudioBroadcastDescriptor descriptor = mBroadcastDescriptors.get(broadcastId);
        if (descriptor == null) {
            mHandler.post(
                    () ->
                            notifyOnBroadcastStopFailed(
                                    BluetoothStatusCodes.ERROR_LE_BROADCAST_INVALID_BROADCAST_ID));
            Log.e(TAG, "stopBroadcast: No valid descriptor for broadcastId: " + broadcastId);
            return;
        }

        if (getLeadDeviceForTheGroup(mUnicastGroupIdDeactivatedForBroadcastTransition) == null) {
            Log.w(TAG, "stopBroadcast: No valid unicast device for group ID "
                    + mUnicastGroupIdDeactivatedForBroadcastTransition);
        } else {
            mAudioManager.adjustStreamVolume(AudioManager.STREAM_MUSIC, AudioManager.ADJUST_MUTE,
                    AudioManager.FLAG_BLUETOOTH_ABS_VOLUME);
        }

        mBroadcastIdPendingStart = Optional.empty();
        mBroadcastIdDeactivatedForUnicastTransition = Optional.empty();
        if (mDialingOutTimeoutEvent != null &&
                mDialingOutTimeoutEvent.mBroadcastId.equals(broadcastId)) {
            Log.w(TAG, "stopBroadcast: pending stopBrodcast while start Broadcast is ongoing: "
                    + broadcastId);
            mBroadcastIdPendingStop = Optional.of(broadcastId);
            return;
        }
        Log.d(TAG, "stopBroadcast");

        // log group size before stop
        LeAudioBroadcastSessionStats sessionStats = mBroadcastSessionStats.get(broadcastId);
        BassClientService bassClientService = getBassClientService();
        if (bassClientService != null && sessionStats != null) {
            sessionStats.updateGroupSize(bassClientService.getSyncedBroadcastSinks().size());
        }

        mLeAudioBroadcasterNativeInterface.stopBroadcast(broadcastId);
    }

    /**
     * Destroy LeAudio Broadcast instance.
     *
     * @param broadcastId broadcast instance identifier
     */
    public void destroyBroadcast(int broadcastId) {
        if (mLeAudioBroadcasterNativeInterface == null) {
            Log.w(TAG, "Native interface not available.");
            return;
        }

        LeAudioBroadcastDescriptor descriptor = mBroadcastDescriptors.get(broadcastId);
        if (descriptor == null) {
            mHandler.post(
                    () ->
                            notifyOnBroadcastStopFailed(
                                    BluetoothStatusCodes.ERROR_LE_BROADCAST_INVALID_BROADCAST_ID));
            Log.e(TAG, "destroyBroadcast: No valid descriptor for broadcastId: " + broadcastId);
            return;
        }

        Log.d(TAG, "destroyBroadcast");
        mIsSinkStreamMonitorModeEnabled = false;
        mNativeInterface.setUnicastMonitorMode(LeAudioStackEvent.DIRECTION_SINK, false);
        mLeAudioBroadcasterNativeInterface.destroyBroadcast(broadcastId);
    }

    /**
     * Checks if Broadcast instance is playing.
     *
     * @param broadcastId broadcast instance identifier
     * @return true if if broadcast is playing, false otherwise
     */
    public boolean isPlaying(int broadcastId) {
        LeAudioBroadcastDescriptor descriptor = mBroadcastDescriptors.get(broadcastId);
        if (descriptor == null) {
            Log.e(TAG, "isPlaying: No valid descriptor for broadcastId: " + broadcastId);
            return false;
        }

        return (descriptor.mState.equals(LeAudioStackEvent.BROADCAST_STATE_STREAMING));
    }

    /**
     * Checks if Broadcast instance is paused.
     *
     * @param broadcastId broadcast instance identifier
     * @return true if if broadcast is paused, false otherwise
     */
    public boolean isPaused(int broadcastId) {
        LeAudioBroadcastDescriptor descriptor = mBroadcastDescriptors.get(broadcastId);
        if (descriptor == null) {
            Log.e(TAG, "isPaused: No valid descriptor for broadcastId: " + broadcastId);
            return false;
        }

        return (descriptor.mState.equals(LeAudioStackEvent.BROADCAST_STATE_PAUSED));
    }

    /**
     * Get all broadcast metadata.
     *
     * @return list of all know Broadcast metadata
     */
    public List<BluetoothLeBroadcastMetadata> getAllBroadcastMetadata() {
        return mBroadcastDescriptors.values().stream()
                .map(s -> s.mMetadata)
                .filter(s -> s != null)
                .collect(Collectors.toList());
    }

    /**
     * Check if broadcast is active
     *
     * @return true if there is active broadcast, false otherwise
     */
    public boolean isBroadcastActive() {
        return !mBroadcastDescriptors.isEmpty();
    }

    /**
     * Get the maximum number of supported simultaneous broadcasts.
     *
     * @return number of supported simultaneous broadcasts
     */
    public int getMaximumNumberOfBroadcasts() {
        /* TODO: This is currently fixed to 1 */
        return 1;
    }

    /**
     * Get the maximum number of supported streams per broadcast.
     *
     * @return number of supported streams per broadcast
     */
    public int getMaximumStreamsPerBroadcast() {
        /* TODO: This is currently fixed to 1 */
        return 1;
    }

    /**
     * Get the maximum number of supported subgroups per broadcast.
     *
     * @return number of supported subgroups per broadcast
     */
    public int getMaximumSubgroupsPerBroadcast() {
        /* TODO: This is currently fixed to 1 */
        return 1;
    }

    /** Active Broadcast Assistant notification handler */
    public void activeBroadcastAssistantNotification(boolean active) {
        if (getBassClientService() == null) {
            Log.w(TAG, "Ignore active Broadcast Assistant notification");
            return;
        }

        if (active) {
            mIsSourceStreamMonitorModeEnabled = true;
            mNativeInterface.setUnicastMonitorMode(LeAudioStackEvent.DIRECTION_SOURCE, true);
        } else {
            if (mIsSourceStreamMonitorModeEnabled) {
                mNativeInterface.setUnicastMonitorMode(LeAudioStackEvent.DIRECTION_SOURCE, false);
            }

            mIsSourceStreamMonitorModeEnabled = false;
        }
    }

    /**
     * Checks if Broadcast instance is pending start
     *
     * @param broadcastId broadcast instance identifier
     * @return true if if broadcast is pending start, false otherwise
     */
    public boolean isBroadcastPendingStart(int broadcastId) {
        boolean ret = (mBroadcastIdPendingStart.isPresent()
                && mBroadcastIdPendingStart.get().equals(broadcastId))
                || (mDialingOutTimeoutEvent != null
                && mDialingOutTimeoutEvent.mBroadcastId.equals(broadcastId));
        Log.d(TAG, "isBroadcastPendingStart " + ret);
        return ret;
    }

    /** Return true if device is primary - is active or was active before switch to broadcast */
    public boolean isPrimaryDevice(BluetoothDevice device) {
        LeAudioDeviceDescriptor descriptor = mDeviceDescriptors.get(device);
        if (descriptor == null) {
            return false;
        }

        return descriptor.mGroupId == mUnicastGroupIdDeactivatedForBroadcastTransition;
    }

    /** Return true if group is primary - is active or was active before switch to broadcast */
    public boolean isPrimaryGroup(int groupId) {
        return groupId != IBluetoothLeAudio.LE_AUDIO_GROUP_ID_INVALID
                && groupId == mUnicastGroupIdDeactivatedForBroadcastTransition;
    }

    private boolean areBroadcastsAllStopped() {
        if (mBroadcastDescriptors == null) {
            Log.e(TAG, "areBroadcastsAllStopped: Invalid Broadcast Descriptors");
            return false;
        }

        return mBroadcastDescriptors.values().stream()
                .allMatch(d -> d.mState.equals(LeAudioStackEvent.BROADCAST_STATE_STOPPED));
    }

    private Optional<Integer> getFirstNotStoppedBroadcastId() {
        if (mBroadcastDescriptors == null) {
            Log.e(TAG, "getFirstNotStoppedBroadcastId: Invalid Broadcast Descriptors");
            return Optional.empty();
        }

        for (Map.Entry<Integer, LeAudioBroadcastDescriptor> entry :
                mBroadcastDescriptors.entrySet()) {
            if (!entry.getValue().mState.equals(LeAudioStackEvent.BROADCAST_STATE_STOPPED)) {
                return Optional.of(entry.getKey());
            }
        }

        return Optional.empty();
    }

    private boolean areAllGroupsInNotActiveState() {
        mGroupReadLock.lock();
        try {
            for (Map.Entry<Integer, LeAudioGroupDescriptor> entry :
                    mGroupDescriptorsView.entrySet()) {
                LeAudioGroupDescriptor descriptor = entry.getValue();
                if (!descriptor.isInactive()) {
                    return false;
                }
            }
        } finally {
            mGroupReadLock.unlock();
        }
        return true;
    }

    private boolean areAllGroupsInNotGettingActiveState() {
        mGroupReadLock.lock();
        try {
            for (Map.Entry<Integer, LeAudioGroupDescriptor> entry :
                    mGroupDescriptorsView.entrySet()) {
                LeAudioGroupDescriptor descriptor = entry.getValue();
                if (descriptor.isGettingActive()) {
                    return false;
                }
            }
        } finally {
            mGroupReadLock.unlock();
        }
        return true;
    }

    private Integer getFirstGroupIdInGettingActiveState() {
        mGroupReadLock.lock();
        try {
            for (Map.Entry<Integer, LeAudioGroupDescriptor> entry :
                    mGroupDescriptorsView.entrySet()) {
                LeAudioGroupDescriptor descriptor = entry.getValue();
                if (descriptor.isGettingActive()) {
                    return entry.getKey();
                }
            }
        } finally {
            mGroupReadLock.unlock();
        }
        return LE_AUDIO_GROUP_ID_INVALID;
    }

    private BluetoothDevice getLeadDeviceForTheGroup(Integer groupId) {
        if (groupId == LE_AUDIO_GROUP_ID_INVALID) {
            return null;
        }
        mGroupReadLock.lock();
        try {
            LeAudioGroupDescriptor groupDescriptor = getGroupDescriptor(groupId);
            if (groupDescriptor == null) {
                Log.e(TAG, "Group " + groupId + " does not exist");
                return null;
            }

            if (groupDescriptor.mCurrentLeadDevice != null
                    && getConnectionState(groupDescriptor.mCurrentLeadDevice)
                            == BluetoothProfile.STATE_CONNECTED) {
                return groupDescriptor.mCurrentLeadDevice;
            }

            for (LeAudioDeviceDescriptor descriptor : mDeviceDescriptors.values()) {
                if (!descriptor.mGroupId.equals(groupId)) {
                    continue;
                }

                LeAudioStateMachine sm = descriptor.mStateMachine;
                if (sm == null || sm.getConnectionState() != BluetoothProfile.STATE_CONNECTED) {
                    continue;
                }
                groupDescriptor.mCurrentLeadDevice = sm.getDevice();
                return groupDescriptor.mCurrentLeadDevice;
            }
        } finally {
            mGroupReadLock.unlock();
        }
        return null;
    }

    private boolean updateActiveInDevice(
            BluetoothDevice device,
            Integer groupId,
            Integer oldSupportedAudioDirections,
            Integer newSupportedAudioDirections) {
        boolean oldSupportedByDeviceInput =
                (oldSupportedAudioDirections & AUDIO_DIRECTION_INPUT_BIT) != 0;
        boolean newSupportedByDeviceInput =
                (newSupportedAudioDirections & AUDIO_DIRECTION_INPUT_BIT) != 0;

        /*
         * Do not update input if neither previous nor current device support input
         */
        if (!oldSupportedByDeviceInput && !newSupportedByDeviceInput) {
            Log.d(TAG, "updateActiveInDevice: Device does not support input.");
            return false;
        }

        if (device != null && mActiveAudioInDevice != null) {
            LeAudioDeviceDescriptor deviceDescriptor = getDeviceDescriptor(mActiveAudioInDevice);
            if (deviceDescriptor == null) {
                Log.e(TAG, "updateActiveInDevice: No valid descriptor for device: "
                        + mActiveAudioInDevice);
                return false;
            }

            if (deviceDescriptor.mGroupId.equals(groupId)) {
                /* This is the same group as already notified to the system.
                 * Therefore do not change the device we have connected to the group,
                 * unless, previous one is disconnected now
                 */
                if (mAdapterService.isConnected(mActiveAudioInDevice)) {
                    device = mActiveAudioInDevice;
                }
            } else if (deviceDescriptor.mGroupId != LE_AUDIO_GROUP_ID_INVALID) {
                /* Mark old group as no active */
                LeAudioGroupDescriptor descriptor = getGroupDescriptor(deviceDescriptor.mGroupId);
                if (descriptor != null) {
                    descriptor.setActiveState(ACTIVE_STATE_INACTIVE);
                }
            }
        }

        BluetoothDevice previousInDevice = mActiveAudioInDevice;

        /*
         * Update input if:
         * - Device changed
         *     OR
         * - Device stops / starts supporting input
         */
        if (!Objects.equals(device, previousInDevice)
                || (oldSupportedByDeviceInput != newSupportedByDeviceInput)) {
            mActiveAudioInDevice = newSupportedByDeviceInput ? device : null;
            Log.d(
                    TAG,
                    " handleBluetoothActiveDeviceChanged previousInDevice: "
                            + previousInDevice
                            + ", mActiveAudioInDevice: "
                            + mActiveAudioInDevice
                            + " isLeOutput: false");

            return true;
        }
        Log.d(TAG, "updateActiveInDevice: Nothing to do.");
        return false;
    }

    private boolean updateActiveOutDevice(
            BluetoothDevice device,
            Integer groupId,
            Integer oldSupportedAudioDirections,
            Integer newSupportedAudioDirections) {
        boolean oldSupportedByDeviceOutput =
                (oldSupportedAudioDirections & AUDIO_DIRECTION_OUTPUT_BIT) != 0;
        boolean newSupportedByDeviceOutput =
                (newSupportedAudioDirections & AUDIO_DIRECTION_OUTPUT_BIT) != 0;

        /*
         * Do not update output if neither previous nor current device support output
         */
        if (!oldSupportedByDeviceOutput && !newSupportedByDeviceOutput) {
            Log.d(TAG, "updateActiveOutDevice: Device does not support output.");
            return false;
        }

        if (device != null && mActiveAudioOutDevice != null) {
            LeAudioDeviceDescriptor deviceDescriptor = getDeviceDescriptor(mActiveAudioOutDevice);
            if (deviceDescriptor == null) {
                Log.e(TAG, "updateActiveOutDevice: No valid descriptor for device: "
                        + mActiveAudioOutDevice);
                return false;
            }

            if (deviceDescriptor.mGroupId.equals(groupId)) {
                /* This is the same group as already notified to the system.
                 * Therefore do not change the device we have connected to the group,
                 * unless, previous one is disconnected now
                 */
                if (mAdapterService.getConnectionState(mActiveAudioOutDevice)
                        != BluetoothDevice.CONNECTION_STATE_DISCONNECTED) {
                    device = mActiveAudioOutDevice;
                }
            } else if (deviceDescriptor.mGroupId != LE_AUDIO_GROUP_ID_INVALID) {
                Log.i(
                        TAG,
                        " Switching active group from "
                                + deviceDescriptor.mGroupId
                                + " to "
                                + groupId);
                /* Mark old group as no active */
                LeAudioGroupDescriptor descriptor = getGroupDescriptor(deviceDescriptor.mGroupId);
                if (descriptor != null) {
                    descriptor.setActiveState(ACTIVE_STATE_INACTIVE);
                }
            }
        }

        BluetoothDevice previousOutDevice = mActiveAudioOutDevice;

        /*
         * Update output if:
         * - Device changed
         *     OR
         * - Device stops / starts supporting output
         */
        if (!Objects.equals(device, previousOutDevice)
                || (oldSupportedByDeviceOutput != newSupportedByDeviceOutput)) {
            mActiveAudioOutDevice = newSupportedByDeviceOutput ? device : null;
            Log.d(
                    TAG,
                    " handleBluetoothActiveDeviceChanged previousOutDevice: "
                            + previousOutDevice
                            + ", mActiveAudioOutDevice: "
                            + mActiveAudioOutDevice
                            + " isLeOutput: true");
            return true;
        }
        Log.d(TAG, "updateActiveOutDevice: Nothing to do.");
        return false;
    }

    /**
     * Send broadcast intent about LeAudio connection state changed. This is called by
     * LeAudioStateMachine.
     */
    void notifyConnectionStateChanged(BluetoothDevice device, int newState, int prevState) {
        Log.d(
                TAG,
                "Notify connection state changed."
                        + device
                        + "("
                        + prevState
                        + " -> "
                        + newState
                        + ")");

        mAdapterService.notifyProfileConnectionStateChangeToGatt(
                BluetoothProfile.LE_AUDIO, prevState, newState);
        mAdapterService.handleProfileConnectionStateChange(
                BluetoothProfile.LE_AUDIO, device, prevState, newState);
        mAdapterService
                .getActiveDeviceManager()
                .profileConnectionStateChanged(
                        BluetoothProfile.LE_AUDIO, device, prevState, newState);
        mAdapterService.updateProfileConnectionAdapterProperties(
                device, BluetoothProfile.LE_AUDIO, newState, prevState);

        Intent intent = new Intent(BluetoothLeAudio.ACTION_LE_AUDIO_CONNECTION_STATE_CHANGED);
        intent.putExtra(BluetoothProfile.EXTRA_PREVIOUS_STATE, prevState);
        intent.putExtra(BluetoothProfile.EXTRA_STATE, newState);
        intent.putExtra(BluetoothDevice.EXTRA_DEVICE, device);
        intent.addFlags(
                Intent.FLAG_RECEIVER_REGISTERED_ONLY_BEFORE_BOOT
                        | Intent.FLAG_RECEIVER_INCLUDE_BACKGROUND);
        sendBroadcastAsUser(
                intent,
                UserHandle.ALL,
                BLUETOOTH_CONNECT,
                Utils.getTempBroadcastOptions().toBundle());
    }

    void sentActiveDeviceChangeIntent(BluetoothDevice device) {
        Intent intent = new Intent(BluetoothLeAudio.ACTION_LE_AUDIO_ACTIVE_DEVICE_CHANGED);
        intent.putExtra(BluetoothDevice.EXTRA_DEVICE, device);
        intent.addFlags(
                Intent.FLAG_RECEIVER_REGISTERED_ONLY_BEFORE_BOOT
                        | Intent.FLAG_RECEIVER_INCLUDE_BACKGROUND);
        createContextAsUser(UserHandle.ALL, /* flags= */ 0)
                .sendBroadcastWithMultiplePermissions(
                        intent, new String[] {BLUETOOTH_CONNECT, BLUETOOTH_PRIVILEGED});
    }

    void notifyVolumeControlServiceAboutActiveGroup(BluetoothDevice device) {
        VolumeControlService volumeControlService = getVolumeControlService();
        if (volumeControlService == null) {
            return;
        }

        if (mExposedActiveDevice != null) {
            volumeControlService.setGroupActive(getGroupId(mExposedActiveDevice), false);
        }

        if (device != null) {
            volumeControlService.setGroupActive(getGroupId(device), true);
        }
    }

    /**
     * Send broadcast intent about LeAudio active device. This is called when AudioManager confirms,
     * LeAudio device is added or removed.
     */
    @VisibleForTesting
    void notifyActiveDeviceChanged(BluetoothDevice device) {
        Log.d(
                TAG,
                "Notify Active device changed."
                        + device
                        + ". Currently active device is "
                        + mActiveAudioOutDevice);

        mAdapterService.handleActiveDeviceChange(BluetoothProfile.LE_AUDIO, device);
        sentActiveDeviceChangeIntent(device);
        notifyVolumeControlServiceAboutActiveGroup(device);
        mExposedActiveDevice = device;
    }

    boolean isScannerNeeded() {
        if (mDeviceDescriptors.isEmpty() || !mBluetoothEnabled) {
            Log.d(TAG, "isScannerNeeded: false, mBluetoothEnabled: " + mBluetoothEnabled);
            return false;
        }

        if (allLeAudioDevicesConnected()) {
            Log.d(TAG, "isScannerNeeded: all devices connected, scanner not needed");
            return false;
        }

        Log.d(TAG, "isScannerNeeded: true");
        return true;
    }

    boolean allLeAudioDevicesConnected() {
        mGroupReadLock.lock();
        try {
            for (Map.Entry<BluetoothDevice, LeAudioDeviceDescriptor> deviceEntry :
                    mDeviceDescriptors.entrySet()) {
                LeAudioDeviceDescriptor deviceDescriptor = deviceEntry.getValue();

                if (deviceDescriptor.mStateMachine == null) {
                    /* Lack of state machine means device is not connected */
                    return false;
                }

                if (!deviceDescriptor.mStateMachine.isConnected()
                        || !deviceDescriptor.mAclConnected) {
                    return false;
                }
            }
        } finally {
            mGroupReadLock.unlock();
        }
        return true;
    }

    private class AudioServerScanCallback2 extends IScannerCallback.Stub {
        // See BluetoothLeScanner.BleScanCallbackWrapper.mScannerId
        int mScannerId = 0;

        synchronized void startBackgroundScan() {
            if (mScannerId != 0) {
                Log.d(TAG, "Scanner is already registered with id " + mScannerId);
                return;
            }
            if (Flags.scanManagerRefactor()) {
                mAdapterService
                        .getBluetoothScanController()
                        .getTransitionalScanHelper()
                        .registerScannerInternal(this, getAttributionSource(), null);
            } else {
                mAdapterService
                        .getBluetoothGattService()
                        .getTransitionalScanHelper()
                        .registerScannerInternal(this, getAttributionSource(), null);
            }
        }

        synchronized void stopBackgroundScan() {
            if (mScannerId == 0) {
                Log.d(TAG, "Scanner is already unregistered");
                return;
            }
            if (Flags.scanManagerRefactor()) {
                mAdapterService
                        .getBluetoothScanController()
                        .getTransitionalScanHelper()
                        .stopScanInternal(mScannerId);

                mAdapterService
                        .getBluetoothScanController()
                        .getTransitionalScanHelper()
                        .unregisterScannerInternal(mScannerId);
            } else {
                mAdapterService
                        .getBluetoothGattService()
                        .getTransitionalScanHelper()
                        .stopScanInternal(mScannerId);

                mAdapterService
                        .getBluetoothGattService()
                        .getTransitionalScanHelper()
                        .unregisterScannerInternal(mScannerId);
            }
            mScannerId = 0;
        }

        @Override
        public synchronized void onScannerRegistered(int status, int scannerId) {
            mScannerId = scannerId;

            /* Filter we are building here will not match to anything.
             * Eventually we should be able to start scan from native when
             * b/276350722 is done
             */
            ScanFilter filter =
                    new ScanFilter.Builder()
                            .setServiceData(BluetoothUuid.LE_AUDIO, new byte[] {0x11})
                            .build();

            ScanSettings settings =
                    new ScanSettings.Builder()
                            .setLegacy(false)
                            .setScanMode(ScanSettings.SCAN_MODE_BALANCED)
                            .setPhy(BluetoothDevice.PHY_LE_1M)
                            .build();

            if (Flags.scanManagerRefactor()) {
                mAdapterService
                        .getBluetoothScanController()
                        .getTransitionalScanHelper()
                        .startScanInternal(scannerId, settings, List.of(filter));
            } else {
                mAdapterService
                        .getBluetoothGattService()
                        .getTransitionalScanHelper()
                        .startScanInternal(scannerId, settings, List.of(filter));
            }
        }

        // Eventually we should be able to start scan from native when b/276350722 is done
        // All the result returned here are ignored
        @Override
        public void onScanResult(ScanResult scanResult) {}

        @Override
        public void onBatchScanResults(List<ScanResult> batchResults) {}

        @Override
        public void onFoundOrLost(boolean onFound, ScanResult scanResult) {}

        @Override
        public void onScanManagerErrorCallback(int errorCode) {}
    }

    private class AudioServerScanCallback extends ScanCallback {
        int mMaxScanRetries = 10;
        int mScanRetries = 0;

        @Override
        public void onScanResult(int callbackType, ScanResult result) {
            /* Filter is set in the way, that there will be no results found.
             * We just need a scanner to be running for the APCF filtering defined in native
             */
        }

        @Override
        public void onBatchScanResults(List<ScanResult> results) {
            /* Filter is set in the way, that there will be no results found.
             * We just need a scanner to be running for the APCF filtering defined in native
             */
        }

        @Override
        public void onScanFailed(int errorCode) {
            Log.w(TAG, "Scan failed err: " + errorCode + " scan retries: " + mScanRetries);
            switch (errorCode) {
                case SCAN_FAILED_INTERNAL_ERROR:
                case SCAN_FAILED_APPLICATION_REGISTRATION_FAILED:
                    if (mScanRetries < mMaxScanRetries) {
                        mScanRetries++;
                        Log.w(TAG, "Failed to start. Let's retry");
                        mHandler.post(() -> startAudioServersBackgroundScan(/* retry= */ true));
                    }
                    break;
                default:
                    /* Indicate scan is no running */
                    mScanCallback = null;
                    break;
            }
        }
    }

    @VisibleForTesting
    boolean handleAudioDeviceAdded(
            BluetoothDevice device, int type, boolean isSink, boolean isSource) {
        Log.d(
                TAG,
                (" handleAudioDeviceAdded: " + device)
                        + (", device type: " + type)
                        + (", isSink: " + isSink)
                        + (" isSource: " + isSource));

        /* Don't expose already exposed active device */
        if (device.equals(mExposedActiveDevice)) {
            Log.d(TAG, " onAudioDevicesAdded: " + device + " is already exposed");
            return true;
        }

        if ((isSink && !device.equals(mActiveAudioOutDevice))
                || (isSource && !device.equals(mActiveAudioInDevice))) {
            Log.e(
                    TAG,
                    "Added device does not match to the one activated here. ("
                            + (device
                                    + " != "
                                    + mActiveAudioOutDevice
                                    + " / "
                                    + mActiveAudioInDevice
                                    + ")"));
            return false;
        }

        notifyActiveDeviceChanged(device);
        return true;
    }

    @VisibleForTesting
    void handleAudioDeviceRemoved(
            BluetoothDevice device, int type, boolean isSink, boolean isSource) {
        Log.d(
                TAG,
                (" handleAudioDeviceRemoved: " + device)
                        + (", device type: " + type)
                        + (", isSink: " + isSink)
                        + (" isSource: " + isSource)
                        + (", mActiveAudioInDevice: " + mActiveAudioInDevice)
                        + (", mActiveAudioOutDevice: " + mActiveAudioOutDevice)
                        + (", mExposedActiveDevice: " + mExposedActiveDevice));

        if (!device.equals(mExposedActiveDevice)) {
            return;
        }

        if ((isSource && mActiveAudioInDevice == null)
                || (isSink && mActiveAudioOutDevice == null)) {
            Log.d(TAG, "Expecting device removal");
            if (mActiveAudioInDevice == null && mActiveAudioOutDevice == null) {
                mExposedActiveDevice = null;
            }
            return;
        }

        if (device.equals(mActiveAudioInDevice) || device.equals(mActiveAudioOutDevice)) {
            Log.i(TAG, "Audio manager disactivate LeAudio device " + mExposedActiveDevice);
            mExposedActiveDevice = null;
            setActiveDevice(null);
            return;
        }

        Log.i(
                TAG,
                ("LeAudio active device switch: "
                        + mExposedActiveDevice
                        + " -> "
                        + (mActiveAudioInDevice != null
                                ? mActiveAudioInDevice
                                : mActiveAudioOutDevice)));
    }

    /* Notifications of audio device connection/disconn events. */
    private class AudioManagerAudioDeviceCallback extends AudioDeviceCallback {
        @Override
        public void onAudioDevicesAdded(AudioDeviceInfo[] addedDevices) {
            if (mAudioManager == null || mAdapterService == null) {
                Log.e(TAG, "Callback called when LeAudioService is stopped");
                return;
            }

            for (AudioDeviceInfo deviceInfo : addedDevices) {
                if ((deviceInfo.getType() != AudioDeviceInfo.TYPE_BLE_HEADSET)
                        && (deviceInfo.getType() != AudioDeviceInfo.TYPE_BLE_SPEAKER)) {
                    continue;
                }

                String address = deviceInfo.getAddress();
                if (address.equals("00:00:00:00:00:00")) {
                    continue;
                }

                byte[] addressBytes = Utils.getBytesFromAddress(address);
                BluetoothDevice device = mAdapterService.getDeviceFromByte(addressBytes);

                if (deviceInfo.isSink()) {
                    mAudioManagerAddedOutDevice = device;
                }
                if (handleAudioDeviceAdded(
                        device, deviceInfo.getType(), deviceInfo.isSink(), deviceInfo.isSource())) {
                    return;
                }
            }
        }

        @Override
        public void onAudioDevicesRemoved(AudioDeviceInfo[] removedDevices) {
            if (mAudioManager == null || mAdapterService == null) {
                Log.e(TAG, "Callback called when LeAudioService is stopped");
                return;
            }

            for (AudioDeviceInfo deviceInfo : removedDevices) {
                if (deviceInfo.getType() == AudioDeviceInfo.TYPE_BLE_BROADCAST) {
                    Log.i(TAG, "Broadcast Audio device is removed");
                    releaseLeAudioStream();
                    continue;
                }

                if ((deviceInfo.getType() != AudioDeviceInfo.TYPE_BLE_HEADSET)
                        && (deviceInfo.getType() != AudioDeviceInfo.TYPE_BLE_SPEAKER)) {
                    continue;
                }

                String address = deviceInfo.getAddress();
                if (address.equals("00:00:00:00:00:00")) {
                    continue;
                }

		byte[] addressBytes = Utils.getBytesFromAddress(address);
                BluetoothDevice device = mAdapterService.getDeviceFromByte(addressBytes);

                mExposedActiveDevice = null;

                if (deviceInfo.isSink()) {
                    mAudioManagerAddedOutDevice = null;
                    if (mBroadcastIdPendingStart.isPresent()) {
                        Log.d(TAG, "mBroadcastIdPendingStart exist, Start pending broadcast");
                        startBroadcast(mBroadcastIdPendingStart.get());
                        mBroadcastIdPendingStart = Optional.empty();
                    }
                    releaseLeAudioStream();
                }

                handleAudioDeviceRemoved(
                        device, deviceInfo.getType(), deviceInfo.isSink(), deviceInfo.isSource());
            }
        }
    }

    /*
     * Report the active broadcast device change to the active device manager and the media
     * framework.
     * @param newDevice new supported broadcast audio device
     * @param previousDevice previous no longer supported broadcast audio device
     */
    private void updateBroadcastActiveDevice(
            BluetoothDevice newDevice,
            BluetoothDevice previousDevice,
            boolean suppressNoisyIntent) {
        mActiveBroadcastAudioDevice = newDevice;
        Log.d(
                TAG,
                "updateBroadcastActiveDevice: newDevice: "
                        + newDevice
                        + ", previousDevice: "
                        + previousDevice);
        mAudioManager.handleBluetoothActiveDeviceChanged(
                newDevice, previousDevice, getBroadcastProfile(suppressNoisyIntent));
    }

    /**
     * Report the active devices change to the active device manager and the media framework.
     *
     * @param groupId id of group which devices should be updated
     * @param newSupportedAudioDirections new supported audio directions for group of devices
     * @param oldSupportedAudioDirections old supported audio directions for group of devices
     * @param isActive if there is new active group
     * @param hasFallbackDevice whether any fallback device exists when deactivating the current
     *     active device.
     * @param notifyAndUpdateInactiveOutDeviceOnly if only output device should be updated to
     *     inactive devices (if new out device would be null device).
     * @return true if group is active after change false otherwise.
     */
    private boolean updateActiveDevices(
            Integer groupId,
            Integer oldSupportedAudioDirections,
            Integer newSupportedAudioDirections,
            boolean isActive,
            boolean hasFallbackDevice,
            boolean notifyAndUpdateInactiveOutDeviceOnly) {
        BluetoothDevice newOutDevice = null;
        BluetoothDevice newInDevice = null;
        BluetoothDevice previousActiveOutDevice = mActiveAudioOutDevice;
        BluetoothDevice previousActiveInDevice = mActiveAudioInDevice;

        if (isActive) {
            newOutDevice = getLeadDeviceForTheGroup(groupId);
            newInDevice = newOutDevice;
        } else {
            /* While broadcasting a input device needs to be connected to track Audio Framework
             * streaming requests. This would allow native to make a fallback to Unicast decision.
             */
            if (notifyAndUpdateInactiveOutDeviceOnly
                    && ((newSupportedAudioDirections & AUDIO_DIRECTION_INPUT_BIT) != 0)) {
                newInDevice = getLeadDeviceForTheGroup(groupId);
            } else if (mIsSinkStreamMonitorModeEnabled) {
                mIsSinkStreamMonitorModeEnabled = false;
                mNativeInterface.setUnicastMonitorMode(LeAudioStackEvent.DIRECTION_SINK, false);
            }
        }

        boolean isNewActiveOutDevice =
                updateActiveOutDevice(
                        newOutDevice,
                        groupId,
                        oldSupportedAudioDirections,
                        newSupportedAudioDirections);
        boolean isNewActiveInDevice =
                updateActiveInDevice(
                        newInDevice,
                        groupId,
                        oldSupportedAudioDirections,
                        newSupportedAudioDirections);

        Log.d(
                TAG,
                " isNewActiveOutDevice: "
                        + isNewActiveOutDevice
                        + ", "
                        + mActiveAudioOutDevice
                        + ", isNewActiveInDevice: "
                        + isNewActiveInDevice
                        + ", "
                        + mActiveAudioInDevice
                        + ", notifyAndUpdateInactiveOutDeviceOnly: "
                        + notifyAndUpdateInactiveOutDeviceOnly);
        if ((isActive == true) &&
            (mActiveAudioOutDevice != null || mActiveAudioInDevice != null)) {
            LeAudioGroupDescriptor descriptor = getGroupDescriptor(groupId);
            if (descriptor != null) {
                Log.d(TAG, "updateActiveDevices: set active state active");
                descriptor.setActiveState(ACTIVE_STATE_ACTIVE);
            }
        }

        if (isNewActiveOutDevice) {
            int volume = IBluetoothVolumeControl.VOLUME_CONTROL_UNKNOWN_VOLUME;

            if (mActiveAudioOutDevice != null) {
                volume = getAudioDeviceGroupVolume(groupId);
            }

            final boolean suppressNoisyIntent = hasFallbackDevice || mActiveAudioOutDevice != null;

            Log.d(
                    TAG,
                    "suppressNoisyIntent: "
                            + suppressNoisyIntent
                            + ", hasFallbackDevice: "
                            + hasFallbackDevice);
            final BluetoothProfileConnectionInfo connectionInfo;
            if (isAtLeastU()) {
                connectionInfo =
                        BluetoothProfileConnectionInfo.createLeAudioOutputInfo(
                                suppressNoisyIntent, volume);
            } else {
                connectionInfo =
                        BluetoothProfileConnectionInfo.createLeAudioInfo(suppressNoisyIntent, true);
            }
            mAudioManager.handleBluetoothActiveDeviceChanged(
                    mActiveAudioOutDevice, previousActiveOutDevice, connectionInfo);
        }

        if (isNewActiveInDevice) {
            mAudioManager.handleBluetoothActiveDeviceChanged(
                    mActiveAudioInDevice,
                    previousActiveInDevice,
                    BluetoothProfileConnectionInfo.createLeAudioInfo(false, false));
        }

        if ((mActiveAudioOutDevice == null)
                && (notifyAndUpdateInactiveOutDeviceOnly || (mActiveAudioInDevice == null))) {
            /* Notify about inactive device as soon as possible.
             * When adding new device, wait with notification until AudioManager is ready
             * with adding the device.
             */
            notifyActiveDeviceChanged(null);
        }

        return mActiveAudioOutDevice != null || mActiveAudioInDevice != null;
    }

    private void clearInactiveDueToContextTypeFlags() {
        mGroupReadLock.lock();
        try {
            for (Map.Entry<Integer, LeAudioGroupDescriptor> groupEntry :
                    mGroupDescriptorsView.entrySet()) {
                LeAudioGroupDescriptor groupDescriptor = groupEntry.getValue();
                if (groupDescriptor.mInactivatedDueToContextType) {
                    Log.d(TAG, "clearInactiveDueToContextTypeFlags " + groupEntry.getKey());
                    groupDescriptor.mInactivatedDueToContextType = false;
                }
            }
        } finally {
            mGroupReadLock.unlock();
        }
    }

    /**
     * Set the active device group.
     *
     * @param hasFallbackDevice hasFallbackDevice whether any fallback device exists when {@code
     *     device} is null.
     */
    private boolean setActiveGroupWithDevice(BluetoothDevice device, boolean hasFallbackDevice) {
        int groupId = LE_AUDIO_GROUP_ID_INVALID;

        if (device != null) {
            LeAudioDeviceDescriptor descriptor = getDeviceDescriptor(device);
            if (descriptor == null) {
                Log.e(TAG, "setActiveGroupWithDevice: No valid descriptor for device: " + device);
                return false;
            }

            groupId = descriptor.mGroupId;

            if (!isGroupAvailableForStream(groupId)) {
                Log.e(
                        TAG,
                        "setActiveGroupWithDevice: groupId "
                                + groupId
                                + " is not available for streaming");
                return false;
            }

            clearInactiveDueToContextTypeFlags();
        }

        int currentlyActiveGroupId = getActiveGroupId();
        Optional<Integer> broadcastId = getFirstNotStoppedBroadcastId();
        boolean isBroadcastPlaying = (!broadcastId.isEmpty() && isPlaying(broadcastId.get()))
                ? true: false;
        Log.d(
                TAG,
                "setActiveGroupWithDevice = "
                        + groupId
                        + ", currentlyActiveGroupId = "
                        + currentlyActiveGroupId
                        + ", device: "
                        + device
                        + ", hasFallbackDevice: "
                        + hasFallbackDevice
                        + ", mExposedActiveDevice: "
                        + mExposedActiveDevice
                        + ", isBroadcastPlaying: "
                        + isBroadcastPlaying);

        if (isBroadcastActive()
                && currentlyActiveGroupId == LE_AUDIO_GROUP_ID_INVALID
                && (mUnicastGroupIdDeactivatedForBroadcastTransition != LE_AUDIO_GROUP_ID_INVALID
                || isBroadcastPlaying)) {

            LeAudioGroupDescriptor fallbackGroupDescriptor = getGroupDescriptor(groupId);
            // If broadcast is ongoing and need to update unicast fallback active group
            // we need to update the cached group id and skip changing the active device
            updateFallbackUnicastGroupIdForBroadcast(groupId);

            if (fallbackGroupDescriptor != null) {
                if (groupId == LE_AUDIO_GROUP_ID_INVALID) {
                    /* In case of removing fallback unicast group, monitoring input device should be
                     * removed from active devices.
                     */
                    updateActiveDevices(
                            groupId,
                            fallbackGroupDescriptor.mDirection,
                            AUDIO_DIRECTION_NONE,
                            false,
                            fallbackGroupDescriptor.mHasFallbackDeviceWhenGettingInactive,
                            false);
                } else {
                    if (mActiveAudioInDevice != null) {
                        updateActiveDevices(
                                groupId,
                                fallbackGroupDescriptor.mDirection,
                                AUDIO_DIRECTION_INPUT_BIT,
                                false,
                                fallbackGroupDescriptor.mHasFallbackDeviceWhenGettingInactive,
                                true);
                    }
                }
            }

            return true;
        }

        LeAudioGroupDescriptor groupDescriptor = getGroupDescriptor(currentlyActiveGroupId);
        if (groupDescriptor != null && groupId == currentlyActiveGroupId) {
            /* Make sure active group is already exposed to audio framework.
             * If not, lets wait for it and don't sent additional intent.
             */
            if (Objects.equals(groupDescriptor.mCurrentLeadDevice, mExposedActiveDevice)) {
                Log.w(
                        TAG,
                        "group is already active: device="
                                + device
                                + ", groupId = "
                                + groupId
                                + ", exposedDevice: "
                                + mExposedActiveDevice);
                sentActiveDeviceChangeIntent(mExposedActiveDevice);
            }
            return true;
        }

        if (currentlyActiveGroupId != LE_AUDIO_GROUP_ID_INVALID
                && (groupId != LE_AUDIO_GROUP_ID_INVALID || hasFallbackDevice)) {
            Log.i(TAG, "Remember that device has FallbackDevice when become inactive active");
            groupDescriptor.mHasFallbackDeviceWhenGettingInactive = true;
        }

        if (!mLeAudioNativeIsInitialized) {
            Log.e(TAG, "Le Audio not initialized properly.");
            return false;
        }

        if (Flags.leaudioGettingActiveStateSupport()) {
            mGroupReadLock.lock();
            try {
                LeAudioGroupDescriptor descriptor = mGroupDescriptorsView.get(groupId);
                if (descriptor != null) {
                    descriptor.setActiveState(ACTIVE_STATE_GETTING_ACTIVE);
                }
            } finally {
                mGroupReadLock.unlock();
            }
        }

        mNativeInterface.groupSetActive(groupId);
        if (groupId == LE_AUDIO_GROUP_ID_INVALID) {
            /* Native will clear its states and send us group Inactive.
             * However we would like to notify audio framework that LeAudio is not
             * active anymore and does not want to get more audio data.
             * Notify audio framework LeAudio InActive until it is inactive
             * in stack if broadcast create request in queue.
             */
            if (mCreateBroadcastQueue.isEmpty()) {
                handleGroupTransitToInactive(currentlyActiveGroupId);
            }
        }
        return true;
    }

    /**
     * Remove the current active group.
     *
     * @param hasFallbackDevice whether any fallback device exists when deactivating the current
     *     active device.
     * @return true on success, otherwise false
     */
    public boolean removeActiveDevice(boolean hasFallbackDevice) {
        /* Clear active group */
        Log.d(TAG, "removeActiveDevice, hasFallbackDevice " + hasFallbackDevice);
        setActiveGroupWithDevice(null, hasFallbackDevice);
        return true;
    }

    /**
     * Set the active group represented by device.
     *
     * @param device the new active device. Should not be null.
     * @return true on success, otherwise false
     */
    public boolean setActiveDevice(BluetoothDevice device) {
        Log.i(
                TAG,
                "setActiveDevice: device="
                        + device
                        + ", current out="
                        + mActiveAudioOutDevice
                        + ", current in="
                        + mActiveAudioInDevice);
        /* Clear active group */
        if (device == null) {
            Log.e(TAG, "device should not be null!");
            return removeActiveDevice(false);
        }
        if (getConnectionState(device) != BluetoothProfile.STATE_CONNECTED) {
            Log.e(
                    TAG,
                    "setActiveDevice("
                            + device
                            + "): failed because group device is not "
                            + "connected");
            return false;
        }

        /* if (!Flags.audioRoutingCentralization()) {
            // If AUDIO_ROUTING_CENTRALIZATION, this will be checked inside AudioRoutingManager.
            if (Utils.isDualModeAudioEnabled()) {
                if (!mAdapterService.isAllSupportedClassicAudioProfilesActive(device)) {
                    Log.e(
                            TAG,
                            "setActiveDevice("
                                    + device
                                    + "): failed because the device is not "
                                    + "active for all supported classic audio profiles");
                    return false;
                }
            }
        } */

        if (!Utils.isDualModeAudioEnabled()) {
            HeadsetService headsetService = mServiceFactory.getHeadsetService();
            if (headsetService == null) {
                Log.d(TAG, "There is no HFP service available");
                return false;
            }
            headsetService.setActiveDevice(null);
        }

        return setActiveGroupWithDevice(device, false);
    }

    /**
     * Get the active LE audio devices.
     *
     * <p>Note: When LE audio group is active, one of the Bluetooth device address which belongs to
     * the group, represents the active LE audio group - it is called Lead device. Internally, this
     * address is translated to LE audio group id.
     *
     * @return List of active group members. First element is a Lead device.
     */
    public List<BluetoothDevice> getActiveDevices() {
        Log.d(TAG, "getActiveDevices");
        ArrayList<BluetoothDevice> activeDevices = new ArrayList<>(2);
        activeDevices.add(null);
        activeDevices.add(null);

        int currentlyActiveGroupId = getActiveGroupId();
        if (currentlyActiveGroupId == LE_AUDIO_GROUP_ID_INVALID) {
            return activeDevices;
        }

        BluetoothDevice leadDevice = getConnectedGroupLeadDevice(currentlyActiveGroupId);
        activeDevices.set(0, leadDevice);

        int i = 1;
        for (BluetoothDevice dev : getGroupDevices(currentlyActiveGroupId)) {
            if (Objects.equals(dev, leadDevice)) {
                continue;
            }
            if (i == 1) {
                /* Already has a spot for first member */
                activeDevices.set(i++, dev);
            } else {
                /* Extend list with other members */
                activeDevices.add(dev);
            }
        }
        return activeDevices;
    }

    void connectSet(BluetoothDevice device) {
        LeAudioDeviceDescriptor descriptor = getDeviceDescriptor(device);
        if (descriptor == null) {
            Log.e(TAG, "connectSet: No valid descriptor for device: " + device);
            return;
        }
        if (descriptor.mGroupId == LE_AUDIO_GROUP_ID_INVALID) {
            return;
        }

        Log.d(TAG, "connect() others from group id: " + descriptor.mGroupId);

        Integer setGroupId = descriptor.mGroupId;

        for (Map.Entry<BluetoothDevice, LeAudioDeviceDescriptor> entry :
                mDeviceDescriptors.entrySet()) {
            BluetoothDevice storedDevice = entry.getKey();
            descriptor = entry.getValue();
            if (device.equals(storedDevice)) {
                continue;
            }

            if (!descriptor.mGroupId.equals(setGroupId)) {
                continue;
            }

            Log.d(TAG, "connect(): " + storedDevice);

            mGroupReadLock.lock();
            try {
                LeAudioStateMachine sm = getOrCreateStateMachine(storedDevice);
                if (sm == null) {
                    Log.e(
                            TAG,
                            "Ignored connect request for " + storedDevice + " : no state machine");
                    continue;
                }
                sm.sendMessage(LeAudioStateMachine.CONNECT);
            } finally {
                mGroupReadLock.unlock();
            }
        }
    }

    BluetoothProfileConnectionInfo getBroadcastProfile(boolean suppressNoisyIntent) {
        Parcel parcel = Parcel.obtain();
        parcel.writeInt(BluetoothProfile.LE_AUDIO_BROADCAST);
        parcel.writeBoolean(suppressNoisyIntent);
        parcel.writeInt(-1 /* mVolume */);
        parcel.writeBoolean(true /* mIsLeOutput */);
        parcel.setDataPosition(0);

        BluetoothProfileConnectionInfo profileInfo =
                BluetoothProfileConnectionInfo.CREATOR.createFromParcel(parcel);
        parcel.recycle();
        return profileInfo;
    }

    private void clearLostDevicesWhileStreaming(LeAudioGroupDescriptor descriptor) {
        mGroupReadLock.lock();
        try {
            Log.d(TAG, "Clearing lost dev: " + descriptor.mLostLeadDeviceWhileStreaming);

            LeAudioDeviceDescriptor deviceDescriptor =
                    getDeviceDescriptor(descriptor.mLostLeadDeviceWhileStreaming);
            if (deviceDescriptor == null) {
                Log.e(
                        TAG,
                        "clearLostDevicesWhileStreaming: No valid descriptor for device: "
                                + descriptor.mLostLeadDeviceWhileStreaming);
                return;
            }

            LeAudioStateMachine sm = deviceDescriptor.mStateMachine;
            if (sm != null) {
                LeAudioStackEvent stackEvent =
                        new LeAudioStackEvent(
                                LeAudioStackEvent.EVENT_TYPE_CONNECTION_STATE_CHANGED);
                stackEvent.device = descriptor.mLostLeadDeviceWhileStreaming;
                stackEvent.valueInt1 = LeAudioStackEvent.CONNECTION_STATE_DISCONNECTED;
                sm.sendMessage(LeAudioStateMachine.STACK_EVENT, stackEvent);
            }
            descriptor.mLostLeadDeviceWhileStreaming = null;
        } finally {
            mGroupReadLock.unlock();
        }
    }

    private void handleDeviceHealthAction(BluetoothDevice device, int action) {
        Log.d(
                TAG,
                "handleDeviceHealthAction: device: "
                        + device
                        + " action: "
                        + action
                        + ", not implemented");
        if (action == LeAudioStackEvent.HEALTH_RECOMMENDATION_ACTION_DISABLE) {
            MetricsLogger.getInstance()
                    .count(
                            mAdapterService.isLeAudioAllowed(device)
                                    ? BluetoothProtoEnums
                                            .LE_AUDIO_ALLOWLIST_DEVICE_HEALTH_STATUS_BAD
                                    : BluetoothProtoEnums
                                            .LE_AUDIO_NONALLOWLIST_DEVICE_HEALTH_STATUS_BAD,
                            1);
        }
    }

    private void handleGroupHealthAction(int groupId, int action) {
        Log.d(
                TAG,
                "handleGroupHealthAction: groupId: "
                        + groupId
                        + " action: "
                        + action
                        + ", not implemented");
        BluetoothDevice device = getLeadDeviceForTheGroup(groupId);
        switch (action) {
            case LeAudioStackEvent.HEALTH_RECOMMENDATION_ACTION_DISABLE:
                MetricsLogger.getInstance()
                        .count(
                                mAdapterService.isLeAudioAllowed(device)
                                        ? BluetoothProtoEnums
                                                .LE_AUDIO_ALLOWLIST_GROUP_HEALTH_STATUS_BAD
                                        : BluetoothProtoEnums
                                                .LE_AUDIO_NONALLOWLIST_GROUP_HEALTH_STATUS_BAD,
                                1);
                break;
            case LeAudioStackEvent.HEALTH_RECOMMENDATION_ACTION_CONSIDER_DISABLING:
                MetricsLogger.getInstance()
                        .count(
                                mAdapterService.isLeAudioAllowed(device)
                                        ? BluetoothProtoEnums
                                                .LE_AUDIO_ALLOWLIST_GROUP_HEALTH_STATUS_TRENDING_BAD
                                        : BluetoothProtoEnums
                                                .LE_AUDIO_NONALLOWLIST_GROUP_HEALTH_STATUS_TRENDING_BAD,
                                1);
                break;
            case LeAudioStackEvent.HEALTH_RECOMMENDATION_ACTION_INACTIVATE_GROUP:
                LeAudioGroupDescriptor groupDescriptor = getGroupDescriptor(groupId);
                if (groupDescriptor != null
                        && groupDescriptor.isActive()
                        && !isGroupReceivingBroadcast(groupId)) {
                    Log.i(TAG, "Group " + groupId + " is inactivated due to blocked media context");
                    groupDescriptor.mInactivatedDueToContextType = true;
                    setActiveGroupWithDevice(null, false);
                }
                break;
            default:
                break;
        }
    }

    private void handleGroupTransitToActive(int groupId) {
        mGroupReadLock.lock();
        try {
            LeAudioGroupDescriptor descriptor = getGroupDescriptor(groupId);
            if (descriptor == null || (descriptor.isActive())) {
                Log.e(
                        TAG,
                        "handleGroupTransitToActive: no descriptors for group: "
                                + groupId
                                + " or group already active");
                return;
            }

            if (updateActiveDevices(
                    groupId, AUDIO_DIRECTION_NONE, descriptor.mDirection, true, false, false)) {
                descriptor.setActiveState(ACTIVE_STATE_ACTIVE);
            } else {
                descriptor.setActiveState(ACTIVE_STATE_INACTIVE);
            }

            if (descriptor.isActive()) {
                mHandler.post(
                        () ->
                                notifyGroupStatusChanged(
                                        groupId, LeAudioStackEvent.GROUP_STATUS_ACTIVE));
                updateInbandRingtoneForTheGroup(groupId);
            }
        } finally {
            mGroupReadLock.unlock();
        }
    }

    private boolean isBroadcastAllowedToBeActivateInCurrentAudioMode() {
        switch (mCurrentAudioMode) {
            case AudioManager.MODE_NORMAL:
                return true;
            case AudioManager.MODE_RINGTONE:
            case AudioManager.MODE_IN_CALL:
            case AudioManager.MODE_IN_COMMUNICATION:
            default:
                return false;
        }
    }

    private boolean isBroadcastReadyToBeReActivated() {
        return areAllGroupsInNotGettingActiveState()
                && (!mCreateBroadcastQueue.isEmpty()
                        || mBroadcastIdDeactivatedForUnicastTransition.isPresent())
                && isBroadcastAllowedToBeActivateInCurrentAudioMode();
    }

    private void handleGroupTransitToInactive(int groupId) {
        mGroupReadLock.lock();
        try {
            LeAudioGroupDescriptor descriptor = getGroupDescriptor(groupId);
            if (descriptor == null || descriptor.isInactive()) {
                Log.e(
                        TAG,
                        "handleGroupTransitToInactive: no descriptors for group: "
                                + groupId
                                + " or group already inactive");
                return;
            }

            descriptor.setActiveState(ACTIVE_STATE_INACTIVE);

            /* Group became inactive due to broadcast creation, check if input device should remain
             * connected to track streaming request on Unicast
             */
            boolean leaveConnectedInputDevice = false;
            Integer newDirections = AUDIO_DIRECTION_NONE;
            if (isBroadcastReadyToBeReActivated()) {
                if (!mCreateBroadcastQueue.isEmpty() || leaudioUseAudioModeListener()) {
                    mAudioManager.adjustStreamVolume(AudioManager.STREAM_MUSIC,
                            AudioManager.ADJUST_MUTE, AudioManager.FLAG_BLUETOOTH_ABS_VOLUME);
                }
                suspendLeAudioStream();
                leaveConnectedInputDevice = true;
                newDirections |= AUDIO_DIRECTION_INPUT_BIT;

                /* Update Broadcast device before streaming state in handover case to avoid switch
                 * to non LE Audio device in Audio Manager e.g. Phone Speaker.
                 * Skip this logic to avoid Broadcast device opened failed in Audio-HAL.
                BluetoothDevice device =
                        mAdapterService.getDeviceFromByte(
                                Utils.getBytesFromAddress("FF:FF:FF:FF:FF:FF"));
                if (!device.equals(mActiveBroadcastAudioDevice)) {
                    updateBroadcastActiveDevice(device, mActiveBroadcastAudioDevice, true);
                }
                */
            }

            updateActiveDevices(
                    groupId,
                    descriptor.mDirection,
                    newDirections,
                    false,
                    descriptor.mHasFallbackDeviceWhenGettingInactive,
                    leaveConnectedInputDevice);
            /* Clear lost devices */
            Log.d(TAG, "Clear for group: " + groupId);
            descriptor.mHasFallbackDeviceWhenGettingInactive = false;
            clearLostDevicesWhileStreaming(descriptor);
            mHandler.post(
                    () ->
                            notifyGroupStatusChanged(
                                    groupId, LeAudioStackEvent.GROUP_STATUS_INACTIVE));
            updateInbandRingtoneForTheGroup(groupId);
        } finally {
            mGroupReadLock.unlock();
        }
    }

    private void handleSinkStreamStatusChange(int status) {
        Log.d(TAG, "status: " + status);

        /* Straming request of Unicast Sink stream should result in pausing broadcast and activating
         * Unicast group.
         *
         * When stream is suspended there should be a reverse handover. Active Unicast group should
         * become inactive and broadcast should be resumed grom paused state.
         */
        if (status == LeAudioStackEvent.STATUS_LOCAL_STREAM_REQUESTED) {
            Optional<Integer> broadcastId = getFirstNotStoppedBroadcastId();
            BluetoothDevice unicastDevice =
                    getLeadDeviceForTheGroup(mUnicastGroupIdDeactivatedForBroadcastTransition);
            if (broadcastId.isEmpty() || (mBroadcastDescriptors.get(broadcastId.get()) == null)
                    || (unicastDevice == null)) {
                Log.e(
                        TAG,
                        "handleUnicastStreamStatusChange: Broadcast to Unicast handover not"
                                + " possible");
                return;
            }

            mBroadcastIdDeactivatedForUnicastTransition = Optional.of(broadcastId.get());
            pauseBroadcast(broadcastId.get());
        } else if (status == LeAudioStackEvent.STATUS_LOCAL_STREAM_SUSPENDED) {
            /* Deactivate unicast device if there is some and broadcast is ready to be activated */
            if (!areAllGroupsInNotActiveState() && isBroadcastReadyToBeReActivated()) {
                removeActiveDevice(true);
            }
        }
    }

    private void handleSourceStreamStatusChange(int status) {
        BassClientService bassClientService = getBassClientService();
        if (bassClientService == null) {
            Log.e(TAG, "handleSourceStreamStatusChange: BASS Client service is not available");

            mIsSourceStreamMonitorModeEnabled = false;
            mNativeInterface.setUnicastMonitorMode(LeAudioStackEvent.DIRECTION_SOURCE, false);
        }

        bassClientService.handleUnicastSourceStreamStatusChange(status);
    }

    private void handleUnicastStreamStatusChange(int direction, int status) {
        if (direction == LeAudioStackEvent.DIRECTION_SINK) {
            handleSinkStreamStatusChange(status);
        } else if (direction == LeAudioStackEvent.DIRECTION_SOURCE) {
            handleSourceStreamStatusChange(status);
        } else {
            Log.e(TAG, "handleUnicastStreamStatusChange: invalid direction: " + direction);
        }
    }

    private boolean isGroupReceivingBroadcast(int groupId) {
        BassClientService bassClientService = getBassClientService();
        if (bassClientService == null) {
            return false;
        }

        return bassClientService.isAnyReceiverReceivingBroadcast(getGroupDevices(groupId));
    }

    private void notifyGroupStreamStatusChanged(int groupId, int groupStreamStatus) {
        synchronized (mLeAudioCallbacks) {
            try {
                mutex.lock();
                int n = mLeAudioCallbacks.beginBroadcast();
                for (int i = 0; i < n; i++) {
                    try {
                        mLeAudioCallbacks
                            .getBroadcastItem(i)
                            .onGroupStreamStatusChanged(groupId, groupStreamStatus);
                    } catch (RemoteException e) {
                        continue;
                    }
                }
                mLeAudioCallbacks.finishBroadcast();
            } finally {
               mutex.unlock();
            }
        }
    }

    private void setGroupAllowedContextMask(
            int groupId, int sinkContextTypes, int sourceContextTypes) {
        if (!mLeAudioNativeIsInitialized) {
            Log.e(TAG, "Le Audio not initialized properly.");
            return;
        }

        if (groupId == LE_AUDIO_GROUP_ID_INVALID) {
            Log.i(TAG, "setActiveGroupAllowedContextMask: no active group");
            return;
        }

        LeAudioGroupDescriptor groupDescriptor = getGroupDescriptor(groupId);
        if (groupDescriptor == null) {
            Log.e(TAG, "Group " + groupId + " does not exist");
            return;
        }

        groupDescriptor.updateAllowedContexts(sinkContextTypes, sourceContextTypes);

        mNativeInterface.setGroupAllowedContextMask(groupId, sinkContextTypes, sourceContextTypes);
    }

    private void suspendLeAudioStream() {
        if (!mLeAudioSuspended) {
            Log.d(TAG, "Suspend LeAudio stream");
            mAudioManager.setLeAudioSuspended(true);
            mLeAudioSuspended = true;
        }
    }

    private void releaseLeAudioStream() {
        if (mLeAudioSuspended) {
            Log.d(TAG, "Release LeAudio stream");
            mAudioManager.setLeAudioSuspended(false);
            mLeAudioSuspended = false;
        }
    }

    @VisibleForTesting
    void handleGroupIdleDuringCall() {
        if (mHfpHandoverDevice == null) {
            Log.d(TAG, "There is no HFP handover");
            return;
        }
        HeadsetService headsetService = mServiceFactory.getHeadsetService();
        if (headsetService == null) {
            Log.d(TAG, "There is no HFP service available");
            return;
        }

        BluetoothDevice activeHfpDevice = headsetService.getActiveDevice();
        if (activeHfpDevice == null) {
            Log.d(TAG, "Make " + mHfpHandoverDevice + " active again ");
            headsetService.setActiveDevice(mHfpHandoverDevice);
        } else {
            Log.d(TAG, "Connect audio to " + activeHfpDevice);
            headsetService.connectAudio();
        }
        mHfpHandoverDevice = null;
    }

    void updateInbandRingtoneForTheGroup(int groupId) {
        if (!mLeAudioInbandRingtoneSupportedByPlatform) {
            Log.d(TAG, "Platform does not support inband ringtone");
            return;
        }

        mGroupReadLock.lock();
        try {
            LeAudioGroupDescriptor groupDescriptor = getGroupDescriptor(groupId);
            if (groupDescriptor == null) {
                Log.e(TAG, "group descriptor for " + groupId + " does not exist");
                return;
            }

            boolean ringtoneContextAvailable;
            if (groupDescriptor.mAvailableContexts != null) {
                ringtoneContextAvailable = ((groupDescriptor.mAvailableContexts &
                                            BluetoothLeAudio.CONTEXT_TYPE_RINGTONE) != 0);
            } else {
                ringtoneContextAvailable = false;
            }

            Log.d(
                    TAG,
                    "groupId active state: "
                            + groupDescriptor.mActiveState
                            + " ringtone supported: "
                            + ringtoneContextAvailable);

            /* Enable ringtone for active Unciast group or in broadcast handover mode */
            boolean isRingtoneEnabled =
                    ((groupDescriptor.isActive()
                                    || isPrimaryGroup(groupId)
                                    || isBroadcastReadyToBeReActivated())
                            && ringtoneContextAvailable);

            Log.d(
                    TAG,
                    "updateInbandRingtoneForTheGroup old: "
                            + groupDescriptor.mInbandRingtoneEnabled
                            + " new: "
                            + isRingtoneEnabled);

            /* If at least one device from the group removes the Ringtone from available
             * context types, the inband ringtone will be removed
             */
            groupDescriptor.mInbandRingtoneEnabled = isRingtoneEnabled;
            TbsService tbsService = getTbsService();
            if (tbsService == null) {
                Log.w(TAG, "updateInbandRingtoneForTheGroup, tbsService not available");
                return;
            }

            for (Map.Entry<BluetoothDevice, LeAudioDeviceDescriptor> entry :
                    mDeviceDescriptors.entrySet()) {
                if (entry.getValue().mGroupId == groupId) {
                    BluetoothDevice device = entry.getKey();
                    LeAudioDeviceDescriptor deviceDescriptor = entry.getValue();
                    Log.i(
                            TAG,
                            "updateInbandRingtoneForTheGroup, setting inband ringtone to: "
                                    + groupDescriptor.mInbandRingtoneEnabled
                                    + " for "
                                    + device
                                    + " "
                                    + deviceDescriptor.mDevInbandRingtoneEnabled);
                    if (Objects.equals(
                            groupDescriptor.mInbandRingtoneEnabled,
                            deviceDescriptor.mDevInbandRingtoneEnabled)) {
                        Log.d(
                                TAG,
                                "Device "
                                        + device
                                        + " has already set inband ringtone to "
                                        + groupDescriptor.mInbandRingtoneEnabled);
                        continue;
                    }

                    deviceDescriptor.mDevInbandRingtoneEnabled =
                            groupDescriptor.mInbandRingtoneEnabled;
                    if (deviceDescriptor.mDevInbandRingtoneEnabled) {
                        tbsService.setInbandRingtoneSupport(device);
                    } else {
                        tbsService.clearInbandRingtoneSupport(device);
                    }
                }
            }
        } finally {
            mGroupReadLock.unlock();
        }
    }

    @SuppressLint("AndroidFrameworkRequiresPermission") // TODO: b/348562830 - Remove with flag
    void stopAudioServersBackgroundScan() {
        Log.d(TAG, "stopAudioServersBackgroundScan");

        if (Flags.leaudioCallStartScanDirectly()) {
            mScanCallback2.stopBackgroundScan();
            return;
        }

        if (mAudioServersScanner == null || mScanCallback == null) {
            Log.d(TAG, "stopAudioServersBackgroundScan: already stopped");
            return;
        }

        try {
            mAudioServersScanner.stopScan(mScanCallback);
        } catch (IllegalStateException e) {
            Log.e(TAG, "Fail to stop scanner, consider it stopped", e);
        }

        /* Callback is the indicator for scanning being enabled */
        mScanCallback = null;
    }

    @SuppressLint("AndroidFrameworkRequiresPermission") // TODO: b/348562830 - Remove with flag
    void startAudioServersBackgroundScan(boolean retry) {
        Log.d(TAG, "startAudioServersBackgroundScan, retry: " + retry);

        if (!isScannerNeeded()) {
            return;
        }

        if (Flags.leaudioCallStartScanDirectly()) {
            mScanCallback2.startBackgroundScan();
            return;
        }

        if (mAudioServersScanner == null) {
            mAudioServersScanner = BluetoothAdapter.getDefaultAdapter().getBluetoothLeScanner();
            if (mAudioServersScanner == null) {
                Log.e(TAG, "startAudioServersBackgroundScan: Could not get scanner");
                return;
            }
        }

        if (!retry) {
            if (mScanCallback != null) {
                Log.d(TAG, "startAudioServersBackgroundScan: Scanning already enabled");
                return;
            }
            mScanCallback = new AudioServerScanCallback();
        }

        /* Filter we are building here will not match to anything.
         * Eventually we should be able to start scan from native when
         * b/276350722 is done
         */
        byte[] serviceData = new byte[] {0x11};

        ArrayList filterList = new ArrayList<ScanFilter>();
        ScanFilter filter =
                new ScanFilter.Builder()
                        .setServiceData(BluetoothUuid.LE_AUDIO, serviceData)
                        .build();
        filterList.add(filter);

        ScanSettings settings =
                new ScanSettings.Builder()
                        .setLegacy(false)
                        .setScanMode(ScanSettings.SCAN_MODE_BALANCED)
                        .setPhy(BluetoothDevice.PHY_LE_1M)
                        .build();

        try {
            mAudioServersScanner.startScan(filterList, settings, mScanCallback);
        } catch (IllegalStateException e) {
            Log.e(TAG, "Fail to start scanner, consider it stopped", e);
            mScanCallback = null;
        }
    }

    void transitionFromBroadcastToUnicast() {
        if (mUnicastGroupIdDeactivatedForBroadcastTransition == LE_AUDIO_GROUP_ID_INVALID) {
            Log.d(TAG, "No deactivated group due for broadcast transmission");

            A2dpService mA2dp = A2dpService.getA2dpService();
            boolean suppressNoisyIntent = false;
            // SuppressNoisyIntent if fallback to A2dp device after stop broadcast
            if (mA2dp != null && mA2dp.getActiveDevice() != null) {
                Log.d(TAG, "fallback to a2dp device after broadcast stopped");
                suppressNoisyIntent = true;
            }

            // Notify audio manager
            if (mBroadcastDescriptors.values().stream()
                    .noneMatch(d -> d.mState.equals(LeAudioStackEvent.BROADCAST_STATE_STREAMING))) {
                updateBroadcastActiveDevice(null, mActiveBroadcastAudioDevice, suppressNoisyIntent);
            }
            return;
        }

        if (!leaudioUseAudioModeListener()) {
            if (mQueuedInCallValue.isPresent()) {
                mNativeInterface.setInCall(mQueuedInCallValue.get());
                mQueuedInCallValue = Optional.empty();
            }
        }

        BluetoothDevice unicastDevice =
                getLeadDeviceForTheGroup(mUnicastGroupIdDeactivatedForBroadcastTransition);
        if (unicastDevice == null) {
            /* All devices from group were disconnected in meantime */
            Log.w(
                    TAG,
                    "transitionFromBroadcastToUnicast: No valid unicast device for group ID: "
                            + mUnicastGroupIdDeactivatedForBroadcastTransition);
            updateFallbackUnicastGroupIdForBroadcast(LE_AUDIO_GROUP_ID_INVALID);
            updateBroadcastActiveDevice(null, mActiveBroadcastAudioDevice, false);
            return;
        }

        Log.d(
                TAG,
                "Transitioning to Unicast stream for group: "
                        + mUnicastGroupIdDeactivatedForBroadcastTransition
                        + ", with device: "
                        + unicastDevice);

        updateFallbackUnicastGroupIdForBroadcast(LE_AUDIO_GROUP_ID_INVALID);
        setActiveDevice(unicastDevice);
    }

    private void clearCreateBroadcastTimeoutCallback() {
        if (mHandler == null) {
            Log.e(TAG, "No callback handler");
            return;
        }

        /* Timeout callback already cleared */
        if (mCreateBroadcastTimeoutEvent == null) {
            return;
        }

        mHandler.removeCallbacks(mCreateBroadcastTimeoutEvent);
        mCreateBroadcastTimeoutEvent = null;
    }

    void notifyAudioFrameworkForCodecConfigUpdate(
            int groupId,
            LeAudioGroupDescriptor descriptor,
            boolean outputCodecOrFreqChanged,
            boolean inputCodecOrFreqChanged) {
        Log.i(TAG, "notifyAudioFrameworkForCodecConfigUpdate groupId: " + groupId);

        if (!Flags.leaudioCodecConfigCallbackOrderFix()) {
            Log.d(TAG, "leaudio_codec_config_callback_order_fix is not enabled");
            return;
        }

        if (mActiveAudioOutDevice != null && outputCodecOrFreqChanged) {
            int volume = getAudioDeviceGroupVolume(groupId);

            final BluetoothProfileConnectionInfo connectionInfo;
            if (isAtLeastU()) {
                connectionInfo =
                        BluetoothProfileConnectionInfo.createLeAudioOutputInfo(true, volume);
            } else {
                connectionInfo = BluetoothProfileConnectionInfo.createLeAudioInfo(true, true);
            }

            mAudioManager.handleBluetoothActiveDeviceChanged(
                    mActiveAudioOutDevice, mActiveAudioOutDevice, connectionInfo);
        }

        if (mActiveAudioInDevice != null && inputCodecOrFreqChanged) {
            mAudioManager.handleBluetoothActiveDeviceChanged(
                    mActiveAudioInDevice,
                    mActiveAudioInDevice,
                    BluetoothProfileConnectionInfo.createLeAudioInfo(false, false));
        }
    }

    boolean isOutputCodecOfSampleFrequencyChanged(
            BluetoothLeAudioCodecStatus previous, BluetoothLeAudioCodecStatus next) {
        if ((previous == null) && (next == null)) {
            return false;
        }

        if ((previous == null) || (next == null)) {
            Log.d(TAG, previous + " != " + next);
            return true;
        }

        if ((previous.getOutputCodecConfig() == null) && (next.getOutputCodecConfig() == null)) {
            /* Nothing changed here.*/
            return false;
        }

        if ((previous.getOutputCodecConfig() == null || next.getOutputCodecConfig() == null)) {
            Log.d(
                    TAG,
                    "New output codec: "
                            + (previous.getOutputCodecConfig()
                                    + " != "
                                    + next.getOutputCodecConfig()));
            return true;
        }

        if (previous.getOutputCodecConfig().getCodecType()
                != next.getOutputCodecConfig().getCodecType()) {
            Log.d(
                    TAG,
                    "Different output codec type: "
                            + (previous.getOutputCodecConfig().getCodecType()
                                    + " != "
                                    + next.getOutputCodecConfig().getCodecType()));
            return true;
        }
        if (previous.getOutputCodecConfig().getSampleRate()
                != next.getOutputCodecConfig().getSampleRate()) {
            Log.d(
                    TAG,
                    "Different output samplerate: "
                            + (previous.getOutputCodecConfig().getSampleRate()
                                    + " != "
                                    + next.getOutputCodecConfig().getSampleRate()));
            return true;
        }

        return false;
    }

    boolean isInputCodecOfSampleFrequencyChanged(
            BluetoothLeAudioCodecStatus previous, BluetoothLeAudioCodecStatus next) {
        if ((previous == null) && (next == null)) {
            return false;
        }

        if ((previous == null) || (next == null)) {
            Log.d(TAG, previous + " != " + next);
            return true;
        }

        if ((previous.getInputCodecConfig() == null) && (next.getInputCodecConfig() == null)) {
            /* Nothing changed here.*/
            return false;
        }

        if ((previous.getInputCodecConfig() == null) || (next.getInputCodecConfig() == null)) {
            Log.d(
                    TAG,
                    "New input codec: "
                            + (previous.getInputCodecConfig()
                                    + " != "
                                    + next.getInputCodecConfig()));
            return true;
        }

        if (previous.getInputCodecConfig().getCodecType()
                != next.getInputCodecConfig().getCodecType()) {
            Log.d(
                    TAG,
                    "Different input codec type: "
                            + (previous.getInputCodecConfig().getCodecType()
                                    + " != "
                                    + next.getInputCodecConfig().getCodecType()));
            return true;
        }

        if (previous.getInputCodecConfig().getSampleRate()
                != next.getInputCodecConfig().getSampleRate()) {
            Log.d(
                    TAG,
                    "Different input samplerate: "
                            + (previous.getInputCodecConfig().getSampleRate()
                                    + " != "
                                    + next.getInputCodecConfig().getSampleRate()));
            return true;
        }

        return false;
    }

    // Suppressed since this is part of a local process
    @SuppressLint("AndroidFrameworkRequiresPermission")
    void messageFromNative(LeAudioStackEvent stackEvent) {
        Log.d(TAG, "Message from native: " + stackEvent);
        BluetoothDevice device = stackEvent.device;

        if (stackEvent.type == LeAudioStackEvent.EVENT_TYPE_CONNECTION_STATE_CHANGED) {
            // Some events require device state machine
            mGroupReadLock.lock();
            try {
                LeAudioDeviceDescriptor deviceDescriptor = getDeviceDescriptor(device);
                if (deviceDescriptor == null) {
                    Log.e(TAG, "messageFromNative: No valid descriptor for device: " + device);
                    return;
                }

                LeAudioStateMachine sm = deviceDescriptor.mStateMachine;
                if (sm != null) {
                    /*
                     * To improve scenario when lead Le Audio device is disconnected for the
                     * streaming group, while there are still other devices streaming,
                     * LeAudioService will not notify audio framework or other users about
                     * Le Audio lead device disconnection. Instead we try to reconnect under
                     * the hood and keep using lead device as a audio device indetifier in
                     * the audio framework in order to not stop the stream.
                     */
                    int groupId = deviceDescriptor.mGroupId;
                    LeAudioGroupDescriptor descriptor = mGroupDescriptorsView.get(groupId);
                    switch (stackEvent.valueInt1) {
                        case LeAudioStackEvent.CONNECTION_STATE_DISCONNECTING:
                        case LeAudioStackEvent.CONNECTION_STATE_DISCONNECTED:
                            deviceDescriptor.mAclConnected = false;
                            startAudioServersBackgroundScan(/* retry= */ false);

                            boolean disconnectDueToUnbond =
                                    (BluetoothDevice.BOND_NONE
                                            == mAdapterService.getBondState(device));
                            if (descriptor != null
                                    && (Objects.equals(device, mActiveAudioOutDevice)
                                            || Objects.equals(device, mActiveAudioInDevice))
                                    && (getConnectedPeerDevices(groupId).size() > 1)
                                    && !disconnectDueToUnbond) {

                                Log.d(TAG, "Adding to lost devices : " + device);
                                descriptor.mLostLeadDeviceWhileStreaming = device;
                                return;
                            }
                            break;
                        case LeAudioStackEvent.CONNECTION_STATE_CONNECTED:
                        case LeAudioStackEvent.CONNECTION_STATE_CONNECTING:
                            deviceDescriptor.mAclConnected = true;
                            if (descriptor != null
                                    && Objects.equals(
                                            descriptor.mLostLeadDeviceWhileStreaming, device)) {
                                Log.d(TAG, "Removing from lost devices : " + device);
                                descriptor.mLostLeadDeviceWhileStreaming = null;
                                /* Try to connect other devices from the group */
                                connectSet(device);
                            }
                            break;
                    }
                } else {
                    /* state machine does not exist yet */
                    switch (stackEvent.valueInt1) {
                        case LeAudioStackEvent.CONNECTION_STATE_CONNECTED:
                        case LeAudioStackEvent.CONNECTION_STATE_CONNECTING:
                            deviceDescriptor.mAclConnected = true;
                            sm = getOrCreateStateMachine(device);
                            /* Incoming connection try to connect other devices from the group */
                            connectSet(device);
                            break;
                        default:
                            break;
                    }

                    if (sm == null) {
                        Log.e(TAG, "Cannot process stack event: no state machine: " + stackEvent);
                        return;
                    }
                }

                sm.sendMessage(LeAudioStateMachine.STACK_EVENT, stackEvent);
                return;
            } finally {
                mGroupReadLock.unlock();
            }
        } else if (stackEvent.type == LeAudioStackEvent.EVENT_TYPE_GROUP_NODE_STATUS_CHANGED) {
            int groupId = stackEvent.valueInt1;
            int nodeStatus = stackEvent.valueInt2;

            Objects.requireNonNull(stackEvent.device);

            switch (nodeStatus) {
                case LeAudioStackEvent.GROUP_NODE_ADDED:
                    handleGroupNodeAdded(device, groupId);
                    break;
                case LeAudioStackEvent.GROUP_NODE_REMOVED:
                    handleGroupNodeRemoved(device, groupId);
                    break;
                default:
                    break;
            }
        } else if (stackEvent.type
                == LeAudioStackEvent.EVENT_TYPE_AUDIO_LOCAL_CODEC_CONFIG_CAPA_CHANGED) {
            mInputLocalCodecCapabilities = stackEvent.valueCodecList1;
            mOutputLocalCodecCapabilities = stackEvent.valueCodecList2;
        } else if (stackEvent.type
                == LeAudioStackEvent.EVENT_TYPE_AUDIO_GROUP_SELECTABLE_CODEC_CONFIG_CHANGED) {
            int groupId = stackEvent.valueInt1;
            LeAudioGroupDescriptor descriptor = getGroupDescriptor(groupId);
            if (descriptor == null) {
                Log.e(TAG, " Group not found " + groupId);
                return;
            }

            descriptor.mInputSelectableConfig = new ArrayList<>(stackEvent.valueCodecList1);
            descriptor.mOutputSelectableConfig = new ArrayList<>(stackEvent.valueCodecList2);

            BluetoothLeAudioCodecConfig emptyConfig =
                    new BluetoothLeAudioCodecConfig.Builder().build();

            descriptor.mInputSelectableConfig.removeIf(n -> n.equals(emptyConfig));
            descriptor.mOutputSelectableConfig.removeIf(n -> n.equals(emptyConfig));
            descriptor.mCodecStatus = new BluetoothLeAudioCodecStatus(
                            null,
                            null,
                            mInputLocalCodecCapabilities,
                            mOutputLocalCodecCapabilities,
                            descriptor.mInputSelectableConfig,
                            descriptor.mOutputSelectableConfig);

        } else if (stackEvent.type
                == LeAudioStackEvent.EVENT_TYPE_AUDIO_GROUP_CURRENT_CODEC_CONFIG_CHANGED) {
            int groupId = stackEvent.valueInt1;
            LeAudioGroupDescriptor descriptor = getGroupDescriptor(groupId);
            if (descriptor == null) {
                Log.e(TAG, " Group not found " + groupId);
                return;
            }
            BluetoothLeAudioCodecConfig emptyConfig =
                    new BluetoothLeAudioCodecConfig.Builder().build();

            BluetoothLeAudioCodecStatus status =
                    new BluetoothLeAudioCodecStatus(
                            (stackEvent.valueCodec1.equals(emptyConfig)
                                    ? null
                                    : stackEvent.valueCodec1),
                            (stackEvent.valueCodec2.equals(emptyConfig)
                                    ? null
                                    : stackEvent.valueCodec2),
                            mInputLocalCodecCapabilities,
                            mOutputLocalCodecCapabilities,
                            descriptor.mInputSelectableConfig,
                            descriptor.mOutputSelectableConfig);

            boolean outputCodecOrFreqChanged =
                    isOutputCodecOfSampleFrequencyChanged(descriptor.mCodecStatus, status);
            boolean inputCodecOrFreqChanged =
                    isInputCodecOfSampleFrequencyChanged(descriptor.mCodecStatus, status);

            Log.d(
                    TAG,
                    ("Codec update for group:" + groupId)
                            + (", outputCodecOrFreqChanged: " + outputCodecOrFreqChanged)
                            + (", inputCodecOrFreqChanged: " + inputCodecOrFreqChanged));

            descriptor.mCodecStatus = status;
            mHandler.post(() -> notifyUnicastCodecConfigChanged(groupId, status));

            if (descriptor.isActive() && (outputCodecOrFreqChanged || inputCodecOrFreqChanged)) {
                // Audio framework needs to be notified so it get new codec config
                // Commenting this AF update as it causes blip in speaker->ble tranistion.
                /*notifyAudioFrameworkForCodecConfigUpdate(
                        groupId, descriptor, outputCodecOrFreqChanged, inputCodecOrFreqChanged);*/
            }
        } else if (stackEvent.type == LeAudioStackEvent.EVENT_TYPE_AUDIO_CONF_CHANGED) {
            int direction = stackEvent.valueInt1;
            int groupId = stackEvent.valueInt2;
            int available_contexts = stackEvent.valueInt5;

            mGroupReadLock.lock();
            try {
                LeAudioGroupDescriptor descriptor = getGroupDescriptor(groupId);
                if (descriptor != null) {
                    if (descriptor.isActive()) {
                        if (updateActiveDevices(
                                groupId, descriptor.mDirection, direction, true, false, false)) {
                            descriptor.setActiveState(ACTIVE_STATE_ACTIVE);
                        } else {
                            descriptor.setActiveState(ACTIVE_STATE_INACTIVE);
                        }

                        if (descriptor.isInactive()) {
                            mHandler.post(
                                    () ->
                                            notifyGroupStatusChanged(
                                                    groupId,
                                                    BluetoothLeAudio.GROUP_STATUS_INACTIVE));
                        }
                    }

                    boolean isInitial = descriptor.mAvailableContexts == null;
                    boolean availableContextChanged =
                            isInitial ? true : descriptor.mAvailableContexts != available_contexts;

                    descriptor.mDirection = direction;
                    descriptor.mAvailableContexts = available_contexts;
                    updateInbandRingtoneForTheGroup(groupId);

                    if (!availableContextChanged) {
                        Log.d(
                                TAG,
                                " Context did not changed for "
                                        + groupId
                                        + ": "
                                        + descriptor.mAvailableContexts);
                        return;
                    }

                    if (descriptor.mAvailableContexts == 0) {
                        if (descriptor.isActive()) {
                            Log.i(
                                    TAG,
                                    " Inactivating group "
                                            + groupId
                                            + " due to unavailable context types");
                            descriptor.mInactivatedDueToContextType = true;
                            setActiveGroupWithDevice(null, false);
                        } else if (isInitial) {
                            Log.i(
                                    TAG,
                                    " New group "
                                            + groupId
                                            + " with no context types available");
                            descriptor.mInactivatedDueToContextType = true;
                        }
                        return;
                    }

                    if (descriptor.mInactivatedDueToContextType) {
                        Log.i(
                                TAG,
                                " Some context got available again for "
                                        + groupId
                                        + ", try it out: "
                                        + descriptor.mAvailableContexts);
                        descriptor.mInactivatedDueToContextType = false;
                        setActiveGroupWithDevice(getLeadDeviceForTheGroup(groupId), true);
                    }
                } else {
                    Log.e(TAG, "messageFromNative: no descriptors for group: " + groupId);
                }
            } finally {
                mGroupReadLock.unlock();
            }
        } else if (stackEvent.type == LeAudioStackEvent.EVENT_TYPE_SINK_AUDIO_LOCATION_AVAILABLE) {
            Objects.requireNonNull(stackEvent.device);

            int sink_audio_location = stackEvent.valueInt1;

            LeAudioDeviceDescriptor descriptor = getDeviceDescriptor(device);
            if (descriptor == null) {
                Log.e(TAG, "messageFromNative: No valid descriptor for device: " + device);
                return;
            }

            descriptor.mSinkAudioLocation = sink_audio_location;

            Log.i(
                    TAG,
                    "EVENT_TYPE_SINK_AUDIO_LOCATION_AVAILABLE:"
                            + device
                            + " audio location:"
                            + sink_audio_location);
        } else if (stackEvent.type == LeAudioStackEvent.EVENT_TYPE_GROUP_STATUS_CHANGED) {
            int groupId = stackEvent.valueInt1;
            int groupStatus = stackEvent.valueInt2;

            switch (groupStatus) {
                case LeAudioStackEvent.GROUP_STATUS_ACTIVE:
                    {
                        handleGroupTransitToActive(groupId);

                        /* Clear possible exposed broadcast device after activating unicast */
                        if (mActiveBroadcastAudioDevice != null) {
                            updateBroadcastActiveDevice(null, mActiveBroadcastAudioDevice, true);
                        }
                        break;
                    }
                case LeAudioStackEvent.GROUP_STATUS_INACTIVE:
                    {
                        if (Flags.leaudioGettingActiveStateSupport()) {
                            LeAudioGroupDescriptor descriptor = getGroupDescriptor(groupId);
                            if (descriptor == null) {
                                Log.e(
                                        TAG,
                                        "deviceDisconnected: no descriptors for group: " + groupId);
                                return;
                            }

                            if (descriptor.isActive()) {
                                handleGroupTransitToInactive(groupId);
                            }

                            descriptor.setActiveState(ACTIVE_STATE_INACTIVE);

                            /* In case if group is inactivated due to switch to other */
                            Integer gettingActiveGroupId = getFirstGroupIdInGettingActiveState();
                            if (gettingActiveGroupId != LE_AUDIO_GROUP_ID_INVALID) {
                                if (leaudioAllowedContextMask()) {
                                    /* Context were modified, apply mask to activating group */
                                    if (descriptor.areAllowedContextsModified()) {
                                        setGroupAllowedContextMask(
                                                gettingActiveGroupId,
                                                descriptor.getAllowedSinkContexts(),
                                                descriptor.getAllowedSourceContexts());
                                        setGroupAllowedContextMask(
                                                groupId,
                                                BluetoothLeAudio.CONTEXTS_ALL,
                                                BluetoothLeAudio.CONTEXTS_ALL);
                                    }
                                }
                                break;
                            }

                            if (leaudioAllowedContextMask()) {
                                /* Clear allowed context mask if there is no switch of group */
                                if (descriptor.areAllowedContextsModified()) {
                                    setGroupAllowedContextMask(
                                            groupId,
                                            BluetoothLeAudio.CONTEXTS_ALL,
                                            BluetoothLeAudio.CONTEXTS_ALL);
                                }
                            }
                        } else {
                            handleGroupTransitToInactive(groupId);
                        }

                        if (isBroadcastAllowedToBeActivateInCurrentAudioMode()) {
                            /* Check if broadcast was deactivated due to unicast */
                            if (mBroadcastIdDeactivatedForUnicastTransition.isPresent()) {
                                updateFallbackUnicastGroupIdForBroadcast(groupId);
                                if (!leaudioUseAudioModeListener()) {
                                    mQueuedInCallValue = Optional.empty();
                                }
                                if (!leaudioBigDependsOnAudioState()) {
                                    startBroadcast(
                                            mBroadcastIdDeactivatedForUnicastTransition.get());
                                }
                                mBroadcastIdDeactivatedForUnicastTransition = Optional.empty();
                            }

                            if (leaudioBigDependsOnAudioState()) {
                                if (mAwaitingBroadcastCreateResponse) {
                                    updateFallbackUnicastGroupIdForBroadcast(groupId);
                                }
                            } else {
                                if (!mCreateBroadcastQueue.isEmpty()) {
                                    updateFallbackUnicastGroupIdForBroadcast(groupId);
                                    BluetoothLeBroadcastSettings settings =
                                            mCreateBroadcastQueue.remove();
                                    createBroadcast(settings);
                                }
                            }
                        }
                        break;
                    }
                case LeAudioStackEvent.GROUP_STATUS_TURNED_IDLE_DURING_CALL:
                    {
                        handleGroupIdleDuringCall();
                        break;
                    }
                default:
                    break;
            }
        } else if (stackEvent.type
                == LeAudioStackEvent.EVENT_TYPE_HEALTH_BASED_DEV_RECOMMENDATION) {
            handleDeviceHealthAction(stackEvent.device, stackEvent.valueInt1);
        } else if (stackEvent.type
                == LeAudioStackEvent.EVENT_TYPE_HEALTH_BASED_GROUP_RECOMMENDATION) {
            handleGroupHealthAction(stackEvent.valueInt1, stackEvent.valueInt2);
        } else if (stackEvent.type == LeAudioStackEvent.EVENT_TYPE_BROADCAST_CREATED) {
            int broadcastId = stackEvent.valueInt1;
            boolean success = stackEvent.valueBool1;

            if (leaudioBigDependsOnAudioState()) {
                mCreateBroadcastQueue.remove();
            }

            if (success) {
                Log.d(TAG, "Broadcast broadcastId: " + broadcastId + " created.");
                mBroadcastDescriptors.put(broadcastId, new LeAudioBroadcastDescriptor());
                mHandler.post(
                        () ->
                                notifyBroadcastStarted(
                                        broadcastId,
                                        BluetoothStatusCodes.REASON_LOCAL_APP_REQUEST));

                LeAudioBroadcastSessionStats sessionStats =
                        mBroadcastSessionStats.remove(INVALID_BROADCAST_ID);
                if (sessionStats != null) {
                    sessionStats.updateSessionStatus(
                            BluetoothStatsLog
                                    .BROADCAST_AUDIO_SESSION_REPORTED__SESSION_SETUP_STATUS__SETUP_STATUS_CREATED);
                    sessionStats.updateSessionCreatedTime(SystemClock.elapsedRealtime());
                    mBroadcastSessionStats.put(broadcastId, sessionStats);
                }

<<<<<<< HEAD
                if (mAudioManagerAddedOutDevice == null) {
                    // Start sending the actual stream
                    startBroadcast(broadcastId);
                } else {
                    Log.d(TAG, "Audio out device is still not removed, pending start broadcast");
                    mBroadcastIdPendingStart = Optional.of(broadcastId);
=======
                if (!leaudioBigDependsOnAudioState()) {
                    // Start sending the actual stream
                    startBroadcast(broadcastId);
>>>>>>> c62585b9
                }
            } else {
                // TODO: Improve reason reporting or extend the native stack event with reason code
                Log.e(
                        TAG,
                        "EVENT_TYPE_BROADCAST_CREATED: Failed to create broadcast: " + broadcastId);

                /* Disconnect Broadcast device which was connected to avoid non LE Audio sound
                 * leak in handover scenario.
                 */
                if ((mUnicastGroupIdDeactivatedForBroadcastTransition != LE_AUDIO_GROUP_ID_INVALID)
                        && mCreateBroadcastQueue.isEmpty()
                        && (!Objects.equals(device, mActiveBroadcastAudioDevice))) {
                    if (!leaudioBigDependsOnAudioState()) {
                        clearCreateBroadcastTimeoutCallback();
                    }
                    updateBroadcastActiveDevice(null, mActiveBroadcastAudioDevice, false);
                }

                mHandler.post(() -> notifyBroadcastStartFailed(BluetoothStatusCodes.ERROR_UNKNOWN));
                logBroadcastSessionStatsWithStatus(
                        INVALID_BROADCAST_ID,
                        BluetoothStatsLog
                                .BROADCAST_AUDIO_SESSION_REPORTED__SESSION_SETUP_STATUS__SETUP_STATUS_CREATE_FAILED);
                transitionFromBroadcastToUnicast();
            }

            if (leaudioBigDependsOnAudioState()) {
                clearCreateBroadcastTimeoutCallback();
            }
            mAwaitingBroadcastCreateResponse = false;

            // In case if there were additional calls to create broadcast
            if (!mCreateBroadcastQueue.isEmpty()) {
                BluetoothLeBroadcastSettings settings = mCreateBroadcastQueue.remove();
                createBroadcast(settings);
            }

        } else if (stackEvent.type == LeAudioStackEvent.EVENT_TYPE_BROADCAST_DESTROYED) {
            Integer broadcastId = stackEvent.valueInt1;
            LeAudioBroadcastDescriptor descriptor = mBroadcastDescriptors.get(broadcastId);
            if (descriptor == null) {
                Log.e(
                        TAG,
                        "EVENT_TYPE_BROADCAST_DESTROYED: No valid descriptor for broadcastId: "
                                + broadcastId);
            } else {
                mBroadcastDescriptors.remove(broadcastId);
            }

            // TODO: Improve reason reporting or extend the native stack event with reason code
            mHandler.post(
                    () ->
                            notifyOnBroadcastStopped(
                                    broadcastId, BluetoothStatusCodes.REASON_LOCAL_APP_REQUEST));
            BassClientService bassClientService = getBassClientService();
            if (bassClientService != null) {
                bassClientService.stopReceiversSourceSynchronization(broadcastId);
            }
            logBroadcastSessionStatsWithStatus(
                    broadcastId,
                    BluetoothStatsLog
                            .BROADCAST_AUDIO_SESSION_REPORTED__SESSION_SETUP_STATUS__SETUP_STATUS_UNKNOWN);
        } else if (stackEvent.type == LeAudioStackEvent.EVENT_TYPE_BROADCAST_STATE) {
            int broadcastId = stackEvent.valueInt1;
            int state = stackEvent.valueInt2;
            int previousState;

            LeAudioBroadcastDescriptor descriptor = mBroadcastDescriptors.get(broadcastId);
            if (descriptor == null) {
                Log.e(
                        TAG,
                        "EVENT_TYPE_BROADCAST_STATE: No valid descriptor for broadcastId: "
                                + broadcastId);
                return;
            }

            /* Request broadcast details if not known yet */
            if (!descriptor.mRequestedForDetails) {
                mLeAudioBroadcasterNativeInterface.getBroadcastMetadata(broadcastId);
                descriptor.mRequestedForDetails = true;
            }
            previousState = descriptor.mState;
            descriptor.mState = state;
            BassClientService bassClientService = getBassClientService();

            switch (descriptor.mState) {
                case LeAudioStackEvent.BROADCAST_STATE_STOPPED:
                    Log.d(TAG, "Broadcast broadcastId: " + broadcastId + " stopped.");

                    // Playback stopped
                    mHandler.post(
                            () ->
                                    notifyPlaybackStopped(
                                            broadcastId,
                                            BluetoothStatusCodes.REASON_LOCAL_APP_REQUEST));

                    transitionFromBroadcastToUnicast();
                    destroyBroadcast(broadcastId);
                    break;
                case LeAudioStackEvent.BROADCAST_STATE_CONFIGURING:
                    Log.d(TAG, "Broadcast broadcastId: " + broadcastId + " configuring.");
                    break;
                case LeAudioStackEvent.BROADCAST_STATE_PAUSED:
                    Log.d(TAG, "Broadcast broadcastId: " + broadcastId + " paused.");

                    /* Stop here if Broadcast was not in Streaming state before */
                    if (previousState != LeAudioStackEvent.BROADCAST_STATE_STREAMING) {
                        // Stop Big Monitoring in case that was some actions on extarnal broadcast
                        if (bassClientService != null) {
                            bassClientService.stopBigMonitoring();
                        }
                        return;
                    }

                    // Playback paused
                    mHandler.post(
                            () ->
                                    notifyPlaybackStopped(
                                            broadcastId,
                                            BluetoothStatusCodes.REASON_LOCAL_STACK_REQUEST));

                    if (bassClientService != null) {
                        if (!leaudioBroadcastAssistantPeripheralEntrustment()) {
                            bassClientService.suspendReceiversSourceSynchronization(broadcastId);
                        } else if (leaudioBigDependsOnAudioState()) {
                            bassClientService.cacheSuspendingSources(broadcastId);
                        }
                    }

                    if (!leaudioBigDependsOnAudioState() || mIsBroadcastPausedFromOutside) {
                        mIsBroadcastPausedFromOutside = false;
                        transitionFromBroadcastToUnicast();
                    }
                    break;
                case LeAudioStackEvent.BROADCAST_STATE_STOPPING:
                    Log.d(TAG, "Broadcast broadcastId: " + broadcastId + " stopping.");
                    break;
                case LeAudioStackEvent.BROADCAST_STATE_STREAMING:
                    Log.d(TAG, "Broadcast broadcastId: " + broadcastId + " streaming.");

                    // Stream resumed
                    mHandler.post(
                            () ->
                                    notifyPlaybackStarted(
                                            broadcastId,
                                            BluetoothStatusCodes.REASON_LOCAL_STACK_REQUEST));

                    // Log streaming start timestamp
                    LeAudioBroadcastSessionStats sessionStats =
                            mBroadcastSessionStats.get(broadcastId);
                    if (sessionStats != null) {
                        sessionStats.updateSessionStatus(
                                BluetoothStatsLog
                                        .BROADCAST_AUDIO_SESSION_REPORTED__SESSION_SETUP_STATUS__SETUP_STATUS_STREAMING);
                        sessionStats.updateSessionStreamingTime(SystemClock.elapsedRealtime());
                    }

                    if (!leaudioBigDependsOnAudioState()) {
                        clearCreateBroadcastTimeoutCallback();
                    }

                    if (previousState == LeAudioStackEvent.BROADCAST_STATE_PAUSED) {
                        if (bassClientService != null) {
                            bassClientService.resumeReceiversSourceSynchronization();
                        }
                    }

                    // Notify audio manager
                    if (mBroadcastDescriptors.values().stream()
                            .anyMatch(
                                    d ->
                                            d.mState.equals(
                                                    LeAudioStackEvent.BROADCAST_STATE_STREAMING))) {
                        if (!Objects.equals(device, mActiveBroadcastAudioDevice)) {
                            updateBroadcastActiveDevice(device, mActiveBroadcastAudioDevice, true);
                        }
                    }
                    if (mBroadcastIdPendingStop.isPresent()) {
                        Log.d(TAG, "mBroadcastIdPendingStop exist, Stop pending broadcast");
                        stopBroadcast(mBroadcastIdPendingStop.get());
                        mBroadcastIdPendingStop = Optional.empty();
                    }
                    break;
                default:
                    Log.e(TAG, "Invalid state of broadcast: " + descriptor.mState);
                    break;
            }

            // Notify broadcast assistant
            if (bassClientService != null) {
                bassClientService.notifyBroadcastStateChanged(descriptor.mState, broadcastId);
            }
        } else if (stackEvent.type == LeAudioStackEvent.EVENT_TYPE_BROADCAST_METADATA_CHANGED) {
            int broadcastId = stackEvent.valueInt1;
            if (stackEvent.broadcastMetadata == null) {
                Log.e(TAG, "Missing Broadcast metadata for broadcastId: " + broadcastId);
            } else {
                LeAudioBroadcastDescriptor descriptor = mBroadcastDescriptors.get(broadcastId);
                if (descriptor == null) {
                    Log.e(
                            TAG,
                            "EVENT_TYPE_BROADCAST_METADATA_CHANGED: No valid descriptor for "
                                    + "broadcastId: "
                                    + broadcastId);
                    return;
                }
                descriptor.mMetadata = stackEvent.broadcastMetadata;
                mHandler.post(
                        () ->
                                notifyBroadcastMetadataChanged(
                                        broadcastId, stackEvent.broadcastMetadata));
            }
        } else if (stackEvent.type
                == LeAudioStackEvent.EVENT_TYPE_BROADCAST_AUDIO_SESSION_CREATED) {
            boolean success = stackEvent.valueBool1;

            if (!success) {
                Log.e(TAG, "EVENT_TYPE_BROADCAST_AUDIO_SESSION_CREATED: failed to create");

                if (mAwaitingBroadcastCreateResponse) {
                    mAwaitingBroadcastCreateResponse = false;
                    mCreateBroadcastQueue.clear();
                }

                return;
            }

            /* Broadcast creation procedure were initiated and some unicast group are still
             * active.
             */
            if (mAwaitingBroadcastCreateResponse && !areAllGroupsInNotActiveState()) {
                /* Broadcast would be created once unicast group became inactive */
                Log.i(TAG, "Unicast group is active, deactivate due to pending broadcast");
                mIsSinkStreamMonitorModeEnabled = true;
                mNativeInterface.setUnicastMonitorMode(LeAudioStackEvent.DIRECTION_SINK, true);
                removeActiveDevice(true);
            }
        } else if (stackEvent.type == LeAudioStackEvent.EVENT_TYPE_NATIVE_INITIALIZED) {
            mLeAudioNativeIsInitialized = true;
            for (Map.Entry<ParcelUuid, Pair<Integer, Integer>> entry :
                    ContentControlIdKeeper.getUuidToCcidContextPairMap().entrySet()) {
                ParcelUuid userUuid = entry.getKey();
                Pair<Integer, Integer> ccidInformation = entry.getValue();
                setCcidInformation(userUuid, ccidInformation.first, ccidInformation.second);
            }
            if (!mTmapStarted) {
                mTmapStarted = registerTmap();
            }
        } else if (stackEvent.type == LeAudioStackEvent.EVENT_TYPE_UNICAST_MONITOR_MODE_STATUS) {
            handleUnicastStreamStatusChange(stackEvent.valueInt1, stackEvent.valueInt2);
        } else if (stackEvent.type == LeAudioStackEvent.EVENT_TYPE_GROUP_STREAM_STATUS_CHANGED) {
            mHandler.post(
                    () ->
                            notifyGroupStreamStatusChanged(
                                    stackEvent.valueInt1, stackEvent.valueInt2));
            if (Utils.isDualModeAudioEnabled()) {
               HeadsetService headsetService = mServiceFactory.getHeadsetService();
               if (headsetService != null) {
                  headsetService.updateLeStreamStatus(device, stackEvent.valueInt2);
               }
            }
        }
    }

    private LeAudioStateMachine getOrCreateStateMachine(BluetoothDevice device) {
        if (device == null) {
            Log.e(TAG, "getOrCreateStateMachine failed: device cannot be null");
            return null;
        }

        LeAudioDeviceDescriptor descriptor = getDeviceDescriptor(device);
        if (descriptor == null) {
            Log.e(TAG, "getOrCreateStateMachine: No valid descriptor for device: " + device);
            return null;
        }

        LeAudioStateMachine sm = descriptor.mStateMachine;
        if (sm != null) {
            return sm;
        }

        Log.d(TAG, "Creating a new state machine for " + device);

        sm =
                LeAudioStateMachine.make(
                        device, this, mNativeInterface, mStateMachinesThread.getLooper());
        descriptor.mStateMachine = sm;
        return sm;
    }

    public void handleBondStateChanged(BluetoothDevice device, int fromState, int toState) {
        mHandler.post(() -> bondStateChanged(device, toState));
    }

    /**
     * Process a change in the bonding state for a device.
     *
     * @param device the device whose bonding state has changed
     * @param bondState the new bond state for the device. Possible values are: {@link
     *     BluetoothDevice#BOND_NONE}, {@link BluetoothDevice#BOND_BONDING}, {@link
     *     BluetoothDevice#BOND_BONDED}.
     */
    @VisibleForTesting
    void bondStateChanged(BluetoothDevice device, int bondState) {
        Log.d(TAG, "Bond state changed for device: " + device + " state: " + bondState);
        // Remove state machine if the bonding for a device is removed
        if (bondState != BluetoothDevice.BOND_NONE) {
            return;
        }

        mGroupReadLock.lock();
        try {
            LeAudioDeviceDescriptor descriptor = getDeviceDescriptor(device);
            if (descriptor == null) {
                Log.e(TAG, "bondStateChanged: No valid descriptor for device: " + device);
                return;
            }

            if (descriptor.mGroupId != LE_AUDIO_GROUP_ID_INVALID) {
                /* In case device is still in the group, let's remove it */
                mNativeInterface.groupRemoveNode(descriptor.mGroupId, device);
            }

            descriptor.mGroupId = LE_AUDIO_GROUP_ID_INVALID;
            descriptor.mSinkAudioLocation = BluetoothLeAudio.AUDIO_LOCATION_INVALID;
            descriptor.mDirection = AUDIO_DIRECTION_NONE;

            LeAudioStateMachine sm = descriptor.mStateMachine;
            if (sm == null) {
                return;
            }
            if (sm.getConnectionState() != BluetoothProfile.STATE_DISCONNECTED) {
                Log.w(TAG, "Device is not disconnected yet.");
                disconnect(device);
                return;
            }
        } finally {
            mGroupReadLock.unlock();
        }
        removeStateMachine(device);
        removeAuthorizationInfoForRelatedProfiles(device);
    }

    private void removeStateMachine(BluetoothDevice device) {
        mGroupReadLock.lock();
        try {
            try {
                LeAudioDeviceDescriptor descriptor = getDeviceDescriptor(device);
                if (descriptor == null) {
                    Log.e(TAG, "removeStateMachine: No valid descriptor for device: " + device);
                    return;
                }

                LeAudioStateMachine sm = descriptor.mStateMachine;
                if (sm == null) {
                    Log.w(
                            TAG,
                            "removeStateMachine: device "
                                    + device
                                    + " does not have a state machine");
                    return;
                }
                Log.i(TAG, "removeStateMachine: removing state machine for device: " + device);
                sm.quit();
                sm.cleanup();
                descriptor.mStateMachine = null;
            } finally {
                // Upgrade to write lock
                mGroupReadLock.unlock();
                mGroupWriteLock.lock();
            }
            mDeviceDescriptors.remove(device);
            if (!isScannerNeeded()) {
                stopAudioServersBackgroundScan();
            }
        } finally {
            mGroupWriteLock.unlock();
        }
    }

    @VisibleForTesting
    List<BluetoothDevice> getConnectedPeerDevices(int groupId) {
        List<BluetoothDevice> result = new ArrayList<>();
        for (BluetoothDevice peerDevice : getConnectedDevices()) {
            if (getGroupId(peerDevice) == groupId) {
                result.add(peerDevice);
            }
        }
        return result;
    }

    /** Process a change for connection of a device. */
    public synchronized void deviceConnected(BluetoothDevice device) {
        LeAudioDeviceDescriptor deviceDescriptor = getDeviceDescriptor(device);
        if (deviceDescriptor == null) {
            Log.e(TAG, "deviceConnected: No valid descriptor for device: " + device);
            return;
        }

        if (deviceDescriptor.mGroupId == LE_AUDIO_GROUP_ID_INVALID
                || getConnectedPeerDevices(deviceDescriptor.mGroupId).size() == 1) {
            // Log LE Audio connection event if we are the first device in a set
            // Or when the GroupId has not been found
            // MetricsLogger.logProfileConnectionEvent(
            //         BluetoothMetricsProto.ProfileId.LE_AUDIO);
        }

        LeAudioGroupDescriptor descriptor = getGroupDescriptor(deviceDescriptor.mGroupId);
        if (descriptor != null) {
            descriptor.mIsConnected = true;
        } else {
            Log.e(TAG, "deviceConnected: no descriptors for group: " + deviceDescriptor.mGroupId);
        }

        if (!isScannerNeeded()) {
            stopAudioServersBackgroundScan();
        }
    }

    /** Process a change for disconnection of a device. */
    public synchronized void deviceDisconnected(BluetoothDevice device, boolean hasFallbackDevice) {
        Log.d(TAG, "deviceDisconnected " + device);

        int groupId = LE_AUDIO_GROUP_ID_INVALID;
        mGroupReadLock.lock();
        try {
            LeAudioDeviceDescriptor deviceDescriptor = getDeviceDescriptor(device);
            if (deviceDescriptor == null) {
                Log.e(TAG, "deviceDisconnected: No valid descriptor for device: " + device);
                return;
            }
            groupId = deviceDescriptor.mGroupId;
        } finally {
            mGroupReadLock.unlock();
        }

        int bondState = mAdapterService.getBondState(device);
        if (bondState == BluetoothDevice.BOND_NONE) {
            Log.d(TAG, device + " is unbond. Remove state machine");

            removeStateMachine(device);
            removeAuthorizationInfoForRelatedProfiles(device);
        }

        if (!isScannerNeeded()) {
            stopAudioServersBackgroundScan();
        }

        mGroupReadLock.lock();
        try {
            LeAudioGroupDescriptor descriptor = getGroupDescriptor(groupId);
            if (descriptor == null) {
                Log.e(TAG, "deviceDisconnected: no descriptors for group: " + groupId);
                return;
            }

            List<BluetoothDevice> connectedDevices = getConnectedPeerDevices(groupId);
            /* Let's check if the last connected device is really connected */
            if (connectedDevices.size() == 1
                    && Objects.equals(
                            connectedDevices.get(0), descriptor.mLostLeadDeviceWhileStreaming)) {
                clearLostDevicesWhileStreaming(descriptor);
                return;
            }

            if (getConnectedPeerDevices(groupId).isEmpty()) {
                descriptor.mIsConnected = false;
                descriptor.mAvailableContexts = Flags.leaudioUnicastNoAvailableContexts() ? null : 0;
                if (descriptor.isActive()) {
                    Integer gettingActiveGroupId = getFirstGroupIdInGettingActiveState();
                    if (gettingActiveGroupId != LE_AUDIO_GROUP_ID_INVALID) {
                        Log.w(TAG, "deviceDisconnected: other device group in getting active");
                        return;
                    }

                    /* Notify Native layer */
                    removeActiveDevice(hasFallbackDevice);
                    descriptor.setActiveState(ACTIVE_STATE_INACTIVE);
                    /* Update audio framework */
                    updateActiveDevices(
                            groupId,
                            descriptor.mDirection,
                            descriptor.mDirection,
                            false,
                            hasFallbackDevice,
                            false);
                    return;
                }
            }

            if (descriptor.isActive()
                    || Objects.equals(mActiveAudioOutDevice, device)
                    || Objects.equals(mActiveAudioInDevice, device)) {
                updateActiveDevices(
                        groupId,
                        descriptor.mDirection,
                        descriptor.mDirection,
                        descriptor.isActive(),
                        hasFallbackDevice,
                        false);
            }
        } finally {
            mGroupReadLock.unlock();
        }
    }

    /**
     * Check whether can connect to a peer device. The check considers a number of factors during
     * the evaluation.
     *
     * @param device the peer device to connect to
     * @return true if connection is allowed, otherwise false
     */
    public boolean okToConnect(BluetoothDevice device) {
        // Check if this is an incoming connection in Quiet mode.
        if (mAdapterService.isQuietModeEnabled()) {
            Log.e(TAG, "okToConnect: cannot connect to " + device + " : quiet mode enabled");
            return false;
        }
        // Check connectionPolicy and accept or reject the connection.
        int connectionPolicy = getConnectionPolicy(device);
        int bondState = mAdapterService.getBondState(device);
        // Allow this connection only if the device is bonded. Any attempt to connect while
        // bonding would potentially lead to an unauthorized connection.
        if (bondState != BluetoothDevice.BOND_BONDED) {
            Log.w(TAG, "okToConnect: return false, bondState=" + bondState);
            return false;
        } else if (connectionPolicy != BluetoothProfile.CONNECTION_POLICY_UNKNOWN
                && connectionPolicy != BluetoothProfile.CONNECTION_POLICY_ALLOWED) {
            // Otherwise, reject the connection if connectionPolicy is not valid.
            Log.w(TAG, "okToConnect: return false, connectionPolicy=" + connectionPolicy);
            return false;
        }
        return true;
    }

    /**
     * Get device audio location.
     *
     * @param device LE Audio capable device
     * @return the sink audioi location that this device currently exposed
     */
    public int getAudioLocation(BluetoothDevice device) {
        if (device == null) {
            return BluetoothLeAudio.AUDIO_LOCATION_INVALID;
        }

        LeAudioDeviceDescriptor descriptor = getDeviceDescriptor(device);
        if (descriptor == null) {
            Log.e(TAG, "getAudioLocation: No valid descriptor for device: " + device);
            return BluetoothLeAudio.AUDIO_LOCATION_INVALID;
        }

        return descriptor.mSinkAudioLocation;
    }

    /**
     * Check if inband ringtone is enabled by the LE Audio group. Group id for the device can be
     * found with {@link BluetoothLeAudio#getGroupId}.
     *
     * @param groupId LE Audio group id
     * @return true if inband ringtone is enabled, false otherwise
     */
    public boolean isInbandRingtoneEnabled(int groupId) {
        if (!mLeAudioInbandRingtoneSupportedByPlatform) {
            return mLeAudioInbandRingtoneSupportedByPlatform;
        }

        LeAudioGroupDescriptor descriptor = getGroupDescriptor(groupId);
        if (descriptor == null) {
            return false;
        }

        return descriptor.mInbandRingtoneEnabled;
    }

    /**
     * Set In Call state
     *
     * @param inCall True if device in call (any state), false otherwise.
     */
    public void setInCall(boolean inCall) {
        if (!mLeAudioNativeIsInitialized) {
            Log.e(TAG, "Le Audio not initialized properly.");
            return;
        }

        mInCall = inCall;
        if (!leaudioUseAudioModeListener()) {
            /* For setting inCall mode */
            if (inCall && !areBroadcastsAllStopped()) {
                mQueuedInCallValue = Optional.of(true);

                /* Request activation of unicast group */
                handleUnicastStreamStatusChange(
                        LeAudioStackEvent.DIRECTION_SINK,
                        LeAudioStackEvent.STATUS_LOCAL_STREAM_REQUESTED);
                return;
            }
        }

        mNativeInterface.setInCall(inCall);

        if (!leaudioUseAudioModeListener()) {
            /* For clearing inCall mode */
            if (!inCall && mBroadcastIdDeactivatedForUnicastTransition.isPresent()) {
                handleUnicastStreamStatusChange(
                        LeAudioStackEvent.DIRECTION_SINK,
                        LeAudioStackEvent.STATUS_LOCAL_STREAM_SUSPENDED);
            }
        }
    }

    /**
     * Sends the preferred audio profiles for a dual mode audio device to the native stack.
     *
     * @param groupId is the group id of the device which had a preference change
     * @param isOutputPreferenceLeAudio {@code true} if {@link BluetoothProfile#LE_AUDIO} is
     *     preferred for {@link BluetoothAdapter#AUDIO_MODE_OUTPUT_ONLY}, {@code false} if it is
     *     {@link BluetoothProfile#A2DP}
     * @param isDuplexPreferenceLeAudio {@code true} if {@link BluetoothProfile#LE_AUDIO} is
     *     preferred for {@link BluetoothAdapter#AUDIO_MODE_DUPLEX}, {@code false} if it is {@link
     *     BluetoothProfile#HEADSET}
     */
    public void sendAudioProfilePreferencesToNative(
            int groupId, boolean isOutputPreferenceLeAudio, boolean isDuplexPreferenceLeAudio) {
        if (!mLeAudioNativeIsInitialized) {
            Log.e(TAG, "Le Audio not initialized properly.");
            return;
        }
        mNativeInterface.sendAudioProfilePreferences(
                groupId, isOutputPreferenceLeAudio, isDuplexPreferenceLeAudio);
    }

    /**
     * Set allowed context which should be considered while Audio Framework would request streaming.
     *
     * @param sinkContextTypes sink context types that would be allowed to stream
     * @param sourceContextTypes source context types that would be allowed to stream
     */
    public void setActiveGroupAllowedContextMask(int sinkContextTypes, int sourceContextTypes) {
        setGroupAllowedContextMask(getActiveGroupId(), sinkContextTypes, sourceContextTypes);
    }

    /**
     * Set Inactive by HFP during handover This is a work around to handle controllers that cannot
     * have SCO and CIS at the same time. So remove active device to tear down CIS, and re-connect
     * the SCO in {@link LeAudioService#handleGroupIdleDuringCall()}
     *
     * @param hfpHandoverDevice is the hfp device that was set to active
     */
    public void setInactiveForHfpHandover(BluetoothDevice hfpHandoverDevice) {
        if (!mLeAudioNativeIsInitialized) {
            Log.e(TAG, "Le Audio not initialized properly.");
            return;
        }
        if (getActiveGroupId() != LE_AUDIO_GROUP_ID_INVALID) {
            mHfpHandoverDevice = hfpHandoverDevice;
            // record the lead device
            mLeAudioDeviceInactivatedForHfpHandover = mExposedActiveDevice;
            removeActiveDevice(true);
        }
    }

    /** Resume prior active device after HFP phone call hand over */
    public void setActiveAfterHfpHandover() {
        if (!mLeAudioNativeIsInitialized) {
            Log.e(TAG, "Le Audio not initialized properly.");
            return;
        }
        if (mLeAudioDeviceInactivatedForHfpHandover != null) {
            Log.i(TAG, "handover to LE audio device=" + mLeAudioDeviceInactivatedForHfpHandover);
            setActiveDevice(mLeAudioDeviceInactivatedForHfpHandover);
            mLeAudioDeviceInactivatedForHfpHandover = null;
        } else {
            Log.d(TAG, "nothing to handover back");
        }
    }

    public void setInactiveForBroadcast() {
        Log.d(TAG, "setInactiveForBroadcast");
        if (!isBroadcastActive()) {
            Log.d(TAG, "setInactiveForBroadcast: broadcast is inactive");
            return;
        }
        Optional<Integer> broadcastId = getFirstNotStoppedBroadcastId();
        LeAudioBroadcastDescriptor descriptor = mBroadcastDescriptors.get(broadcastId.get());
        if (!broadcastId.isEmpty() && (descriptor != null)) {
            Log.d(TAG, "setInactiveForBroadcast: stop broadcast now");
            updateFallbackUnicastGroupIdForBroadcast(LE_AUDIO_GROUP_ID_INVALID);
            stopBroadcast(broadcastId.get());
            suspendLeAudioStream();
            Log.d(TAG, "Wait for broadcast to stop");
            int waitCount = SystemProperties.getInt(
                    "persist.bluetooth.stop_broadcast_waiting_count", 5);
            for (int c = 0; c < waitCount; c++) {
                try {
                    Thread.sleep(50);
                } catch (InterruptedException e) {
                    Log.e(TAG, "Sleep thread is interrupted", e);
                }
                if (descriptor.mState.equals(LeAudioStackEvent.BROADCAST_STATE_STOPPED)) {
                    break;
                }
            }
            if (descriptor.mState.equals(LeAudioStackEvent.BROADCAST_STATE_STOPPED)) {
                Log.d(TAG, "Broadcast is stopped");
            } else {
                Log.d(TAG, "Broadcast state is: " + descriptor.mState);
            }
        }
    }

    /**
     * Set connection policy of the profile and connects it if connectionPolicy is {@link
     * BluetoothProfile#CONNECTION_POLICY_ALLOWED} or disconnects if connectionPolicy is {@link
     * BluetoothProfile#CONNECTION_POLICY_FORBIDDEN}
     *
     * <p>The device should already be paired. Connection policy can be one of: {@link
     * BluetoothProfile#CONNECTION_POLICY_ALLOWED}, {@link
     * BluetoothProfile#CONNECTION_POLICY_FORBIDDEN}, {@link
     * BluetoothProfile#CONNECTION_POLICY_UNKNOWN}
     *
     * @param device the remote device
     * @param connectionPolicy is the connection policy to set to for this profile
     * @return true on success, otherwise false
     */
    public boolean setConnectionPolicy(BluetoothDevice device, int connectionPolicy) {
        Log.d(TAG, "Saved connectionPolicy " + device + " = " + connectionPolicy);

        if (!mDatabaseManager.setProfileConnectionPolicy(
                device, BluetoothProfile.LE_AUDIO, connectionPolicy)) {
            return false;
        }

        boolean isCsipSupported = Utils.arrayContains(mAdapterService.getRemoteUuids(device),
                                                      BluetoothUuid.COORDINATED_SET);
        CsipSetCoordinatorService csipClient =
                mServiceFactory.getCsipSetCoordinatorService();
        int CsipGroupSize = 1;
        int grpId = -1;
        if (isCsipSupported && csipClient != null) {
            grpId = csipClient.getGroupId(device, BluetoothUuid.CAP);
            CsipGroupSize = csipClient.getDesiredGroupSize(grpId);
        }

        Log.w(TAG, "Group size of device " + device + " with group id: " + grpId +
                " has group size = " + CsipGroupSize);

        if (connectionPolicy == BluetoothProfile.CONNECTION_POLICY_ALLOWED) {
            setEnabledState(device, /* enabled= */ true);
            // Authorizes LEA GATT server services if already assigned to a group
            int groupId = getGroupId(device);
            if (groupId != LE_AUDIO_GROUP_ID_INVALID) {
                setAuthorizationForRelatedProfiles(device, true);
            }
            if (Utils.isDualModeAudioEnabled()) {
                if (isCsipSupported && CsipGroupSize > 0) {
                    A2dpService mA2dp = A2dpService.getA2dpService();
                    if (mA2dp != null) {
                        mA2dp.disconnect(device);
                        Log.e(TAG, "A2DP disconnect when dual mode enable for CSIP device "
                            + device + " for le audio policy allowed");
                    }

                    HeadsetService mHfp = HeadsetService.getHeadsetService();
                    if (mHfp != null) {
                        mHfp.disconnect(device);
                        Log.e(TAG, "HFP disconnect when dual mode enable for CSIP device "
                            + device + " for le audio policy allowed");
                    }
                }
            }
            connect(device);
        } else if (connectionPolicy == BluetoothProfile.CONNECTION_POLICY_FORBIDDEN) {
            setEnabledState(device, /* enabled= */ false);
            // Remove authorization for LEA GATT server services
            setAuthorizationForRelatedProfiles(device, false);
            disconnect(device);
            if (Utils.isDualModeAudioEnabled()) {
                if (isCsipSupported && CsipGroupSize > 0) {
                    A2dpService mA2dp = A2dpService.getA2dpService();
                    if (mA2dp != null) {
                        mA2dp.connect(device);
                        Log.e(TAG, "A2DP connect when dual mode enable for CSIP device "
                            + device + " for le audio policy forbidden");
                    }

                    HeadsetService mHfp = HeadsetService.getHeadsetService();
                    if (mHfp != null) {
                        mHfp.connect(device);
                        Log.e(TAG, "HFP connect when dual mode enable for CSIP device "
                            + device + " for le audio policy forbidden");
                    }
                }
            }
        }
        setLeAudioGattClientProfilesPolicy(device, connectionPolicy);
        return true;
    }

    /**
     * Sets the connection policy for LE Audio GATT client profiles
     *
     * @param device is the remote device
     * @param connectionPolicy is the connection policy we wish to set
     */
    private void setLeAudioGattClientProfilesPolicy(BluetoothDevice device, int connectionPolicy) {
        Log.d(
                TAG,
                "setLeAudioGattClientProfilesPolicy for device "
                        + device
                        + " to policy="
                        + connectionPolicy);
        VolumeControlService volumeControlService = getVolumeControlService();
        if (volumeControlService != null) {
            volumeControlService.setConnectionPolicy(device, connectionPolicy);
        }

        if (mHapClientService == null) {
            mHapClientService = mServiceFactory.getHapClientService();
        }
        if (mHapClientService != null) {
            mHapClientService.setConnectionPolicy(device, connectionPolicy);
        }

        if (mCsipSetCoordinatorService == null) {
            mCsipSetCoordinatorService = mServiceFactory.getCsipSetCoordinatorService();
        }

        // Disallow setting CSIP to forbidden until characteristic reads are complete
        if (mCsipSetCoordinatorService != null) {
            mCsipSetCoordinatorService.setConnectionPolicy(device, connectionPolicy);
        }

        if (mBassClientService == null) {
            mBassClientService = mServiceFactory.getBassClientService();
        }
        if (mBassClientService != null && mBassClientService.isEnabled()) {
            mBassClientService.setConnectionPolicy(device, connectionPolicy);
        }
    }

    /**
     * Get the connection policy of the profile.
     *
     * <p>The connection policy can be any of: {@link BluetoothProfile#CONNECTION_POLICY_ALLOWED},
     * {@link BluetoothProfile#CONNECTION_POLICY_FORBIDDEN}, {@link
     * BluetoothProfile#CONNECTION_POLICY_UNKNOWN}
     *
     * @param device Bluetooth device
     * @return connection policy of the device
     */
    public int getConnectionPolicy(BluetoothDevice device) {
        int connection_policy =
                mDatabaseManager.getProfileConnectionPolicy(device, BluetoothProfile.LE_AUDIO);
        Log.d(TAG, device + " connection policy = " + connection_policy);
        return connection_policy;
    }

    /**
     * Get device group id. Devices with same group id belong to same group (i.e left and right
     * earbud)
     *
     * @param device LE Audio capable device
     * @return group id that this device currently belongs to
     */
    public int getGroupId(BluetoothDevice device) {
        if (device == null) {
            return LE_AUDIO_GROUP_ID_INVALID;
        }

        mGroupReadLock.lock();
        try {
            LeAudioDeviceDescriptor descriptor = getDeviceDescriptor(device);
            if (descriptor == null) {
                Log.e(TAG, "getGroupId: No valid descriptor for device: " + device);
                return LE_AUDIO_GROUP_ID_INVALID;
            }

            return descriptor.mGroupId;
        } finally {
            mGroupReadLock.unlock();
        }
    }

    /**
     * Check if group is available for streaming. If there is no available context types then group
     * is not available for streaming.
     *
     * @param groupId groupid
     * @return true if available, false otherwise
     */
    public boolean isGroupAvailableForStream(int groupId) {
        mGroupReadLock.lock();
        try {
            LeAudioGroupDescriptor descriptor = getGroupDescriptor(groupId);
            if (descriptor == null) {
                Log.e(TAG, "getGroupId: No valid descriptor for groupId: " + groupId);
                return false;
            }
            return descriptor.mAvailableContexts != null && descriptor.mAvailableContexts != 0;
        } finally {
            mGroupReadLock.unlock();
        }
    }

    /**
     * Set the user application ccid along with used context type
     *
     * @param userUuid user uuid
     * @param ccid content control id
     * @param contextType context type
     */
    public void setCcidInformation(ParcelUuid userUuid, int ccid, int contextType) {
        /* for the moment we care only for GMCS and GTBS */
        if (!BluetoothUuid.GENERIC_MEDIA_CONTROL.equals(userUuid)
                && !TbsGatt.UUID_GTBS.equals(userUuid.getUuid())) {
            return;
        }
        if (!mLeAudioNativeIsInitialized) {
            Log.e(TAG, "Le Audio not initialized properly.");
            return;
        }
        mNativeInterface.setCcidInformation(ccid, contextType);
    }

    /**
     * Set volume for streaming devices
     *
     * @param volume volume to set
     */
    public void setVolume(int volume) {
        Log.d(TAG, "SetVolume " + volume);

        int currentlyActiveGroupId = getActiveGroupId();
        List<BluetoothDevice> activeBroadcastSinks = new ArrayList<>();

        if (currentlyActiveGroupId == LE_AUDIO_GROUP_ID_INVALID) {
            if (!Flags.leaudioBroadcastVolumeControlWithSetVolume()) {
                Log.e(TAG, "There is no active group ");
                return;
            }

            BassClientService bassClientService = getBassClientService();
            if (bassClientService != null) {
                activeBroadcastSinks = bassClientService.getSyncedBroadcastSinks();
            }

            if (activeBroadcastSinks.isEmpty()) {
                Log.e(TAG, "There is no active streaming group or broadcast sinks");
                return;
            }
        }

        VolumeControlService volumeControlService = getVolumeControlService();
        if (volumeControlService != null) {
            if (Flags.leaudioBroadcastVolumeControlWithSetVolume()
                    && currentlyActiveGroupId == LE_AUDIO_GROUP_ID_INVALID
                    && !activeBroadcastSinks.isEmpty()) {
                if (Flags.leaudioBroadcastVolumeControlPrimaryGroupOnly()) {
                    if (activeBroadcastSinks.stream()
                            .anyMatch(dev -> isPrimaryGroup(getGroupId(dev)))) {
                        Log.d(
                                TAG,
                                "Setting volume for broadcast sink primary group: "
                                        + mUnicastGroupIdDeactivatedForBroadcastTransition);
                        volumeControlService.setGroupVolume(
                                mUnicastGroupIdDeactivatedForBroadcastTransition, volume);
                    } else {
                        Log.w(TAG, "Setting volume when no active or broadcast primary group");
                    }
                } else {
                    Set<Integer> broadcastGroups =
                            activeBroadcastSinks.stream()
                                    .map(dev -> getGroupId(dev))
                                    .filter(id -> id != IBluetoothLeAudio.LE_AUDIO_GROUP_ID_INVALID)
                                    .collect(Collectors.toSet());

                    Log.d(TAG, "Setting volume for broadcast sink groups: " + broadcastGroups);
                    broadcastGroups.forEach(
                            groupId -> volumeControlService.setGroupVolume(groupId, volume));
                }
            } else {
                volumeControlService.setGroupVolume(currentlyActiveGroupId, volume);
            }
        }
    }

    TbsService getTbsService() {
        if (mTbsService != null) {
            return mTbsService;
        }

        mTbsService = mServiceFactory.getTbsService();
        return mTbsService;
    }

    McpService getMcpService() {
        if (mMcpService != null) {
            return mMcpService;
        }

        mMcpService = mServiceFactory.getMcpService();
        return mMcpService;
    }

    void setAuthorizationForRelatedProfiles(BluetoothDevice device, boolean authorize) {
        McpService mcpService = getMcpService();
        if (mcpService != null) {
            mcpService.setDeviceAuthorized(device, authorize);
        }

        TbsService tbsService = getTbsService();
        if (tbsService != null) {
            tbsService.setDeviceAuthorized(device, authorize);
        }
    }

    void removeAuthorizationInfoForRelatedProfiles(BluetoothDevice device) {
        McpService mcpService = getMcpService();
        if (mcpService != null) {
            mcpService.removeDeviceAuthorizationInfo(device);
        }

        TbsService tbsService = getTbsService();
        if (tbsService != null) {
            tbsService.removeDeviceAuthorizationInfo(device);
        }
    }

    /**
     * This function is called when the framework registers a callback with the service for this
     * first time. This is used as an indication that Bluetooth has been enabled.
     *
     * <p>It is used to authorize all known LeAudio devices in the services which requires that e.g.
     * GMCS
     */
    @VisibleForTesting
    void handleBluetoothEnabled() {
        Log.d(TAG, "handleBluetoothEnabled ");

        mBluetoothEnabled = true;

        mGroupReadLock.lock();
        try {
            if (mDeviceDescriptors.isEmpty()) {
                return;
            }
            for (BluetoothDevice device : mDeviceDescriptors.keySet()) {
                int connection_policy = getConnectionPolicy(device);
                if (connection_policy != BluetoothProfile.CONNECTION_POLICY_FORBIDDEN) {
                    setAuthorizationForRelatedProfiles(device, true);
                }
                setEnabledState(
                        device, connection_policy != BluetoothProfile.CONNECTION_POLICY_FORBIDDEN);
            }
        } finally {
            mGroupReadLock.unlock();
        }

        startAudioServersBackgroundScan(/* retry= */ false);
    }

    @VisibleForTesting
    void handleAudioModeChange(int mode) {
        Log.d(TAG, "Audio mode changed: " + mCurrentAudioMode + " -> " + mode);
        int previousAudioMode = mCurrentAudioMode;

        mCurrentAudioMode = mode;

        switch (mode) {
            case AudioManager.MODE_RINGTONE:
            case AudioManager.MODE_IN_CALL:
            case AudioManager.MODE_IN_COMMUNICATION:
                if (!areBroadcastsAllStopped()) {
                    /* Request activation of unicast group */
                    handleUnicastStreamStatusChange(
                            LeAudioStackEvent.DIRECTION_SINK,
                            LeAudioStackEvent.STATUS_LOCAL_STREAM_REQUESTED);
                }
                break;
            case AudioManager.MODE_NORMAL:
                /* Remove broadcast if during handover active LE Audio device disappears
                 * (switch to primary device or non LE Audio device)
                 */
                if (isBroadcastReadyToBeReActivated()
                        && isAudioModeChangedFromCommunicationToNormal(
                                previousAudioMode, mCurrentAudioMode)
                        && (getActiveGroupId() == LE_AUDIO_GROUP_ID_INVALID)) {
                    stopBroadcast(mBroadcastIdDeactivatedForUnicastTransition.get());
                    mBroadcastIdDeactivatedForUnicastTransition = Optional.empty();
                    break;
                }

                if (mBroadcastIdDeactivatedForUnicastTransition.isPresent()) {
                    handleUnicastStreamStatusChange(
                            LeAudioStackEvent.DIRECTION_SINK,
                            LeAudioStackEvent.STATUS_LOCAL_STREAM_SUSPENDED);
                }
                break;
            default:
                Log.d(TAG, "Not handled audio mode set: " + mode);
                break;
        }
    }

    private LeAudioGroupDescriptor getGroupDescriptor(int groupId) {
        mGroupReadLock.lock();
        try {
            return mGroupDescriptorsView.get(groupId);
        } finally {
            mGroupReadLock.unlock();
        }
    }

    private LeAudioDeviceDescriptor getDeviceDescriptor(BluetoothDevice device) {
        mGroupReadLock.lock();
        try {
            return mDeviceDescriptors.get(device);
        } finally {
            mGroupReadLock.unlock();
        }
    }

    private void handleGroupNodeAdded(BluetoothDevice device, int groupId) {
        mGroupWriteLock.lock();
        try {
            Log.d(TAG, "Device " + device + " added to group " + groupId);

            LeAudioGroupDescriptor groupDescriptor = getGroupDescriptor(groupId);
            if (groupDescriptor == null) {
                mGroupDescriptors.put(groupId, new LeAudioGroupDescriptor(groupId, false));
            }
            groupDescriptor = getGroupDescriptor(groupId);
            if (groupDescriptor == null) {
                Log.e(TAG, "Could not create group description");
                return;
            }
            LeAudioDeviceDescriptor deviceDescriptor = getDeviceDescriptor(device);
            if (deviceDescriptor == null) {
                deviceDescriptor =
                        createDeviceDescriptor(device, groupDescriptor.mInbandRingtoneEnabled);
                if (deviceDescriptor == null) {
                    Log.e(
                            TAG,
                            "handleGroupNodeAdded: Can't create descriptor for added from"
                                    + " storage device: "
                                    + device);
                    return;
                }

                LeAudioStateMachine unused = getOrCreateStateMachine(device);
                if (getOrCreateStateMachine(device) == null) {
                    Log.e(TAG, "Can't get state machine for device: " + device);
                    return;
                }
            }
            deviceDescriptor.mGroupId = groupId;

            mHandler.post(() -> notifyGroupNodeAdded(device, groupId));
        } finally {
            mGroupWriteLock.unlock();
        }

        if (mBluetoothEnabled) {
            setAuthorizationForRelatedProfiles(device, true);
            startAudioServersBackgroundScan(/* retry= */ false);
        }
    }

    private void notifyGroupNodeAdded(BluetoothDevice device, int groupId) {
        VolumeControlService volumeControlService = getVolumeControlService();
        if (volumeControlService != null) {
            volumeControlService.handleGroupNodeAdded(groupId, device);
        }
        synchronized (mLeAudioCallbacks) {
            try {
                mutex.lock();
                int n = mLeAudioCallbacks.beginBroadcast();
                for (int i = 0; i < n; i++) {
                    try {
                        mLeAudioCallbacks.getBroadcastItem(i).onGroupNodeAdded(device, groupId);
                    } catch (RemoteException e) {
                       continue;
                    }
                }
                mLeAudioCallbacks.finishBroadcast();
            } finally {
                mutex.unlock();
            }
        }
    }

    private void handleGroupNodeRemoved(BluetoothDevice device, int groupId) {
        Log.d(TAG, "Removing device " + device + " grom group " + groupId);

        boolean isGroupEmpty = true;
        mGroupReadLock.lock();
        try {
            LeAudioGroupDescriptor groupDescriptor = getGroupDescriptor(groupId);
            if (groupDescriptor == null) {
                Log.e(TAG, "handleGroupNodeRemoved: No valid descriptor for group: " + groupId);
                return;
            }
            Log.d(TAG, "Lost lead device is " + groupDescriptor.mLostLeadDeviceWhileStreaming);
            if (Objects.equals(device, groupDescriptor.mLostLeadDeviceWhileStreaming)) {
                clearLostDevicesWhileStreaming(groupDescriptor);
            }

            LeAudioDeviceDescriptor deviceDescriptor = getDeviceDescriptor(device);
            if (deviceDescriptor == null) {
                Log.e(TAG, "handleGroupNodeRemoved: No valid descriptor for device: " + device);
                return;
            }
            deviceDescriptor.mGroupId = LE_AUDIO_GROUP_ID_INVALID;

            for (LeAudioDeviceDescriptor descriptor : mDeviceDescriptors.values()) {
                if (descriptor.mGroupId == groupId) {
                    isGroupEmpty = false;
                    break;
                }
            }

            if (isGroupEmpty) {
                /* Device is currently an active device. Group needs to be inactivated before
                 * removing
                 */
                if (Objects.equals(device, mActiveAudioOutDevice)
                        || Objects.equals(device, mActiveAudioInDevice)) {
                    handleGroupTransitToInactive(groupId);
                }

                if (mUnicastGroupIdDeactivatedForBroadcastTransition == groupId) {
                    updateFallbackUnicastGroupIdForBroadcast(LE_AUDIO_GROUP_ID_INVALID);
                }
            }
            mHandler.post(() -> notifyGroupNodeRemoved(device, groupId));
        } finally {
            mGroupReadLock.unlock();
        }

        if (isGroupEmpty) {
            mGroupWriteLock.lock();
            try {
                mGroupDescriptors.remove(groupId);
            } finally {
                mGroupWriteLock.unlock();
            }
        }

        setAuthorizationForRelatedProfiles(device, false);
        removeAuthorizationInfoForRelatedProfiles(device);
    }

    private void notifyGroupNodeRemoved(BluetoothDevice device, int groupId) {
        synchronized (mLeAudioCallbacks) {
            try {
                mutex.lock();
                int n = mLeAudioCallbacks.beginBroadcast();
                for (int i = 0; i < n; i++) {
                    try {
                        mLeAudioCallbacks.getBroadcastItem(i).onGroupNodeRemoved(device, groupId);
                    } catch (RemoteException e) {
                        continue;
                    }
                }
                mLeAudioCallbacks.finishBroadcast();
            } finally {
                mutex.unlock();
            }
        }
    }

    private void notifyGroupStatusChanged(int groupId, int status) {
        synchronized (mLeAudioCallbacks) {
            try {
                mutex.lock();
                int n = mLeAudioCallbacks.beginBroadcast();
                for (int i = 0; i < n; i++) {
                    try {
                        mLeAudioCallbacks.getBroadcastItem(i).onGroupStatusChanged(groupId, status);
                    } catch (RemoteException e) {
                        continue;
                    }
                }
                mLeAudioCallbacks.finishBroadcast();
            } finally {
                mutex.unlock();
            }
        }
    }

    private void notifyUnicastCodecConfigChanged(int groupId, BluetoothLeAudioCodecStatus status) {
        synchronized (mLeAudioCallbacks) {
            try {
                mutex.lock();
                int n = mLeAudioCallbacks.beginBroadcast();
                for (int i = 0; i < n; i++) {
                    try {
                       mLeAudioCallbacks.getBroadcastItem(i).onCodecConfigChanged(groupId, status);
                    } catch (RemoteException e) {
                       continue;
                    }
                }
                mLeAudioCallbacks.finishBroadcast();
            } finally {
                mutex.unlock();
            }
        }
    }

    private void notifyBroadcastStarted(Integer broadcastId, int reason) {
        synchronized (mBroadcastCallbacks) {
            int n = mBroadcastCallbacks.beginBroadcast();
            for (int i = 0; i < n; i++) {
                try {
                    mBroadcastCallbacks.getBroadcastItem(i).onBroadcastStarted(reason, broadcastId);
                } catch (RemoteException e) {
                    continue;
                }
            }
            mBroadcastCallbacks.finishBroadcast();
        }
    }

    private void notifyBroadcastStartFailed(int reason) {
        synchronized (mBroadcastCallbacks) {
            int n = mBroadcastCallbacks.beginBroadcast();
            for (int i = 0; i < n; i++) {
                try {
                    mBroadcastCallbacks.getBroadcastItem(i).onBroadcastStartFailed(reason);
                } catch (RemoteException e) {
                    continue;
                }
            }
            mBroadcastCallbacks.finishBroadcast();
        }
    }

    private void notifyOnBroadcastStopped(Integer broadcastId, int reason) {
        synchronized (mBroadcastCallbacks) {
            int n = mBroadcastCallbacks.beginBroadcast();
            for (int i = 0; i < n; i++) {
                try {
                    mBroadcastCallbacks.getBroadcastItem(i).onBroadcastStopped(reason, broadcastId);
                } catch (RemoteException e) {
                    continue;
                }
            }
            mBroadcastCallbacks.finishBroadcast();
        }
    }

    private void notifyOnBroadcastStopFailed(int reason) {
        synchronized (mBroadcastCallbacks) {
            int n = mBroadcastCallbacks.beginBroadcast();
            for (int i = 0; i < n; i++) {
                try {
                    mBroadcastCallbacks.getBroadcastItem(i).onBroadcastStopFailed(reason);
                } catch (RemoteException e) {
                    continue;
                }
            }
            mBroadcastCallbacks.finishBroadcast();
        }
    }

    private void notifyPlaybackStarted(Integer broadcastId, int reason) {
        synchronized (mBroadcastCallbacks) {
            int n = mBroadcastCallbacks.beginBroadcast();
            for (int i = 0; i < n; i++) {
                try {
                    mBroadcastCallbacks.getBroadcastItem(i).onPlaybackStarted(reason, broadcastId);
                } catch (RemoteException e) {
                    continue;
                }
            }
            mBroadcastCallbacks.finishBroadcast();
        }
    }

    private void notifyPlaybackStopped(Integer broadcastId, int reason) {
        synchronized (mBroadcastCallbacks) {
            int n = mBroadcastCallbacks.beginBroadcast();
            for (int i = 0; i < n; i++) {
                try {
                    mBroadcastCallbacks.getBroadcastItem(i).onPlaybackStopped(reason, broadcastId);
                } catch (RemoteException e) {
                    continue;
                }
            }
            mBroadcastCallbacks.finishBroadcast();
        }
    }

    private void notifyBroadcastUpdated(int broadcastId, int reason) {
        synchronized (mBroadcastCallbacks) {
            int n = mBroadcastCallbacks.beginBroadcast();
            for (int i = 0; i < n; i++) {
                try {
                    mBroadcastCallbacks.getBroadcastItem(i).onBroadcastUpdated(reason, broadcastId);
                } catch (RemoteException e) {
                    continue;
                }
            }
            mBroadcastCallbacks.finishBroadcast();
        }
    }

    private void notifyBroadcastUpdateFailed(int broadcastId, int reason) {
        synchronized (mBroadcastCallbacks) {
            int n = mBroadcastCallbacks.beginBroadcast();
            for (int i = 0; i < n; i++) {
                try {
                    mBroadcastCallbacks
                            .getBroadcastItem(i)
                            .onBroadcastUpdateFailed(reason, broadcastId);
                } catch (RemoteException e) {
                    continue;
                }
            }
            mBroadcastCallbacks.finishBroadcast();
        }
    }

    private void notifyBroadcastMetadataChanged(
            int broadcastId, BluetoothLeBroadcastMetadata metadata) {
        synchronized (mBroadcastCallbacks) {
            int n = mBroadcastCallbacks.beginBroadcast();
            for (int i = 0; i < n; i++) {
                try {
                    mBroadcastCallbacks
                            .getBroadcastItem(i)
                            .onBroadcastMetadataChanged(broadcastId, metadata);
                } catch (RemoteException e) {
                    continue;
                }
            }
            mBroadcastCallbacks.finishBroadcast();
        }
    }

    /**
     * Update the fallback unicast group id during the handover to broadcast Also store the fallback
     * group id in Settings store.
     *
     * @param groupId group id to update
     */
    private void updateFallbackUnicastGroupIdForBroadcast(int groupId) {
        Log.i(
                TAG,
                "Update unicast fallback active group from: "
                        + mUnicastGroupIdDeactivatedForBroadcastTransition
                        + " to : "
                        + groupId);
        mUnicastGroupIdDeactivatedForBroadcastTransition = groupId;

        // waive WRITE_SECURE_SETTINGS permission check
        final long callingIdentity = Binder.clearCallingIdentity();
        try {
            Context userContext =
                    getApplicationContext()
                            .createContextAsUser(
                                    UserHandle.of(ActivityManager.getCurrentUser()), 0);
            Settings.Secure.putInt(
                    userContext.getContentResolver(),
                    BLUETOOTH_LE_BROADCAST_FALLBACK_ACTIVE_GROUP_ID,
                    groupId);
        } finally {
            Binder.restoreCallingIdentity(callingIdentity);
        }
    }

    private boolean isAudioModeChangedFromCommunicationToNormal(int previousMode, int currentMode) {
        switch (previousMode) {
            case AudioManager.MODE_RINGTONE:
            case AudioManager.MODE_IN_CALL:
            case AudioManager.MODE_IN_COMMUNICATION:
                if (currentMode == AudioManager.MODE_NORMAL) {
                    return true;
                }

                return false;
            default:
                return false;
        }
    }

    private void logBroadcastSessionStatsWithStatus(int broadcastId, int status) {
        LeAudioBroadcastSessionStats sessionStats = mBroadcastSessionStats.remove(broadcastId);
        if (sessionStats != null) {
            if (status
                    != BluetoothStatsLog
                            .BROADCAST_AUDIO_SESSION_REPORTED__SESSION_SETUP_STATUS__SETUP_STATUS_UNKNOWN) {
                sessionStats.updateSessionStatus(status);
            }
            sessionStats.logBroadcastSessionMetrics(broadcastId, SystemClock.elapsedRealtime());
        }
    }

    private void logAllBroadcastSessionStatsAndCleanup() {
        for (Map.Entry<Integer, LeAudioBroadcastSessionStats> entry :
                mBroadcastSessionStats.entrySet()) {
            LeAudioBroadcastSessionStats sessionStats = entry.getValue();
            Integer broadcastId = entry.getKey();
            sessionStats.logBroadcastSessionMetrics(broadcastId, SystemClock.elapsedRealtime());
        }
        mBroadcastSessionStats.clear();
    }

    /**
     * Gets the current codec status (configuration and capability).
     *
     * @param groupId the group id
     * @return the current codec status
     */
    public BluetoothLeAudioCodecStatus getCodecStatus(int groupId) {
        Log.d(TAG, "getCodecStatus(" + groupId + ")");
        LeAudioGroupDescriptor descriptor = getGroupDescriptor(groupId);
        if (descriptor != null) {
            return descriptor.mCodecStatus;
        }
        return null;
    }

    /**
     * Sets the codec configuration preference.
     *
     * @param groupId the group id
     * @param inputCodecConfig the input codec configuration preference
     * @param outputCodecConfig the output codec configuration preference
     */
    public void setCodecConfigPreference(
            int groupId,
            BluetoothLeAudioCodecConfig inputCodecConfig,
            BluetoothLeAudioCodecConfig outputCodecConfig) {
        Log.d(
                TAG,
                "setCodecConfigPreference("
                        + groupId
                        + "): "
                        + Objects.toString(inputCodecConfig)
                        + Objects.toString(outputCodecConfig));
        LeAudioGroupDescriptor descriptor = getGroupDescriptor(groupId);
        if (descriptor == null) {
            Log.e(TAG, "setCodecConfigPreference: Invalid groupId, " + groupId);
            return;
        }

        if (inputCodecConfig == null || outputCodecConfig == null) {
            Log.e(TAG, "setCodecConfigPreference: Codec config can't be null");
            return;
        }

        /* We support different configuration for input and output but codec type
         * shall be same */
        if (inputCodecConfig.getCodecType() != outputCodecConfig.getCodecType()) {
            Log.e(
                    TAG,
                    "setCodecConfigPreference: Input codec type: "
                            + inputCodecConfig.getCodecType()
                            + "does not match output codec type: "
                            + outputCodecConfig.getCodecType());
            return;
        }

        if (descriptor.mCodecStatus == null) {
            Log.e(TAG, "setCodecConfigPreference: Codec status is null");
            return;
        }

        if (!mLeAudioNativeIsInitialized) {
            Log.e(TAG, "Le Audio not initialized properly.");
            return;
        }

        mNativeInterface.setCodecConfigPreference(groupId, inputCodecConfig, outputCodecConfig);
    }

    /**
     * Checks if the remote device supports LE Audio duplex (output and input).
     *
     * @param device the remote device to check
     * @return {@code true} if LE Audio duplex is supported, {@code false} otherwise
     */
    public boolean isLeAudioDuplexSupported(BluetoothDevice device) {
        int groupId = getGroupId(device);
        if (groupId == LE_AUDIO_GROUP_ID_INVALID) {
            return false;
        }

        LeAudioGroupDescriptor descriptor = getGroupDescriptor(groupId);
        if (descriptor == null) {
            return false;
        }
        return (descriptor.mDirection & AUDIO_DIRECTION_OUTPUT_BIT) != 0
                && (descriptor.mDirection & AUDIO_DIRECTION_INPUT_BIT) != 0;
    }

    /**
     * Checks if the remote device supports LE Audio output
     *
     * @param device the remote device to check
     * @return {@code true} if LE Audio output is supported, {@code false} otherwise
     */
    public boolean isLeAudioOutputSupported(BluetoothDevice device) {
        int groupId = getGroupId(device);
        if (groupId == LE_AUDIO_GROUP_ID_INVALID) {
            return false;
        }

        LeAudioGroupDescriptor descriptor = getGroupDescriptor(groupId);
        if (descriptor == null) {
            return false;
        }
        return (descriptor.mDirection & AUDIO_DIRECTION_OUTPUT_BIT) != 0;
    }

    /**
     * Gets the lead device for the CSIP group containing the provided device
     *
     * @param device the remote device whose CSIP group lead device we want to find
     * @return the lead device of the CSIP group or {@code null} if the group does not exist
     */
    public BluetoothDevice getLeadDevice(BluetoothDevice device) {
        int groupId = getGroupId(device);
        if (groupId == LE_AUDIO_GROUP_ID_INVALID) {
            return null;
        }
        return getConnectedGroupLeadDevice(groupId);
    }

    /**
     * Sends the preferred audio profile change requested from a call to {@link
     * BluetoothAdapter#setPreferredAudioProfiles(BluetoothDevice, Bundle)} to the audio framework
     * to apply the change. The audio framework will call {@link
     * BluetoothAdapter#notifyActiveDeviceChangeApplied(BluetoothDevice)} once the change is
     * successfully applied.
     *
     * @return the number of requests sent to the audio framework
     */
    public int sendPreferredAudioProfileChangeToAudioFramework() {
        if (mActiveAudioOutDevice == null && mActiveAudioInDevice == null) {
            Log.e(TAG, "sendPreferredAudioProfileChangeToAudioFramework: no active device");
            return 0;
        }

        int audioFrameworkCalls = 0;

        if (mActiveAudioOutDevice != null) {
            int volume = getAudioDeviceGroupVolume(getGroupId(mActiveAudioOutDevice));
            final boolean suppressNoisyIntent = mActiveAudioOutDevice != null;
            Log.i(
                    TAG,
                    "Sending LE Audio Output active device changed for preferred profile "
                            + "change with volume="
                            + volume
                            + " and suppressNoisyIntent="
                            + suppressNoisyIntent);

            final BluetoothProfileConnectionInfo connectionInfo;
            if (isAtLeastU()) {
                connectionInfo =
                        BluetoothProfileConnectionInfo.createLeAudioOutputInfo(
                                suppressNoisyIntent, volume);
            } else {
                connectionInfo =
                        BluetoothProfileConnectionInfo.createLeAudioInfo(suppressNoisyIntent, true);
            }

            Log.d(TAG, "handleBluetoothActiveDeviceChanged called for LE Out");
            mAudioManager.handleBluetoothActiveDeviceChanged(
                    mActiveAudioOutDevice, mActiveAudioOutDevice, connectionInfo);
            audioFrameworkCalls++;
        }

        if (mActiveAudioInDevice != null) {
            Log.d(TAG, "handleBluetoothActiveDeviceChanged called for LE In");
            mAudioManager.handleBluetoothActiveDeviceChanged(mActiveAudioInDevice,
                    mActiveAudioInDevice, BluetoothProfileConnectionInfo.createLeAudioInfo(false,
                            false));
            audioFrameworkCalls++;
        }

        return audioFrameworkCalls;
    }

    private class CreateBroadcastTimeoutEvent implements Runnable {
        Integer mBroadcastId;

        CreateBroadcastTimeoutEvent() {}

        CreateBroadcastTimeoutEvent(Integer broadcastId) {
            mBroadcastId = broadcastId;
        }

        @Override
        public void run() {
<<<<<<< HEAD
            Log.w(TAG, "Failed to start Broadcast in time: " + mBroadcastId);

            mDialingOutTimeoutEvent = null;
            mBroadcastIdPendingStop = Optional.empty();
=======
            if (leaudioBigDependsOnAudioState()) {
                Log.w(TAG, "Failed to start Broadcast in time");
>>>>>>> c62585b9

                if (getLeAudioService() == null) {
                    Log.e(TAG, "CreateBroadcastTimeoutEvent: No LE Audio service");
                    return;
                }

                if (sLeAudioService.mHandler == null) {
                    Log.w(TAG, "CreateBroadcastTimeoutEvent: No handler");
                    return;
                }

                mHandler.post(() -> notifyBroadcastStartFailed(BluetoothStatusCodes.ERROR_TIMEOUT));
            } else {
                Log.w(TAG, "Failed to start Broadcast in time: " + mBroadcastId);

                mCreateBroadcastTimeoutEvent = null;

                if (getLeAudioService() == null) {
                    Log.e(TAG, "CreateBroadcastTimeoutEvent: No LE Audio service");
                    return;
                }

                if (Flags.leaudioBroadcastDestroyAfterTimeout()) {
                    LeAudioBroadcastSessionStats sessionStats =
                            mBroadcastSessionStats.get(mBroadcastId);
                    if (sessionStats != null) {
                        sessionStats.updateSessionStatus(
                                BluetoothStatsLog
                                        .BROADCAST_AUDIO_SESSION_REPORTED__SESSION_SETUP_STATUS__SETUP_STATUS_STREAMING_FAILED);
                        // log once destroyed
                    }
                    transitionFromBroadcastToUnicast();
                    destroyBroadcast(mBroadcastId);
                } else {
                    if (mActiveBroadcastAudioDevice != null) {
                        updateBroadcastActiveDevice(null, mActiveBroadcastAudioDevice, false);
                    }

                    mHandler.post(
                            () -> notifyBroadcastStartFailed(BluetoothStatusCodes.ERROR_TIMEOUT));
                    logBroadcastSessionStatsWithStatus(
                            mBroadcastId,
                            BluetoothStatsLog
                                    .BROADCAST_AUDIO_SESSION_REPORTED__SESSION_SETUP_STATUS__SETUP_STATUS_STREAMING_FAILED);
                }
            }
        }
    }

    class AudioModeChangeListener implements AudioManager.OnModeChangedListener {
        @Override
        public void onModeChanged(int mode) {
            handleAudioModeChange(mode);
        }
    }

    /**
     * Gets the context of Update Metadata
     * @param context_type context type from Update Metadata
     * @hide
     */
    public void setMetadataContext(int context_type) {
        BluetoothDevice btDevice = mActiveAudioInDevice;
        Log.w(TAG, "setMetadataContext Type: " + context_type + " for device" + btDevice);
        mAdapterService
                .getActiveDeviceManager()
                .contextBundle(btDevice, context_type);
    }

    /**
     * Binder object: must be a static class or memory leak may occur
     */
    @VisibleForTesting
    static class BluetoothLeAudioBinder extends IBluetoothLeAudio.Stub
            implements IProfileServiceBinder {
        private LeAudioService mService;

        BluetoothLeAudioBinder(LeAudioService svc) {
            mService = svc;
        }

        @Override
        public void cleanup() {
            mService = null;
        }

        @RequiresPermission(BLUETOOTH_CONNECT)
        private LeAudioService getServiceAndEnforceConnect(AttributionSource source) {
            Objects.requireNonNull(source);
            // Cache mService because it can change while getService is called
            LeAudioService service = mService;

            if (Utils.isInstrumentationTestMode()) {
                return service;
            }

            if (!Utils.checkServiceAvailable(service, TAG)
                    || !Utils.checkCallerIsSystemOrActiveOrManagedUser(service, TAG)
                    || !Utils.checkConnectPermissionForDataDelivery(service, source, TAG)) {
                return null;
            }
            return service;
        }

        private LeAudioService getService() {
            // Cache mService because it can change while getService is called
            LeAudioService service = mService;

            if (Utils.isInstrumentationTestMode()) {
                return service;
            }

            if (!Utils.checkServiceAvailable(service, TAG)
                    || !Utils.checkCallerIsSystemOrActiveOrManagedUser(service, TAG)) {
                return null;
            }
            return service;
        }

        @Override
        public boolean connect(BluetoothDevice device, AttributionSource source) {
            Objects.requireNonNull(device, "device cannot be null");
            Objects.requireNonNull(source, "source cannot be null");

            LeAudioService service = getServiceAndEnforceConnect(source);
            if (service == null) {
                return false;
            }

            return service.connect(device);
        }

        @Override
        public boolean disconnect(BluetoothDevice device, AttributionSource source) {
            Objects.requireNonNull(device, "device cannot be null");
            Objects.requireNonNull(source, "source cannot be null");

            LeAudioService service = getServiceAndEnforceConnect(source);
            if (service == null) {
                return false;
            }

            return service.disconnect(device);
        }

        @Override
        public List<BluetoothDevice> getConnectedDevices(AttributionSource source) {
            Objects.requireNonNull(source, "source cannot be null");

            LeAudioService service = getServiceAndEnforceConnect(source);
            if (service == null) {
                return Collections.emptyList();
            }

            return service.getConnectedDevices();
        }

        @Override
        public BluetoothDevice getConnectedGroupLeadDevice(int groupId, AttributionSource source) {
            Objects.requireNonNull(source, "source cannot be null");

            LeAudioService service = getServiceAndEnforceConnect(source);
            if (service == null) {
                return null;
            }

            return service.getConnectedGroupLeadDevice(groupId);
        }

        @Override
        public List<BluetoothDevice> getDevicesMatchingConnectionStates(
                int[] states, AttributionSource source) {
            Objects.requireNonNull(source, "source cannot be null");

            LeAudioService service = getServiceAndEnforceConnect(source);
            if (service == null) {
                return Collections.emptyList();
            }

            return service.getDevicesMatchingConnectionStates(states);
        }

        @Override
        public int getConnectionState(BluetoothDevice device, AttributionSource source) {
            Objects.requireNonNull(device, "device cannot be null");
            Objects.requireNonNull(source, "source cannot be null");

            LeAudioService service = getServiceAndEnforceConnect(source);
            if (service == null) {
                return BluetoothProfile.STATE_DISCONNECTED;
            }

            return service.getConnectionState(device);
        }

        @Override
        public boolean setActiveDevice(BluetoothDevice device, AttributionSource source) {
            Objects.requireNonNull(source, "source cannot be null");

            LeAudioService service = getServiceAndEnforceConnect(source);
            if (service == null) {
                return false;
            }

            if (Flags.audioRoutingCentralization()) {
                return ((AudioRoutingManager) service.mAdapterService.getActiveDeviceManager())
                        .activateDeviceProfile(device, BluetoothProfile.LE_AUDIO)
                        .join();
            }
            if (device == null) {
                return service.removeActiveDevice(true);
            } else {
                return service.setActiveDevice(device);
            }
        }

        @Override
        public List<BluetoothDevice> getActiveDevices(AttributionSource source) {
            Objects.requireNonNull(source, "source cannot be null");

            LeAudioService service = getServiceAndEnforceConnect(source);
            if (service == null) {
                return Collections.emptyList();
            }

            return service.getActiveDevices();
        }

        @Override
        public int getAudioLocation(BluetoothDevice device, AttributionSource source) {
            Objects.requireNonNull(device, "device cannot be null");
            Objects.requireNonNull(source, "source cannot be null");

            LeAudioService service = getServiceAndEnforceConnect(source);
            if (service == null) {
                return BluetoothLeAudio.AUDIO_LOCATION_INVALID;
            }

            service.enforceCallingOrSelfPermission(BLUETOOTH_PRIVILEGED, null);
            return service.getAudioLocation(device);
        }

        @Override
        public boolean isInbandRingtoneEnabled(AttributionSource source, int groupId) {
            Objects.requireNonNull(source, "source cannot be null");

            LeAudioService service = getServiceAndEnforceConnect(source);
            if (service == null) {
                return false;
            }

            service.enforceCallingOrSelfPermission(BLUETOOTH_PRIVILEGED, null);
            return service.isInbandRingtoneEnabled(groupId);
        }

        @Override
        public boolean setConnectionPolicy(
                BluetoothDevice device, int connectionPolicy, AttributionSource source) {
            Objects.requireNonNull(device, "device cannot be null");
            Objects.requireNonNull(source, "source cannot be null");

            LeAudioService service = getServiceAndEnforceConnect(source);
            if (service == null) {
                return false;
            }

            service.enforceCallingOrSelfPermission(BLUETOOTH_PRIVILEGED, null);
            return service.setConnectionPolicy(device, connectionPolicy);
        }

        @Override
        public int getConnectionPolicy(BluetoothDevice device, AttributionSource source) {
            Objects.requireNonNull(device, "device cannot be null");
            Objects.requireNonNull(source, "source cannot be null");

            LeAudioService service = getServiceAndEnforceConnect(source);
            if (service == null) {
                return BluetoothProfile.CONNECTION_POLICY_UNKNOWN;
            }

            service.enforceCallingOrSelfPermission(BLUETOOTH_PRIVILEGED, null);
            return service.getConnectionPolicy(device);
        }

        @Override
        public void setCcidInformation(
                ParcelUuid userUuid, int ccid, int contextType, AttributionSource source) {
            Objects.requireNonNull(userUuid, "userUuid cannot be null");
            Objects.requireNonNull(source, "source cannot be null");

            LeAudioService service = getServiceAndEnforceConnect(source);
            if (service == null) {
                return;
            }

            service.enforceCallingOrSelfPermission(BLUETOOTH_PRIVILEGED, null);
            service.setCcidInformation(userUuid, ccid, contextType);
        }

        @Override
        public int getGroupId(BluetoothDevice device, AttributionSource source) {
            Objects.requireNonNull(device, "device cannot be null");
            Objects.requireNonNull(source, "source cannot be null");

            LeAudioService service = getServiceAndEnforceConnect(source);
            if (service == null) {
                return LE_AUDIO_GROUP_ID_INVALID;
            }

            return service.getGroupId(device);
        }

        @Override
        public boolean groupAddNode(int groupId, BluetoothDevice device, AttributionSource source) {
            Objects.requireNonNull(device, "device cannot be null");
            Objects.requireNonNull(source, "source cannot be null");

            LeAudioService service = getServiceAndEnforceConnect(source);
            if (service == null) {
                return false;
            }

            service.enforceCallingOrSelfPermission(BLUETOOTH_PRIVILEGED, null);
            return service.groupAddNode(groupId, device);
        }

        @Override
        public void setInCall(boolean inCall, AttributionSource source) {
            Objects.requireNonNull(source, "source cannot be null");

            LeAudioService service = getServiceAndEnforceConnect(source);
            if (service == null) {
                return;
            }

            service.enforceCallingOrSelfPermission(BLUETOOTH_PRIVILEGED, null);
            service.setInCall(inCall);
        }

        @Override
        public void setInactiveForHfpHandover(
                BluetoothDevice hfpHandoverDevice, AttributionSource source) {
            Objects.requireNonNull(source, "source cannot be null");

            LeAudioService service = getServiceAndEnforceConnect(source);
            if (service == null) {
                return;
            }

            service.enforceCallingOrSelfPermission(BLUETOOTH_PRIVILEGED, null);
            service.setInactiveForHfpHandover(hfpHandoverDevice);
        }

        @Override
        public boolean groupRemoveNode(
                int groupId, BluetoothDevice device, AttributionSource source) {
            Objects.requireNonNull(device, "device cannot be null");
            Objects.requireNonNull(source, "source cannot be null");

            LeAudioService service = getServiceAndEnforceConnect(source);
            if (service == null) {
                return false;
            }

            service.enforceCallingOrSelfPermission(BLUETOOTH_PRIVILEGED, null);
            return service.groupRemoveNode(groupId, device);
        }

        @Override
        public void setVolume(int volume, AttributionSource source) {
            Objects.requireNonNull(source, "source cannot be null");

            LeAudioService service = getServiceAndEnforceConnect(source);
            if (service == null) {
                return;
            }

            service.enforceCallingOrSelfPermission(BLUETOOTH_PRIVILEGED, null);
            service.setVolume(volume);
        }

        @Override
        public void registerCallback(IBluetoothLeAudioCallback callback, AttributionSource source) {
            Objects.requireNonNull(callback, "callback cannot be null");
            Objects.requireNonNull(source, "source cannot be null");

            LeAudioService service = getServiceAndEnforceConnect(source);
            if (service == null) {
                return;
            }

            service.enforceCallingOrSelfPermission(BLUETOOTH_PRIVILEGED, null);
            synchronized (service.mLeAudioCallbacks) {
                service.mLeAudioCallbacks.register(callback);
            }
            if (!service.mBluetoothEnabled) {
                service.handleBluetoothEnabled();
            }
        }

        @Override
        public void unregisterCallback(
                IBluetoothLeAudioCallback callback, AttributionSource source) {
            Objects.requireNonNull(callback, "callback cannot be null");
            Objects.requireNonNull(source, "source cannot be null");

            LeAudioService service = getServiceAndEnforceConnect(source);
            if (service == null) {
                return;
            }

            service.enforceCallingOrSelfPermission(BLUETOOTH_PRIVILEGED, null);
            synchronized (service.mLeAudioCallbacks) {
                service.mLeAudioCallbacks.unregister(callback);
            }
        }

        @Override
        public void registerLeBroadcastCallback(
                IBluetoothLeBroadcastCallback callback, AttributionSource source) {
            Objects.requireNonNull(callback, "callback cannot be null");
            Objects.requireNonNull(source, "source cannot be null");

            LeAudioService service = getServiceAndEnforceConnect(source);
            if (service == null) {
                return;
            }

            service.enforceCallingOrSelfPermission(BLUETOOTH_PRIVILEGED, null);
            synchronized (service.mBroadcastCallbacks) {
                service.mBroadcastCallbacks.register(callback);
            }
        }

        @Override
        public void unregisterLeBroadcastCallback(
                IBluetoothLeBroadcastCallback callback, AttributionSource source) {
            Objects.requireNonNull(callback, "callback cannot be null");
            Objects.requireNonNull(source, "source cannot be null");

            LeAudioService service = getServiceAndEnforceConnect(source);
            if (service == null) {
                return;
            }

            service.enforceCallingOrSelfPermission(BLUETOOTH_PRIVILEGED, null);
            synchronized (service.mBroadcastCallbacks) {
                service.mBroadcastCallbacks.unregister(callback);
            }
        }

        @Override
        public void startBroadcast(
                BluetoothLeBroadcastSettings broadcastSettings, AttributionSource source) {
            LeAudioService service = getServiceAndEnforceConnect(source);
            if (service == null) {
                return;
            }

            service.enforceCallingOrSelfPermission(BLUETOOTH_PRIVILEGED, null);
            service.createBroadcast(broadcastSettings);
        }

        @Override
        public void stopBroadcast(int broadcastId, AttributionSource source) {
            LeAudioService service = getServiceAndEnforceConnect(source);
            if (service == null) {
                return;
            }

            service.enforceCallingOrSelfPermission(BLUETOOTH_PRIVILEGED, null);
            service.stopBroadcast(broadcastId);
        }

        @Override
        public void updateBroadcast(
                int broadcastId,
                BluetoothLeBroadcastSettings broadcastSettings,
                AttributionSource source) {
            LeAudioService service = getServiceAndEnforceConnect(source);
            if (service == null) {
                return;
            }

            service.enforceCallingOrSelfPermission(BLUETOOTH_PRIVILEGED, null);
            service.updateBroadcast(broadcastId, broadcastSettings);
        }

        @Override
        public boolean isPlaying(int broadcastId, AttributionSource source) {
            LeAudioService service = getServiceAndEnforceConnect(source);
            if (service == null) {
                return false;
            }

            service.enforceCallingOrSelfPermission(BLUETOOTH_PRIVILEGED, null);
            return service.isPlaying(broadcastId);
        }

        @Override
        public List<BluetoothLeBroadcastMetadata> getAllBroadcastMetadata(
                AttributionSource source) {
            LeAudioService service = getServiceAndEnforceConnect(source);
            if (service == null) {
                return Collections.emptyList();
            }

            service.enforceCallingOrSelfPermission(BLUETOOTH_PRIVILEGED, null);
            return service.getAllBroadcastMetadata();
        }

        @Override
        public int getMaximumNumberOfBroadcasts() {
            LeAudioService service = getService();
            if (service == null) {
                return 0;
            }

            service.enforceCallingOrSelfPermission(BLUETOOTH_PRIVILEGED, null);
            return service.getMaximumNumberOfBroadcasts();
        }

        @Override
        public int getMaximumStreamsPerBroadcast() {
            LeAudioService service = getService();
            if (service == null) {
                return 0;
            }

            service.enforceCallingOrSelfPermission(BLUETOOTH_PRIVILEGED, null);
            return service.getMaximumStreamsPerBroadcast();
        }

        @Override
        public int getMaximumSubgroupsPerBroadcast() {
            LeAudioService service = getService();
            if (service == null) {
                return 0;
            }

            service.enforceCallingOrSelfPermission(BLUETOOTH_PRIVILEGED, null);
            return service.getMaximumSubgroupsPerBroadcast();
        }

        @Override
        public BluetoothLeAudioCodecStatus getCodecStatus(int groupId, AttributionSource source) {
            LeAudioService service = getServiceAndEnforceConnect(source);
            if (service == null) {
                return null;
            }

            service.enforceCallingOrSelfPermission(BLUETOOTH_PRIVILEGED, null);
            return service.getCodecStatus(groupId);
        }

        @Override
        public void setCodecConfigPreference(
                int groupId,
                BluetoothLeAudioCodecConfig inputCodecConfig,
                BluetoothLeAudioCodecConfig outputCodecConfig,
                AttributionSource source) {
            LeAudioService service = getServiceAndEnforceConnect(source);
            if (service == null) {
                return;
            }

            service.enforceCallingOrSelfPermission(BLUETOOTH_PRIVILEGED, null);
            service.setCodecConfigPreference(groupId, inputCodecConfig, outputCodecConfig);
        }

        @Override
        public boolean isBroadcastActive(AttributionSource source) {
            LeAudioService service = getServiceAndEnforceConnect(source);
            if (service == null) {
                return false;
            }

            service.enforceCallingOrSelfPermission(BLUETOOTH_PRIVILEGED, null);
            return service.isBroadcastActive();
        }
    }

    @Override
    public void dump(StringBuilder sb) {
        super.dump(sb);
        ProfileService.println(sb, "isDualModeAudioEnabled: " + Utils.isDualModeAudioEnabled());
        ProfileService.println(sb, "Active Groups information: ");
        ProfileService.println(sb, "  currentlyActiveGroupId: " + getActiveGroupId());
        ProfileService.println(sb, "  mActiveAudioOutDevice: " + mActiveAudioOutDevice);
        ProfileService.println(sb, "  mActiveAudioInDevice: " + mActiveAudioInDevice);
        ProfileService.println(
                sb,
                "  mUnicastGroupIdDeactivatedForBroadcastTransition: "
                        + mUnicastGroupIdDeactivatedForBroadcastTransition);
        ProfileService.println(
                sb,
                "  mBroadcastIdDeactivatedForUnicastTransition: "
                        + mBroadcastIdDeactivatedForUnicastTransition);
        ProfileService.println(sb, "  mExposedActiveDevice: " + mExposedActiveDevice);
        ProfileService.println(sb, "  mHfpHandoverDevice:" + mHfpHandoverDevice);
        ProfileService.println(
                sb,
                " mLeAudioDeviceInactivatedForHfpHandover:"
                        + mLeAudioDeviceInactivatedForHfpHandover);
        ProfileService.println(
                sb,
                "  mLeAudioIsInbandRingtoneSupported:" + mLeAudioInbandRingtoneSupportedByPlatform);

        int numberOfUngroupedDevs = 0;
        mGroupReadLock.lock();
        try {
            for (Map.Entry<Integer, LeAudioGroupDescriptor> groupEntry :
                    mGroupDescriptorsView.entrySet()) {
                LeAudioGroupDescriptor groupDescriptor = groupEntry.getValue();
                Integer groupId = groupEntry.getKey();
                BluetoothDevice leadDevice = getConnectedGroupLeadDevice(groupId);

                ProfileService.println(sb, "Group: " + groupId);
                ProfileService.println(
                        sb, "  activeState: " + groupDescriptor.getActiveStateString());
                ProfileService.println(sb, "  isConnected: " + groupDescriptor.mIsConnected);
                ProfileService.println(sb, "  mDirection: " + groupDescriptor.mDirection);
                ProfileService.println(sb, "  group lead: " + leadDevice);
                ProfileService.println(
                        sb, "  lost lead device: " + groupDescriptor.mLostLeadDeviceWhileStreaming);
                ProfileService.println(
                        sb, "  mInbandRingtoneEnabled: " + groupDescriptor.mInbandRingtoneEnabled);
                ProfileService.println(
                        sb,
                        "mInactivatedDueToContextType: "
                                + groupDescriptor.mInactivatedDueToContextType);

                for (Map.Entry<BluetoothDevice, LeAudioDeviceDescriptor> deviceEntry :
                        mDeviceDescriptors.entrySet()) {
                    LeAudioDeviceDescriptor deviceDescriptor = deviceEntry.getValue();
                    if (!Objects.equals(deviceDescriptor.mGroupId, groupId)) {
                        if (deviceDescriptor.mGroupId == LE_AUDIO_GROUP_ID_INVALID) {
                            numberOfUngroupedDevs++;
                        }
                        continue;
                    }

                    if (deviceDescriptor.mStateMachine != null) {
                        deviceDescriptor.mStateMachine.dump(sb);
                    } else {
                        ProfileService.println(sb, "state machine is null");
                    }
                    ProfileService.println(
                            sb, "    mAclConnected: " + deviceDescriptor.mAclConnected);
                    ProfileService.println(
                            sb,
                            "    mDevInbandRingtoneEnabled: "
                                    + deviceDescriptor.mDevInbandRingtoneEnabled);
                    ProfileService.println(
                            sb, "    mSinkAudioLocation: " + deviceDescriptor.mSinkAudioLocation);
                    ProfileService.println(sb, "    mDirection: " + deviceDescriptor.mDirection);
                }
            }
        } finally {
            mGroupReadLock.unlock();
        }

        if (numberOfUngroupedDevs > 0) {
            ProfileService.println(sb, "UnGroup devices:");
            for (Map.Entry<BluetoothDevice, LeAudioDeviceDescriptor> entry :
                    mDeviceDescriptors.entrySet()) {
                LeAudioDeviceDescriptor deviceDescriptor = entry.getValue();
                if (deviceDescriptor.mGroupId != LE_AUDIO_GROUP_ID_INVALID) {
                    continue;
                }

                deviceDescriptor.mStateMachine.dump(sb);
                ProfileService.println(sb, "    mAclConnected: " + deviceDescriptor.mAclConnected);
                ProfileService.println(
                        sb,
                        "    mDevInbandRingtoneEnabled: "
                                + deviceDescriptor.mDevInbandRingtoneEnabled);
                ProfileService.println(
                        sb, "    mSinkAudioLocation: " + deviceDescriptor.mSinkAudioLocation);
                ProfileService.println(sb, "    mDirection: " + deviceDescriptor.mDirection);
            }
        }
    }
}<|MERGE_RESOLUTION|>--- conflicted
+++ resolved
@@ -168,13 +168,10 @@
     private final ReentrantReadWriteLock mGroupReadWriteLock = new ReentrantReadWriteLock();
     private final Lock mGroupReadLock = mGroupReadWriteLock.readLock();
     private final Lock mGroupWriteLock = mGroupReadWriteLock.writeLock();
-<<<<<<< HEAD
     // lock for intent broadcasting
     private ReentrantLock mutex = new ReentrantLock();
-=======
     private CreateBroadcastTimeoutEvent mCreateBroadcastTimeoutEvent;
 
->>>>>>> c62585b9
     ServiceFactory mServiceFactory = new ServiceFactory();
 
     private final LeAudioNativeInterface mNativeInterface;
@@ -1190,7 +1187,20 @@
             return BluetoothStatusCodes.ERROR_BAD_PARAMETERS;
         }
 
-<<<<<<< HEAD
+        return BluetoothStatusCodes.SUCCESS;
+    }
+
+    /**
+     * Creates LeAudio Broadcast instance with BluetoothLeBroadcastSettings.
+     *
+     * @param broadcastSettings broadcast settings for this broadcast source
+     */
+    public void createBroadcast(BluetoothLeBroadcastSettings broadcastSettings) {
+        if (mLeAudioBroadcasterNativeInterface == null) {
+            Log.w(TAG, "Native interface not available.");
+            return;
+        }
+
         A2dpService mA2dp = A2dpService.getA2dpService();
         if ((mA2dp != null && mA2dp.getActiveDevice() != null) || mInCall) {
             Log.w(TAG, "A2dp device is active or call ongoing, skip broadcast creation.");
@@ -1198,22 +1208,6 @@
                     () ->
                             notifyBroadcastStartFailed(
                                     BluetoothStatusCodes.ERROR_LOCAL_NOT_ENOUGH_RESOURCES));
-            return;
-        }
-
-=======
-        return BluetoothStatusCodes.SUCCESS;
-    }
-
-    /**
-     * Creates LeAudio Broadcast instance with BluetoothLeBroadcastSettings.
-     *
-     * @param broadcastSettings broadcast settings for this broadcast source
-     */
-    public void createBroadcast(BluetoothLeBroadcastSettings broadcastSettings) {
->>>>>>> c62585b9
-        if (mLeAudioBroadcasterNativeInterface == null) {
-            Log.w(TAG, "Native interface not available.");
             return;
         }
 
@@ -1463,13 +1457,6 @@
 
         mBroadcastIdPendingStart = Optional.empty();
         mBroadcastIdDeactivatedForUnicastTransition = Optional.empty();
-        if (mDialingOutTimeoutEvent != null &&
-                mDialingOutTimeoutEvent.mBroadcastId.equals(broadcastId)) {
-            Log.w(TAG, "stopBroadcast: pending stopBrodcast while start Broadcast is ongoing: "
-                    + broadcastId);
-            mBroadcastIdPendingStop = Optional.of(broadcastId);
-            return;
-        }
         Log.d(TAG, "stopBroadcast");
 
         // log group size before stop
@@ -1619,9 +1606,7 @@
      */
     public boolean isBroadcastPendingStart(int broadcastId) {
         boolean ret = (mBroadcastIdPendingStart.isPresent()
-                && mBroadcastIdPendingStart.get().equals(broadcastId))
-                || (mDialingOutTimeoutEvent != null
-                && mDialingOutTimeoutEvent.mBroadcastId.equals(broadcastId));
+                && mBroadcastIdPendingStart.get().equals(broadcastId));
         Log.d(TAG, "isBroadcastPendingStart " + ret);
         return ret;
     }
@@ -3917,18 +3902,14 @@
                     mBroadcastSessionStats.put(broadcastId, sessionStats);
                 }
 
-<<<<<<< HEAD
                 if (mAudioManagerAddedOutDevice == null) {
-                    // Start sending the actual stream
-                    startBroadcast(broadcastId);
+                    if (!leaudioBigDependsOnAudioState()) {
+                        // Start sending the actual stream
+                        startBroadcast(broadcastId);
+                    }
                 } else {
                     Log.d(TAG, "Audio out device is still not removed, pending start broadcast");
                     mBroadcastIdPendingStart = Optional.of(broadcastId);
-=======
-                if (!leaudioBigDependsOnAudioState()) {
-                    // Start sending the actual stream
-                    startBroadcast(broadcastId);
->>>>>>> c62585b9
                 }
             } else {
                 // TODO: Improve reason reporting or extend the native stack event with reason code
@@ -5629,15 +5610,8 @@
 
         @Override
         public void run() {
-<<<<<<< HEAD
-            Log.w(TAG, "Failed to start Broadcast in time: " + mBroadcastId);
-
-            mDialingOutTimeoutEvent = null;
-            mBroadcastIdPendingStop = Optional.empty();
-=======
             if (leaudioBigDependsOnAudioState()) {
                 Log.w(TAG, "Failed to start Broadcast in time");
->>>>>>> c62585b9
 
                 if (getLeAudioService() == null) {
                     Log.e(TAG, "CreateBroadcastTimeoutEvent: No LE Audio service");
