--- conflicted
+++ resolved
@@ -177,13 +177,10 @@
             leaudioApiSynchronizedBlockFix() ? mGroupReadWriteLock.readLock() : mGroupLock;
     private final Lock mGroupWriteLock =
             leaudioApiSynchronizedBlockFix() ? mGroupReadWriteLock.writeLock() : mGroupLock;
-<<<<<<< HEAD
+    private final Context mContext;
 
     // lock for intent broadcasting
     private ReentrantLock mutex = new ReentrantLock();
-=======
-    private final Context mContext;
->>>>>>> cf49fe8b
     ServiceFactory mServiceFactory = new ServiceFactory();
 
     LeAudioNativeInterface mLeAudioNativeInterface;
@@ -3238,20 +3235,15 @@
                     /* Check if broadcast was deactivated due to unicast */
                     if (mBroadcastIdDeactivatedForUnicastTransition.isPresent()) {
                         updateFallbackUnicastGroupIdForBroadcast(groupId);
-<<<<<<< HEAD
-                        mQueuedInCallValue = Optional.empty();
+                        if (!leaudioUseAudioModeListener()) {
+                            mQueuedInCallValue = Optional.empty();
+                        }
                         if (mAudioManagerAddedOutDevice == null) {
                             startBroadcast(mBroadcastIdDeactivatedForUnicastTransition.get());
                         } else {
-                             Log.d(TAG, "Audio out device is still not removed, pending start broadcast");
-                             mBroadcastIdPendingStart = mBroadcastIdDeactivatedForUnicastTransition;
+                            Log.d(TAG, "Audio out device is still not removed, pending start broadcast");
+                            mBroadcastIdPendingStart = mBroadcastIdDeactivatedForUnicastTransition;
                         }
-=======
-                        if (!leaudioUseAudioModeListener()) {
-                            mQueuedInCallValue = Optional.empty();
-                        }
-                        startBroadcast(mBroadcastIdDeactivatedForUnicastTransition.get());
->>>>>>> cf49fe8b
                         mBroadcastIdDeactivatedForUnicastTransition = Optional.empty();
                     }
 
