--- conflicted
+++ resolved
@@ -187,15 +187,8 @@
     private volatile BluetoothDevice mActiveAudioInDevice;
     private volatile BluetoothDevice mActiveBroadcastAudioDevice;
     private BluetoothDevice mExposedActiveDevice;
-<<<<<<< HEAD
-    private LeAudioCodecConfig mLeAudioCodecConfig;
-    private final ReentrantReadWriteLock mGroupReadWriteLock = new ReentrantReadWriteLock();
-    private final Lock mGroupReadLock = mGroupReadWriteLock.readLock();
-    private final Lock mGroupWriteLock = mGroupReadWriteLock.writeLock();
     // lock for intent broadcasting
     private ReentrantLock mutex = new ReentrantLock();
-=======
->>>>>>> a594f128
     private CreateBroadcastTimeoutEvent mCreateBroadcastTimeoutEvent;
 
     @VisibleForTesting ServiceFactory mServiceFactory = new ServiceFactory();
@@ -213,13 +206,8 @@
     /** LE audio active device that was removed from active because of HFP handover */
     BluetoothDevice mLeAudioDeviceInactivatedForHfpHandover = null;
 
-<<<<<<< HEAD
     BluetoothDevice mHfpVrInitiatedRemoteDevice = null;
 
-    LeAudioBroadcasterNativeInterface mLeAudioBroadcasterNativeInterface = null;
-    @VisibleForTesting AudioManager mAudioManager;
-=======
->>>>>>> a594f128
     LeAudioTmapGattServer mTmapGattServer;
     int mUnicastGroupIdDeactivatedForBroadcastTransition = LE_AUDIO_GROUP_ID_INVALID;
     int mCurrentAudioMode = AudioManager.MODE_NORMAL;
@@ -1429,16 +1417,6 @@
                 broadcastSettings.getPublicBroadcastMetadata();
 
         Log.d(TAG, "updateBroadcast");
-<<<<<<< HEAD
-        mLeAudioBroadcasterNativeInterface.updateMetadata(
-                broadcastId,
-                broadcastSettings.getBroadcastName(),
-                publicMetadata == null ? null : publicMetadata.getRawMetadata(),
-                settingsList.stream()
-                        .map(s -> s.getContentMetadata().getRawMetadata())
-                        .toArray(byte[][]::new));
-        notifyBroadcastUpdated(broadcastId, BluetoothStatusCodes.REASON_LOCAL_APP_REQUEST);
-=======
         mLeAudioBroadcasterNativeInterface
                 .get()
                 .updateMetadata(
@@ -1448,7 +1426,7 @@
                         settingsList.stream()
                                 .map(s -> s.getContentMetadata().getRawMetadata())
                                 .toArray(byte[][]::new));
->>>>>>> a594f128
+        notifyBroadcastUpdated(broadcastId, BluetoothStatusCodes.REASON_LOCAL_APP_REQUEST);
     }
 
     /**
