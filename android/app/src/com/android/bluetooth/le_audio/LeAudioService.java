/*
 * Copyright 2020 HIMSA II K/S - www.himsa.com.
 * Represented by EHIMA - www.ehima.com
 *
 * Licensed under the Apache License, Version 2.0 (the "License");
 * you may not use this file except in compliance with the License.
 * You may obtain a copy of the License at
 *
 *      http://www.apache.org/licenses/LICENSE-2.0
 *
 * Unless required by applicable law or agreed to in writing, software
 * distributed under the License is distributed on an "AS IS" BASIS,
 * WITHOUT WARRANTIES OR CONDITIONS OF ANY KIND, either express or implied.
 * See the License for the specific language governing permissions and
 * limitations under the License.
 */

package com.android.bluetooth.le_audio;

import static android.Manifest.permission.BLUETOOTH_CONNECT;
import static android.Manifest.permission.BLUETOOTH_PRIVILEGED;
import static android.bluetooth.IBluetoothLeAudio.LE_AUDIO_GROUP_ID_INVALID;

import static com.android.bluetooth.bass_client.BassConstants.INVALID_BROADCAST_ID;
import static com.android.bluetooth.flags.Flags.leaudioAllowedContextMask;
import static com.android.bluetooth.flags.Flags.leaudioBigDependsOnAudioState;
import static com.android.bluetooth.flags.Flags.leaudioBroadcastAssistantPeripheralEntrustment;
import static com.android.bluetooth.flags.Flags.leaudioBroadcastFeatureSupport;
import static com.android.bluetooth.flags.Flags.leaudioUseAudioModeListener;
import static com.android.modules.utils.build.SdkLevel.isAtLeastU;

import android.annotation.RequiresPermission;
import android.annotation.SuppressLint;
import android.app.ActivityManager;
import android.bluetooth.BluetoothAdapter;
import android.bluetooth.BluetoothDevice;
import android.bluetooth.BluetoothLeAudio;
import android.bluetooth.BluetoothLeAudioCodecConfig;
import android.bluetooth.BluetoothLeAudioCodecStatus;
import android.bluetooth.BluetoothLeAudioContentMetadata;
import android.bluetooth.BluetoothLeBroadcastMetadata;
import android.bluetooth.BluetoothLeBroadcastSettings;
import android.bluetooth.BluetoothLeBroadcastSubgroupSettings;
import android.bluetooth.BluetoothProfile;
import android.bluetooth.BluetoothProtoEnums;
import android.bluetooth.BluetoothStatusCodes;
import android.bluetooth.BluetoothUuid;
import android.bluetooth.IBluetoothLeAudio;
import android.bluetooth.IBluetoothLeAudioCallback;
import android.bluetooth.IBluetoothLeBroadcastCallback;
import android.bluetooth.IBluetoothVolumeControl;
import android.bluetooth.le.BluetoothLeScanner;
import android.bluetooth.le.IScannerCallback;
import android.bluetooth.le.ScanCallback;
import android.bluetooth.le.ScanFilter;
import android.bluetooth.le.ScanResult;
import android.bluetooth.le.ScanSettings;
import android.content.AttributionSource;
import android.content.Context;
import android.content.Intent;
import android.media.AudioDeviceCallback;
import android.media.AudioDeviceInfo;
import android.media.AudioManager;
import android.media.BluetoothProfileConnectionInfo;
import android.os.Binder;
import android.os.Handler;
import android.os.HandlerThread;
import android.os.Looper;
import android.os.Parcel;
import android.os.ParcelUuid;
import android.os.RemoteCallbackList;
import android.os.RemoteException;
<<<<<<< HEAD
import android.os.SystemProperties;
=======
import android.os.SystemClock;
>>>>>>> 82fe1c5c
import android.os.UserHandle;
import android.provider.Settings;
import android.sysprop.BluetoothProperties;
import android.util.Log;
import android.util.Pair;

import com.android.bluetooth.BluetoothStatsLog;
import com.android.bluetooth.Utils;
import com.android.bluetooth.a2dp.A2dpService;
import com.android.bluetooth.bass_client.BassClientService;
import com.android.bluetooth.btservice.AdapterService;
import com.android.bluetooth.btservice.AudioRoutingManager;
import com.android.bluetooth.btservice.MetricsLogger;
import com.android.bluetooth.btservice.ProfileService;
import com.android.bluetooth.btservice.ServiceFactory;
import com.android.bluetooth.btservice.storage.DatabaseManager;
import com.android.bluetooth.csip.CsipSetCoordinatorService;
import com.android.bluetooth.flags.Flags;
import com.android.bluetooth.hap.HapClientService;
import com.android.bluetooth.hfp.HeadsetService;
import com.android.bluetooth.mcp.McpService;
import com.android.bluetooth.tbs.TbsGatt;
import com.android.bluetooth.tbs.TbsService;
import com.android.bluetooth.vc.VolumeControlService;
import com.android.internal.annotations.GuardedBy;
import com.android.internal.annotations.VisibleForTesting;

import java.util.ArrayList;
import java.util.Arrays;
import java.util.Collections;
import java.util.LinkedHashMap;
import java.util.LinkedList;
import java.util.List;
import java.util.concurrent.locks.ReentrantLock;
import java.util.Map;
import java.util.Objects;
import java.util.Optional;
import java.util.Set;
import java.util.concurrent.locks.Lock;
import java.util.concurrent.locks.ReentrantReadWriteLock;
import java.util.stream.Collectors;

/** Provides Bluetooth LeAudio profile, as a service in the Bluetooth application. */
public class LeAudioService extends ProfileService {
    private static final String TAG = "LeAudioService";

    // Timeout for state machine thread join, to prevent potential ANR.
    private static final int SM_THREAD_JOIN_TIMEOUT_MS = 1000;

    private static LeAudioService sLeAudioService;

    /** Indicates group audio support for none direction */
    private static final int AUDIO_DIRECTION_NONE = 0x00;

    /** Indicates group audio support for output direction */
    private static final int AUDIO_DIRECTION_OUTPUT_BIT = 0x01;

    /** Indicates group audio support for input direction */
    private static final int AUDIO_DIRECTION_INPUT_BIT = 0x02;

    /** Indicates group is not active */
    private static final int ACTIVE_STATE_INACTIVE = 0x00;

    /** Indicates group is going to be active */
    private static final int ACTIVE_STATE_GETTING_ACTIVE = 0x01;

    /** Indicates group is active */
    private static final int ACTIVE_STATE_ACTIVE = 0x02;

    /** This is used by application read-only for checking the fallback active group id. */
    public static final String BLUETOOTH_LE_BROADCAST_FALLBACK_ACTIVE_GROUP_ID =
            "bluetooth_le_broadcast_fallback_active_group_id";

    /**
     * Per PBP 1.0 4.3. High Quality Public Broadcast Audio, Broadcast HIGH quality audio configs
     * are with sampling frequency 48khz
     */
    private static final BluetoothLeAudioCodecConfig BROADCAST_HIGH_QUALITY_CONFIG =
            new BluetoothLeAudioCodecConfig.Builder()
                    .setCodecType(BluetoothLeAudioCodecConfig.SOURCE_CODEC_TYPE_LC3)
                    .setSampleRate(BluetoothLeAudioCodecConfig.SAMPLE_RATE_48000)
                    .build();

    /* 5 seconds timeout for Broadcast streaming state transition */
    private static final int DIALING_OUT_TIMEOUT_MS = 5000;

    private AdapterService mAdapterService;
    private DatabaseManager mDatabaseManager;
    private HandlerThread mStateMachinesThread;
    private volatile BluetoothDevice mActiveAudioOutDevice;
    private volatile BluetoothDevice mActiveAudioInDevice;
    private volatile BluetoothDevice mActiveBroadcastAudioDevice;
    private BluetoothDevice mExposedActiveDevice;
    private LeAudioCodecConfig mLeAudioCodecConfig;
    private final ReentrantReadWriteLock mGroupReadWriteLock = new ReentrantReadWriteLock();
    private final Lock mGroupReadLock = mGroupReadWriteLock.readLock();
    private final Lock mGroupWriteLock = mGroupReadWriteLock.writeLock();
    // lock for intent broadcasting
    private ReentrantLock mutex = new ReentrantLock();
    ServiceFactory mServiceFactory = new ServiceFactory();

    private final LeAudioNativeInterface mNativeInterface;
    boolean mLeAudioNativeIsInitialized = false;
    boolean mLeAudioInbandRingtoneSupportedByPlatform = true;
    boolean mBluetoothEnabled = false;

    /**
     * During a call that has LE Audio -> HFP handover, the HFP device that is going to connect SCO
     * after LE Audio group becomes idle
     */
    BluetoothDevice mHfpHandoverDevice = null;

    /** LE audio active device that was removed from active because of HFP handover */
    BluetoothDevice mLeAudioDeviceInactivatedForHfpHandover = null;

    LeAudioBroadcasterNativeInterface mLeAudioBroadcasterNativeInterface = null;
    private DialingOutTimeoutEvent mDialingOutTimeoutEvent = null;
    @VisibleForTesting AudioManager mAudioManager;
    LeAudioTmapGattServer mTmapGattServer;
    int mTmapRoleMask;
    int mUnicastGroupIdDeactivatedForBroadcastTransition = LE_AUDIO_GROUP_ID_INVALID;
    int mCurrentAudioMode = AudioManager.MODE_NORMAL;
    Optional<Integer> mBroadcastIdDeactivatedForUnicastTransition = Optional.empty();
    Optional<Boolean> mQueuedInCallValue = Optional.empty();
    Optional<Integer> mBroadcastIdPendingStart = Optional.empty();
    Optional<Integer> mBroadcastIdPendingStop = Optional.empty();
    BluetoothDevice mAudioManagerAddedOutDevice = null;
    boolean mInCall = false;
    boolean mTmapStarted = false;
    private boolean mAwaitingBroadcastCreateResponse = false;
    private final LinkedList<BluetoothLeBroadcastSettings> mCreateBroadcastQueue =
            new LinkedList<>();
    boolean mIsSourceStreamMonitorModeEnabled = false;
<<<<<<< HEAD
    boolean mLeAudioSuspended = false;
=======
    boolean mIsSinkStreamMonitorModeEnabled = false;
>>>>>>> 82fe1c5c
    boolean mIsBroadcastPausedFromOutside = false;

    @VisibleForTesting TbsService mTbsService;

    @VisibleForTesting McpService mMcpService;

    @VisibleForTesting VolumeControlService mVolumeControlService;

    @VisibleForTesting HapClientService mHapClientService;

    @VisibleForTesting CsipSetCoordinatorService mCsipSetCoordinatorService;

    @VisibleForTesting BassClientService mBassClientService;

    @VisibleForTesting
    @GuardedBy("mBroadcastCallbacks")
    final RemoteCallbackList<IBluetoothLeBroadcastCallback> mBroadcastCallbacks =
            new RemoteCallbackList<>();

    @VisibleForTesting
    @GuardedBy("mLeAudioCallbacks")
    final RemoteCallbackList<IBluetoothLeAudioCallback> mLeAudioCallbacks =
            new RemoteCallbackList<>();

    BluetoothLeScanner mAudioServersScanner;
    /* When mScanCallback is not null, it means scan is started. */
    ScanCallback mScanCallback;

    private final AudioServerScanCallback2 mScanCallback2 = new AudioServerScanCallback2();

    public LeAudioService(Context ctx) {
        this(ctx, LeAudioNativeInterface.getInstance());
    }

    @VisibleForTesting
    LeAudioService(Context ctx, LeAudioNativeInterface nativeInterface) {
        super(ctx);
        mNativeInterface = Objects.requireNonNull(nativeInterface);
    }

    private static class LeAudioGroupDescriptor {
        LeAudioGroupDescriptor(boolean isInbandRingtonEnabled) {
            mIsConnected = false;
            mActiveState = ACTIVE_STATE_INACTIVE;
            mAllowedSinkContexts = BluetoothLeAudio.CONTEXTS_ALL;
            mAllowedSourceContexts = BluetoothLeAudio.CONTEXTS_ALL;
            mHasFallbackDeviceWhenGettingInactive = false;
            mDirection = AUDIO_DIRECTION_NONE;
            mCodecStatus = null;
            mLostLeadDeviceWhileStreaming = null;
            mCurrentLeadDevice = null;
            mInbandRingtoneEnabled = isInbandRingtonEnabled;
            mAvailableContexts = 0;
            mInputSelectableConfig = new ArrayList<>();
            mOutputSelectableConfig = new ArrayList<>();
            mInactivatedDueToContextType = false;
        }

        Boolean mIsConnected;
        Boolean mHasFallbackDeviceWhenGettingInactive;
        Integer mDirection;
        BluetoothLeAudioCodecStatus mCodecStatus;
        /* This can be non empty only for the streaming time */
        BluetoothDevice mLostLeadDeviceWhileStreaming;
        BluetoothDevice mCurrentLeadDevice;
        Boolean mInbandRingtoneEnabled;
        Integer mAvailableContexts;
        List<BluetoothLeAudioCodecConfig> mInputSelectableConfig;
        List<BluetoothLeAudioCodecConfig> mOutputSelectableConfig;
        Boolean mInactivatedDueToContextType;

        private Integer mActiveState;
        private Integer mAllowedSinkContexts;
        private Integer mAllowedSourceContexts;

        boolean isActive() {
            return mActiveState == ACTIVE_STATE_ACTIVE;
        }

        boolean isInactive() {
            return mActiveState == ACTIVE_STATE_INACTIVE;
        }

        boolean isGettingActive() {
            return mActiveState == ACTIVE_STATE_GETTING_ACTIVE;
        }

        void setActiveState(int state) {
            if ((state != ACTIVE_STATE_ACTIVE)
                    && (state != ACTIVE_STATE_INACTIVE)
                    && (state != ACTIVE_STATE_GETTING_ACTIVE)) {
                Log.e(TAG, "LeAudioGroupDescriptor.setActiveState: Invalid state set: " + state);
                return;
            }

            Log.d(TAG, "LeAudioGroupDescriptor.setActiveState: " + mActiveState + " -> " + state);
            mActiveState = state;
        }

        String getActiveStateString() {
            switch (mActiveState) {
                case ACTIVE_STATE_ACTIVE:
                    return "ACTIVE_STATE_ACTIVE";
                case ACTIVE_STATE_INACTIVE:
                    return "ACTIVE_STATE_INACTIVE";
                case ACTIVE_STATE_GETTING_ACTIVE:
                    return "ACTIVE_STATE_GETTING_ACTIVE";
                default:
                    return "INVALID";
            }
        }

        void updateAllowedContexts(Integer allowedSinkContexts, Integer allowedSourceContexts) {
            Log.d(
                    TAG,
                    "LeAudioGroupDescriptor.mAllowedSinkContexts: "
                            + mAllowedSinkContexts
                            + " -> "
                            + allowedSinkContexts
                            + ", LeAudioGroupDescriptor.mAllowedSourceContexts: "
                            + mAllowedSourceContexts
                            + " -> "
                            + allowedSourceContexts);

            mAllowedSinkContexts = allowedSinkContexts;
            mAllowedSourceContexts = allowedSourceContexts;
        }

        Integer getAllowedSinkContexts() {
            return mAllowedSinkContexts;
        }

        Integer getAllowedSourceContexts() {
            return mAllowedSourceContexts;
        }

        boolean areAllowedContextsModified() {
            return (mAllowedSinkContexts != BluetoothLeAudio.CONTEXTS_ALL)
                    || (mAllowedSourceContexts != BluetoothLeAudio.CONTEXTS_ALL);
        }
    }

    private static class LeAudioDeviceDescriptor {
        LeAudioDeviceDescriptor(boolean isInbandRingtonEnabled) {
            mAclConnected = false;
            mStateMachine = null;
            mGroupId = LE_AUDIO_GROUP_ID_INVALID;
            mSinkAudioLocation = BluetoothLeAudio.AUDIO_LOCATION_INVALID;
            mDirection = AUDIO_DIRECTION_NONE;
            mDevInbandRingtoneEnabled = isInbandRingtonEnabled;
        }

        public boolean mAclConnected;
        public LeAudioStateMachine mStateMachine;
        public Integer mGroupId;
        public Integer mSinkAudioLocation;
        public Integer mDirection;
        Boolean mDevInbandRingtoneEnabled;
    }

    private static class LeAudioBroadcastDescriptor {
        LeAudioBroadcastDescriptor() {
            mState = LeAudioStackEvent.BROADCAST_STATE_STOPPED;
            mMetadata = null;
            mRequestedForDetails = false;
        }

        public Integer mState;
        public BluetoothLeBroadcastMetadata mMetadata;
        public Boolean mRequestedForDetails;
    }

    private static class LeAudioBroadcastSessionStats {
        private int[] mAudioQuality;
        private long mSessionRequestTime;
        private long mSessionCreatedTime;
        private long mSessionStreamingTime;
        private int mSessionGroupSize;
        private int mSessionStatus;

        LeAudioBroadcastSessionStats(
                BluetoothLeBroadcastSettings broadcastSettings, long startTime) {
            this.mAudioQuality =
                    broadcastSettings.getSubgroupSettings().stream()
                            .mapToInt(s -> convertToStatsAudioQuality(s.getPreferredQuality()))
                            .toArray();
            this.mSessionRequestTime = startTime;
            this.mSessionCreatedTime = 0;
            this.mSessionStreamingTime = 0;
            this.mSessionGroupSize = 0;
            this.mSessionStatus =
                    BluetoothStatsLog
                            .BROADCAST_AUDIO_SESSION_REPORTED__SESSION_SETUP_STATUS__SETUP_STATUS_REQUESTED;
        }

        public void updateSessionCreatedTime(long createdTime) {
            if (mSessionCreatedTime == 0) {
                mSessionCreatedTime = createdTime;
            }
        }

        public void updateSessionStreamingTime(long streamingTime) {
            if (mSessionStreamingTime == 0) {
                // Only record the 1st STREAMING EVENT
                mSessionStreamingTime = streamingTime;
            }
        }

        public void updateGroupSize(int groupSize) {
            mSessionGroupSize = groupSize;
        }

        public void updateSessionStatus(int status) {
            if (mSessionStatus
                    != BluetoothStatsLog
                            .BROADCAST_AUDIO_SESSION_REPORTED__SESSION_SETUP_STATUS__SETUP_STATUS_STREAMING) {
                Log.d(
                        TAG,
                        "logBroadcastSessionMetrics: updating from state: "
                                + mSessionStatus
                                + " to "
                                + status);
                mSessionStatus = status;
            }
        }

        public void logBroadcastSessionMetrics(int broadcastId, long sessionStopTime) {
            long sessionDurationMs =
                    (mSessionCreatedTime > 0) ? (sessionStopTime - mSessionCreatedTime) : 0;
            long latencySessionConfiguredMs =
                    (mSessionCreatedTime > 0) ? (mSessionCreatedTime - mSessionRequestTime) : 0;
            long latencySessionStreamingMs =
                    (mSessionCreatedTime > 0 && mSessionStreamingTime > 0)
                            ? (mSessionStreamingTime - mSessionCreatedTime)
                            : 0;

            Log.d(
                    TAG,
                    "logBroadcastSessionMetrics: broadcastId: "
                            + broadcastId
                            + ", audioQuality: "
                            + Arrays.toString(mAudioQuality)
                            + ", sessionGroupSize: "
                            + mSessionGroupSize
                            + ", sessionDurationMs: "
                            + sessionDurationMs
                            + ", latencySessionConfiguredMs: "
                            + latencySessionConfiguredMs
                            + ", latencySessionStreamingMs: "
                            + latencySessionStreamingMs
                            + ", sessionStatus: "
                            + mSessionStatus);

            MetricsLogger.getInstance()
                    .logLeAudioBroadcastAudioSession(
                            broadcastId,
                            mAudioQuality,
                            mSessionGroupSize,
                            sessionDurationMs,
                            latencySessionConfiguredMs,
                            latencySessionStreamingMs,
                            mSessionStatus);
        }

        private int convertToStatsAudioQuality(int audioQuality) {
            switch (audioQuality) {
                case BluetoothLeBroadcastSubgroupSettings.QUALITY_STANDARD:
                    return BluetoothStatsLog
                            .BROADCAST_AUDIO_SESSION_REPORTED__AUDIO_QUALITY__QUALITY_STANDARD;
                case BluetoothLeBroadcastSubgroupSettings.QUALITY_HIGH:
                    return BluetoothStatsLog
                            .BROADCAST_AUDIO_SESSION_REPORTED__AUDIO_QUALITY__QUALITY_HIGH;
                default:
                    return BluetoothStatsLog
                            .BROADCAST_AUDIO_SESSION_REPORTED__AUDIO_QUALITY__QUALITY_UNKNOWN;
            }
        }
    }

    List<BluetoothLeAudioCodecConfig> mInputLocalCodecCapabilities = new ArrayList<>();
    List<BluetoothLeAudioCodecConfig> mOutputLocalCodecCapabilities = new ArrayList<>();

    @GuardedBy("mGroupWriteLock")
    private final Map<Integer, LeAudioGroupDescriptor> mGroupDescriptors = new LinkedHashMap<>();

    @GuardedBy("mGroupReadLock")
    private final Map<Integer, LeAudioGroupDescriptor> mGroupDescriptorsView =
            Collections.unmodifiableMap(mGroupDescriptors);

    private final Map<BluetoothDevice, LeAudioDeviceDescriptor> mDeviceDescriptors =
            new LinkedHashMap<>();
    private final Map<Integer, LeAudioBroadcastDescriptor> mBroadcastDescriptors =
            new LinkedHashMap<>();
    private final Map<Integer, LeAudioBroadcastSessionStats> mBroadcastSessionStats =
            new LinkedHashMap<>();

    private Handler mHandler = new Handler(Looper.getMainLooper());
    private final AudioManagerAudioDeviceCallback mAudioManagerAudioDeviceCallback =
            new AudioManagerAudioDeviceCallback();
    private final AudioModeChangeListener mAudioModeChangeListener = new AudioModeChangeListener();

    @Override
    protected IProfileServiceBinder initBinder() {
        return new BluetoothLeAudioBinder(this);
    }

    public static boolean isEnabled() {
        return BluetoothProperties.isProfileBapUnicastClientEnabled().orElse(false);
    }

    public static boolean isBroadcastEnabled() {
        return leaudioBroadcastFeatureSupport()
                && BluetoothProperties.isProfileBapBroadcastSourceEnabled().orElse(false);
    }

    private boolean registerTmap() {
        if (mTmapGattServer != null) {
            throw new IllegalStateException("TMAP GATT server started before start() is called");
        }
        mTmapGattServer = LeAudioObjectsFactory.getInstance().getTmapGattServer(this);

        try {
            mTmapGattServer.start(mTmapRoleMask);
        } catch (IllegalStateException e) {
            Log.e(TAG, "Fail to start TmapGattServer", e);
            mTmapGattServer = null;
            return false;
        }

        return true;
    }

    @Override
    public void start() {
        Log.i(TAG, "start()");
        if (sLeAudioService != null) {
            throw new IllegalStateException("start() called twice");
        }

        mAdapterService =
                Objects.requireNonNull(
                        AdapterService.getAdapterService(),
                        "AdapterService cannot be null when LeAudioService starts");
        mDatabaseManager =
                Objects.requireNonNull(
                        mAdapterService.getDatabase(),
                        "DatabaseManager cannot be null when LeAudioService starts");

        mAudioManager = getSystemService(AudioManager.class);
        Objects.requireNonNull(
                mAudioManager, "AudioManager cannot be null when LeAudioService starts");

        // Start handler thread for state machines
        mStateMachinesThread = new HandlerThread("LeAudioService.StateMachines");
        mStateMachinesThread.start();

        mBroadcastDescriptors.clear();
        mBroadcastSessionStats.clear();

        mGroupWriteLock.lock();
        try {
            mDeviceDescriptors.clear();
            mGroupDescriptors.clear();
        } finally {
            mGroupWriteLock.unlock();
        }

        mTmapRoleMask =
                LeAudioTmapGattServer.TMAP_ROLE_FLAG_CG | LeAudioTmapGattServer.TMAP_ROLE_FLAG_UMS;

        // Initialize Broadcast native interface
        if ((mAdapterService.getSupportedProfilesBitMask()
                        & (1 << BluetoothProfile.LE_AUDIO_BROADCAST))
                != 0) {
            Log.i(TAG, "Init Le Audio broadcaster");
            mLeAudioBroadcasterNativeInterface =
                    Objects.requireNonNull(
                            LeAudioBroadcasterNativeInterface.getInstance(),
                            "LeAudioBroadcasterNativeInterface cannot be null when LeAudioService"
                                    + " starts");
            mLeAudioBroadcasterNativeInterface.init();
            mTmapRoleMask |= LeAudioTmapGattServer.TMAP_ROLE_FLAG_BMS;
        } else {
            Log.w(TAG, "Le Audio Broadcasts not supported.");
        }

        mTmapStarted = registerTmap();

        mLeAudioInbandRingtoneSupportedByPlatform =
                BluetoothProperties.isLeAudioInbandRingtoneSupported().orElse(true);

        mAudioManager.registerAudioDeviceCallback(mAudioManagerAudioDeviceCallback, mHandler);

        // Mark service as started
        setLeAudioService(this);

        // Setup codec config
        mLeAudioCodecConfig = new LeAudioCodecConfig(this);
        if (!Flags.leaudioSynchronizeStart()) {
            // Delay the call to init by posting it. This ensures TBS and MCS are fully initialized
            // before we start accepting connections
            mHandler.post(this::init);
            return;
        }
        mNativeInterface.init(mLeAudioCodecConfig.getCodecConfigOffloading());

        if (leaudioUseAudioModeListener()) {
            mAudioManager.addOnModeChangedListener(getMainExecutor(), mAudioModeChangeListener);
        }
    }

    // TODO: b/341385684 -- Delete the init method as it has been inlined in start
    private void init() {
        if (!isAvailable()) {
            Log.e(TAG, " Service disabled before init");
            return;
        }

        if (!mTmapStarted) {
            mTmapStarted = registerTmap();
        }

        mNativeInterface.init(mLeAudioCodecConfig.getCodecConfigOffloading());

        if (leaudioUseAudioModeListener()) {
            mAudioManager.addOnModeChangedListener(getMainExecutor(), mAudioModeChangeListener);
        }
    }

    @Override
    public void stop() {
        Log.i(TAG, "stop()");
        if (sLeAudioService == null) {
            Log.w(TAG, "stop() called before start()");
            return;
        }

        mInCall = false;
        mQueuedInCallValue = Optional.empty();
        if (leaudioUseAudioModeListener()) {
            mAudioManager.removeOnModeChangedListener(mAudioModeChangeListener);
        }

        mCreateBroadcastQueue.clear();
        mAwaitingBroadcastCreateResponse = false;
        mIsSourceStreamMonitorModeEnabled = false;
<<<<<<< HEAD
        mLeAudioSuspended = false;
=======
        mIsSinkStreamMonitorModeEnabled = false;
>>>>>>> 82fe1c5c
        mIsBroadcastPausedFromOutside = false;

        clearBroadcastTimeoutCallback();

        if (!Flags.leaudioSynchronizeStart()) {
            mHandler.removeCallbacks(this::init);
        }
        removeActiveDevice(false);

        if (mTmapGattServer == null) {
            Log.w(TAG, "TMAP GATT server should never be null before stop() is called");
        } else {
            mTmapGattServer.stop();
            mTmapGattServer = null;
            mTmapStarted = false;
        }

        stopAudioServersBackgroundScan();
        mAudioServersScanner = null;

        // Don't wait for async call with INACTIVE group status, clean active
        // device for active group.
        mGroupReadLock.lock();
        try {
            try {
                for (Map.Entry<Integer, LeAudioGroupDescriptor> entry :
                        mGroupDescriptorsView.entrySet()) {
                    LeAudioGroupDescriptor descriptor = entry.getValue();
                    Integer groupId = entry.getKey();
                    if (descriptor.isActive()) {
                        descriptor.setActiveState(ACTIVE_STATE_INACTIVE);
                        updateActiveDevices(
                                groupId,
                                descriptor.mDirection,
                                AUDIO_DIRECTION_NONE,
                                false,
                                false,
                                false);
                        break;
                    }
                }

                // Destroy state machines and stop handler thread
                for (LeAudioDeviceDescriptor descriptor : mDeviceDescriptors.values()) {
                    LeAudioStateMachine sm = descriptor.mStateMachine;
                    if (sm == null) {
                        continue;
                    }
                    sm.quit();
                    sm.cleanup();
                }
            } finally {
                // Upgrade to write lock
                mGroupReadLock.unlock();
                mGroupWriteLock.lock();
            }
            mDeviceDescriptors.clear();
            mGroupDescriptors.clear();
        } finally {
            mGroupWriteLock.unlock();
        }

        // Cleanup native interfaces
        mNativeInterface.cleanup();
        mLeAudioNativeIsInitialized = false;
        mBluetoothEnabled = false;
        mHfpHandoverDevice = null;
        mLeAudioDeviceInactivatedForHfpHandover = null;

        mActiveAudioOutDevice = null;
        mActiveAudioInDevice = null;
        mExposedActiveDevice = null;
        mLeAudioCodecConfig = null;

        mBroadcastIdPendingStart = Optional.empty();
        mBroadcastIdPendingStop = Optional.empty();
        mAudioManagerAddedOutDevice = null;

        // Set the service and BLE devices as inactive
        setLeAudioService(null);

        // Unregister broadcast callbacks
        if (mBroadcastCallbacks != null) {
            mBroadcastCallbacks.kill();
        }

        if (mLeAudioCallbacks != null) {
            mLeAudioCallbacks.kill();
        }

        mBroadcastDescriptors.clear();
        logAllBroadcastSessionStatsAndCleanup();

        if (mLeAudioBroadcasterNativeInterface != null) {
            mLeAudioBroadcasterNativeInterface.cleanup();
            mLeAudioBroadcasterNativeInterface = null;
        }

        if (mStateMachinesThread != null) {
            try {
                mStateMachinesThread.quitSafely();
                mStateMachinesThread.join(SM_THREAD_JOIN_TIMEOUT_MS);
                mStateMachinesThread = null;
            } catch (InterruptedException e) {
                // Do not rethrow as we are shutting down anyway
            }
        }

        mAudioManager.unregisterAudioDeviceCallback(mAudioManagerAudioDeviceCallback);

        mAdapterService = null;
        mAudioManager = null;
        mMcpService = null;
        mTbsService = null;
        mVolumeControlService = null;
        mCsipSetCoordinatorService = null;
        mBassClientService = null;
    }

    @Override
    public void cleanup() {
        Log.i(TAG, "cleanup()");
    }

    public static synchronized LeAudioService getLeAudioService() {
        if (sLeAudioService == null) {
            Log.w(TAG, "getLeAudioService(): service is NULL");
            return null;
        }
        if (!sLeAudioService.isAvailable()) {
            Log.w(TAG, "getLeAudioService(): service is not available");
            return null;
        }
        return sLeAudioService;
    }

    @VisibleForTesting
    static synchronized void setLeAudioService(LeAudioService instance) {
        Log.d(TAG, "setLeAudioService(): set to: " + instance);
        sLeAudioService = instance;
    }

    VolumeControlService getVolumeControlService() {
        if (mVolumeControlService == null) {
            mVolumeControlService = mServiceFactory.getVolumeControlService();
            if (mVolumeControlService == null) {
                Log.e(TAG, "Volume control service is not available");
            }
        }
        return mVolumeControlService;
    }

    BassClientService getBassClientService() {
        if (mBassClientService == null) {
            mBassClientService = mServiceFactory.getBassClientService();
            if (mBassClientService == null) {
                Log.e(TAG, "BASS service is not available");
            }
        }
        return mBassClientService;
    }

    @VisibleForTesting
    int getAudioDeviceGroupVolume(int groupId) {
        VolumeControlService volumeControlService = getVolumeControlService();
        if (volumeControlService == null) {
            return IBluetoothVolumeControl.VOLUME_CONTROL_UNKNOWN_VOLUME;
        }
        return volumeControlService.getAudioDeviceGroupVolume(groupId);
    }

    LeAudioDeviceDescriptor createDeviceDescriptor(
            BluetoothDevice device, boolean isInbandRingtoneEnabled) {
        LeAudioDeviceDescriptor descriptor = mDeviceDescriptors.get(device);
        if (descriptor == null) {
            mDeviceDescriptors.put(device, new LeAudioDeviceDescriptor(isInbandRingtoneEnabled));
            descriptor = mDeviceDescriptors.get(device);
            Log.d(TAG, "Created descriptor for device: " + device);
        } else {
            Log.w(TAG, "Device: " + device + ", already exists");
        }

        return descriptor;
    }

    private void setEnabledState(BluetoothDevice device, boolean enabled) {
        Log.d(TAG, "setEnabledState: address:" + device + " enabled: " + enabled);
        if (!mLeAudioNativeIsInitialized) {
            Log.e(TAG, "setEnabledState, mLeAudioNativeIsInitialized is not initialized");
            return;
        }
        mNativeInterface.setEnableState(device, enabled);
    }

    public boolean connect(BluetoothDevice device) {
        Log.d(TAG, "connect(): " + device);

        if (getConnectionPolicy(device) == BluetoothProfile.CONNECTION_POLICY_FORBIDDEN) {
            Log.e(TAG, "Cannot connect to " + device + " : CONNECTION_POLICY_FORBIDDEN");
            return false;
        }
        final ParcelUuid[] featureUuids = mAdapterService.getRemoteUuids(device);
        if (!Utils.arrayContains(featureUuids, BluetoothUuid.LE_AUDIO)) {
            Log.e(TAG, "Cannot connect to " + device + " : Remote does not have LE_AUDIO UUID");
            return false;
        }

        LeAudioStateMachine sm = null;

        mGroupWriteLock.lock();
        try {
            boolean isInbandRingtoneEnabled = false;
            int groupId = getGroupId(device);
            if (groupId != LE_AUDIO_GROUP_ID_INVALID) {
                isInbandRingtoneEnabled = getGroupDescriptor(groupId).mInbandRingtoneEnabled;
            }

            if (createDeviceDescriptor(device, isInbandRingtoneEnabled) == null) {
                return false;
            }

            sm = getOrCreateStateMachine(device);
            if (sm == null) {
                Log.e(TAG, "Ignored connect request for " + device + " : no state machine");
                return false;
            }

        } finally {
            mGroupWriteLock.unlock();
        }

        sm.sendMessage(LeAudioStateMachine.CONNECT);
        return true;
    }

    /**
     * Disconnects LE Audio for the remote bluetooth device
     *
     * @param device is the device with which we would like to disconnect LE Audio
     * @return true if profile disconnected, false if device not connected over LE Audio
     */
    public boolean disconnect(BluetoothDevice device) {
        Log.d(TAG, "disconnect(): " + device);

        LeAudioStateMachine sm = null;

        mGroupReadLock.lock();
        try {
            LeAudioDeviceDescriptor descriptor = getDeviceDescriptor(device);
            if (descriptor == null) {
                Log.e(TAG, "disconnect: No valid descriptor for device: " + device);
                return false;
            }
            sm = descriptor.mStateMachine;
        } finally {
            mGroupReadLock.unlock();
        }

        if (sm == null) {
            Log.e(TAG, "Ignored disconnect request for " + device + " : no state machine");
            return false;
        }

        sm.sendMessage(LeAudioStateMachine.DISCONNECT);

        return true;
    }

    public List<BluetoothDevice> getConnectedDevices() {
        mGroupReadLock.lock();
        try {
            List<BluetoothDevice> devices = new ArrayList<>();
            for (LeAudioDeviceDescriptor descriptor : mDeviceDescriptors.values()) {
                LeAudioStateMachine sm = descriptor.mStateMachine;
                if (sm != null && sm.isConnected()) {
                    devices.add(sm.getDevice());
                }
            }
            return devices;
        } finally {
            mGroupReadLock.unlock();
        }
    }

    BluetoothDevice getConnectedGroupLeadDevice(int groupId) {
        if (getGroupId(mActiveAudioOutDevice) == groupId) {
            return mActiveAudioOutDevice;
        }

        return getLeadDeviceForTheGroup(groupId);
    }

    List<BluetoothDevice> getDevicesMatchingConnectionStates(int[] states) {
        ArrayList<BluetoothDevice> devices = new ArrayList<>();
        if (states == null) {
            return devices;
        }
        final BluetoothDevice[] bondedDevices = mAdapterService.getBondedDevices();
        if (bondedDevices == null) {
            return devices;
        }
        mGroupReadLock.lock();
        try {
            for (BluetoothDevice device : bondedDevices) {
                final ParcelUuid[] featureUuids = mAdapterService.getRemoteUuids(device);
                if (!Utils.arrayContains(featureUuids, BluetoothUuid.LE_AUDIO)) {
                    continue;
                }
                int connectionState = BluetoothProfile.STATE_DISCONNECTED;
                LeAudioDeviceDescriptor descriptor = getDeviceDescriptor(device);
                if (descriptor == null) {
                    Log.e(
                            TAG,
                            "getDevicesMatchingConnectionStates: No valid descriptor for device: "
                                    + device);
                    continue;
                }

                LeAudioStateMachine sm = descriptor.mStateMachine;
                if (sm != null) {
                    connectionState = sm.getConnectionState();
                }
                for (int state : states) {
                    if (connectionState == state) {
                        devices.add(device);
                        break;
                    }
                }
            }
            return devices;
        } finally {
            mGroupReadLock.unlock();
        }
    }

    /**
     * Get the list of devices that have state machines.
     *
     * @return the list of devices that have state machines
     */
    @VisibleForTesting
    List<BluetoothDevice> getDevices() {
        List<BluetoothDevice> devices = new ArrayList<>();
        mGroupReadLock.lock();
        try {
            for (LeAudioDeviceDescriptor descriptor : mDeviceDescriptors.values()) {
                if (descriptor.mStateMachine != null) {
                    devices.add(descriptor.mStateMachine.getDevice());
                }
            }
            return devices;
        } finally {
            mGroupReadLock.unlock();
        }
    }

    /**
     * Get the current connection state of the profile
     *
     * @param device is the remote bluetooth device
     * @return {@link BluetoothProfile#STATE_DISCONNECTED} if this profile is disconnected, {@link
     *     BluetoothProfile#STATE_CONNECTING} if this profile is being connected, {@link
     *     BluetoothProfile#STATE_CONNECTED} if this profile is connected, or {@link
     *     BluetoothProfile#STATE_DISCONNECTING} if this profile is being disconnected
     */
    public int getConnectionState(BluetoothDevice device) {
        mGroupReadLock.lock();
        try {
            LeAudioDeviceDescriptor descriptor = getDeviceDescriptor(device);
            if (descriptor == null) {
                return BluetoothProfile.STATE_DISCONNECTED;
            }

            LeAudioStateMachine sm = descriptor.mStateMachine;
            if (sm == null) {
                return BluetoothProfile.STATE_DISCONNECTED;
            }
            return sm.getConnectionState();
        } finally {
            mGroupReadLock.unlock();
        }
    }

    /**
     * Add device to the given group.
     *
     * @param groupId group ID the device is being added to
     * @param device the active device
     * @return true on success, otherwise false
     */
    boolean groupAddNode(int groupId, BluetoothDevice device) {
        if (!mLeAudioNativeIsInitialized) {
            Log.e(TAG, "Le Audio not initialized properly.");
            return false;
        }
        return mNativeInterface.groupAddNode(groupId, device);
    }

    /**
     * Remove device from a given group.
     *
     * @param groupId group ID the device is being removed from
     * @param device the active device
     * @return true on success, otherwise false
     */
    boolean groupRemoveNode(int groupId, BluetoothDevice device) {
        if (!mLeAudioNativeIsInitialized) {
            Log.e(TAG, "Le Audio not initialized properly.");
            return false;
        }
        return mNativeInterface.groupRemoveNode(groupId, device);
    }

    /**
     * Checks if given group exists.
     *
     * @param groupId group Id to verify
     * @return true given group exists, otherwise false
     */
    public boolean isValidDeviceGroup(int groupId) {
        mGroupReadLock.lock();
        try {
            return groupId != LE_AUDIO_GROUP_ID_INVALID
                    && mGroupDescriptorsView.containsKey(groupId);
        } finally {
            mGroupReadLock.unlock();
        }
    }

    /**
     * Get all the devices within a given group.
     *
     * @param groupId group id to get devices
     * @return all devices within a given group or empty list
     */
    public List<BluetoothDevice> getGroupDevices(int groupId) {
        List<BluetoothDevice> result = new ArrayList<>();

        if (groupId == LE_AUDIO_GROUP_ID_INVALID) {
            return result;
        }

        mGroupReadLock.lock();
        try {
            for (Map.Entry<BluetoothDevice, LeAudioDeviceDescriptor> entry :
                    mDeviceDescriptors.entrySet()) {
                if (entry.getValue().mGroupId == groupId) {
                    result.add(entry.getKey());
                }
            }
        } finally {
            mGroupReadLock.unlock();
        }
        return result;
    }

    /**
     * Get all the devices within a given group.
     *
     * @param device the device for which we want to get all devices in its group
     * @return all devices within a given group or empty list
     */
    public List<BluetoothDevice> getGroupDevices(BluetoothDevice device) {
        List<BluetoothDevice> result = new ArrayList<>();
        int groupId = getGroupId(device);

        if (groupId == LE_AUDIO_GROUP_ID_INVALID) {
            return result;
        }

        mGroupReadLock.lock();
        try {
            for (Map.Entry<BluetoothDevice, LeAudioDeviceDescriptor> entry :
                    mDeviceDescriptors.entrySet()) {
                if (entry.getValue().mGroupId == groupId) {
                    result.add(entry.getKey());
                }
            }
        } finally {
            mGroupReadLock.unlock();
        }
        return result;
    }

    /** Get the active device group id */
    public Integer getActiveGroupId() {
        mGroupReadLock.lock();
        try {
            for (Map.Entry<Integer, LeAudioGroupDescriptor> entry :
                    mGroupDescriptorsView.entrySet()) {
                LeAudioGroupDescriptor descriptor = entry.getValue();
                if (descriptor.isActive()) {
                    return entry.getKey();
                }
            }
        } finally {
            mGroupReadLock.unlock();
        }
        return LE_AUDIO_GROUP_ID_INVALID;
    }

    /**
     * Creates LeAudio Broadcast instance with BluetoothLeBroadcastSettings.
     *
     * @param broadcastSettings broadcast settings for this broadcast source
     */
    public void createBroadcast(BluetoothLeBroadcastSettings broadcastSettings) {
        if (mBroadcastDescriptors.size() >= getMaximumNumberOfBroadcasts()) {
            Log.w(
                    TAG,
                    "createBroadcast reached maximum allowed broadcasts number: "
                            + getMaximumNumberOfBroadcasts());
            mHandler.post(
                    () ->
                            notifyBroadcastStartFailed(
                                    BluetoothStatusCodes.ERROR_LOCAL_NOT_ENOUGH_RESOURCES));
            return;
        }

        A2dpService mA2dp = A2dpService.getA2dpService();
        if ((mA2dp != null && mA2dp.getActiveDevice() != null) || mInCall) {
            Log.w(TAG, "A2dp device is active or call ongoing, skip broadcast creation.");
            mHandler.post(
                    () ->
                            notifyBroadcastStartFailed(
                                    BluetoothStatusCodes.ERROR_LOCAL_NOT_ENOUGH_RESOURCES));
            return;
        }

        if (mLeAudioBroadcasterNativeInterface == null) {
            Log.w(TAG, "Native interface not available.");
            return;
        }

        if (mAwaitingBroadcastCreateResponse) {
            mCreateBroadcastQueue.add(broadcastSettings);
            Log.i(TAG, "Broadcast creation queued due to waiting for a previous request response.");
            return;
        }

        if (!leaudioBigDependsOnAudioState()) {
            if (!areAllGroupsInNotActiveState()) {
                /* Broadcast will be created once unicast group became inactive */
                Log.i(
                        TAG,
                        "Unicast group is active, queueing Broadcast creation, while the Unicast"
                                + " group is deactivated.");
                mCreateBroadcastQueue.add(broadcastSettings);
                if (Flags.leaudioBroadcastAudioHandoverPolicies()) {
                    mNativeInterface.setUnicastMonitorMode(LeAudioStackEvent.DIRECTION_SINK, true);
                }
                removeActiveDevice(true);

                return;
            }
        }

        byte[] broadcastCode = broadcastSettings.getBroadcastCode();
        boolean isEncrypted = (broadcastCode != null) && (broadcastCode.length != 0);
        if (isEncrypted) {
            if ((broadcastCode.length > 16) || (broadcastCode.length < 4)) {
                Log.e(TAG, "Invalid broadcast code length. Should be from 4 to 16 octets long.");
                return;
            }
        }

        List<BluetoothLeBroadcastSubgroupSettings> settingsList =
                broadcastSettings.getSubgroupSettings();
        if (settingsList == null || settingsList.size() < 1) {
            Log.d(TAG, "subgroup settings is not valid value");
            return;
        }
        mBroadcastSessionStats.put(
                INVALID_BROADCAST_ID,
                new LeAudioBroadcastSessionStats(broadcastSettings, SystemClock.elapsedRealtime()));

        BluetoothLeAudioContentMetadata publicMetadata =
                broadcastSettings.getPublicBroadcastMetadata();

        Log.i(TAG, "createBroadcast: isEncrypted=" + (isEncrypted ? "true" : "false"));

        mAwaitingBroadcastCreateResponse = true;
        if (leaudioBigDependsOnAudioState()) {
            mCreateBroadcastQueue.add(broadcastSettings);
        }
        mLeAudioBroadcasterNativeInterface.createBroadcast(
                broadcastSettings.isPublicBroadcast(),
                broadcastSettings.getBroadcastName(),
                broadcastCode,
                publicMetadata == null ? null : publicMetadata.getRawMetadata(),
                getBroadcastAudioQualityPerSinkCapabilities(settingsList),
                settingsList.stream()
                        .map(s -> s.getContentMetadata().getRawMetadata())
                        .toArray(byte[][]::new));
    }

    private int[] getBroadcastAudioQualityPerSinkCapabilities(
            List<BluetoothLeBroadcastSubgroupSettings> settingsList) {
        int[] preferredQualityArray =
                settingsList.stream().mapToInt(s -> s.getPreferredQuality()).toArray();

        BassClientService bassClientService = getBassClientService();
        if (bassClientService == null) {
            return preferredQualityArray;
        }

        for (BluetoothDevice sink : bassClientService.getConnectedDevices()) {
            int groupId = getGroupId(sink);
            if (groupId == LE_AUDIO_GROUP_ID_INVALID) {
                continue;
            }

            BluetoothLeAudioCodecStatus codecStatus = getCodecStatus(groupId);
            if (codecStatus != null
                    && !codecStatus.isInputCodecConfigSelectable(BROADCAST_HIGH_QUALITY_CONFIG)) {
                // If any sink device does not support high quality audio config,
                // set all subgroup audio quality to standard quality for now before multi codec
                // config support is ready
                Log.i(
                        TAG,
                        "Sink device doesn't support HIGH broadcast audio quality, use STANDARD"
                                + " quality");
                Arrays.fill(
                        preferredQualityArray,
                        BluetoothLeBroadcastSubgroupSettings.QUALITY_STANDARD);
                break;
            }
        }
        return preferredQualityArray;
    }

    /**
     * Start LeAudio Broadcast instance.
     *
     * @param broadcastId broadcast instance identifier
     */
    public void startBroadcast(int broadcastId) {
        if (mLeAudioBroadcasterNativeInterface == null) {
            Log.w(TAG, "Native interface not available.");
            return;
        }

        Log.d(TAG, "startBroadcast");
        releaseLeAudioStream();

        /* Start timeout to recover from stucked/error start Broadcast operation */
        mDialingOutTimeoutEvent = new DialingOutTimeoutEvent(broadcastId);
        mHandler.postDelayed(mDialingOutTimeoutEvent, DIALING_OUT_TIMEOUT_MS);

        mLeAudioBroadcasterNativeInterface.startBroadcast(broadcastId);
    }

    /**
     * Updates LeAudio broadcast instance metadata.
     *
     * @param broadcastId broadcast instance identifier
     * @param broadcastSettings broadcast settings for this broadcast source
     */
    public void updateBroadcast(int broadcastId, BluetoothLeBroadcastSettings broadcastSettings) {
        if (mLeAudioBroadcasterNativeInterface == null) {
            Log.w(TAG, "Native interface not available.");
            return;
        }

        LeAudioBroadcastDescriptor descriptor = mBroadcastDescriptors.get(broadcastId);
        if (descriptor == null) {
            mHandler.post(
                    () ->
                            notifyBroadcastUpdateFailed(
                                    broadcastId,
                                    BluetoothStatusCodes.ERROR_LE_BROADCAST_INVALID_BROADCAST_ID));
            Log.e(TAG, "updateBroadcast: No valid descriptor for broadcastId: " + broadcastId);
            return;
        }

        List<BluetoothLeBroadcastSubgroupSettings> settingsList =
                broadcastSettings.getSubgroupSettings();
        if (settingsList == null || settingsList.size() < 1) {
            Log.d(TAG, "subgroup settings is not valid value");
            return;
        }

        BluetoothLeAudioContentMetadata publicMetadata =
                broadcastSettings.getPublicBroadcastMetadata();

        Log.d(TAG, "updateBroadcast");
        mLeAudioBroadcasterNativeInterface.updateMetadata(
                broadcastId,
                broadcastSettings.getBroadcastName(),
                publicMetadata == null ? null : publicMetadata.getRawMetadata(),
                settingsList.stream()
                        .map(s -> s.getContentMetadata().getRawMetadata())
                        .toArray(byte[][]::new));
        notifyBroadcastUpdated(broadcastId, BluetoothStatusCodes.REASON_LOCAL_APP_REQUEST);
    }

    /**
     * Pause LeAudio Broadcast instance.
     *
     * @param broadcastId broadcast instance identifier
     */
    public void pauseBroadcast(Integer broadcastId) {
        if (mLeAudioBroadcasterNativeInterface == null) {
            Log.w(TAG, "Native interface not available.");
            return;
        }

        LeAudioBroadcastDescriptor descriptor = mBroadcastDescriptors.get(broadcastId);
        if (descriptor == null) {
            Log.e(TAG, "pauseBroadcast: No valid descriptor for broadcastId: " + broadcastId);
            return;
        }

        if (leaudioBigDependsOnAudioState()) {
            if (isPlaying(broadcastId)) {
                Log.d(TAG, "pauseBroadcast");
                mIsBroadcastPausedFromOutside = true;
                mLeAudioBroadcasterNativeInterface.pauseBroadcast(broadcastId);
            } else if (isPaused(broadcastId)) {
                transitionFromBroadcastToUnicast();
            } else {
                Log.d(TAG, "pauseBroadcast: Broadcast is stopped, skip pause request");
            }
        } else {
            if (leaudioBroadcastAssistantPeripheralEntrustment()) {
                if (!isPlaying(broadcastId)) {
                    Log.d(TAG, "pauseBroadcast: Broadcast is not playing, skip pause request");
                    return;
                }

                // Due to broadcast pause sinks may lose synchronization
                BassClientService bassClientService = getBassClientService();
                if (bassClientService != null) {
                    bassClientService.cacheSuspendingSources(broadcastId);
                }
            }

            Log.d(TAG, "pauseBroadcast");
            mLeAudioBroadcasterNativeInterface.pauseBroadcast(broadcastId);
        }
    }

    /**
     * Stop LeAudio Broadcast instance.
     *
     * @param broadcastId broadcast instance identifier
     */
    public void stopBroadcast(Integer broadcastId) {
        if (mLeAudioBroadcasterNativeInterface == null) {
            Log.w(TAG, "Native interface not available.");
            return;
        }

        LeAudioBroadcastDescriptor descriptor = mBroadcastDescriptors.get(broadcastId);
        if (descriptor == null) {
            mHandler.post(
                    () ->
                            notifyOnBroadcastStopFailed(
                                    BluetoothStatusCodes.ERROR_LE_BROADCAST_INVALID_BROADCAST_ID));
            Log.e(TAG, "stopBroadcast: No valid descriptor for broadcastId: " + broadcastId);
            return;
        }

        if (getLeadDeviceForTheGroup(mUnicastGroupIdDeactivatedForBroadcastTransition) == null) {
            Log.w(TAG, "stopBroadcast: No valid unicast device for group ID "
                    + mUnicastGroupIdDeactivatedForBroadcastTransition);
        } else {
            mAudioManager.adjustStreamVolume(AudioManager.STREAM_MUSIC, AudioManager.ADJUST_MUTE,
                    AudioManager.FLAG_BLUETOOTH_ABS_VOLUME);
        }

        mBroadcastIdPendingStart = Optional.empty();
        mBroadcastIdDeactivatedForUnicastTransition = Optional.empty();
        if (mDialingOutTimeoutEvent != null &&
                mDialingOutTimeoutEvent.mBroadcastId.equals(broadcastId)) {
            Log.w(TAG, "stopBroadcast: pending stopBrodcast while start Broadcast is ongoing: "
                    + broadcastId);
            mBroadcastIdPendingStop = Optional.of(broadcastId);
            return;
        }
        Log.d(TAG, "stopBroadcast");

        // log group size before stop
        LeAudioBroadcastSessionStats sessionStats = mBroadcastSessionStats.get(broadcastId);
        BassClientService bassClientService = getBassClientService();
        if (bassClientService != null && sessionStats != null) {
            sessionStats.updateGroupSize(bassClientService.getSyncedBroadcastSinks().size());
        }

        mLeAudioBroadcasterNativeInterface.stopBroadcast(broadcastId);
    }

    /**
     * Destroy LeAudio Broadcast instance.
     *
     * @param broadcastId broadcast instance identifier
     */
    public void destroyBroadcast(int broadcastId) {
        if (mLeAudioBroadcasterNativeInterface == null) {
            Log.w(TAG, "Native interface not available.");
            return;
        }

        LeAudioBroadcastDescriptor descriptor = mBroadcastDescriptors.get(broadcastId);
        if (descriptor == null) {
            mHandler.post(
                    () ->
                            notifyOnBroadcastStopFailed(
                                    BluetoothStatusCodes.ERROR_LE_BROADCAST_INVALID_BROADCAST_ID));
            Log.e(TAG, "destroyBroadcast: No valid descriptor for broadcastId: " + broadcastId);
            return;
        }

        Log.d(TAG, "destroyBroadcast");
        if (Flags.leaudioBroadcastAudioHandoverPolicies()) {
            mIsSinkStreamMonitorModeEnabled = false;
            mNativeInterface.setUnicastMonitorMode(LeAudioStackEvent.DIRECTION_SINK, false);
        }
        mLeAudioBroadcasterNativeInterface.destroyBroadcast(broadcastId);
    }

    /**
     * Checks if Broadcast instance is playing.
     *
     * @param broadcastId broadcast instance identifier
     * @return true if if broadcast is playing, false otherwise
     */
    public boolean isPlaying(int broadcastId) {
        LeAudioBroadcastDescriptor descriptor = mBroadcastDescriptors.get(broadcastId);
        if (descriptor == null) {
            Log.e(TAG, "isPlaying: No valid descriptor for broadcastId: " + broadcastId);
            return false;
        }

        return (descriptor.mState.equals(LeAudioStackEvent.BROADCAST_STATE_STREAMING));
    }

    /**
     * Checks if Broadcast instance is paused.
     *
     * @param broadcastId broadcast instance identifier
     * @return true if if broadcast is paused, false otherwise
     */
    public boolean isPaused(int broadcastId) {
        LeAudioBroadcastDescriptor descriptor = mBroadcastDescriptors.get(broadcastId);
        if (descriptor == null) {
            Log.e(TAG, "isPaused: No valid descriptor for broadcastId: " + broadcastId);
            return false;
        }

        return (descriptor.mState.equals(LeAudioStackEvent.BROADCAST_STATE_PAUSED));
    }

    /**
     * Get all broadcast metadata.
     *
     * @return list of all know Broadcast metadata
     */
    public List<BluetoothLeBroadcastMetadata> getAllBroadcastMetadata() {
        return mBroadcastDescriptors.values().stream()
                .map(s -> s.mMetadata)
                .filter(s -> s != null)
                .collect(Collectors.toList());
    }

    /**
     * Check if broadcast is active
     *
     * @return true if there is active broadcast, false otherwise
     */
    public boolean isBroadcastActive() {
        return !mBroadcastDescriptors.isEmpty();
    }

    /**
     * Get the maximum number of supported simultaneous broadcasts.
     *
     * @return number of supported simultaneous broadcasts
     */
    public int getMaximumNumberOfBroadcasts() {
        /* TODO: This is currently fixed to 1 */
        return 1;
    }

    /**
     * Get the maximum number of supported streams per broadcast.
     *
     * @return number of supported streams per broadcast
     */
    public int getMaximumStreamsPerBroadcast() {
        /* TODO: This is currently fixed to 1 */
        return 1;
    }

    /**
     * Get the maximum number of supported subgroups per broadcast.
     *
     * @return number of supported subgroups per broadcast
     */
    public int getMaximumSubgroupsPerBroadcast() {
        /* TODO: This is currently fixed to 1 */
        return 1;
    }

    /** Active Broadcast Assistant notification handler */
    public void activeBroadcastAssistantNotification(boolean active) {
        if (getBassClientService() == null) {
            Log.w(TAG, "Ignore active Broadcast Assistant notification");
            return;
        }

        if (active) {
            mIsSourceStreamMonitorModeEnabled = true;
            mNativeInterface.setUnicastMonitorMode(LeAudioStackEvent.DIRECTION_SOURCE, true);
        } else {
            if (mIsSourceStreamMonitorModeEnabled) {
                mNativeInterface.setUnicastMonitorMode(LeAudioStackEvent.DIRECTION_SOURCE, false);
            }

            mIsSourceStreamMonitorModeEnabled = false;
        }
    }

    /**
     * Checks if Broadcast instance is pending start
     *
     * @param broadcastId broadcast instance identifier
     * @return true if if broadcast is pending start, false otherwise
     */
    public boolean isBroadcastPendingStart(int broadcastId) {
        boolean ret = (mBroadcastIdPendingStart.isPresent()
                && mBroadcastIdPendingStart.get().equals(broadcastId))
                || (mDialingOutTimeoutEvent != null
                && mDialingOutTimeoutEvent.mBroadcastId.equals(broadcastId));
        Log.d(TAG, "isBroadcastPendingStart " + ret);
        return ret;
    }

    /** Return true if device is primary - is active or was active before switch to broadcast */
    public boolean isPrimaryDevice(BluetoothDevice device) {
        LeAudioDeviceDescriptor descriptor = mDeviceDescriptors.get(device);
        if (descriptor == null) {
            return false;
        }

        return descriptor.mGroupId == mUnicastGroupIdDeactivatedForBroadcastTransition;
    }

    /** Return true if group is primary - is active or was active before switch to broadcast */
    private boolean isPrimaryGroup(int groupId) {
        return groupId != IBluetoothLeAudio.LE_AUDIO_GROUP_ID_INVALID
                && groupId == mUnicastGroupIdDeactivatedForBroadcastTransition;
    }

    private boolean areBroadcastsAllStopped() {
        if (mBroadcastDescriptors == null) {
            Log.e(TAG, "areBroadcastsAllStopped: Invalid Broadcast Descriptors");
            return false;
        }

        return mBroadcastDescriptors.values().stream()
                .allMatch(d -> d.mState.equals(LeAudioStackEvent.BROADCAST_STATE_STOPPED));
    }

    private Optional<Integer> getFirstNotStoppedBroadcastId() {
        if (mBroadcastDescriptors == null) {
            Log.e(TAG, "getFirstNotStoppedBroadcastId: Invalid Broadcast Descriptors");
            return Optional.empty();
        }

        for (Map.Entry<Integer, LeAudioBroadcastDescriptor> entry :
                mBroadcastDescriptors.entrySet()) {
            if (!entry.getValue().mState.equals(LeAudioStackEvent.BROADCAST_STATE_STOPPED)) {
                return Optional.of(entry.getKey());
            }
        }

        return Optional.empty();
    }

    private boolean areAllGroupsInNotActiveState() {
        mGroupReadLock.lock();
        try {
            for (Map.Entry<Integer, LeAudioGroupDescriptor> entry :
                    mGroupDescriptorsView.entrySet()) {
                LeAudioGroupDescriptor descriptor = entry.getValue();
                if (!descriptor.isInactive()) {
                    return false;
                }
            }
        } finally {
            mGroupReadLock.unlock();
        }
        return true;
    }

    private boolean areAllGroupsInNotGettingActiveState() {
        mGroupReadLock.lock();
        try {
            for (Map.Entry<Integer, LeAudioGroupDescriptor> entry :
                    mGroupDescriptorsView.entrySet()) {
                LeAudioGroupDescriptor descriptor = entry.getValue();
                if (descriptor.isGettingActive()) {
                    return false;
                }
            }
        } finally {
            mGroupReadLock.unlock();
        }
        return true;
    }

    private Integer getFirstGroupIdInGettingActiveState() {
        mGroupReadLock.lock();
        try {
            for (Map.Entry<Integer, LeAudioGroupDescriptor> entry :
                    mGroupDescriptorsView.entrySet()) {
                LeAudioGroupDescriptor descriptor = entry.getValue();
                if (descriptor.isGettingActive()) {
                    return entry.getKey();
                }
            }
        } finally {
            mGroupReadLock.unlock();
        }
        return LE_AUDIO_GROUP_ID_INVALID;
    }

    private BluetoothDevice getLeadDeviceForTheGroup(Integer groupId) {
        if (groupId == LE_AUDIO_GROUP_ID_INVALID) {
            return null;
        }
        mGroupReadLock.lock();
        try {
            LeAudioGroupDescriptor groupDescriptor = getGroupDescriptor(groupId);
            if (groupDescriptor == null) {
                Log.e(TAG, "Group " + groupId + " does not exist");
                return null;
            }

            if (groupDescriptor.mCurrentLeadDevice != null
                    && getConnectionState(groupDescriptor.mCurrentLeadDevice)
                            == BluetoothProfile.STATE_CONNECTED) {
                return groupDescriptor.mCurrentLeadDevice;
            }

            for (LeAudioDeviceDescriptor descriptor : mDeviceDescriptors.values()) {
                if (!descriptor.mGroupId.equals(groupId)) {
                    continue;
                }

                LeAudioStateMachine sm = descriptor.mStateMachine;
                if (sm == null || sm.getConnectionState() != BluetoothProfile.STATE_CONNECTED) {
                    continue;
                }
                groupDescriptor.mCurrentLeadDevice = sm.getDevice();
                return groupDescriptor.mCurrentLeadDevice;
            }
        } finally {
            mGroupReadLock.unlock();
        }
        return null;
    }

    private boolean updateActiveInDevice(
            BluetoothDevice device,
            Integer groupId,
            Integer oldSupportedAudioDirections,
            Integer newSupportedAudioDirections) {
        boolean oldSupportedByDeviceInput =
                (oldSupportedAudioDirections & AUDIO_DIRECTION_INPUT_BIT) != 0;
        boolean newSupportedByDeviceInput =
                (newSupportedAudioDirections & AUDIO_DIRECTION_INPUT_BIT) != 0;

        /*
         * Do not update input if neither previous nor current device support input
         */
        if (!oldSupportedByDeviceInput && !newSupportedByDeviceInput) {
            Log.d(TAG, "updateActiveInDevice: Device does not support input.");
            return false;
        }

        if (device != null && mActiveAudioInDevice != null) {
            LeAudioDeviceDescriptor deviceDescriptor = getDeviceDescriptor(mActiveAudioInDevice);
            if (deviceDescriptor == null) {
                Log.e(TAG, "updateActiveInDevice: No valid descriptor for device: " + device);
                return false;
            }

            if (deviceDescriptor.mGroupId.equals(groupId)) {
                /* This is the same group as already notified to the system.
                 * Therefore do not change the device we have connected to the group,
                 * unless, previous one is disconnected now
                 */
                if (mAdapterService.isConnected(mActiveAudioInDevice)) {
                    device = mActiveAudioInDevice;
                }
            } else if (deviceDescriptor.mGroupId != LE_AUDIO_GROUP_ID_INVALID) {
                /* Mark old group as no active */
                LeAudioGroupDescriptor descriptor = getGroupDescriptor(deviceDescriptor.mGroupId);
                if (descriptor != null) {
                    descriptor.setActiveState(ACTIVE_STATE_INACTIVE);
                }
            }
        }

        BluetoothDevice previousInDevice = mActiveAudioInDevice;

        /*
         * Update input if:
         * - Device changed
         *     OR
         * - Device stops / starts supporting input
         */
        if (!Objects.equals(device, previousInDevice)
                || (oldSupportedByDeviceInput != newSupportedByDeviceInput)) {
            mActiveAudioInDevice = newSupportedByDeviceInput ? device : null;
            Log.d(
                    TAG,
                    " handleBluetoothActiveDeviceChanged previousInDevice: "
                            + previousInDevice
                            + ", mActiveAudioInDevice: "
                            + mActiveAudioInDevice
                            + " isLeOutput: false");

            return true;
        }
        Log.d(TAG, "updateActiveInDevice: Nothing to do.");
        return false;
    }

    private boolean updateActiveOutDevice(
            BluetoothDevice device,
            Integer groupId,
            Integer oldSupportedAudioDirections,
            Integer newSupportedAudioDirections) {
        boolean oldSupportedByDeviceOutput =
                (oldSupportedAudioDirections & AUDIO_DIRECTION_OUTPUT_BIT) != 0;
        boolean newSupportedByDeviceOutput =
                (newSupportedAudioDirections & AUDIO_DIRECTION_OUTPUT_BIT) != 0;

        /*
         * Do not update output if neither previous nor current device support output
         */
        if (!oldSupportedByDeviceOutput && !newSupportedByDeviceOutput) {
            Log.d(TAG, "updateActiveOutDevice: Device does not support output.");
            return false;
        }

        if (device != null && mActiveAudioOutDevice != null) {
            LeAudioDeviceDescriptor deviceDescriptor = getDeviceDescriptor(mActiveAudioOutDevice);
            if (deviceDescriptor == null) {
                Log.e(TAG, "updateActiveOutDevice: No valid descriptor for device: " + device);
                return false;
            }

            if (deviceDescriptor.mGroupId.equals(groupId)) {
                /* This is the same group as already notified to the system.
                 * Therefore do not change the device we have connected to the group,
                 * unless, previous one is disconnected now
                 */
                if (mAdapterService.getConnectionState(mActiveAudioOutDevice)
                        != BluetoothDevice.CONNECTION_STATE_DISCONNECTED) {
                    device = mActiveAudioOutDevice;
                }
            } else if (deviceDescriptor.mGroupId != LE_AUDIO_GROUP_ID_INVALID) {
                Log.i(
                        TAG,
                        " Switching active group from "
                                + deviceDescriptor.mGroupId
                                + " to "
                                + groupId);
                /* Mark old group as no active */
                LeAudioGroupDescriptor descriptor = getGroupDescriptor(deviceDescriptor.mGroupId);
                if (descriptor != null) {
                    descriptor.setActiveState(ACTIVE_STATE_INACTIVE);
                }
            }
        }

        BluetoothDevice previousOutDevice = mActiveAudioOutDevice;

        /*
         * Update output if:
         * - Device changed
         *     OR
         * - Device stops / starts supporting output
         */
        if (!Objects.equals(device, previousOutDevice)
                || (oldSupportedByDeviceOutput != newSupportedByDeviceOutput)) {
            mActiveAudioOutDevice = newSupportedByDeviceOutput ? device : null;
            Log.d(
                    TAG,
                    " handleBluetoothActiveDeviceChanged previousOutDevice: "
                            + previousOutDevice
                            + ", mActiveAudioOutDevice: "
                            + mActiveAudioOutDevice
                            + " isLeOutput: true");
            return true;
        }
        Log.d(TAG, "updateActiveOutDevice: Nothing to do.");
        return false;
    }

    /**
     * Send broadcast intent about LeAudio connection state changed. This is called by
     * LeAudioStateMachine.
     */
    void notifyConnectionStateChanged(BluetoothDevice device, int newState, int prevState) {
        Log.d(
                TAG,
                "Notify connection state changed."
                        + device
                        + "("
                        + prevState
                        + " -> "
                        + newState
                        + ")");

        mAdapterService.notifyProfileConnectionStateChangeToGatt(
                BluetoothProfile.LE_AUDIO, prevState, newState);
        mAdapterService.handleProfileConnectionStateChange(
                BluetoothProfile.LE_AUDIO, device, prevState, newState);
        mAdapterService
                .getActiveDeviceManager()
                .profileConnectionStateChanged(
                        BluetoothProfile.LE_AUDIO, device, prevState, newState);
        mAdapterService.updateProfileConnectionAdapterProperties(
                device, BluetoothProfile.LE_AUDIO, newState, prevState);

        Intent intent = new Intent(BluetoothLeAudio.ACTION_LE_AUDIO_CONNECTION_STATE_CHANGED);
        intent.putExtra(BluetoothProfile.EXTRA_PREVIOUS_STATE, prevState);
        intent.putExtra(BluetoothProfile.EXTRA_STATE, newState);
        intent.putExtra(BluetoothDevice.EXTRA_DEVICE, device);
        intent.addFlags(
                Intent.FLAG_RECEIVER_REGISTERED_ONLY_BEFORE_BOOT
                        | Intent.FLAG_RECEIVER_INCLUDE_BACKGROUND);
        sendBroadcast(intent, BLUETOOTH_CONNECT, Utils.getTempBroadcastOptions().toBundle());
    }

    void sentActiveDeviceChangeIntent(BluetoothDevice device) {
        Intent intent = new Intent(BluetoothLeAudio.ACTION_LE_AUDIO_ACTIVE_DEVICE_CHANGED);
        intent.putExtra(BluetoothDevice.EXTRA_DEVICE, device);
        intent.addFlags(
                Intent.FLAG_RECEIVER_REGISTERED_ONLY_BEFORE_BOOT
                        | Intent.FLAG_RECEIVER_INCLUDE_BACKGROUND);
        sendBroadcastWithMultiplePermissions(
                intent, new String[] {BLUETOOTH_CONNECT, BLUETOOTH_PRIVILEGED});
    }

    void notifyVolumeControlServiceAboutActiveGroup(BluetoothDevice device) {
        VolumeControlService volumeControlService = getVolumeControlService();
        if (volumeControlService == null) {
            return;
        }

        if (mExposedActiveDevice != null) {
            volumeControlService.setGroupActive(getGroupId(mExposedActiveDevice), false);
        }

        if (device != null) {
            volumeControlService.setGroupActive(getGroupId(device), true);
        }
    }

    /**
     * Send broadcast intent about LeAudio active device. This is called when AudioManager confirms,
     * LeAudio device is added or removed.
     */
    @VisibleForTesting
    void notifyActiveDeviceChanged(BluetoothDevice device) {
        Log.d(
                TAG,
                "Notify Active device changed."
                        + device
                        + ". Currently active device is "
                        + mActiveAudioOutDevice);

        mAdapterService.handleActiveDeviceChange(BluetoothProfile.LE_AUDIO, device);
        sentActiveDeviceChangeIntent(device);
        notifyVolumeControlServiceAboutActiveGroup(device);
        mExposedActiveDevice = device;
    }

    boolean isScannerNeeded() {
        if (mDeviceDescriptors.isEmpty() || !mBluetoothEnabled) {
            Log.d(TAG, "isScannerNeeded: false, mBluetoothEnabled: " + mBluetoothEnabled);
            return false;
        }

        if (allLeAudioDevicesConnected()) {
            Log.d(TAG, "isScannerNeeded: all devices connected, scanner not needed");
            return false;
        }

        Log.d(TAG, "isScannerNeeded: true");
        return true;
    }

    boolean allLeAudioDevicesConnected() {
        mGroupReadLock.lock();
        try {
            for (Map.Entry<BluetoothDevice, LeAudioDeviceDescriptor> deviceEntry :
                    mDeviceDescriptors.entrySet()) {
                LeAudioDeviceDescriptor deviceDescriptor = deviceEntry.getValue();

                if (deviceDescriptor.mStateMachine == null) {
                    /* Lack of state machine means device is not connected */
                    return false;
                }

                if (!deviceDescriptor.mStateMachine.isConnected()
                        || !deviceDescriptor.mAclConnected) {
                    return false;
                }
            }
        } finally {
            mGroupReadLock.unlock();
        }
        return true;
    }

    private class AudioServerScanCallback2 extends IScannerCallback.Stub {
        // See BluetoothLeScanner.BleScanCallbackWrapper.mScannerId
        int mScannerId = 0;

        synchronized void startBackgroundScan() {
            if (mScannerId != 0) {
                Log.d(TAG, "Scanner is already registered with id " + mScannerId);
                return;
            }
            if (Flags.scanManagerRefactor()) {
                mAdapterService
                        .getBluetoothScanController()
                        .getTransitionalScanHelper()
                        .registerScannerInternal(this, null);
            } else {
                mAdapterService
                        .getBluetoothGattService()
                        .getTransitionalScanHelper()
                        .registerScannerInternal(this, null);
            }
        }

        synchronized void stopBackgroundScan() {
            if (mScannerId == 0) {
                Log.d(TAG, "Scanner is already unregistered");
                return;
            }
            if (Flags.scanManagerRefactor()) {
                mAdapterService
                        .getBluetoothScanController()
                        .getTransitionalScanHelper()
                        .stopScanInternal(mScannerId);

                mAdapterService
                        .getBluetoothScanController()
                        .getTransitionalScanHelper()
                        .unregisterScannerInternal(mScannerId);
            } else {
                mAdapterService
                        .getBluetoothGattService()
                        .getTransitionalScanHelper()
                        .stopScanInternal(mScannerId);

                mAdapterService
                        .getBluetoothGattService()
                        .getTransitionalScanHelper()
                        .unregisterScannerInternal(mScannerId);
            }
            mScannerId = 0;
        }

        @Override
        public synchronized void onScannerRegistered(int status, int scannerId) {
            mScannerId = scannerId;

            /* Filter we are building here will not match to anything.
             * Eventually we should be able to start scan from native when
             * b/276350722 is done
             */
            ScanFilter filter =
                    new ScanFilter.Builder()
                            .setServiceData(BluetoothUuid.LE_AUDIO, new byte[] {0x11})
                            .build();

            ScanSettings settings =
                    new ScanSettings.Builder()
                            .setLegacy(false)
                            .setScanMode(ScanSettings.SCAN_MODE_BALANCED)
                            .setPhy(BluetoothDevice.PHY_LE_1M)
                            .build();

            if (Flags.scanManagerRefactor()) {
                mAdapterService
                        .getBluetoothScanController()
                        .getTransitionalScanHelper()
                        .startScanInternal(scannerId, settings, List.of(filter));
            } else {
                mAdapterService
                        .getBluetoothGattService()
                        .getTransitionalScanHelper()
                        .startScanInternal(scannerId, settings, List.of(filter));
            }
        }

        // Eventually we should be able to start scan from native when b/276350722 is done
        // All the result returned here are ignored
        @Override
        public void onScanResult(ScanResult scanResult) {}

        @Override
        public void onBatchScanResults(List<ScanResult> batchResults) {}

        @Override
        public void onFoundOrLost(boolean onFound, ScanResult scanResult) {}

        @Override
        public void onScanManagerErrorCallback(int errorCode) {}
    }

    private class AudioServerScanCallback extends ScanCallback {
        int mMaxScanRetries = 10;
        int mScanRetries = 0;

        @Override
        public void onScanResult(int callbackType, ScanResult result) {
            /* Filter is set in the way, that there will be no results found.
             * We just need a scanner to be running for the APCF filtering defined in native
             */
        }

        @Override
        public void onBatchScanResults(List<ScanResult> results) {
            /* Filter is set in the way, that there will be no results found.
             * We just need a scanner to be running for the APCF filtering defined in native
             */
        }

        @Override
        public void onScanFailed(int errorCode) {
            Log.w(TAG, "Scan failed err: " + errorCode + " scan retries: " + mScanRetries);
            switch (errorCode) {
                case SCAN_FAILED_INTERNAL_ERROR:
                case SCAN_FAILED_APPLICATION_REGISTRATION_FAILED:
                    if (mScanRetries < mMaxScanRetries) {
                        mScanRetries++;
                        Log.w(TAG, "Failed to start. Let's retry");
                        mHandler.post(() -> startAudioServersBackgroundScan(/* retry= */ true));
                    }
                    break;
                default:
                    /* Indicate scan is no running */
                    mScanCallback = null;
                    break;
            }
        }
    }

    @VisibleForTesting
    boolean handleAudioDeviceAdded(
            BluetoothDevice device, int type, boolean isSink, boolean isSource) {
        Log.d(
                TAG,
                (" handleAudioDeviceAdded: " + device)
                        + (", device type: " + type)
                        + (", isSink: " + isSink)
                        + (" isSource: " + isSource));

        /* Don't expose already exposed active device */
        if (device.equals(mExposedActiveDevice)) {
            Log.d(TAG, " onAudioDevicesAdded: " + device + " is already exposed");
            return true;
        }

        if ((isSink && !device.equals(mActiveAudioOutDevice))
                || (isSource && !device.equals(mActiveAudioInDevice))) {
            Log.e(
                    TAG,
                    "Added device does not match to the one activated here. ("
                            + (device
                                    + " != "
                                    + mActiveAudioOutDevice
                                    + " / "
                                    + mActiveAudioInDevice
                                    + ")"));
            return false;
        }

        notifyActiveDeviceChanged(device);
        return true;
    }

    @VisibleForTesting
    void handleAudioDeviceRemoved(
            BluetoothDevice device, int type, boolean isSink, boolean isSource) {
        Log.d(
                TAG,
                (" handleAudioDeviceRemoved: " + device)
                        + (", device type: " + type)
                        + (", isSink: " + isSink)
                        + (" isSource: " + isSource)
                        + (", mActiveAudioInDevice: " + mActiveAudioInDevice)
                        + (", mActiveAudioOutDevice: " + mActiveAudioOutDevice));

        if (!device.equals(mExposedActiveDevice)) {
            return;
        }

        if ((isSource && mActiveAudioInDevice == null)
                || (isSink && mActiveAudioOutDevice == null)) {
            Log.d(TAG, "Expecting device removal");
            if (mActiveAudioInDevice == null && mActiveAudioOutDevice == null) {
                mExposedActiveDevice = null;
            }
            return;
        }

        Log.i(TAG, "Audio manager disactivate LeAudio device " + mExposedActiveDevice);
        mExposedActiveDevice = null;
        setActiveDevice(null);
    }

    /* Notifications of audio device connection/disconn events. */
    private class AudioManagerAudioDeviceCallback extends AudioDeviceCallback {
        @Override
        public void onAudioDevicesAdded(AudioDeviceInfo[] addedDevices) {
            if (mAudioManager == null || mAdapterService == null) {
                Log.e(TAG, "Callback called when LeAudioService is stopped");
                return;
            }

            for (AudioDeviceInfo deviceInfo : addedDevices) {
                if ((deviceInfo.getType() != AudioDeviceInfo.TYPE_BLE_HEADSET)
                        && (deviceInfo.getType() != AudioDeviceInfo.TYPE_BLE_SPEAKER)) {
                    continue;
                }

                String address = deviceInfo.getAddress();
                if (address.equals("00:00:00:00:00:00")) {
                    continue;
                }

                byte[] addressBytes = Utils.getBytesFromAddress(address);
                BluetoothDevice device = mAdapterService.getDeviceFromByte(addressBytes);

                if (deviceInfo.isSink()) {
                    mAudioManagerAddedOutDevice = device;
                }
                if (handleAudioDeviceAdded(
                        device, deviceInfo.getType(), deviceInfo.isSink(), deviceInfo.isSource())) {
                    return;
                }
            }
        }

        @Override
        public void onAudioDevicesRemoved(AudioDeviceInfo[] removedDevices) {
            if (mAudioManager == null || mAdapterService == null) {
                Log.e(TAG, "Callback called when LeAudioService is stopped");
                return;
            }

            for (AudioDeviceInfo deviceInfo : removedDevices) {
                if (deviceInfo.getType() == AudioDeviceInfo.TYPE_BLE_BROADCAST) {
                    Log.i(TAG, "Broadcast Audio device is removed");
                    releaseLeAudioStream();
                    continue;
                }

                if ((deviceInfo.getType() != AudioDeviceInfo.TYPE_BLE_HEADSET)
                        && (deviceInfo.getType() != AudioDeviceInfo.TYPE_BLE_SPEAKER)) {
                    continue;
                }

                String address = deviceInfo.getAddress();
                if (address.equals("00:00:00:00:00:00")) {
                    continue;
                }

		byte[] addressBytes = Utils.getBytesFromAddress(address);
                BluetoothDevice device = mAdapterService.getDeviceFromByte(addressBytes);

                mExposedActiveDevice = null;

                if (deviceInfo.isSink()) {
                    mAudioManagerAddedOutDevice = null;
                    if (mBroadcastIdPendingStart.isPresent()) {
                        Log.d(TAG, "mBroadcastIdPendingStart exist, Start pending broadcast");
                        startBroadcast(mBroadcastIdPendingStart.get());
                        mBroadcastIdPendingStart = Optional.empty();
                    }
                    releaseLeAudioStream();
                }

                handleAudioDeviceRemoved(
                        device, deviceInfo.getType(), deviceInfo.isSink(), deviceInfo.isSource());
            }
        }
    }

    /*
     * Report the active broadcast device change to the active device manager and the media
     * framework.
     * @param newDevice new supported broadcast audio device
     * @param previousDevice previous no longer supported broadcast audio device
     */
    private void updateBroadcastActiveDevice(
            BluetoothDevice newDevice,
            BluetoothDevice previousDevice,
            boolean suppressNoisyIntent) {
        mActiveBroadcastAudioDevice = newDevice;
        Log.d(
                TAG,
                "updateBroadcastActiveDevice: newDevice: "
                        + newDevice
                        + ", previousDevice: "
                        + previousDevice);
        mAudioManager.handleBluetoothActiveDeviceChanged(
                newDevice, previousDevice, getBroadcastProfile(suppressNoisyIntent));
    }

    /**
     * Report the active devices change to the active device manager and the media framework.
     *
     * @param groupId id of group which devices should be updated
     * @param newSupportedAudioDirections new supported audio directions for group of devices
     * @param oldSupportedAudioDirections old supported audio directions for group of devices
     * @param isActive if there is new active group
     * @param hasFallbackDevice whether any fallback device exists when deactivating the current
     *     active device.
     * @param notifyAndUpdateInactiveOutDeviceOnly if only output device should be updated to
     *     inactive devices (if new out device would be null device).
     * @return true if group is active after change false otherwise.
     */
    private boolean updateActiveDevices(
            Integer groupId,
            Integer oldSupportedAudioDirections,
            Integer newSupportedAudioDirections,
            boolean isActive,
            boolean hasFallbackDevice,
            boolean notifyAndUpdateInactiveOutDeviceOnly) {
        BluetoothDevice newOutDevice = null;
        BluetoothDevice newInDevice = null;
        BluetoothDevice previousActiveOutDevice = mActiveAudioOutDevice;
        BluetoothDevice previousActiveInDevice = mActiveAudioInDevice;

        if (isActive) {
            newOutDevice = getLeadDeviceForTheGroup(groupId);
            newInDevice = newOutDevice;
        } else {
            /* While broadcasting a input device needs to be connected to track Audio Framework
             * streaming requests. This would allow native to make a fallback to Unicast decision.
             */
            if (notifyAndUpdateInactiveOutDeviceOnly
                    && ((newSupportedAudioDirections & AUDIO_DIRECTION_INPUT_BIT) != 0)) {
                newInDevice = getLeadDeviceForTheGroup(groupId);
            } else if (Flags.leaudioBroadcastAudioHandoverPolicies()
                    && mIsSinkStreamMonitorModeEnabled) {
                mIsSinkStreamMonitorModeEnabled = false;
                mNativeInterface.setUnicastMonitorMode(LeAudioStackEvent.DIRECTION_SINK, false);
            }
        }

        boolean isNewActiveOutDevice =
                updateActiveOutDevice(
                        newOutDevice,
                        groupId,
                        oldSupportedAudioDirections,
                        newSupportedAudioDirections);
        boolean isNewActiveInDevice =
                updateActiveInDevice(
                        newInDevice,
                        groupId,
                        oldSupportedAudioDirections,
                        newSupportedAudioDirections);

        Log.d(
                TAG,
                " isNewActiveOutDevice: "
                        + isNewActiveOutDevice
                        + ", "
                        + mActiveAudioOutDevice
                        + ", isNewActiveInDevice: "
                        + isNewActiveInDevice
                        + ", "
                        + mActiveAudioInDevice
                        + ", notifyAndUpdateInactiveOutDeviceOnly: "
                        + notifyAndUpdateInactiveOutDeviceOnly);
        if ((isActive == true) &&
            (mActiveAudioOutDevice != null || mActiveAudioInDevice != null)) {
            LeAudioGroupDescriptor descriptor = getGroupDescriptor(groupId);
            if (descriptor != null) {
                Log.d(TAG, "updateActiveDevices: set active state active");
                descriptor.setActiveState(ACTIVE_STATE_ACTIVE);
            }
        }

        if (isNewActiveOutDevice) {
            int volume = IBluetoothVolumeControl.VOLUME_CONTROL_UNKNOWN_VOLUME;

            if (mActiveAudioOutDevice != null) {
                volume = getAudioDeviceGroupVolume(groupId);
            }

            final boolean suppressNoisyIntent = hasFallbackDevice || mActiveAudioOutDevice != null;

            Log.d(
                    TAG,
                    "suppressNoisyIntent: "
                            + suppressNoisyIntent
                            + ", hasFallbackDevice: "
                            + hasFallbackDevice);
            final BluetoothProfileConnectionInfo connectionInfo;
            if (isAtLeastU()) {
                connectionInfo =
                        BluetoothProfileConnectionInfo.createLeAudioOutputInfo(
                                suppressNoisyIntent, volume);
            } else {
                connectionInfo =
                        BluetoothProfileConnectionInfo.createLeAudioInfo(suppressNoisyIntent, true);
            }
            mAudioManager.handleBluetoothActiveDeviceChanged(
                    mActiveAudioOutDevice, previousActiveOutDevice, connectionInfo);
        }

        if (isNewActiveInDevice) {
            mAudioManager.handleBluetoothActiveDeviceChanged(
                    mActiveAudioInDevice,
                    previousActiveInDevice,
                    BluetoothProfileConnectionInfo.createLeAudioInfo(false, false));
        }

        if ((mActiveAudioOutDevice == null)
                && (notifyAndUpdateInactiveOutDeviceOnly || (mActiveAudioInDevice == null))) {
            /* Notify about inactive device as soon as possible.
             * When adding new device, wait with notification until AudioManager is ready
             * with adding the device.
             */
            notifyActiveDeviceChanged(null);
        }

        return mActiveAudioOutDevice != null || mActiveAudioInDevice != null;
    }

    private void clearInactiveDueToContextTypeFlags() {
        mGroupReadLock.lock();
        try {
            for (Map.Entry<Integer, LeAudioGroupDescriptor> groupEntry :
                    mGroupDescriptorsView.entrySet()) {
                LeAudioGroupDescriptor groupDescriptor = groupEntry.getValue();
                if (groupDescriptor.mInactivatedDueToContextType) {
                    Log.d(TAG, "clearInactiveDueToContextTypeFlags " + groupEntry.getKey());
                    groupDescriptor.mInactivatedDueToContextType = false;
                }
            }
        } finally {
            mGroupReadLock.unlock();
        }
    }

    /**
     * Set the active device group.
     *
     * @param hasFallbackDevice hasFallbackDevice whether any fallback device exists when {@code
     *     device} is null.
     */
    private boolean setActiveGroupWithDevice(BluetoothDevice device, boolean hasFallbackDevice) {
        int groupId = LE_AUDIO_GROUP_ID_INVALID;

        if (device != null) {
            LeAudioDeviceDescriptor descriptor = getDeviceDescriptor(device);
            if (descriptor == null) {
                Log.e(TAG, "setActiveGroupWithDevice: No valid descriptor for device: " + device);
                return false;
            }

            groupId = descriptor.mGroupId;

            if (!isGroupAvailableForStream(groupId)) {
                Log.e(
                        TAG,
                        "setActiveGroupWithDevice: groupId "
                                + groupId
                                + " is not available for streaming");
                return false;
            }

            clearInactiveDueToContextTypeFlags();
        }

        int currentlyActiveGroupId = getActiveGroupId();
        Optional<Integer> broadcastId = getFirstNotStoppedBroadcastId();
        boolean isBroadcastPlaying = (!broadcastId.isEmpty() && isPlaying(broadcastId.get()))
                ? true: false;
        Log.d(
                TAG,
                "setActiveGroupWithDevice = "
                        + groupId
                        + ", currentlyActiveGroupId = "
                        + currentlyActiveGroupId
                        + ", device: "
                        + device
                        + ", hasFallbackDevice: "
                        + hasFallbackDevice
                        + ", mExposedActiveDevice: "
                        + mExposedActiveDevice
                        + ", isBroadcastPlaying: "
                        + isBroadcastPlaying);

        LeAudioGroupDescriptor groupDescriptor = getGroupDescriptor(currentlyActiveGroupId);
        if (isBroadcastActive()
                && currentlyActiveGroupId == LE_AUDIO_GROUP_ID_INVALID
                && (mUnicastGroupIdDeactivatedForBroadcastTransition != LE_AUDIO_GROUP_ID_INVALID
                || isBroadcastPlaying)) {
            // If broadcast is ongoing and need to update unicast fallback active group
            // we need to update the cached group id and skip changing the active device
            updateFallbackUnicastGroupIdForBroadcast(groupId);

            /* In case of removing fallback unicast group, monitoring input device should be
             * removed from active devices.
             */
            if (groupDescriptor != null && groupId == LE_AUDIO_GROUP_ID_INVALID) {
                updateActiveDevices(
                        groupId,
                        groupDescriptor.mDirection,
                        AUDIO_DIRECTION_NONE,
                        false,
                        groupDescriptor.mHasFallbackDeviceWhenGettingInactive,
                        false);
            }

            return true;
        }

        if (groupDescriptor != null && groupId == currentlyActiveGroupId) {
            /* Make sure active group is already exposed to audio framework.
             * If not, lets wait for it and don't sent additional intent.
             */
            if (Objects.equals(groupDescriptor.mCurrentLeadDevice, mExposedActiveDevice)) {
                Log.w(
                        TAG,
                        "group is already active: device="
                                + device
                                + ", groupId = "
                                + groupId
                                + ", exposedDevice: "
                                + mExposedActiveDevice);
                sentActiveDeviceChangeIntent(mExposedActiveDevice);
            }
            return true;
        }

        if (currentlyActiveGroupId != LE_AUDIO_GROUP_ID_INVALID
                && (groupId != LE_AUDIO_GROUP_ID_INVALID || hasFallbackDevice)) {
            Log.i(TAG, "Remember that device has FallbackDevice when become inactive active");
            groupDescriptor.mHasFallbackDeviceWhenGettingInactive = true;
        }

        if (!mLeAudioNativeIsInitialized) {
            Log.e(TAG, "Le Audio not initialized properly.");
            return false;
        }

        if (Flags.leaudioGettingActiveStateSupport()) {
            mGroupReadLock.lock();
            try {
                LeAudioGroupDescriptor descriptor = mGroupDescriptorsView.get(groupId);
                if (descriptor != null) {
                    descriptor.setActiveState(ACTIVE_STATE_GETTING_ACTIVE);
                }
            } finally {
                mGroupReadLock.unlock();
            }
        }

        mNativeInterface.groupSetActive(groupId);
        if (groupId == LE_AUDIO_GROUP_ID_INVALID) {
            /* Native will clear its states and send us group Inactive.
             * However we would like to notify audio framework that LeAudio is not
             * active anymore and does not want to get more audio data.
             * Notify audio framework LeAudio InActive until it is inactive
             * in stack if broadcast create request in queue.
             */
            if (mCreateBroadcastQueue.isEmpty()) {
                handleGroupTransitToInactive(currentlyActiveGroupId);
            }
        }
        return true;
    }

    /**
     * Remove the current active group.
     *
     * @param hasFallbackDevice whether any fallback device exists when deactivating the current
     *     active device.
     * @return true on success, otherwise false
     */
    public boolean removeActiveDevice(boolean hasFallbackDevice) {
        /* Clear active group */
        Log.d(TAG, "removeActiveDevice, hasFallbackDevice " + hasFallbackDevice);
        setActiveGroupWithDevice(null, hasFallbackDevice);
        return true;
    }

    /**
     * Set the active group represented by device.
     *
     * @param device the new active device. Should not be null.
     * @return true on success, otherwise false
     */
    public boolean setActiveDevice(BluetoothDevice device) {
        Log.i(
                TAG,
                "setActiveDevice: device="
                        + device
                        + ", current out="
                        + mActiveAudioOutDevice
                        + ", current in="
                        + mActiveAudioInDevice);
        /* Clear active group */
        if (device == null) {
            Log.e(TAG, "device should not be null!");
            return removeActiveDevice(false);
        }
        if (getConnectionState(device) != BluetoothProfile.STATE_CONNECTED) {
            Log.e(
                    TAG,
                    "setActiveDevice("
                            + device
                            + "): failed because group device is not "
                            + "connected");
            return false;
        }

        /* if (!Flags.audioRoutingCentralization()) {
            // If AUDIO_ROUTING_CENTRALIZATION, this will be checked inside AudioRoutingManager.
            if (Utils.isDualModeAudioEnabled()) {
                if (!mAdapterService.isAllSupportedClassicAudioProfilesActive(device)) {
                    Log.e(
                            TAG,
                            "setActiveDevice("
                                    + device
                                    + "): failed because the device is not "
                                    + "active for all supported classic audio profiles");
                    return false;
                }
            }
        } */

        if (!Utils.isDualModeAudioEnabled()) {
            HeadsetService headsetService = mServiceFactory.getHeadsetService();
            if (headsetService == null) {
                Log.d(TAG, "There is no HFP service available");
                return false;
            }
            headsetService.setActiveDevice(null);
        }

        return setActiveGroupWithDevice(device, false);
    }

    /**
     * Get the active LE audio devices.
     *
     * <p>Note: When LE audio group is active, one of the Bluetooth device address which belongs to
     * the group, represents the active LE audio group - it is called Lead device. Internally, this
     * address is translated to LE audio group id.
     *
     * @return List of active group members. First element is a Lead device.
     */
    public List<BluetoothDevice> getActiveDevices() {
        Log.d(TAG, "getActiveDevices");
        ArrayList<BluetoothDevice> activeDevices = new ArrayList<>(2);
        activeDevices.add(null);
        activeDevices.add(null);

        int currentlyActiveGroupId = getActiveGroupId();
        if (currentlyActiveGroupId == LE_AUDIO_GROUP_ID_INVALID) {
            return activeDevices;
        }

        BluetoothDevice leadDevice = getConnectedGroupLeadDevice(currentlyActiveGroupId);
        activeDevices.set(0, leadDevice);

        int i = 1;
        for (BluetoothDevice dev : getGroupDevices(currentlyActiveGroupId)) {
            if (Objects.equals(dev, leadDevice)) {
                continue;
            }
            if (i == 1) {
                /* Already has a spot for first member */
                activeDevices.set(i++, dev);
            } else {
                /* Extend list with other members */
                activeDevices.add(dev);
            }
        }
        return activeDevices;
    }

    void connectSet(BluetoothDevice device) {
        LeAudioDeviceDescriptor descriptor = getDeviceDescriptor(device);
        if (descriptor == null) {
            Log.e(TAG, "connectSet: No valid descriptor for device: " + device);
            return;
        }
        if (descriptor.mGroupId == LE_AUDIO_GROUP_ID_INVALID) {
            return;
        }

        Log.d(TAG, "connect() others from group id: " + descriptor.mGroupId);

        Integer setGroupId = descriptor.mGroupId;

        for (Map.Entry<BluetoothDevice, LeAudioDeviceDescriptor> entry :
                mDeviceDescriptors.entrySet()) {
            BluetoothDevice storedDevice = entry.getKey();
            descriptor = entry.getValue();
            if (device.equals(storedDevice)) {
                continue;
            }

            if (!descriptor.mGroupId.equals(setGroupId)) {
                continue;
            }

            Log.d(TAG, "connect(): " + storedDevice);

            mGroupReadLock.lock();
            try {
                LeAudioStateMachine sm = getOrCreateStateMachine(storedDevice);
                if (sm == null) {
                    Log.e(
                            TAG,
                            "Ignored connect request for " + storedDevice + " : no state machine");
                    continue;
                }
                sm.sendMessage(LeAudioStateMachine.CONNECT);
            } finally {
                mGroupReadLock.unlock();
            }
        }
    }

    BluetoothProfileConnectionInfo getBroadcastProfile(boolean suppressNoisyIntent) {
        Parcel parcel = Parcel.obtain();
        parcel.writeInt(BluetoothProfile.LE_AUDIO_BROADCAST);
        parcel.writeBoolean(suppressNoisyIntent);
        parcel.writeInt(-1 /* mVolume */);
        parcel.writeBoolean(true /* mIsLeOutput */);
        parcel.setDataPosition(0);

        BluetoothProfileConnectionInfo profileInfo =
                BluetoothProfileConnectionInfo.CREATOR.createFromParcel(parcel);
        parcel.recycle();
        return profileInfo;
    }

    private void clearLostDevicesWhileStreaming(LeAudioGroupDescriptor descriptor) {
        mGroupReadLock.lock();
        try {
            Log.d(TAG, "Clearing lost dev: " + descriptor.mLostLeadDeviceWhileStreaming);

            LeAudioDeviceDescriptor deviceDescriptor =
                    getDeviceDescriptor(descriptor.mLostLeadDeviceWhileStreaming);
            if (deviceDescriptor == null) {
                Log.e(
                        TAG,
                        "clearLostDevicesWhileStreaming: No valid descriptor for device: "
                                + descriptor.mLostLeadDeviceWhileStreaming);
                return;
            }

            LeAudioStateMachine sm = deviceDescriptor.mStateMachine;
            if (sm != null) {
                LeAudioStackEvent stackEvent =
                        new LeAudioStackEvent(
                                LeAudioStackEvent.EVENT_TYPE_CONNECTION_STATE_CHANGED);
                stackEvent.device = descriptor.mLostLeadDeviceWhileStreaming;
                stackEvent.valueInt1 = LeAudioStackEvent.CONNECTION_STATE_DISCONNECTED;
                sm.sendMessage(LeAudioStateMachine.STACK_EVENT, stackEvent);
            }
            descriptor.mLostLeadDeviceWhileStreaming = null;
        } finally {
            mGroupReadLock.unlock();
        }
    }

    private void handleDeviceHealthAction(BluetoothDevice device, int action) {
        Log.d(
                TAG,
                "handleDeviceHealthAction: device: "
                        + device
                        + " action: "
                        + action
                        + ", not implemented");
        if (action == LeAudioStackEvent.HEALTH_RECOMMENDATION_ACTION_DISABLE) {
            MetricsLogger.getInstance()
                    .count(
                            mAdapterService.isLeAudioAllowed(device)
                                    ? BluetoothProtoEnums
                                            .LE_AUDIO_ALLOWLIST_DEVICE_HEALTH_STATUS_BAD
                                    : BluetoothProtoEnums
                                            .LE_AUDIO_NONALLOWLIST_DEVICE_HEALTH_STATUS_BAD,
                            1);
        }
    }

    private void handleGroupHealthAction(int groupId, int action) {
        Log.d(
                TAG,
                "handleGroupHealthAction: groupId: "
                        + groupId
                        + " action: "
                        + action
                        + ", not implemented");
        BluetoothDevice device = getLeadDeviceForTheGroup(groupId);
        switch (action) {
            case LeAudioStackEvent.HEALTH_RECOMMENDATION_ACTION_DISABLE:
                MetricsLogger.getInstance()
                        .count(
                                mAdapterService.isLeAudioAllowed(device)
                                        ? BluetoothProtoEnums
                                                .LE_AUDIO_ALLOWLIST_GROUP_HEALTH_STATUS_BAD
                                        : BluetoothProtoEnums
                                                .LE_AUDIO_NONALLOWLIST_GROUP_HEALTH_STATUS_BAD,
                                1);
                break;
            case LeAudioStackEvent.HEALTH_RECOMMENDATION_ACTION_CONSIDER_DISABLING:
                MetricsLogger.getInstance()
                        .count(
                                mAdapterService.isLeAudioAllowed(device)
                                        ? BluetoothProtoEnums
                                                .LE_AUDIO_ALLOWLIST_GROUP_HEALTH_STATUS_TRENDING_BAD
                                        : BluetoothProtoEnums
                                                .LE_AUDIO_NONALLOWLIST_GROUP_HEALTH_STATUS_TRENDING_BAD,
                                1);
                break;
            case LeAudioStackEvent.HEALTH_RECOMMENDATION_ACTION_INACTIVATE_GROUP:
                LeAudioGroupDescriptor groupDescriptor = getGroupDescriptor(groupId);
                if (groupDescriptor != null
                        && groupDescriptor.isActive()
                        && !isGroupReceivingBroadcast(groupId)) {
                    Log.i(TAG, "Group " + groupId + " is inactivated due to blocked media context");
                    groupDescriptor.mInactivatedDueToContextType = true;
                    setActiveGroupWithDevice(null, false);
                }
                break;
            default:
                break;
        }
    }

    private void handleGroupTransitToActive(int groupId) {
        mGroupReadLock.lock();
        try {
            LeAudioGroupDescriptor descriptor = getGroupDescriptor(groupId);
            if (descriptor == null || (descriptor.isActive())) {
                Log.e(
                        TAG,
                        "handleGroupTransitToActive: no descriptors for group: "
                                + groupId
                                + " or group already active");
                return;
            }

            if (updateActiveDevices(
                    groupId, AUDIO_DIRECTION_NONE, descriptor.mDirection, true, false, false)) {
                descriptor.setActiveState(ACTIVE_STATE_ACTIVE);
            } else {
                descriptor.setActiveState(ACTIVE_STATE_INACTIVE);
            }

            if (descriptor.isActive()) {
                mHandler.post(
                        () ->
                                notifyGroupStatusChanged(
                                        groupId, LeAudioStackEvent.GROUP_STATUS_ACTIVE));
                updateInbandRingtoneForTheGroup(groupId);
            }
        } finally {
            mGroupReadLock.unlock();
        }
    }

    private boolean isBroadcastAllowedToBeActivateInCurrentAudioMode() {
        switch (mCurrentAudioMode) {
            case AudioManager.MODE_NORMAL:
                return true;
            case AudioManager.MODE_RINGTONE:
            case AudioManager.MODE_IN_CALL:
            case AudioManager.MODE_IN_COMMUNICATION:
            default:
                return false;
        }
    }

    private boolean isBroadcastReadyToBeReActivated() {
        return areAllGroupsInNotGettingActiveState()
                && (!mCreateBroadcastQueue.isEmpty()
                        || mBroadcastIdDeactivatedForUnicastTransition.isPresent())
                && isBroadcastAllowedToBeActivateInCurrentAudioMode();
    }

    private void handleGroupTransitToInactive(int groupId) {
        mGroupReadLock.lock();
        try {
            LeAudioGroupDescriptor descriptor = getGroupDescriptor(groupId);
            if (descriptor == null || descriptor.isInactive()) {
                Log.e(
                        TAG,
                        "handleGroupTransitToInactive: no descriptors for group: "
                                + groupId
                                + " or group already inactive");
                return;
            }

            descriptor.setActiveState(ACTIVE_STATE_INACTIVE);

            /* Group became inactive due to broadcast creation, check if input device should remain
             * connected to track streaming request on Unicast
             */
            boolean leaveConnectedInputDevice = false;
            Integer newDirections = AUDIO_DIRECTION_NONE;
            if (Flags.leaudioBroadcastAudioHandoverPolicies()
                    && isBroadcastReadyToBeReActivated()) {
                if (!mCreateBroadcastQueue.isEmpty() || leaudioUseAudioModeListener()) {
                    mAudioManager.adjustStreamVolume(AudioManager.STREAM_MUSIC,
                            AudioManager.ADJUST_MUTE, AudioManager.FLAG_BLUETOOTH_ABS_VOLUME);
                }
                suspendLeAudioStream();
                leaveConnectedInputDevice = true;
                newDirections |= AUDIO_DIRECTION_INPUT_BIT;

                /* Update Broadcast device before streaming state in handover case to avoid switch
                 * to non LE Audio device in Audio Manager e.g. Phone Speaker.
                 * Skip this logic to avoid Broadcast device opened failed in Audio-HAL.
                BluetoothDevice device =
                        mAdapterService.getDeviceFromByte(
                                Utils.getBytesFromAddress("FF:FF:FF:FF:FF:FF"));
                if (!device.equals(mActiveBroadcastAudioDevice)) {
                    updateBroadcastActiveDevice(device, mActiveBroadcastAudioDevice, true);
                }
                */
            }

            updateActiveDevices(
                    groupId,
                    descriptor.mDirection,
                    newDirections,
                    false,
                    descriptor.mHasFallbackDeviceWhenGettingInactive,
                    leaveConnectedInputDevice);
            /* Clear lost devices */
            Log.d(TAG, "Clear for group: " + groupId);
            descriptor.mHasFallbackDeviceWhenGettingInactive = false;
            clearLostDevicesWhileStreaming(descriptor);
            mHandler.post(
                    () ->
                            notifyGroupStatusChanged(
                                    groupId, LeAudioStackEvent.GROUP_STATUS_INACTIVE));
            updateInbandRingtoneForTheGroup(groupId);
        } finally {
            mGroupReadLock.unlock();
        }
    }

    private void handleSinkStreamStatusChange(int status) {
        Log.d(TAG, "status: " + status);

        /* Straming request of Unicast Sink stream should result in pausing broadcast and activating
         * Unicast group.
         *
         * When stream is suspended there should be a reverse handover. Active Unicast group should
         * become inactive and broadcast should be resumed grom paused state.
         */
        if (status == LeAudioStackEvent.STATUS_LOCAL_STREAM_REQUESTED) {
            Optional<Integer> broadcastId = getFirstNotStoppedBroadcastId();
            BluetoothDevice unicastDevice =
                    getLeadDeviceForTheGroup(mUnicastGroupIdDeactivatedForBroadcastTransition);
            if (broadcastId.isEmpty() || (mBroadcastDescriptors.get(broadcastId.get()) == null)
                    || (unicastDevice == null)) {
                Log.e(
                        TAG,
                        "handleUnicastStreamStatusChange: Broadcast to Unicast handover not"
                                + " possible");
                return;
            }

            mBroadcastIdDeactivatedForUnicastTransition = Optional.of(broadcastId.get());
            pauseBroadcast(broadcastId.get());
        } else if (status == LeAudioStackEvent.STATUS_LOCAL_STREAM_SUSPENDED) {
            /* Deactivate unicast device if there is some and broadcast is ready to be activated */
            if (!areAllGroupsInNotActiveState() && isBroadcastReadyToBeReActivated()) {
                removeActiveDevice(true);
            }
        }
    }

    private void handleSourceStreamStatusChange(int status) {
        BassClientService bassClientService = getBassClientService();
        if (bassClientService == null) {
            Log.e(TAG, "handleSourceStreamStatusChange: BASS Client service is not available");

            mIsSourceStreamMonitorModeEnabled = false;
            mNativeInterface.setUnicastMonitorMode(LeAudioStackEvent.DIRECTION_SOURCE, false);
        }

        bassClientService.handleUnicastSourceStreamStatusChange(status);
    }

    private void handleUnicastStreamStatusChange(int direction, int status) {
        if (direction == LeAudioStackEvent.DIRECTION_SINK) {
            handleSinkStreamStatusChange(status);
        } else if (direction == LeAudioStackEvent.DIRECTION_SOURCE) {
            handleSourceStreamStatusChange(status);
        } else {
            Log.e(TAG, "handleUnicastStreamStatusChange: invalid direction: " + direction);
        }
    }

    private boolean isGroupReceivingBroadcast(int groupId) {
        if (!Flags.leaudioBroadcastAudioHandoverPolicies()) {
            return false;
        }

        BassClientService bassClientService = getBassClientService();
        if (bassClientService == null) {
            return false;
        }

        return bassClientService.isAnyReceiverReceivingBroadcast(getGroupDevices(groupId));
    }

    private void notifyGroupStreamStatusChanged(int groupId, int groupStreamStatus) {
        synchronized (mLeAudioCallbacks) {
            int n = mLeAudioCallbacks.beginBroadcast();
            for (int i = 0; i < n; i++) {
                try {
                    mLeAudioCallbacks
                            .getBroadcastItem(i)
                            .onGroupStreamStatusChanged(groupId, groupStreamStatus);
                } catch (RemoteException e) {
                        continue;
                }
                mLeAudioCallbacks.finishBroadcast();
            }
        }
    }

    private void setGroupAllowedContextMask(
            int groupId, int sinkContextTypes, int sourceContextTypes) {
        if (!mLeAudioNativeIsInitialized) {
            Log.e(TAG, "Le Audio not initialized properly.");
            return;
        }

        if (groupId == LE_AUDIO_GROUP_ID_INVALID) {
            Log.i(TAG, "setActiveGroupAllowedContextMask: no active group");
            return;
        }

        LeAudioGroupDescriptor groupDescriptor = getGroupDescriptor(groupId);
        if (groupDescriptor == null) {
            Log.e(TAG, "Group " + groupId + " does not exist");
            return;
        }

        groupDescriptor.updateAllowedContexts(sinkContextTypes, sourceContextTypes);

        mNativeInterface.setGroupAllowedContextMask(groupId, sinkContextTypes, sourceContextTypes);
    }

    private void suspendLeAudioStream() {
        if (!mLeAudioSuspended) {
            Log.d(TAG, "Suspend LeAudio stream");
            mAudioManager.setLeAudioSuspended(true);
            mLeAudioSuspended = true;
        }
    }

    private void releaseLeAudioStream() {
        if (mLeAudioSuspended) {
            Log.d(TAG, "Release LeAudio stream");
            mAudioManager.setLeAudioSuspended(false);
            mLeAudioSuspended = false;
        }
    }

    @VisibleForTesting
    void handleGroupIdleDuringCall() {
        if (mHfpHandoverDevice == null) {
            Log.d(TAG, "There is no HFP handover");
            return;
        }
        HeadsetService headsetService = mServiceFactory.getHeadsetService();
        if (headsetService == null) {
            Log.d(TAG, "There is no HFP service available");
            return;
        }

        BluetoothDevice activeHfpDevice = headsetService.getActiveDevice();
        if (activeHfpDevice == null) {
            Log.d(TAG, "Make " + mHfpHandoverDevice + " active again ");
            headsetService.setActiveDevice(mHfpHandoverDevice);
        } else {
            Log.d(TAG, "Connect audio to " + activeHfpDevice);
            headsetService.connectAudio();
        }
        mHfpHandoverDevice = null;
    }

    void updateInbandRingtoneForTheGroup(int groupId) {
        if (!mLeAudioInbandRingtoneSupportedByPlatform) {
            Log.d(TAG, "Platform does not support inband ringtone");
            return;
        }

        mGroupReadLock.lock();
        try {
            LeAudioGroupDescriptor groupDescriptor = getGroupDescriptor(groupId);
            if (groupDescriptor == null) {
                Log.e(TAG, "group descriptor for " + groupId + " does not exist");
                return;
            }

            boolean ringtoneContextAvailable =
                    ((groupDescriptor.mAvailableContexts & BluetoothLeAudio.CONTEXT_TYPE_RINGTONE)
                            != 0);

            Log.d(
                    TAG,
                    "groupId active state: "
                            + groupDescriptor.mActiveState
                            + " ringtone supported: "
                            + ringtoneContextAvailable);

            /* Enable ringtone for active Unciast group or in broadcast handover mode */
            boolean isRingtoneEnabled =
                    ((groupDescriptor.isActive()
                                    || isPrimaryGroup(groupId)
                                    || isBroadcastReadyToBeReActivated())
                            && ringtoneContextAvailable);

            Log.d(
                    TAG,
                    "updateInbandRingtoneForTheGroup old: "
                            + groupDescriptor.mInbandRingtoneEnabled
                            + " new: "
                            + isRingtoneEnabled);

            /* If at least one device from the group removes the Ringtone from available
             * context types, the inband ringtone will be removed
             */
            groupDescriptor.mInbandRingtoneEnabled = isRingtoneEnabled;
            TbsService tbsService = getTbsService();
            if (tbsService == null) {
                Log.w(TAG, "updateInbandRingtoneForTheGroup, tbsService not available");
                return;
            }

            for (Map.Entry<BluetoothDevice, LeAudioDeviceDescriptor> entry :
                    mDeviceDescriptors.entrySet()) {
                if (entry.getValue().mGroupId == groupId) {
                    BluetoothDevice device = entry.getKey();
                    LeAudioDeviceDescriptor deviceDescriptor = entry.getValue();
                    Log.i(
                            TAG,
                            "updateInbandRingtoneForTheGroup, setting inband ringtone to: "
                                    + groupDescriptor.mInbandRingtoneEnabled
                                    + " for "
                                    + device
                                    + " "
                                    + deviceDescriptor.mDevInbandRingtoneEnabled);
                    if (Objects.equals(
                            groupDescriptor.mInbandRingtoneEnabled,
                            deviceDescriptor.mDevInbandRingtoneEnabled)) {
                        Log.d(
                                TAG,
                                "Device "
                                        + device
                                        + " has already set inband ringtone to "
                                        + groupDescriptor.mInbandRingtoneEnabled);
                        continue;
                    }

                    deviceDescriptor.mDevInbandRingtoneEnabled =
                            groupDescriptor.mInbandRingtoneEnabled;
                    if (deviceDescriptor.mDevInbandRingtoneEnabled) {
                        tbsService.setInbandRingtoneSupport(device);
                    } else {
                        tbsService.clearInbandRingtoneSupport(device);
                    }
                }
            }
        } finally {
            mGroupReadLock.unlock();
        }
    }

    @SuppressLint("AndroidFrameworkRequiresPermission") // TODO: b/348562830 - Remove with flag
    void stopAudioServersBackgroundScan() {
        Log.d(TAG, "stopAudioServersBackgroundScan");

        if (Flags.leaudioCallStartScanDirectly()) {
            mScanCallback2.stopBackgroundScan();
            return;
        }

        if (mAudioServersScanner == null || mScanCallback == null) {
            Log.d(TAG, "stopAudioServersBackgroundScan: already stopped");
            return;
        }

        try {
            mAudioServersScanner.stopScan(mScanCallback);
        } catch (IllegalStateException e) {
            Log.e(TAG, "Fail to stop scanner, consider it stopped", e);
        }

        /* Callback is the indicator for scanning being enabled */
        mScanCallback = null;
    }

    @SuppressLint("AndroidFrameworkRequiresPermission") // TODO: b/348562830 - Remove with flag
    void startAudioServersBackgroundScan(boolean retry) {
        Log.d(TAG, "startAudioServersBackgroundScan, retry: " + retry);

        if (!isScannerNeeded()) {
            return;
        }

        if (Flags.leaudioCallStartScanDirectly()) {
            mScanCallback2.startBackgroundScan();
            return;
        }

        if (mAudioServersScanner == null) {
            mAudioServersScanner = BluetoothAdapter.getDefaultAdapter().getBluetoothLeScanner();
            if (mAudioServersScanner == null) {
                Log.e(TAG, "startAudioServersBackgroundScan: Could not get scanner");
                return;
            }
        }

        if (!retry) {
            if (mScanCallback != null) {
                Log.d(TAG, "startAudioServersBackgroundScan: Scanning already enabled");
                return;
            }
            mScanCallback = new AudioServerScanCallback();
        }

        /* Filter we are building here will not match to anything.
         * Eventually we should be able to start scan from native when
         * b/276350722 is done
         */
        byte[] serviceData = new byte[] {0x11};

        ArrayList filterList = new ArrayList<ScanFilter>();
        ScanFilter filter =
                new ScanFilter.Builder()
                        .setServiceData(BluetoothUuid.LE_AUDIO, serviceData)
                        .build();
        filterList.add(filter);

        ScanSettings settings =
                new ScanSettings.Builder()
                        .setLegacy(false)
                        .setScanMode(ScanSettings.SCAN_MODE_BALANCED)
                        .setPhy(BluetoothDevice.PHY_LE_1M)
                        .build();

        try {
            mAudioServersScanner.startScan(filterList, settings, mScanCallback);
        } catch (IllegalStateException e) {
            Log.e(TAG, "Fail to start scanner, consider it stopped", e);
            mScanCallback = null;
        }
    }

    void transitionFromBroadcastToUnicast() {
        if (mUnicastGroupIdDeactivatedForBroadcastTransition == LE_AUDIO_GROUP_ID_INVALID) {
            Log.d(TAG, "No deactivated group due for broadcast transmission");

            A2dpService mA2dp = A2dpService.getA2dpService();
            boolean suppressNoisyIntent = false;
            // SuppressNoisyIntent if fallback to A2dp device after stop broadcast
            if (mA2dp != null && mA2dp.getActiveDevice() != null) {
                Log.d(TAG, "fallback to a2dp device after broadcast stopped");
                suppressNoisyIntent = true;
            }

            // Notify audio manager
            if (mBroadcastDescriptors.values().stream()
                    .noneMatch(d -> d.mState.equals(LeAudioStackEvent.BROADCAST_STATE_STREAMING))) {
                updateBroadcastActiveDevice(null, mActiveBroadcastAudioDevice, suppressNoisyIntent);
            }
            return;
        }

        if (!leaudioUseAudioModeListener()) {
            if (mQueuedInCallValue.isPresent()) {
                mNativeInterface.setInCall(mQueuedInCallValue.get());
                mQueuedInCallValue = Optional.empty();
            }
        }

        BluetoothDevice unicastDevice =
                getLeadDeviceForTheGroup(mUnicastGroupIdDeactivatedForBroadcastTransition);
        if (unicastDevice == null) {
            /* All devices from group were disconnected in meantime */
            Log.w(
                    TAG,
                    "transitionFromBroadcastToUnicast: No valid unicast device for group ID: "
                            + mUnicastGroupIdDeactivatedForBroadcastTransition);
            updateFallbackUnicastGroupIdForBroadcast(LE_AUDIO_GROUP_ID_INVALID);
            updateBroadcastActiveDevice(null, mActiveBroadcastAudioDevice, false);
            return;
        }

        Log.d(
                TAG,
                "Transitioning to Unicast stream for group: "
                        + mUnicastGroupIdDeactivatedForBroadcastTransition
                        + ", with device: "
                        + unicastDevice);

        updateFallbackUnicastGroupIdForBroadcast(LE_AUDIO_GROUP_ID_INVALID);
        setActiveDevice(unicastDevice);
    }

    void clearBroadcastTimeoutCallback() {
        if (mHandler == null) {
            Log.e(TAG, "No callback handler");
            return;
        }

        /* Timeout callback already cleared */
        if (mDialingOutTimeoutEvent == null) {
            return;
        }

        mHandler.removeCallbacks(mDialingOutTimeoutEvent);
        mDialingOutTimeoutEvent = null;
    }

    void notifyAudioFrameworkForCodecConfigUpdate(
            int groupId,
            LeAudioGroupDescriptor descriptor,
            boolean outputCodecOrFreqChanged,
            boolean inputCodecOrFreqChanged) {
        Log.i(TAG, "notifyAudioFrameworkForCodecConfigUpdate groupId: " + groupId);

        if (!Flags.leaudioCodecConfigCallbackOrderFix()) {
            Log.d(TAG, "leaudio_codec_config_callback_order_fix is not enabled");
            return;
        }

        if (mActiveAudioOutDevice != null && outputCodecOrFreqChanged) {
            int volume = getAudioDeviceGroupVolume(groupId);

            final BluetoothProfileConnectionInfo connectionInfo;
            if (isAtLeastU()) {
                connectionInfo =
                        BluetoothProfileConnectionInfo.createLeAudioOutputInfo(true, volume);
            } else {
                connectionInfo = BluetoothProfileConnectionInfo.createLeAudioInfo(true, true);
            }

            mAudioManager.handleBluetoothActiveDeviceChanged(
                    mActiveAudioOutDevice, mActiveAudioOutDevice, connectionInfo);
        }

        if (mActiveAudioInDevice != null && inputCodecOrFreqChanged) {
            mAudioManager.handleBluetoothActiveDeviceChanged(
                    mActiveAudioInDevice,
                    mActiveAudioInDevice,
                    BluetoothProfileConnectionInfo.createLeAudioInfo(false, false));
        }
    }

    boolean isOutputCodecOfSampleFrequencyChanged(
            BluetoothLeAudioCodecStatus previous, BluetoothLeAudioCodecStatus next) {
        if ((previous == null) && (next == null)) {
            return false;
        }

        if ((previous == null) || (next == null)) {
            Log.d(TAG, previous + " != " + next);
            return true;
        }

        if ((previous.getOutputCodecConfig() == null) && (next.getOutputCodecConfig() == null)) {
            /* Nothing changed here.*/
            return false;
        }

        if ((previous.getOutputCodecConfig() == null || next.getOutputCodecConfig() == null)) {
            Log.d(
                    TAG,
                    "New output codec: "
                            + (previous.getOutputCodecConfig()
                                    + " != "
                                    + next.getOutputCodecConfig()));
            return true;
        }

        if (previous.getOutputCodecConfig().getCodecType()
                != next.getOutputCodecConfig().getCodecType()) {
            Log.d(
                    TAG,
                    "Different output codec type: "
                            + (previous.getOutputCodecConfig().getCodecType()
                                    + " != "
                                    + next.getOutputCodecConfig().getCodecType()));
            return true;
        }
        if (previous.getOutputCodecConfig().getSampleRate()
                != next.getOutputCodecConfig().getSampleRate()) {
            Log.d(
                    TAG,
                    "Different output samplerate: "
                            + (previous.getOutputCodecConfig().getSampleRate()
                                    + " != "
                                    + next.getOutputCodecConfig().getSampleRate()));
            return true;
        }

        return false;
    }

    boolean isInputCodecOfSampleFrequencyChanged(
            BluetoothLeAudioCodecStatus previous, BluetoothLeAudioCodecStatus next) {
        if ((previous == null) && (next == null)) {
            return false;
        }

        if ((previous == null) || (next == null)) {
            Log.d(TAG, previous + " != " + next);
            return true;
        }

        if ((previous.getInputCodecConfig() == null) && (next.getInputCodecConfig() == null)) {
            /* Nothing changed here.*/
            return false;
        }

        if ((previous.getInputCodecConfig() == null) || (next.getInputCodecConfig() == null)) {
            Log.d(
                    TAG,
                    "New input codec: "
                            + (previous.getInputCodecConfig()
                                    + " != "
                                    + next.getInputCodecConfig()));
            return true;
        }

        if (previous.getInputCodecConfig().getCodecType()
                != next.getInputCodecConfig().getCodecType()) {
            Log.d(
                    TAG,
                    "Different input codec type: "
                            + (previous.getInputCodecConfig().getCodecType()
                                    + " != "
                                    + next.getInputCodecConfig().getCodecType()));
            return true;
        }

        if (previous.getInputCodecConfig().getSampleRate()
                != next.getInputCodecConfig().getSampleRate()) {
            Log.d(
                    TAG,
                    "Different input samplerate: "
                            + (previous.getInputCodecConfig().getSampleRate()
                                    + " != "
                                    + next.getInputCodecConfig().getSampleRate()));
            return true;
        }

        return false;
    }

    // Suppressed since this is part of a local process
    @SuppressLint("AndroidFrameworkRequiresPermission")
    void messageFromNative(LeAudioStackEvent stackEvent) {
        Log.d(TAG, "Message from native: " + stackEvent);
        BluetoothDevice device = stackEvent.device;

        if (stackEvent.type == LeAudioStackEvent.EVENT_TYPE_CONNECTION_STATE_CHANGED) {
            // Some events require device state machine
            mGroupReadLock.lock();
            try {
                LeAudioDeviceDescriptor deviceDescriptor = getDeviceDescriptor(device);
                if (deviceDescriptor == null) {
                    Log.e(TAG, "messageFromNative: No valid descriptor for device: " + device);
                    return;
                }

                LeAudioStateMachine sm = deviceDescriptor.mStateMachine;
                if (sm != null) {
                    /*
                     * To improve scenario when lead Le Audio device is disconnected for the
                     * streaming group, while there are still other devices streaming,
                     * LeAudioService will not notify audio framework or other users about
                     * Le Audio lead device disconnection. Instead we try to reconnect under
                     * the hood and keep using lead device as a audio device indetifier in
                     * the audio framework in order to not stop the stream.
                     */
                    int groupId = deviceDescriptor.mGroupId;
                    LeAudioGroupDescriptor descriptor = mGroupDescriptorsView.get(groupId);
                    switch (stackEvent.valueInt1) {
                        case LeAudioStackEvent.CONNECTION_STATE_DISCONNECTING:
                        case LeAudioStackEvent.CONNECTION_STATE_DISCONNECTED:
                            deviceDescriptor.mAclConnected = false;
                            startAudioServersBackgroundScan(/* retry= */ false);

                            boolean disconnectDueToUnbond =
                                    (BluetoothDevice.BOND_NONE
                                            == mAdapterService.getBondState(device));
                            if (descriptor != null
                                    && (Objects.equals(device, mActiveAudioOutDevice)
                                            || Objects.equals(device, mActiveAudioInDevice))
                                    && (getConnectedPeerDevices(groupId).size() > 1)
                                    && !disconnectDueToUnbond) {

                                Log.d(TAG, "Adding to lost devices : " + device);
                                descriptor.mLostLeadDeviceWhileStreaming = device;
                                return;
                            }
                            break;
                        case LeAudioStackEvent.CONNECTION_STATE_CONNECTED:
                        case LeAudioStackEvent.CONNECTION_STATE_CONNECTING:
                            deviceDescriptor.mAclConnected = true;
                            if (descriptor != null
                                    && Objects.equals(
                                            descriptor.mLostLeadDeviceWhileStreaming, device)) {
                                Log.d(TAG, "Removing from lost devices : " + device);
                                descriptor.mLostLeadDeviceWhileStreaming = null;
                                /* Try to connect other devices from the group */
                                connectSet(device);
                            }
                            break;
                    }
                } else {
                    /* state machine does not exist yet */
                    switch (stackEvent.valueInt1) {
                        case LeAudioStackEvent.CONNECTION_STATE_CONNECTED:
                        case LeAudioStackEvent.CONNECTION_STATE_CONNECTING:
                            deviceDescriptor.mAclConnected = true;
                            sm = getOrCreateStateMachine(device);
                            /* Incoming connection try to connect other devices from the group */
                            connectSet(device);
                            break;
                        default:
                            break;
                    }

                    if (sm == null) {
                        Log.e(TAG, "Cannot process stack event: no state machine: " + stackEvent);
                        return;
                    }
                }

                sm.sendMessage(LeAudioStateMachine.STACK_EVENT, stackEvent);
                return;
            } finally {
                mGroupReadLock.unlock();
            }
        } else if (stackEvent.type == LeAudioStackEvent.EVENT_TYPE_GROUP_NODE_STATUS_CHANGED) {
            int groupId = stackEvent.valueInt1;
            int nodeStatus = stackEvent.valueInt2;

            Objects.requireNonNull(stackEvent.device);

            switch (nodeStatus) {
                case LeAudioStackEvent.GROUP_NODE_ADDED:
                    handleGroupNodeAdded(device, groupId);
                    break;
                case LeAudioStackEvent.GROUP_NODE_REMOVED:
                    handleGroupNodeRemoved(device, groupId);
                    break;
                default:
                    break;
            }
        } else if (stackEvent.type
                == LeAudioStackEvent.EVENT_TYPE_AUDIO_LOCAL_CODEC_CONFIG_CAPA_CHANGED) {
            mInputLocalCodecCapabilities = stackEvent.valueCodecList1;
            mOutputLocalCodecCapabilities = stackEvent.valueCodecList2;
        } else if (stackEvent.type
                == LeAudioStackEvent.EVENT_TYPE_AUDIO_GROUP_SELECTABLE_CODEC_CONFIG_CHANGED) {
            int groupId = stackEvent.valueInt1;
            LeAudioGroupDescriptor descriptor = getGroupDescriptor(groupId);
            if (descriptor == null) {
                Log.e(TAG, " Group not found " + groupId);
                return;
            }

            descriptor.mInputSelectableConfig = new ArrayList<>(stackEvent.valueCodecList1);
            descriptor.mOutputSelectableConfig = new ArrayList<>(stackEvent.valueCodecList2);

            BluetoothLeAudioCodecConfig emptyConfig =
                    new BluetoothLeAudioCodecConfig.Builder().build();

            descriptor.mInputSelectableConfig.removeIf(n -> n.equals(emptyConfig));
            descriptor.mOutputSelectableConfig.removeIf(n -> n.equals(emptyConfig));
            descriptor.mCodecStatus = new BluetoothLeAudioCodecStatus(
                            null,
                            null,
                            mInputLocalCodecCapabilities,
                            mOutputLocalCodecCapabilities,
                            descriptor.mInputSelectableConfig,
                            descriptor.mOutputSelectableConfig);

        } else if (stackEvent.type
                == LeAudioStackEvent.EVENT_TYPE_AUDIO_GROUP_CURRENT_CODEC_CONFIG_CHANGED) {
            int groupId = stackEvent.valueInt1;
            LeAudioGroupDescriptor descriptor = getGroupDescriptor(groupId);
            if (descriptor == null) {
                Log.e(TAG, " Group not found " + groupId);
                return;
            }
            BluetoothLeAudioCodecConfig emptyConfig =
                    new BluetoothLeAudioCodecConfig.Builder().build();

            BluetoothLeAudioCodecStatus status =
                    new BluetoothLeAudioCodecStatus(
                            (stackEvent.valueCodec1.equals(emptyConfig)
                                    ? null
                                    : stackEvent.valueCodec1),
                            (stackEvent.valueCodec2.equals(emptyConfig)
                                    ? null
                                    : stackEvent.valueCodec2),
                            mInputLocalCodecCapabilities,
                            mOutputLocalCodecCapabilities,
                            descriptor.mInputSelectableConfig,
                            descriptor.mOutputSelectableConfig);

            boolean outputCodecOrFreqChanged =
                    isOutputCodecOfSampleFrequencyChanged(descriptor.mCodecStatus, status);
            boolean inputCodecOrFreqChanged =
                    isInputCodecOfSampleFrequencyChanged(descriptor.mCodecStatus, status);

            Log.d(
                    TAG,
                    ("Codec update for group:" + groupId)
                            + (", outputCodecOrFreqChanged: " + outputCodecOrFreqChanged)
                            + (", inputCodecOrFreqChanged: " + inputCodecOrFreqChanged));

            descriptor.mCodecStatus = status;
            mHandler.post(() -> notifyUnicastCodecConfigChanged(groupId, status));

            if (descriptor.isActive() && (outputCodecOrFreqChanged || inputCodecOrFreqChanged)) {
                // Audio framework needs to be notified so it get new codec config
                notifyAudioFrameworkForCodecConfigUpdate(
                        groupId, descriptor, outputCodecOrFreqChanged, inputCodecOrFreqChanged);
            }
        } else if (stackEvent.type == LeAudioStackEvent.EVENT_TYPE_AUDIO_CONF_CHANGED) {
            int direction = stackEvent.valueInt1;
            int groupId = stackEvent.valueInt2;
            int available_contexts = stackEvent.valueInt5;

            mGroupReadLock.lock();
            try {
                LeAudioGroupDescriptor descriptor = getGroupDescriptor(groupId);
                if (descriptor != null) {
                    if (descriptor.isActive()) {
                        if (updateActiveDevices(
                                groupId, descriptor.mDirection, direction, true, false, false)) {
                            descriptor.setActiveState(ACTIVE_STATE_ACTIVE);
                        } else {
                            descriptor.setActiveState(ACTIVE_STATE_INACTIVE);
                        }

                        if (descriptor.isInactive()) {
                            mHandler.post(
                                    () ->
                                            notifyGroupStatusChanged(
                                                    groupId,
                                                    BluetoothLeAudio.GROUP_STATUS_INACTIVE));
                        }
                    }
                    boolean availableContextChanged =
                            Integer.bitCount(descriptor.mAvailableContexts)
                                    != Integer.bitCount(available_contexts);

                    descriptor.mDirection = direction;
                    descriptor.mAvailableContexts = available_contexts;
                    updateInbandRingtoneForTheGroup(groupId);

                    if (!availableContextChanged) {
                        Log.d(
                                TAG,
                                " Context did not changed for "
                                        + groupId
                                        + ": "
                                        + descriptor.mAvailableContexts);
                        return;
                    }

                    if (descriptor.mAvailableContexts == 0) {
                        if (descriptor.isActive()) {
                            Log.i(
                                    TAG,
                                    " Inactivating group "
                                            + groupId
                                            + " due to unavailable context types");
                            descriptor.mInactivatedDueToContextType = true;
                            setActiveGroupWithDevice(null, false);
                        }
                        return;
                    }

                    if (descriptor.mInactivatedDueToContextType) {
                        Log.i(
                                TAG,
                                " Some context got available again for "
                                        + groupId
                                        + ", try it out: "
                                        + descriptor.mAvailableContexts);
                        descriptor.mInactivatedDueToContextType = false;
                        setActiveGroupWithDevice(getLeadDeviceForTheGroup(groupId), true);
                    }
                } else {
                    Log.e(TAG, "messageFromNative: no descriptors for group: " + groupId);
                }
            } finally {
                mGroupReadLock.unlock();
            }
        } else if (stackEvent.type == LeAudioStackEvent.EVENT_TYPE_SINK_AUDIO_LOCATION_AVAILABLE) {
            Objects.requireNonNull(stackEvent.device);

            int sink_audio_location = stackEvent.valueInt1;

            LeAudioDeviceDescriptor descriptor = getDeviceDescriptor(device);
            if (descriptor == null) {
                Log.e(TAG, "messageFromNative: No valid descriptor for device: " + device);
                return;
            }

            descriptor.mSinkAudioLocation = sink_audio_location;

            Log.i(
                    TAG,
                    "EVENT_TYPE_SINK_AUDIO_LOCATION_AVAILABLE:"
                            + device
                            + " audio location:"
                            + sink_audio_location);
        } else if (stackEvent.type == LeAudioStackEvent.EVENT_TYPE_GROUP_STATUS_CHANGED) {
            int groupId = stackEvent.valueInt1;
            int groupStatus = stackEvent.valueInt2;

            switch (groupStatus) {
                case LeAudioStackEvent.GROUP_STATUS_ACTIVE:
                    {
                        handleGroupTransitToActive(groupId);

                        /* Clear possible exposed broadcast device after activating unicast */
                        if (mActiveBroadcastAudioDevice != null) {
                            updateBroadcastActiveDevice(null, mActiveBroadcastAudioDevice, true);
                        }
                        break;
                    }
                case LeAudioStackEvent.GROUP_STATUS_INACTIVE:
                    {
                        if (Flags.leaudioGettingActiveStateSupport()) {
                            LeAudioGroupDescriptor descriptor = getGroupDescriptor(groupId);
                            if (descriptor == null) {
                                Log.e(
                                        TAG,
                                        "deviceDisconnected: no descriptors for group: " + groupId);
                                return;
                            }

                            if (descriptor.isActive()) {
                                handleGroupTransitToInactive(groupId);
                            }

                            descriptor.setActiveState(ACTIVE_STATE_INACTIVE);

                            /* In case if group is inactivated due to switch to other */
                            Integer gettingActiveGroupId = getFirstGroupIdInGettingActiveState();
                            if (gettingActiveGroupId != LE_AUDIO_GROUP_ID_INVALID) {
                                if (leaudioAllowedContextMask()) {
                                    /* Context were modified, apply mask to activating group */
                                    if (descriptor.areAllowedContextsModified()) {
                                        setGroupAllowedContextMask(
                                                gettingActiveGroupId,
                                                descriptor.getAllowedSinkContexts(),
                                                descriptor.getAllowedSourceContexts());
                                        setGroupAllowedContextMask(
                                                groupId,
                                                BluetoothLeAudio.CONTEXTS_ALL,
                                                BluetoothLeAudio.CONTEXTS_ALL);
                                    }
                                }
                                break;
                            }

                            if (leaudioAllowedContextMask()) {
                                /* Clear allowed context mask if there is no switch of group */
                                if (descriptor.areAllowedContextsModified()) {
                                    setGroupAllowedContextMask(
                                            groupId,
                                            BluetoothLeAudio.CONTEXTS_ALL,
                                            BluetoothLeAudio.CONTEXTS_ALL);
                                }
                            }
                        } else {
                            handleGroupTransitToInactive(groupId);
                        }

                        if (isBroadcastAllowedToBeActivateInCurrentAudioMode()) {
                            /* Check if broadcast was deactivated due to unicast */
                            if (mBroadcastIdDeactivatedForUnicastTransition.isPresent()) {
                                updateFallbackUnicastGroupIdForBroadcast(groupId);
                                if (!leaudioUseAudioModeListener()) {
                                    mQueuedInCallValue = Optional.empty();
                                }
                                startBroadcast(mBroadcastIdDeactivatedForUnicastTransition.get());
                                mBroadcastIdDeactivatedForUnicastTransition = Optional.empty();
                            }

                            if (leaudioBigDependsOnAudioState()) {
                                if (mAwaitingBroadcastCreateResponse) {
                                    updateFallbackUnicastGroupIdForBroadcast(groupId);
                                }
                            } else {
                                if (!mCreateBroadcastQueue.isEmpty()) {
                                    updateFallbackUnicastGroupIdForBroadcast(groupId);
                                    BluetoothLeBroadcastSettings settings =
                                            mCreateBroadcastQueue.remove();
                                    createBroadcast(settings);
                                }
                            }
                        }
                        break;
                    }
                case LeAudioStackEvent.GROUP_STATUS_TURNED_IDLE_DURING_CALL:
                    {
                        handleGroupIdleDuringCall();
                        break;
                    }
                default:
                    break;
            }
        } else if (stackEvent.type
                == LeAudioStackEvent.EVENT_TYPE_HEALTH_BASED_DEV_RECOMMENDATION) {
            handleDeviceHealthAction(stackEvent.device, stackEvent.valueInt1);
        } else if (stackEvent.type
                == LeAudioStackEvent.EVENT_TYPE_HEALTH_BASED_GROUP_RECOMMENDATION) {
            handleGroupHealthAction(stackEvent.valueInt1, stackEvent.valueInt2);
        } else if (stackEvent.type == LeAudioStackEvent.EVENT_TYPE_BROADCAST_CREATED) {
            int broadcastId = stackEvent.valueInt1;
            boolean success = stackEvent.valueBool1;

            if (leaudioBigDependsOnAudioState()) {
                mCreateBroadcastQueue.remove();
            }

            if (success) {
                Log.d(TAG, "Broadcast broadcastId: " + broadcastId + " created.");
                mBroadcastDescriptors.put(broadcastId, new LeAudioBroadcastDescriptor());
                mHandler.post(
                        () ->
                                notifyBroadcastStarted(
                                        broadcastId,
                                        BluetoothStatusCodes.REASON_LOCAL_APP_REQUEST));
<<<<<<< HEAD
                if (mAudioManagerAddedOutDevice == null) {
                    // Start sending the actual stream
                    startBroadcast(broadcastId);
                } else {
                    Log.d(TAG, "Audio out device is still not removed, pending start broadcast");
                    mBroadcastIdPendingStart = Optional.of(broadcastId);
                }
=======

                LeAudioBroadcastSessionStats sessionStats =
                        mBroadcastSessionStats.remove(INVALID_BROADCAST_ID);
                if (sessionStats != null) {
                    sessionStats.updateSessionStatus(
                            BluetoothStatsLog
                                    .BROADCAST_AUDIO_SESSION_REPORTED__SESSION_SETUP_STATUS__SETUP_STATUS_CREATED);
                    sessionStats.updateSessionCreatedTime(SystemClock.elapsedRealtime());
                    mBroadcastSessionStats.put(broadcastId, sessionStats);
                }

                // Start sending the actual stream
                startBroadcast(broadcastId);
>>>>>>> 82fe1c5c

            } else {
                // TODO: Improve reason reporting or extend the native stack event with reason code
                Log.e(
                        TAG,
                        "EVENT_TYPE_BROADCAST_CREATED: Failed to create broadcast: " + broadcastId);

                /* Disconnect Broadcast device which was connected to avoid non LE Audio sound
                 * leak in handover scenario.
                 */
                if ((mUnicastGroupIdDeactivatedForBroadcastTransition != LE_AUDIO_GROUP_ID_INVALID)
                        && mCreateBroadcastQueue.isEmpty()
                        && (!Objects.equals(device, mActiveBroadcastAudioDevice))) {
                    clearBroadcastTimeoutCallback();
                    updateBroadcastActiveDevice(null, mActiveBroadcastAudioDevice, false);
                }

                mHandler.post(() -> notifyBroadcastStartFailed(BluetoothStatusCodes.ERROR_UNKNOWN));
<<<<<<< HEAD
                transitionFromBroadcastToUnicast();
=======
                logBroadcastSessionStatsWithStatus(
                        INVALID_BROADCAST_ID,
                        BluetoothStatsLog
                                .BROADCAST_AUDIO_SESSION_REPORTED__SESSION_SETUP_STATUS__SETUP_STATUS_CREATE_FAILED);
>>>>>>> 82fe1c5c
            }

            mAwaitingBroadcastCreateResponse = false;

            // In case if there were additional calls to create broadcast
            if (!mCreateBroadcastQueue.isEmpty()) {
                BluetoothLeBroadcastSettings settings = mCreateBroadcastQueue.remove();
                createBroadcast(settings);
            }

        } else if (stackEvent.type == LeAudioStackEvent.EVENT_TYPE_BROADCAST_DESTROYED) {
            Integer broadcastId = stackEvent.valueInt1;
            LeAudioBroadcastDescriptor descriptor = mBroadcastDescriptors.get(broadcastId);
            if (descriptor == null) {
                Log.e(
                        TAG,
                        "EVENT_TYPE_BROADCAST_DESTROYED: No valid descriptor for broadcastId: "
                                + broadcastId);
            } else {
                mBroadcastDescriptors.remove(broadcastId);
            }

            // TODO: Improve reason reporting or extend the native stack event with reason code
            mHandler.post(
                    () ->
                            notifyOnBroadcastStopped(
                                    broadcastId, BluetoothStatusCodes.REASON_LOCAL_APP_REQUEST));
            BassClientService bassClientService = getBassClientService();
            if (bassClientService != null) {
                bassClientService.stopReceiversSourceSynchronization(broadcastId);
            }
            logBroadcastSessionStatsWithStatus(
                    broadcastId,
                    BluetoothStatsLog
                            .BROADCAST_AUDIO_SESSION_REPORTED__SESSION_SETUP_STATUS__SETUP_STATUS_UNKNOWN);
        } else if (stackEvent.type == LeAudioStackEvent.EVENT_TYPE_BROADCAST_STATE) {
            int broadcastId = stackEvent.valueInt1;
            int state = stackEvent.valueInt2;
            int previousState;

            LeAudioBroadcastDescriptor descriptor = mBroadcastDescriptors.get(broadcastId);
            if (descriptor == null) {
                Log.e(
                        TAG,
                        "EVENT_TYPE_BROADCAST_STATE: No valid descriptor for broadcastId: "
                                + broadcastId);
                return;
            }

            /* Request broadcast details if not known yet */
            if (!descriptor.mRequestedForDetails) {
                mLeAudioBroadcasterNativeInterface.getBroadcastMetadata(broadcastId);
                descriptor.mRequestedForDetails = true;
            }
            previousState = descriptor.mState;
            descriptor.mState = state;
            BassClientService bassClientService = getBassClientService();

            switch (descriptor.mState) {
                case LeAudioStackEvent.BROADCAST_STATE_STOPPED:
                    Log.d(TAG, "Broadcast broadcastId: " + broadcastId + " stopped.");

                    // Playback stopped
                    mHandler.post(
                            () ->
                                    notifyPlaybackStopped(
                                            broadcastId,
                                            BluetoothStatusCodes.REASON_LOCAL_APP_REQUEST));

                    transitionFromBroadcastToUnicast();
                    destroyBroadcast(broadcastId);
                    break;
                case LeAudioStackEvent.BROADCAST_STATE_CONFIGURING:
                    Log.d(TAG, "Broadcast broadcastId: " + broadcastId + " configuring.");
                    break;
                case LeAudioStackEvent.BROADCAST_STATE_PAUSED:
                    Log.d(TAG, "Broadcast broadcastId: " + broadcastId + " paused.");

                    /* Stop here if Broadcast was not in Streaming state before */
                    if (previousState != LeAudioStackEvent.BROADCAST_STATE_STREAMING) {
                        // Stop Big Monitoring in case that was some actions on extarnal broadcast
                        if (bassClientService != null) {
                            bassClientService.stopBigMonitoring();
                        }
                        return;
                    }

                    // Playback paused
                    mHandler.post(
                            () ->
                                    notifyPlaybackStopped(
                                            broadcastId,
                                            BluetoothStatusCodes.REASON_LOCAL_STACK_REQUEST));

                    if (bassClientService != null) {
                        if (!leaudioBroadcastAssistantPeripheralEntrustment()) {
                            bassClientService.suspendReceiversSourceSynchronization(broadcastId);
                        } else if (leaudioBigDependsOnAudioState()) {
                            bassClientService.cacheSuspendingSources(broadcastId);
                        }
                    }

                    if (!leaudioBigDependsOnAudioState() || mIsBroadcastPausedFromOutside) {
                        mIsBroadcastPausedFromOutside = false;
                        transitionFromBroadcastToUnicast();
                    }
                    break;
                case LeAudioStackEvent.BROADCAST_STATE_STOPPING:
                    Log.d(TAG, "Broadcast broadcastId: " + broadcastId + " stopping.");
                    break;
                case LeAudioStackEvent.BROADCAST_STATE_STREAMING:
                    Log.d(TAG, "Broadcast broadcastId: " + broadcastId + " streaming.");

                    // Stream resumed
                    mHandler.post(
                            () ->
                                    notifyPlaybackStarted(
                                            broadcastId,
                                            BluetoothStatusCodes.REASON_LOCAL_STACK_REQUEST));

                    // Log streaming start timestamp
                    LeAudioBroadcastSessionStats sessionStats =
                            mBroadcastSessionStats.get(broadcastId);
                    if (sessionStats != null) {
                        sessionStats.updateSessionStatus(
                                BluetoothStatsLog
                                        .BROADCAST_AUDIO_SESSION_REPORTED__SESSION_SETUP_STATUS__SETUP_STATUS_STREAMING);
                        sessionStats.updateSessionStreamingTime(SystemClock.elapsedRealtime());
                    }

                    clearBroadcastTimeoutCallback();

                    if (previousState == LeAudioStackEvent.BROADCAST_STATE_PAUSED) {
                        if (bassClientService != null) {
                            bassClientService.resumeReceiversSourceSynchronization();
                        }
                    }

                    // Notify audio manager
                    if (mBroadcastDescriptors.values().stream()
                            .anyMatch(
                                    d ->
                                            d.mState.equals(
                                                    LeAudioStackEvent.BROADCAST_STATE_STREAMING))) {
                        if (!Objects.equals(device, mActiveBroadcastAudioDevice)) {
                            updateBroadcastActiveDevice(device, mActiveBroadcastAudioDevice, true);
                        }
                    }
                    if (mBroadcastIdPendingStop.isPresent()) {
                        Log.d(TAG, "mBroadcastIdPendingStop exist, Stop pending broadcast");
                        stopBroadcast(mBroadcastIdPendingStop.get());
                        mBroadcastIdPendingStop = Optional.empty();
                    }
                    break;
                default:
                    Log.e(TAG, "Invalid state of broadcast: " + descriptor.mState);
                    break;
            }

            // Notify broadcast assistant
            if (Flags.leaudioBroadcastAudioHandoverPolicies()) {
                if (bassClientService != null) {
                    bassClientService.notifyBroadcastStateChanged(descriptor.mState, broadcastId);
                }
            }
        } else if (stackEvent.type == LeAudioStackEvent.EVENT_TYPE_BROADCAST_METADATA_CHANGED) {
            int broadcastId = stackEvent.valueInt1;
            if (stackEvent.broadcastMetadata == null) {
                Log.e(TAG, "Missing Broadcast metadata for broadcastId: " + broadcastId);
            } else {
                LeAudioBroadcastDescriptor descriptor = mBroadcastDescriptors.get(broadcastId);
                if (descriptor == null) {
                    Log.e(
                            TAG,
                            "EVENT_TYPE_BROADCAST_METADATA_CHANGED: No valid descriptor for "
                                    + "broadcastId: "
                                    + broadcastId);
                    return;
                }
                descriptor.mMetadata = stackEvent.broadcastMetadata;
                mHandler.post(
                        () ->
                                notifyBroadcastMetadataChanged(
                                        broadcastId, stackEvent.broadcastMetadata));
            }
        } else if (stackEvent.type
                == LeAudioStackEvent.EVENT_TYPE_BROADCAST_AUDIO_SESSION_CREATED) {
            boolean success = stackEvent.valueBool1;

            if (!success) {
                Log.e(TAG, "EVENT_TYPE_BROADCAST_AUDIO_SESSION_CREATED: failed to create");

                if (mAwaitingBroadcastCreateResponse) {
                    mAwaitingBroadcastCreateResponse = false;
                    mCreateBroadcastQueue.clear();
                }

                return;
            }

            /* Broadcast creation procedure were initiated and some unicast group are still
             * active.
             */
            if (mAwaitingBroadcastCreateResponse && !areAllGroupsInNotActiveState()) {
                /* Broadcast would be created once unicast group became inactive */
                Log.i(TAG, "Unicast group is active, deactivate due to pending broadcast");
                if (Flags.leaudioBroadcastAudioHandoverPolicies()) {
                    mIsSinkStreamMonitorModeEnabled = true;
                    mNativeInterface.setUnicastMonitorMode(LeAudioStackEvent.DIRECTION_SINK, true);
                }
                removeActiveDevice(true);
            }
        } else if (stackEvent.type == LeAudioStackEvent.EVENT_TYPE_NATIVE_INITIALIZED) {
            mLeAudioNativeIsInitialized = true;
            for (Map.Entry<ParcelUuid, Pair<Integer, Integer>> entry :
                    ContentControlIdKeeper.getUuidToCcidContextPairMap().entrySet()) {
                ParcelUuid userUuid = entry.getKey();
                Pair<Integer, Integer> ccidInformation = entry.getValue();
                setCcidInformation(userUuid, ccidInformation.first, ccidInformation.second);
            }
            if (!mTmapStarted) {
                mTmapStarted = registerTmap();
            }
        } else if (stackEvent.type == LeAudioStackEvent.EVENT_TYPE_UNICAST_MONITOR_MODE_STATUS) {
            handleUnicastStreamStatusChange(stackEvent.valueInt1, stackEvent.valueInt2);
        } else if (stackEvent.type == LeAudioStackEvent.EVENT_TYPE_GROUP_STREAM_STATUS_CHANGED) {
            mHandler.post(
                    () ->
                            notifyGroupStreamStatusChanged(
                                    stackEvent.valueInt1, stackEvent.valueInt2));
            if (Utils.isDualModeAudioEnabled()) {
               HeadsetService headsetService = mServiceFactory.getHeadsetService();
               if (headsetService != null) {
                  headsetService.updateLeStreamStatus(device, stackEvent.valueInt2);
               }
            }
        }
    }

    private LeAudioStateMachine getOrCreateStateMachine(BluetoothDevice device) {
        if (device == null) {
            Log.e(TAG, "getOrCreateStateMachine failed: device cannot be null");
            return null;
        }

        LeAudioDeviceDescriptor descriptor = getDeviceDescriptor(device);
        if (descriptor == null) {
            Log.e(TAG, "getOrCreateStateMachine: No valid descriptor for device: " + device);
            return null;
        }

        LeAudioStateMachine sm = descriptor.mStateMachine;
        if (sm != null) {
            return sm;
        }

        Log.d(TAG, "Creating a new state machine for " + device);

        sm =
                LeAudioStateMachine.make(
                        device, this, mNativeInterface, mStateMachinesThread.getLooper());
        descriptor.mStateMachine = sm;
        return sm;
    }

    public void handleBondStateChanged(BluetoothDevice device, int fromState, int toState) {
        mHandler.post(() -> bondStateChanged(device, toState));
    }

    /**
     * Process a change in the bonding state for a device.
     *
     * @param device the device whose bonding state has changed
     * @param bondState the new bond state for the device. Possible values are: {@link
     *     BluetoothDevice#BOND_NONE}, {@link BluetoothDevice#BOND_BONDING}, {@link
     *     BluetoothDevice#BOND_BONDED}.
     */
    @VisibleForTesting
    void bondStateChanged(BluetoothDevice device, int bondState) {
        Log.d(TAG, "Bond state changed for device: " + device + " state: " + bondState);
        // Remove state machine if the bonding for a device is removed
        if (bondState != BluetoothDevice.BOND_NONE) {
            return;
        }

        mGroupReadLock.lock();
        try {
            LeAudioDeviceDescriptor descriptor = getDeviceDescriptor(device);
            if (descriptor == null) {
                Log.e(TAG, "bondStateChanged: No valid descriptor for device: " + device);
                return;
            }

            if (descriptor.mGroupId != LE_AUDIO_GROUP_ID_INVALID) {
                /* In case device is still in the group, let's remove it */
                mNativeInterface.groupRemoveNode(descriptor.mGroupId, device);
            }

            descriptor.mGroupId = LE_AUDIO_GROUP_ID_INVALID;
            descriptor.mSinkAudioLocation = BluetoothLeAudio.AUDIO_LOCATION_INVALID;
            descriptor.mDirection = AUDIO_DIRECTION_NONE;

            LeAudioStateMachine sm = descriptor.mStateMachine;
            if (sm == null) {
                return;
            }
            if (sm.getConnectionState() != BluetoothProfile.STATE_DISCONNECTED) {
                Log.w(TAG, "Device is not disconnected yet.");
                disconnect(device);
                return;
            }
        } finally {
            mGroupReadLock.unlock();
        }
        removeStateMachine(device);
        removeAuthorizationInfoForRelatedProfiles(device);
    }

    private void removeStateMachine(BluetoothDevice device) {
        mGroupReadLock.lock();
        try {
            try {
                LeAudioDeviceDescriptor descriptor = getDeviceDescriptor(device);
                if (descriptor == null) {
                    Log.e(TAG, "removeStateMachine: No valid descriptor for device: " + device);
                    return;
                }

                LeAudioStateMachine sm = descriptor.mStateMachine;
                if (sm == null) {
                    Log.w(
                            TAG,
                            "removeStateMachine: device "
                                    + device
                                    + " does not have a state machine");
                    return;
                }
                Log.i(TAG, "removeStateMachine: removing state machine for device: " + device);
                sm.quit();
                sm.cleanup();
                descriptor.mStateMachine = null;
            } finally {
                // Upgrade to write lock
                mGroupReadLock.unlock();
                mGroupWriteLock.lock();
            }
            mDeviceDescriptors.remove(device);
            if (!isScannerNeeded()) {
                stopAudioServersBackgroundScan();
            }
        } finally {
            mGroupWriteLock.unlock();
        }
    }

    @VisibleForTesting
    List<BluetoothDevice> getConnectedPeerDevices(int groupId) {
        List<BluetoothDevice> result = new ArrayList<>();
        for (BluetoothDevice peerDevice : getConnectedDevices()) {
            if (getGroupId(peerDevice) == groupId) {
                result.add(peerDevice);
            }
        }
        return result;
    }

    /** Process a change for connection of a device. */
    public synchronized void deviceConnected(BluetoothDevice device) {
        LeAudioDeviceDescriptor deviceDescriptor = getDeviceDescriptor(device);
        if (deviceDescriptor == null) {
            Log.e(TAG, "deviceConnected: No valid descriptor for device: " + device);
            return;
        }

        if (deviceDescriptor.mGroupId == LE_AUDIO_GROUP_ID_INVALID
                || getConnectedPeerDevices(deviceDescriptor.mGroupId).size() == 1) {
            // Log LE Audio connection event if we are the first device in a set
            // Or when the GroupId has not been found
            // MetricsLogger.logProfileConnectionEvent(
            //         BluetoothMetricsProto.ProfileId.LE_AUDIO);
        }

        LeAudioGroupDescriptor descriptor = getGroupDescriptor(deviceDescriptor.mGroupId);
        if (descriptor != null) {
            descriptor.mIsConnected = true;
        } else {
            Log.e(TAG, "deviceConnected: no descriptors for group: " + deviceDescriptor.mGroupId);
        }

        if (!isScannerNeeded()) {
            stopAudioServersBackgroundScan();
        }
    }

    /** Process a change for disconnection of a device. */
    public synchronized void deviceDisconnected(BluetoothDevice device, boolean hasFallbackDevice) {
        Log.d(TAG, "deviceDisconnected " + device);

        int groupId = LE_AUDIO_GROUP_ID_INVALID;
        mGroupReadLock.lock();
        try {
            LeAudioDeviceDescriptor deviceDescriptor = getDeviceDescriptor(device);
            if (deviceDescriptor == null) {
                Log.e(TAG, "deviceDisconnected: No valid descriptor for device: " + device);
                return;
            }
            groupId = deviceDescriptor.mGroupId;
        } finally {
            mGroupReadLock.unlock();
        }

        int bondState = mAdapterService.getBondState(device);
        if (bondState == BluetoothDevice.BOND_NONE) {
            Log.d(TAG, device + " is unbond. Remove state machine");

            removeStateMachine(device);
            removeAuthorizationInfoForRelatedProfiles(device);
        }

        if (!isScannerNeeded()) {
            stopAudioServersBackgroundScan();
        }

        mGroupReadLock.lock();
        try {
            LeAudioGroupDescriptor descriptor = getGroupDescriptor(groupId);
            if (descriptor == null) {
                Log.e(TAG, "deviceDisconnected: no descriptors for group: " + groupId);
                return;
            }

            List<BluetoothDevice> connectedDevices = getConnectedPeerDevices(groupId);
            /* Let's check if the last connected device is really connected */
            if (connectedDevices.size() == 1
                    && Objects.equals(
                            connectedDevices.get(0), descriptor.mLostLeadDeviceWhileStreaming)) {
                clearLostDevicesWhileStreaming(descriptor);
                return;
            }

            if (getConnectedPeerDevices(groupId).isEmpty()) {
                descriptor.mIsConnected = false;
                descriptor.mInactivatedDueToContextType = false;
                if (descriptor.isActive()) {
                    Integer gettingActiveGroupId = getFirstGroupIdInGettingActiveState();
                    if (gettingActiveGroupId != LE_AUDIO_GROUP_ID_INVALID) {
                        Log.w(TAG, "deviceDisconnected: other device group in getting active");
                        return;
                    }

                    /* Notify Native layer */
                    removeActiveDevice(hasFallbackDevice);
                    descriptor.setActiveState(ACTIVE_STATE_INACTIVE);
                    /* Update audio framework */
                    updateActiveDevices(
                            groupId,
                            descriptor.mDirection,
                            descriptor.mDirection,
                            false,
                            hasFallbackDevice,
                            false);
                    return;
                }
            }

            if (descriptor.isActive()
                    || Objects.equals(mActiveAudioOutDevice, device)
                    || Objects.equals(mActiveAudioInDevice, device)) {
                updateActiveDevices(
                        groupId,
                        descriptor.mDirection,
                        descriptor.mDirection,
                        descriptor.isActive(),
                        hasFallbackDevice,
                        false);
            }
        } finally {
            mGroupReadLock.unlock();
        }
    }

    /**
     * Check whether can connect to a peer device. The check considers a number of factors during
     * the evaluation.
     *
     * @param device the peer device to connect to
     * @return true if connection is allowed, otherwise false
     */
    public boolean okToConnect(BluetoothDevice device) {
        // Check if this is an incoming connection in Quiet mode.
        if (mAdapterService.isQuietModeEnabled()) {
            Log.e(TAG, "okToConnect: cannot connect to " + device + " : quiet mode enabled");
            return false;
        }
        // Check connectionPolicy and accept or reject the connection.
        int connectionPolicy = getConnectionPolicy(device);
        int bondState = mAdapterService.getBondState(device);
        // Allow this connection only if the device is bonded. Any attempt to connect while
        // bonding would potentially lead to an unauthorized connection.
        if (bondState != BluetoothDevice.BOND_BONDED) {
            Log.w(TAG, "okToConnect: return false, bondState=" + bondState);
            return false;
        } else if (connectionPolicy != BluetoothProfile.CONNECTION_POLICY_UNKNOWN
                && connectionPolicy != BluetoothProfile.CONNECTION_POLICY_ALLOWED) {
            // Otherwise, reject the connection if connectionPolicy is not valid.
            Log.w(TAG, "okToConnect: return false, connectionPolicy=" + connectionPolicy);
            return false;
        }
        return true;
    }

    /**
     * Get device audio location.
     *
     * @param device LE Audio capable device
     * @return the sink audioi location that this device currently exposed
     */
    public int getAudioLocation(BluetoothDevice device) {
        if (device == null) {
            return BluetoothLeAudio.AUDIO_LOCATION_INVALID;
        }

        LeAudioDeviceDescriptor descriptor = getDeviceDescriptor(device);
        if (descriptor == null) {
            Log.e(TAG, "getAudioLocation: No valid descriptor for device: " + device);
            return BluetoothLeAudio.AUDIO_LOCATION_INVALID;
        }

        return descriptor.mSinkAudioLocation;
    }

    /**
     * Check if inband ringtone is enabled by the LE Audio group. Group id for the device can be
     * found with {@link BluetoothLeAudio#getGroupId}.
     *
     * @param groupId LE Audio group id
     * @return true if inband ringtone is enabled, false otherwise
     */
    public boolean isInbandRingtoneEnabled(int groupId) {
        if (!mLeAudioInbandRingtoneSupportedByPlatform) {
            return mLeAudioInbandRingtoneSupportedByPlatform;
        }

        LeAudioGroupDescriptor descriptor = getGroupDescriptor(groupId);
        if (descriptor == null) {
            return false;
        }

        return descriptor.mInbandRingtoneEnabled;
    }

    /**
     * Set In Call state
     *
     * @param inCall True if device in call (any state), false otherwise.
     */
    public void setInCall(boolean inCall) {
        if (!mLeAudioNativeIsInitialized) {
            Log.e(TAG, "Le Audio not initialized properly.");
            return;
        }

        mInCall = inCall;
        if (!leaudioUseAudioModeListener()) {
            /* For setting inCall mode */
            if (Flags.leaudioBroadcastAudioHandoverPolicies()
                    && inCall
                    && !areBroadcastsAllStopped()) {
                mQueuedInCallValue = Optional.of(true);

                /* Request activation of unicast group */
                handleUnicastStreamStatusChange(
                        LeAudioStackEvent.DIRECTION_SINK,
                        LeAudioStackEvent.STATUS_LOCAL_STREAM_REQUESTED);
                return;
            }
        }

        mNativeInterface.setInCall(inCall);

        if (!leaudioUseAudioModeListener()) {
            /* For clearing inCall mode */
            if (Flags.leaudioBroadcastAudioHandoverPolicies()
                    && !inCall
                    && mBroadcastIdDeactivatedForUnicastTransition.isPresent()) {
                handleUnicastStreamStatusChange(
                        LeAudioStackEvent.DIRECTION_SINK,
                        LeAudioStackEvent.STATUS_LOCAL_STREAM_SUSPENDED);
            }
        }
    }

    /**
     * Sends the preferred audio profiles for a dual mode audio device to the native stack.
     *
     * @param groupId is the group id of the device which had a preference change
     * @param isOutputPreferenceLeAudio {@code true} if {@link BluetoothProfile#LE_AUDIO} is
     *     preferred for {@link BluetoothAdapter#AUDIO_MODE_OUTPUT_ONLY}, {@code false} if it is
     *     {@link BluetoothProfile#A2DP}
     * @param isDuplexPreferenceLeAudio {@code true} if {@link BluetoothProfile#LE_AUDIO} is
     *     preferred for {@link BluetoothAdapter#AUDIO_MODE_DUPLEX}, {@code false} if it is {@link
     *     BluetoothProfile#HEADSET}
     */
    public void sendAudioProfilePreferencesToNative(
            int groupId, boolean isOutputPreferenceLeAudio, boolean isDuplexPreferenceLeAudio) {
        if (!mLeAudioNativeIsInitialized) {
            Log.e(TAG, "Le Audio not initialized properly.");
            return;
        }
        mNativeInterface.sendAudioProfilePreferences(
                groupId, isOutputPreferenceLeAudio, isDuplexPreferenceLeAudio);
    }

    /**
     * Set allowed context which should be considered while Audio Framework would request streaming.
     *
     * @param sinkContextTypes sink context types that would be allowed to stream
     * @param sourceContextTypes source context types that would be allowed to stream
     */
    public void setActiveGroupAllowedContextMask(int sinkContextTypes, int sourceContextTypes) {
        setGroupAllowedContextMask(getActiveGroupId(), sinkContextTypes, sourceContextTypes);
    }

    /**
     * Set Inactive by HFP during handover This is a work around to handle controllers that cannot
     * have SCO and CIS at the same time. So remove active device to tear down CIS, and re-connect
     * the SCO in {@link LeAudioService#handleGroupIdleDuringCall()}
     *
     * @param hfpHandoverDevice is the hfp device that was set to active
     */
    public void setInactiveForHfpHandover(BluetoothDevice hfpHandoverDevice) {
        if (!mLeAudioNativeIsInitialized) {
            Log.e(TAG, "Le Audio not initialized properly.");
            return;
        }
        if (getActiveGroupId() != LE_AUDIO_GROUP_ID_INVALID) {
            mHfpHandoverDevice = hfpHandoverDevice;
            if (Flags.leaudioResumeActiveAfterHfpHandover()) {
                // record the lead device
                mLeAudioDeviceInactivatedForHfpHandover = mExposedActiveDevice;
            }
            removeActiveDevice(true);
        }
    }

    /** Resume prior active device after HFP phone call hand over */
    public void setActiveAfterHfpHandover() {
        if (!mLeAudioNativeIsInitialized) {
            Log.e(TAG, "Le Audio not initialized properly.");
            return;
        }
        if (mLeAudioDeviceInactivatedForHfpHandover != null) {
            Log.i(TAG, "handover to LE audio device=" + mLeAudioDeviceInactivatedForHfpHandover);
            setActiveDevice(mLeAudioDeviceInactivatedForHfpHandover);
            mLeAudioDeviceInactivatedForHfpHandover = null;
        } else {
            Log.d(TAG, "nothing to handover back");
        }
    }

    public void setInactiveForBroadcast() {
        Log.d(TAG, "setInactiveForBroadcast");
        if (!isBroadcastActive()) {
            Log.d(TAG, "setInactiveForBroadcast: broadcast is inactive");
            return;
        }
        Optional<Integer> broadcastId = getFirstNotStoppedBroadcastId();
        LeAudioBroadcastDescriptor descriptor = mBroadcastDescriptors.get(broadcastId.get());
        if (!broadcastId.isEmpty() && (descriptor != null)) {
            Log.d(TAG, "setInactiveForBroadcast: stop broadcast now");
            updateFallbackUnicastGroupIdForBroadcast(LE_AUDIO_GROUP_ID_INVALID);
            stopBroadcast(broadcastId.get());
            suspendLeAudioStream();
            Log.d(TAG, "Wait for broadcast to stop");
            int waitCount = SystemProperties.getInt(
                    "persist.bluetooth.stop_broadcast_waiting_count", 5);
            for (int c = 0; c < waitCount; c++) {
                try {
                    Thread.sleep(50);
                } catch (InterruptedException e) {
                    Log.e(TAG, "Sleep thread is interrupted", e);
                }
                if (descriptor.mState.equals(LeAudioStackEvent.BROADCAST_STATE_STOPPED)) {
                    break;
                }
            }
            if (descriptor.mState.equals(LeAudioStackEvent.BROADCAST_STATE_STOPPED)) {
                Log.d(TAG, "Broadcast is stopped");
            } else {
                Log.d(TAG, "Broadcast state is: " + descriptor.mState);
            }
        }
    }

    /**
     * Set connection policy of the profile and connects it if connectionPolicy is {@link
     * BluetoothProfile#CONNECTION_POLICY_ALLOWED} or disconnects if connectionPolicy is {@link
     * BluetoothProfile#CONNECTION_POLICY_FORBIDDEN}
     *
     * <p>The device should already be paired. Connection policy can be one of: {@link
     * BluetoothProfile#CONNECTION_POLICY_ALLOWED}, {@link
     * BluetoothProfile#CONNECTION_POLICY_FORBIDDEN}, {@link
     * BluetoothProfile#CONNECTION_POLICY_UNKNOWN}
     *
     * @param device the remote device
     * @param connectionPolicy is the connection policy to set to for this profile
     * @return true on success, otherwise false
     */
    public boolean setConnectionPolicy(BluetoothDevice device, int connectionPolicy) {
        Log.d(TAG, "Saved connectionPolicy " + device + " = " + connectionPolicy);

        if (!mDatabaseManager.setProfileConnectionPolicy(
                device, BluetoothProfile.LE_AUDIO, connectionPolicy)) {
            return false;
        }

        boolean isCsipSupported = Utils.arrayContains(mAdapterService.getRemoteUuids(device),
                                                      BluetoothUuid.COORDINATED_SET);
        CsipSetCoordinatorService csipClient =
                mServiceFactory.getCsipSetCoordinatorService();
        int CsipGroupSize = 1;
        int grpId = -1;
        if (isCsipSupported && csipClient != null) {
            grpId = csipClient.getGroupId(device, BluetoothUuid.CAP);
            CsipGroupSize = csipClient.getDesiredGroupSize(grpId);
        }

        Log.w(TAG, "Group size of device " + device + " with group id: " + grpId +
                " has group size = " + CsipGroupSize);

        if (connectionPolicy == BluetoothProfile.CONNECTION_POLICY_ALLOWED) {
            setEnabledState(device, /* enabled= */ true);
            // Authorizes LEA GATT server services if already assigned to a group
            int groupId = getGroupId(device);
            if (groupId != LE_AUDIO_GROUP_ID_INVALID) {
                setAuthorizationForRelatedProfiles(device, true);
            }
            if (Utils.isDualModeAudioEnabled()) {
                if (isCsipSupported && CsipGroupSize > 0) {
                    A2dpService mA2dp = A2dpService.getA2dpService();
                    if (mA2dp != null) {
                        mA2dp.disconnect(device);
                        Log.e(TAG, "A2DP disconnect when dual mode enable for CSIP device "
                            + device + " for le audio policy allowed");
                    }

                    HeadsetService mHfp = HeadsetService.getHeadsetService();
                    if (mHfp != null) {
                        mHfp.disconnect(device);
                        Log.e(TAG, "HFP disconnect when dual mode enable for CSIP device "
                            + device + " for le audio policy allowed");
                    }
                }
            }
            connect(device);
        } else if (connectionPolicy == BluetoothProfile.CONNECTION_POLICY_FORBIDDEN) {
            setEnabledState(device, /* enabled= */ false);
            // Remove authorization for LEA GATT server services
            setAuthorizationForRelatedProfiles(device, false);
            disconnect(device);
            if (Utils.isDualModeAudioEnabled()) {
                if (isCsipSupported && CsipGroupSize > 0) {
                    A2dpService mA2dp = A2dpService.getA2dpService();
                    if (mA2dp != null) {
                        mA2dp.connect(device);
                        Log.e(TAG, "A2DP connect when dual mode enable for CSIP device "
                            + device + " for le audio policy forbidden");
                    }

                    HeadsetService mHfp = HeadsetService.getHeadsetService();
                    if (mHfp != null) {
                        mHfp.connect(device);
                        Log.e(TAG, "HFP connect when dual mode enable for CSIP device "
                            + device + " for le audio policy forbidden");
                    }
                }
            }
        }
        setLeAudioGattClientProfilesPolicy(device, connectionPolicy);
        return true;
    }

    /**
     * Sets the connection policy for LE Audio GATT client profiles
     *
     * @param device is the remote device
     * @param connectionPolicy is the connection policy we wish to set
     */
    private void setLeAudioGattClientProfilesPolicy(BluetoothDevice device, int connectionPolicy) {
        Log.d(
                TAG,
                "setLeAudioGattClientProfilesPolicy for device "
                        + device
                        + " to policy="
                        + connectionPolicy);
        VolumeControlService volumeControlService = getVolumeControlService();
        if (volumeControlService != null) {
            volumeControlService.setConnectionPolicy(device, connectionPolicy);
        }

        if (mHapClientService == null) {
            mHapClientService = mServiceFactory.getHapClientService();
        }
        if (mHapClientService != null) {
            mHapClientService.setConnectionPolicy(device, connectionPolicy);
        }

        if (mCsipSetCoordinatorService == null) {
            mCsipSetCoordinatorService = mServiceFactory.getCsipSetCoordinatorService();
        }

        // Disallow setting CSIP to forbidden until characteristic reads are complete
        if (mCsipSetCoordinatorService != null) {
            mCsipSetCoordinatorService.setConnectionPolicy(device, connectionPolicy);
        }

        if (mBassClientService == null) {
            mBassClientService = mServiceFactory.getBassClientService();
        }
        if (mBassClientService != null && mBassClientService.isEnabled()) {
            mBassClientService.setConnectionPolicy(device, connectionPolicy);
        }
    }

    /**
     * Get the connection policy of the profile.
     *
     * <p>The connection policy can be any of: {@link BluetoothProfile#CONNECTION_POLICY_ALLOWED},
     * {@link BluetoothProfile#CONNECTION_POLICY_FORBIDDEN}, {@link
     * BluetoothProfile#CONNECTION_POLICY_UNKNOWN}
     *
     * @param device Bluetooth device
     * @return connection policy of the device
     */
    public int getConnectionPolicy(BluetoothDevice device) {
        int connection_policy =
                mDatabaseManager.getProfileConnectionPolicy(device, BluetoothProfile.LE_AUDIO);
        Log.d(TAG, device + " connection policy = " + connection_policy);
        return connection_policy;
    }

    /**
     * Get device group id. Devices with same group id belong to same group (i.e left and right
     * earbud)
     *
     * @param device LE Audio capable device
     * @return group id that this device currently belongs to
     */
    public int getGroupId(BluetoothDevice device) {
        if (device == null) {
            return LE_AUDIO_GROUP_ID_INVALID;
        }

        mGroupReadLock.lock();
        try {
            LeAudioDeviceDescriptor descriptor = getDeviceDescriptor(device);
            if (descriptor == null) {
                Log.e(TAG, "getGroupId: No valid descriptor for device: " + device);
                return LE_AUDIO_GROUP_ID_INVALID;
            }

            return descriptor.mGroupId;
        } finally {
            mGroupReadLock.unlock();
        }
    }

    /**
     * Check if group is available for streaming. If there is no available context types then group
     * is not available for streaming.
     *
     * @param groupId groupid
     * @return true if available, false otherwise
     */
    public boolean isGroupAvailableForStream(int groupId) {
        mGroupReadLock.lock();
        try {
            LeAudioGroupDescriptor descriptor = getGroupDescriptor(groupId);
            if (descriptor == null) {
                Log.e(TAG, "getGroupId: No valid descriptor for groupId: " + groupId);
                return false;
            }
            return descriptor.mAvailableContexts != 0;
        } finally {
            mGroupReadLock.unlock();
        }
    }

    /**
     * Set the user application ccid along with used context type
     *
     * @param userUuid user uuid
     * @param ccid content control id
     * @param contextType context type
     */
    public void setCcidInformation(ParcelUuid userUuid, int ccid, int contextType) {
        /* for the moment we care only for GMCS and GTBS */
        if (!BluetoothUuid.GENERIC_MEDIA_CONTROL.equals(userUuid)
                && !TbsGatt.UUID_GTBS.equals(userUuid.getUuid())) {
            return;
        }
        if (!mLeAudioNativeIsInitialized) {
            Log.e(TAG, "Le Audio not initialized properly.");
            return;
        }
        mNativeInterface.setCcidInformation(ccid, contextType);
    }

    /**
     * Set volume for streaming devices
     *
     * @param volume volume to set
     */
    public void setVolume(int volume) {
        Log.d(TAG, "SetVolume " + volume);

        int currentlyActiveGroupId = getActiveGroupId();
        List<BluetoothDevice> activeBroadcastSinks = new ArrayList<>();

        if (currentlyActiveGroupId == LE_AUDIO_GROUP_ID_INVALID) {
            if (!Flags.leaudioBroadcastVolumeControlWithSetVolume()) {
                Log.e(TAG, "There is no active group ");
                return;
            }

            BassClientService bassClientService = getBassClientService();
            if (bassClientService != null) {
                activeBroadcastSinks = bassClientService.getSyncedBroadcastSinks();
            }

            if (activeBroadcastSinks.isEmpty()) {
                Log.e(TAG, "There is no active streaming group or broadcast sinks");
                return;
            }
        }

        VolumeControlService volumeControlService = getVolumeControlService();
        if (volumeControlService != null) {
            if (Flags.leaudioBroadcastVolumeControlWithSetVolume()
                    && currentlyActiveGroupId == LE_AUDIO_GROUP_ID_INVALID
                    && !activeBroadcastSinks.isEmpty()) {
                if (Flags.leaudioBroadcastVolumeControlPrimaryGroupOnly()) {
                    if (activeBroadcastSinks.stream()
                            .anyMatch(dev -> isPrimaryGroup(getGroupId(dev)))) {
                        Log.d(
                                TAG,
                                "Setting volume for broadcast sink primary group: "
                                        + mUnicastGroupIdDeactivatedForBroadcastTransition);
                        volumeControlService.setGroupVolume(
                                mUnicastGroupIdDeactivatedForBroadcastTransition, volume);
                    } else {
                        Log.w(TAG, "Setting volume when no active or broadcast primary group");
                    }
                } else {
                    Set<Integer> broadcastGroups =
                            activeBroadcastSinks.stream()
                                    .map(dev -> getGroupId(dev))
                                    .filter(id -> id != IBluetoothLeAudio.LE_AUDIO_GROUP_ID_INVALID)
                                    .collect(Collectors.toSet());

                    Log.d(TAG, "Setting volume for broadcast sink groups: " + broadcastGroups);
                    broadcastGroups.forEach(
                            groupId -> volumeControlService.setGroupVolume(groupId, volume));
                }
            } else {
                volumeControlService.setGroupVolume(currentlyActiveGroupId, volume);
            }
        }
    }

    TbsService getTbsService() {
        if (mTbsService != null) {
            return mTbsService;
        }

        mTbsService = mServiceFactory.getTbsService();
        return mTbsService;
    }

    McpService getMcpService() {
        if (mMcpService != null) {
            return mMcpService;
        }

        mMcpService = mServiceFactory.getMcpService();
        return mMcpService;
    }

    void setAuthorizationForRelatedProfiles(BluetoothDevice device, boolean authorize) {
        McpService mcpService = getMcpService();
        if (mcpService != null) {
            mcpService.setDeviceAuthorized(device, authorize);
        }

        TbsService tbsService = getTbsService();
        if (tbsService != null) {
            tbsService.setDeviceAuthorized(device, authorize);
        }
    }

    void removeAuthorizationInfoForRelatedProfiles(BluetoothDevice device) {
        McpService mcpService = getMcpService();
        if (mcpService != null) {
            mcpService.removeDeviceAuthorizationInfo(device);
        }

        TbsService tbsService = getTbsService();
        if (tbsService != null) {
            tbsService.removeDeviceAuthorizationInfo(device);
        }
    }

    /**
     * This function is called when the framework registers a callback with the service for this
     * first time. This is used as an indication that Bluetooth has been enabled.
     *
     * <p>It is used to authorize all known LeAudio devices in the services which requires that e.g.
     * GMCS
     */
    @VisibleForTesting
    void handleBluetoothEnabled() {
        Log.d(TAG, "handleBluetoothEnabled ");

        mBluetoothEnabled = true;

        mGroupReadLock.lock();
        try {
            if (mDeviceDescriptors.isEmpty()) {
                return;
            }
            for (BluetoothDevice device : mDeviceDescriptors.keySet()) {
                if (getConnectionPolicy(device) != BluetoothProfile.CONNECTION_POLICY_FORBIDDEN) {
                    setAuthorizationForRelatedProfiles(device, true);
                }
            }
        } finally {
            mGroupReadLock.unlock();
        }

        startAudioServersBackgroundScan(/* retry= */ false);
    }

    @VisibleForTesting
    void handleAudioModeChange(int mode) {
        Log.d(TAG, "Audio mode changed: " + mCurrentAudioMode + " -> " + mode);
        int previousAudioMode = mCurrentAudioMode;

        mCurrentAudioMode = mode;

        switch (mode) {
            case AudioManager.MODE_RINGTONE:
            case AudioManager.MODE_IN_CALL:
            case AudioManager.MODE_IN_COMMUNICATION:
                if (!areBroadcastsAllStopped()) {
                    /* Request activation of unicast group */
                    handleUnicastStreamStatusChange(
                            LeAudioStackEvent.DIRECTION_SINK,
                            LeAudioStackEvent.STATUS_LOCAL_STREAM_REQUESTED);
                }
                break;
            case AudioManager.MODE_NORMAL:
                /* Remove broadcast if during handover active LE Audio device disappears
                 * (switch to primary device or non LE Audio device)
                 */
                if (isBroadcastReadyToBeReActivated()
                        && isAudioModeChangedFromCommunicationToNormal(
                                previousAudioMode, mCurrentAudioMode)
                        && (getActiveGroupId() == LE_AUDIO_GROUP_ID_INVALID)) {
                    stopBroadcast(mBroadcastIdDeactivatedForUnicastTransition.get());
                    mBroadcastIdDeactivatedForUnicastTransition = Optional.empty();
                    break;
                }

                if (mBroadcastIdDeactivatedForUnicastTransition.isPresent()) {
                    handleUnicastStreamStatusChange(
                            LeAudioStackEvent.DIRECTION_SINK,
                            LeAudioStackEvent.STATUS_LOCAL_STREAM_SUSPENDED);
                }
                break;
            default:
                Log.d(TAG, "Not handled audio mode set: " + mode);
                break;
        }
    }

    private LeAudioGroupDescriptor getGroupDescriptor(int groupId) {
        mGroupReadLock.lock();
        try {
            return mGroupDescriptorsView.get(groupId);
        } finally {
            mGroupReadLock.unlock();
        }
    }

    private LeAudioDeviceDescriptor getDeviceDescriptor(BluetoothDevice device) {
        mGroupReadLock.lock();
        try {
            return mDeviceDescriptors.get(device);
        } finally {
            mGroupReadLock.unlock();
        }
    }

    private void handleGroupNodeAdded(BluetoothDevice device, int groupId) {
        mGroupWriteLock.lock();
        try {
            Log.d(TAG, "Device " + device + " added to group " + groupId);

            LeAudioGroupDescriptor groupDescriptor = getGroupDescriptor(groupId);
            if (groupDescriptor == null) {
                mGroupDescriptors.put(groupId, new LeAudioGroupDescriptor(false));
            }
            groupDescriptor = getGroupDescriptor(groupId);
            if (groupDescriptor == null) {
                Log.e(TAG, "Could not create group description");
                return;
            }
            LeAudioDeviceDescriptor deviceDescriptor = getDeviceDescriptor(device);
            if (deviceDescriptor == null) {
                deviceDescriptor =
                        createDeviceDescriptor(device, groupDescriptor.mInbandRingtoneEnabled);
                if (deviceDescriptor == null) {
                    Log.e(
                            TAG,
                            "handleGroupNodeAdded: Can't create descriptor for added from"
                                    + " storage device: "
                                    + device);
                    return;
                }

                LeAudioStateMachine unused = getOrCreateStateMachine(device);
                if (getOrCreateStateMachine(device) == null) {
                    Log.e(TAG, "Can't get state machine for device: " + device);
                    return;
                }
            }
            deviceDescriptor.mGroupId = groupId;

            mHandler.post(() -> notifyGroupNodeAdded(device, groupId));
        } finally {
            mGroupWriteLock.unlock();
        }

        if (mBluetoothEnabled) {
            setAuthorizationForRelatedProfiles(device, true);
            startAudioServersBackgroundScan(/* retry= */ false);
        }
    }

    private void notifyGroupNodeAdded(BluetoothDevice device, int groupId) {
        VolumeControlService volumeControlService = getVolumeControlService();
        if (volumeControlService != null) {
            volumeControlService.handleGroupNodeAdded(groupId, device);
        }

        synchronized (mLeAudioCallbacks) {
            int n = mLeAudioCallbacks.beginBroadcast();
            for (int i = 0; i < n; i++) {
                try {
                    mLeAudioCallbacks.getBroadcastItem(i).onGroupNodeAdded(device, groupId);
                } catch (RemoteException e) {
                    continue;
                }
                mLeAudioCallbacks.finishBroadcast();
            }
        }
    }

    private void handleGroupNodeRemoved(BluetoothDevice device, int groupId) {
        Log.d(TAG, "Removing device " + device + " grom group " + groupId);

        boolean isGroupEmpty = true;
        mGroupReadLock.lock();
        try {
            LeAudioGroupDescriptor groupDescriptor = getGroupDescriptor(groupId);
            if (groupDescriptor == null) {
                Log.e(TAG, "handleGroupNodeRemoved: No valid descriptor for group: " + groupId);
                return;
            }
            Log.d(TAG, "Lost lead device is " + groupDescriptor.mLostLeadDeviceWhileStreaming);
            if (Objects.equals(device, groupDescriptor.mLostLeadDeviceWhileStreaming)) {
                clearLostDevicesWhileStreaming(groupDescriptor);
            }

            LeAudioDeviceDescriptor deviceDescriptor = getDeviceDescriptor(device);
            if (deviceDescriptor == null) {
                Log.e(TAG, "handleGroupNodeRemoved: No valid descriptor for device: " + device);
                return;
            }
            deviceDescriptor.mGroupId = LE_AUDIO_GROUP_ID_INVALID;

            for (LeAudioDeviceDescriptor descriptor : mDeviceDescriptors.values()) {
                if (descriptor.mGroupId == groupId) {
                    isGroupEmpty = false;
                    break;
                }
            }

            if (isGroupEmpty) {
                /* Device is currently an active device. Group needs to be inactivated before
                 * removing
                 */
                if (Objects.equals(device, mActiveAudioOutDevice)
                        || Objects.equals(device, mActiveAudioInDevice)) {
                    handleGroupTransitToInactive(groupId);
                }

                if (mUnicastGroupIdDeactivatedForBroadcastTransition == groupId) {
                    updateFallbackUnicastGroupIdForBroadcast(LE_AUDIO_GROUP_ID_INVALID);
                }
            }
            mHandler.post(() -> notifyGroupNodeRemoved(device, groupId));
        } finally {
            mGroupReadLock.unlock();
        }

        if (isGroupEmpty) {
            mGroupWriteLock.lock();
            try {
                mGroupDescriptors.remove(groupId);
            } finally {
                mGroupWriteLock.unlock();
            }
        }

        setAuthorizationForRelatedProfiles(device, false);
        removeAuthorizationInfoForRelatedProfiles(device);
    }

    private void notifyGroupNodeRemoved(BluetoothDevice device, int groupId) {
        synchronized (mLeAudioCallbacks) {
            int n = mLeAudioCallbacks.beginBroadcast();
            for (int i = 0; i < n; i++) {
                try {
                    mLeAudioCallbacks.getBroadcastItem(i).onGroupNodeRemoved(device, groupId);
                } catch (RemoteException e) {
                    continue;
                }
                mLeAudioCallbacks.finishBroadcast();
            }
        }
    }

    private void notifyGroupStatusChanged(int groupId, int status) {
        synchronized (mLeAudioCallbacks) {
            int n = mLeAudioCallbacks.beginBroadcast();
            for (int i = 0; i < n; i++) {
                try {
                    mLeAudioCallbacks.getBroadcastItem(i).onGroupStatusChanged(groupId, status);
                } catch (RemoteException e) {
                    continue;
                }
                mLeAudioCallbacks.finishBroadcast();
            }
        }
    }

    private void notifyUnicastCodecConfigChanged(int groupId, BluetoothLeAudioCodecStatus status) {
        if (mLeAudioCallbacks != null) {
            try {
                mutex.lock();
                int n = mLeAudioCallbacks.beginBroadcast();
                for (int i = 0; i < n; i++) {
                    try {
                       mLeAudioCallbacks.getBroadcastItem(i).onCodecConfigChanged(groupId, status);
                    } catch (RemoteException e) {
                       continue;
                    }
                }
                mLeAudioCallbacks.finishBroadcast();
            } finally {
                mutex.unlock();
            }
        }
    }

    private void notifyBroadcastStarted(Integer broadcastId, int reason) {
        synchronized (mBroadcastCallbacks) {
            int n = mBroadcastCallbacks.beginBroadcast();
            for (int i = 0; i < n; i++) {
                try {
                    mBroadcastCallbacks.getBroadcastItem(i).onBroadcastStarted(reason, broadcastId);
                } catch (RemoteException e) {
                    continue;
                }
            }
            mBroadcastCallbacks.finishBroadcast();
        }
    }

    private void notifyBroadcastStartFailed(int reason) {
        synchronized (mBroadcastCallbacks) {
            int n = mBroadcastCallbacks.beginBroadcast();
            for (int i = 0; i < n; i++) {
                try {
                    mBroadcastCallbacks.getBroadcastItem(i).onBroadcastStartFailed(reason);
                } catch (RemoteException e) {
                    continue;
                }
            }
            mBroadcastCallbacks.finishBroadcast();
        }
    }

    private void notifyOnBroadcastStopped(Integer broadcastId, int reason) {
        synchronized (mBroadcastCallbacks) {
            int n = mBroadcastCallbacks.beginBroadcast();
            for (int i = 0; i < n; i++) {
                try {
                    mBroadcastCallbacks.getBroadcastItem(i).onBroadcastStopped(reason, broadcastId);
                } catch (RemoteException e) {
                    continue;
                }
            }
            mBroadcastCallbacks.finishBroadcast();
        }
    }

    private void notifyOnBroadcastStopFailed(int reason) {
        synchronized (mBroadcastCallbacks) {
            int n = mBroadcastCallbacks.beginBroadcast();
            for (int i = 0; i < n; i++) {
                try {
                    mBroadcastCallbacks.getBroadcastItem(i).onBroadcastStopFailed(reason);
                } catch (RemoteException e) {
                    continue;
                }
            }
            mBroadcastCallbacks.finishBroadcast();
        }
    }

    private void notifyPlaybackStarted(Integer broadcastId, int reason) {
        synchronized (mBroadcastCallbacks) {
            int n = mBroadcastCallbacks.beginBroadcast();
            for (int i = 0; i < n; i++) {
                try {
                    mBroadcastCallbacks.getBroadcastItem(i).onPlaybackStarted(reason, broadcastId);
                } catch (RemoteException e) {
                    continue;
                }
            }
            mBroadcastCallbacks.finishBroadcast();
        }
    }

    private void notifyPlaybackStopped(Integer broadcastId, int reason) {
        synchronized (mBroadcastCallbacks) {
            int n = mBroadcastCallbacks.beginBroadcast();
            for (int i = 0; i < n; i++) {
                try {
                    mBroadcastCallbacks.getBroadcastItem(i).onPlaybackStopped(reason, broadcastId);
                } catch (RemoteException e) {
                    continue;
                }
            }
            mBroadcastCallbacks.finishBroadcast();
        }
    }

    private void notifyBroadcastUpdated(int broadcastId, int reason) {
        if (mBroadcastCallbacks != null) {
            int n = mBroadcastCallbacks.beginBroadcast();
            for (int i = 0; i < n; i++) {
                try {
                    mBroadcastCallbacks.getBroadcastItem(i).onBroadcastUpdated(reason, broadcastId);
                } catch (RemoteException e) {
                    continue;
                }
            }
            mBroadcastCallbacks.finishBroadcast();
        }
    }

    private void notifyBroadcastUpdateFailed(int broadcastId, int reason) {
        synchronized (mBroadcastCallbacks) {
            int n = mBroadcastCallbacks.beginBroadcast();
            for (int i = 0; i < n; i++) {
                try {
                    mBroadcastCallbacks
                            .getBroadcastItem(i)
                            .onBroadcastUpdateFailed(reason, broadcastId);
                } catch (RemoteException e) {
                    continue;
                }
            }
            mBroadcastCallbacks.finishBroadcast();
        }
    }

    private void notifyBroadcastMetadataChanged(
            int broadcastId, BluetoothLeBroadcastMetadata metadata) {
        synchronized (mBroadcastCallbacks) {
            int n = mBroadcastCallbacks.beginBroadcast();
            for (int i = 0; i < n; i++) {
                try {
                    mBroadcastCallbacks
                            .getBroadcastItem(i)
                            .onBroadcastMetadataChanged(broadcastId, metadata);
                } catch (RemoteException e) {
                    continue;
                }
            }
            mBroadcastCallbacks.finishBroadcast();
        }
    }

    /**
     * Update the fallback unicast group id during the handover to broadcast Also store the fallback
     * group id in Settings store.
     *
     * @param groupId group id to update
     */
    private void updateFallbackUnicastGroupIdForBroadcast(int groupId) {
        Log.i(
                TAG,
                "Update unicast fallback active group from: "
                        + mUnicastGroupIdDeactivatedForBroadcastTransition
                        + " to : "
                        + groupId);
        mUnicastGroupIdDeactivatedForBroadcastTransition = groupId;

        // waive WRITE_SECURE_SETTINGS permission check
        final long callingIdentity = Binder.clearCallingIdentity();
        try {
            Context userContext =
                    getApplicationContext()
                            .createContextAsUser(
                                    UserHandle.of(ActivityManager.getCurrentUser()), 0);
            Settings.Secure.putInt(
                    userContext.getContentResolver(),
                    BLUETOOTH_LE_BROADCAST_FALLBACK_ACTIVE_GROUP_ID,
                    groupId);
        } finally {
            Binder.restoreCallingIdentity(callingIdentity);
        }
    }

    private boolean isAudioModeChangedFromCommunicationToNormal(int previousMode, int currentMode) {
        switch (previousMode) {
            case AudioManager.MODE_RINGTONE:
            case AudioManager.MODE_IN_CALL:
            case AudioManager.MODE_IN_COMMUNICATION:
                if (currentMode == AudioManager.MODE_NORMAL) {
                    return true;
                }

                return false;
            default:
                return false;
        }
    }

    private void logBroadcastSessionStatsWithStatus(int broadcastId, int status) {
        LeAudioBroadcastSessionStats sessionStats = mBroadcastSessionStats.remove(broadcastId);
        if (sessionStats != null) {
            if (status
                    != BluetoothStatsLog
                            .BROADCAST_AUDIO_SESSION_REPORTED__SESSION_SETUP_STATUS__SETUP_STATUS_UNKNOWN) {
                sessionStats.updateSessionStatus(status);
            }
            sessionStats.logBroadcastSessionMetrics(broadcastId, SystemClock.elapsedRealtime());
        }
    }

    private void logAllBroadcastSessionStatsAndCleanup() {
        for (Map.Entry<Integer, LeAudioBroadcastSessionStats> entry :
                mBroadcastSessionStats.entrySet()) {
            LeAudioBroadcastSessionStats sessionStats = entry.getValue();
            Integer broadcastId = entry.getKey();
            sessionStats.logBroadcastSessionMetrics(broadcastId, SystemClock.elapsedRealtime());
        }
        mBroadcastSessionStats.clear();
    }

    /**
     * Gets the current codec status (configuration and capability).
     *
     * @param groupId the group id
     * @return the current codec status
     */
    public BluetoothLeAudioCodecStatus getCodecStatus(int groupId) {
        Log.d(TAG, "getCodecStatus(" + groupId + ")");
        LeAudioGroupDescriptor descriptor = getGroupDescriptor(groupId);
        if (descriptor != null) {
            return descriptor.mCodecStatus;
        }
        return null;
    }

    /**
     * Sets the codec configuration preference.
     *
     * @param groupId the group id
     * @param inputCodecConfig the input codec configuration preference
     * @param outputCodecConfig the output codec configuration preference
     */
    public void setCodecConfigPreference(
            int groupId,
            BluetoothLeAudioCodecConfig inputCodecConfig,
            BluetoothLeAudioCodecConfig outputCodecConfig) {
        Log.d(
                TAG,
                "setCodecConfigPreference("
                        + groupId
                        + "): "
                        + Objects.toString(inputCodecConfig)
                        + Objects.toString(outputCodecConfig));
        LeAudioGroupDescriptor descriptor = getGroupDescriptor(groupId);
        if (descriptor == null) {
            Log.e(TAG, "setCodecConfigPreference: Invalid groupId, " + groupId);
            return;
        }

        if (inputCodecConfig == null || outputCodecConfig == null) {
            Log.e(TAG, "setCodecConfigPreference: Codec config can't be null");
            return;
        }

        /* We support different configuration for input and output but codec type
         * shall be same */
        if (inputCodecConfig.getCodecType() != outputCodecConfig.getCodecType()) {
            Log.e(
                    TAG,
                    "setCodecConfigPreference: Input codec type: "
                            + inputCodecConfig.getCodecType()
                            + "does not match output codec type: "
                            + outputCodecConfig.getCodecType());
            return;
        }

        if (descriptor.mCodecStatus == null) {
            Log.e(TAG, "setCodecConfigPreference: Codec status is null");
            return;
        }

        if (!mLeAudioNativeIsInitialized) {
            Log.e(TAG, "Le Audio not initialized properly.");
            return;
        }

        mNativeInterface.setCodecConfigPreference(groupId, inputCodecConfig, outputCodecConfig);
    }

    /**
     * Checks if the remote device supports LE Audio duplex (output and input).
     *
     * @param device the remote device to check
     * @return {@code true} if LE Audio duplex is supported, {@code false} otherwise
     */
    public boolean isLeAudioDuplexSupported(BluetoothDevice device) {
        int groupId = getGroupId(device);
        if (groupId == LE_AUDIO_GROUP_ID_INVALID) {
            return false;
        }

        LeAudioGroupDescriptor descriptor = getGroupDescriptor(groupId);
        if (descriptor == null) {
            return false;
        }
        return (descriptor.mDirection & AUDIO_DIRECTION_OUTPUT_BIT) != 0
                && (descriptor.mDirection & AUDIO_DIRECTION_INPUT_BIT) != 0;
    }

    /**
     * Checks if the remote device supports LE Audio output
     *
     * @param device the remote device to check
     * @return {@code true} if LE Audio output is supported, {@code false} otherwise
     */
    public boolean isLeAudioOutputSupported(BluetoothDevice device) {
        int groupId = getGroupId(device);
        if (groupId == LE_AUDIO_GROUP_ID_INVALID) {
            return false;
        }

        LeAudioGroupDescriptor descriptor = getGroupDescriptor(groupId);
        if (descriptor == null) {
            return false;
        }
        return (descriptor.mDirection & AUDIO_DIRECTION_OUTPUT_BIT) != 0;
    }

    /**
     * Gets the lead device for the CSIP group containing the provided device
     *
     * @param device the remote device whose CSIP group lead device we want to find
     * @return the lead device of the CSIP group or {@code null} if the group does not exist
     */
    public BluetoothDevice getLeadDevice(BluetoothDevice device) {
        int groupId = getGroupId(device);
        if (groupId == LE_AUDIO_GROUP_ID_INVALID) {
            return null;
        }
        return getConnectedGroupLeadDevice(groupId);
    }

    /**
     * Sends the preferred audio profile change requested from a call to {@link
     * BluetoothAdapter#setPreferredAudioProfiles(BluetoothDevice, Bundle)} to the audio framework
     * to apply the change. The audio framework will call {@link
     * BluetoothAdapter#notifyActiveDeviceChangeApplied(BluetoothDevice)} once the change is
     * successfully applied.
     *
     * @return the number of requests sent to the audio framework
     */
    public int sendPreferredAudioProfileChangeToAudioFramework() {
        if (mActiveAudioOutDevice == null && mActiveAudioInDevice == null) {
            Log.e(TAG, "sendPreferredAudioProfileChangeToAudioFramework: no active device");
            return 0;
        }

        int audioFrameworkCalls = 0;

        if (mActiveAudioOutDevice != null) {
            int volume = getAudioDeviceGroupVolume(getGroupId(mActiveAudioOutDevice));
            final boolean suppressNoisyIntent = mActiveAudioOutDevice != null;
            Log.i(
                    TAG,
                    "Sending LE Audio Output active device changed for preferred profile "
                            + "change with volume="
                            + volume
                            + " and suppressNoisyIntent="
                            + suppressNoisyIntent);

            final BluetoothProfileConnectionInfo connectionInfo;
            if (isAtLeastU()) {
                connectionInfo =
                        BluetoothProfileConnectionInfo.createLeAudioOutputInfo(
                                suppressNoisyIntent, volume);
            } else {
                connectionInfo =
                        BluetoothProfileConnectionInfo.createLeAudioInfo(suppressNoisyIntent, true);
            }

            Log.d(TAG, "handleBluetoothActiveDeviceChanged called for LE Out");
            mAudioManager.handleBluetoothActiveDeviceChanged(
                    mActiveAudioOutDevice, mActiveAudioOutDevice, connectionInfo);
            audioFrameworkCalls++;
        }

        if (mActiveAudioInDevice != null) {
            Log.d(TAG, "handleBluetoothActiveDeviceChanged called for LE In");
            mAudioManager.handleBluetoothActiveDeviceChanged(mActiveAudioInDevice,
                    mActiveAudioInDevice, BluetoothProfileConnectionInfo.createLeAudioInfo(false,
                            false));
            audioFrameworkCalls++;
        }

        return audioFrameworkCalls;
    }

    class DialingOutTimeoutEvent implements Runnable {
        Integer mBroadcastId;

        DialingOutTimeoutEvent(Integer broadcastId) {
            mBroadcastId = broadcastId;
        }

        @Override
        public void run() {
            Log.w(TAG, "Failed to start Broadcast in time: " + mBroadcastId);

            mDialingOutTimeoutEvent = null;
            mBroadcastIdPendingStop = Optional.empty();

            if (getLeAudioService() == null) {
                Log.e(TAG, "DialingOutTimeoutEvent: No LE Audio service");
                return;
            }

            if (Flags.leaudioBroadcastDestroyAfterTimeout()) {
                LeAudioBroadcastSessionStats sessionStats =
                        mBroadcastSessionStats.get(mBroadcastId);
                if (sessionStats != null) {
                    sessionStats.updateSessionStatus(
                            BluetoothStatsLog
                                    .BROADCAST_AUDIO_SESSION_REPORTED__SESSION_SETUP_STATUS__SETUP_STATUS_STREAMING_FAILED);
                    // log once destroyed
                }
                transitionFromBroadcastToUnicast();
                destroyBroadcast(mBroadcastId);
            } else {
                if (mActiveBroadcastAudioDevice != null) {
                    updateBroadcastActiveDevice(null, mActiveBroadcastAudioDevice, false);
                }

                mHandler.post(() -> notifyBroadcastStartFailed(BluetoothStatusCodes.ERROR_TIMEOUT));
                logBroadcastSessionStatsWithStatus(
                        mBroadcastId,
                        BluetoothStatsLog
                                .BROADCAST_AUDIO_SESSION_REPORTED__SESSION_SETUP_STATUS__SETUP_STATUS_STREAMING_FAILED);
            }
        }
    }

    class AudioModeChangeListener implements AudioManager.OnModeChangedListener {
        @Override
        public void onModeChanged(int mode) {
            handleAudioModeChange(mode);
        }
    }

    /**
     * Gets the context of Update Metadata
     * @param context_type context type from Update Metadata
     * @hide
     */
    public void setMetadataContext(int context_type) {
        BluetoothDevice btDevice = mActiveAudioInDevice;
        Log.w(TAG, "setMetadataContext Type: " + context_type + " for device" + btDevice);
        mAdapterService
                .getActiveDeviceManager()
                .contextBundle(btDevice, context_type);
    }

    /**
     * Binder object: must be a static class or memory leak may occur
     */
    @VisibleForTesting
    static class BluetoothLeAudioBinder extends IBluetoothLeAudio.Stub
            implements IProfileServiceBinder {
        private LeAudioService mService;

        BluetoothLeAudioBinder(LeAudioService svc) {
            mService = svc;
        }

        @Override
        public void cleanup() {
            mService = null;
        }

        @RequiresPermission(BLUETOOTH_CONNECT)
        private LeAudioService getServiceAndEnforceConnect(AttributionSource source) {
            Objects.requireNonNull(source);
            // Cache mService because it can change while getService is called
            LeAudioService service = mService;

            if (Utils.isInstrumentationTestMode()) {
                return service;
            }

            if (!Utils.checkServiceAvailable(service, TAG)
                    || !Utils.checkCallerIsSystemOrActiveOrManagedUser(service, TAG)
                    || !Utils.checkConnectPermissionForDataDelivery(service, source, TAG)) {
                return null;
            }
            return service;
        }

        private LeAudioService getService() {
            // Cache mService because it can change while getService is called
            LeAudioService service = mService;

            if (Utils.isInstrumentationTestMode()) {
                return service;
            }

            if (!Utils.checkServiceAvailable(service, TAG)
                    || !Utils.checkCallerIsSystemOrActiveOrManagedUser(service, TAG)) {
                return null;
            }
            return service;
        }

        @Override
        public boolean connect(BluetoothDevice device, AttributionSource source) {
            Objects.requireNonNull(device, "device cannot be null");
            Objects.requireNonNull(source, "source cannot be null");

            LeAudioService service = getServiceAndEnforceConnect(source);
            if (service == null) {
                return false;
            }

            return service.connect(device);
        }

        @Override
        public boolean disconnect(BluetoothDevice device, AttributionSource source) {
            Objects.requireNonNull(device, "device cannot be null");
            Objects.requireNonNull(source, "source cannot be null");

            LeAudioService service = getServiceAndEnforceConnect(source);
            if (service == null) {
                return false;
            }

            return service.disconnect(device);
        }

        @Override
        public List<BluetoothDevice> getConnectedDevices(AttributionSource source) {
            Objects.requireNonNull(source, "source cannot be null");

            LeAudioService service = getServiceAndEnforceConnect(source);
            if (service == null) {
                return Collections.emptyList();
            }

            return service.getConnectedDevices();
        }

        @Override
        public BluetoothDevice getConnectedGroupLeadDevice(int groupId, AttributionSource source) {
            Objects.requireNonNull(source, "source cannot be null");

            LeAudioService service = getServiceAndEnforceConnect(source);
            if (service == null) {
                return null;
            }

            return service.getConnectedGroupLeadDevice(groupId);
        }

        @Override
        public List<BluetoothDevice> getDevicesMatchingConnectionStates(
                int[] states, AttributionSource source) {
            Objects.requireNonNull(source, "source cannot be null");

            LeAudioService service = getServiceAndEnforceConnect(source);
            if (service == null) {
                return Collections.emptyList();
            }

            return service.getDevicesMatchingConnectionStates(states);
        }

        @Override
        public int getConnectionState(BluetoothDevice device, AttributionSource source) {
            Objects.requireNonNull(device, "device cannot be null");
            Objects.requireNonNull(source, "source cannot be null");

            LeAudioService service = getServiceAndEnforceConnect(source);
            if (service == null) {
                return BluetoothProfile.STATE_DISCONNECTED;
            }

            return service.getConnectionState(device);
        }

        @Override
        public boolean setActiveDevice(BluetoothDevice device, AttributionSource source) {
            Objects.requireNonNull(source, "source cannot be null");

            LeAudioService service = getServiceAndEnforceConnect(source);
            if (service == null) {
                return false;
            }

            if (Flags.audioRoutingCentralization()) {
                return ((AudioRoutingManager) service.mAdapterService.getActiveDeviceManager())
                        .activateDeviceProfile(device, BluetoothProfile.LE_AUDIO)
                        .join();
            }
            if (device == null) {
                return service.removeActiveDevice(true);
            } else {
                return service.setActiveDevice(device);
            }
        }

        @Override
        public List<BluetoothDevice> getActiveDevices(AttributionSource source) {
            Objects.requireNonNull(source, "source cannot be null");

            LeAudioService service = getServiceAndEnforceConnect(source);
            if (service == null) {
                return Collections.emptyList();
            }

            return service.getActiveDevices();
        }

        @Override
        public int getAudioLocation(BluetoothDevice device, AttributionSource source) {
            Objects.requireNonNull(device, "device cannot be null");
            Objects.requireNonNull(source, "source cannot be null");

            LeAudioService service = getServiceAndEnforceConnect(source);
            if (service == null) {
                return BluetoothLeAudio.AUDIO_LOCATION_INVALID;
            }

            service.enforceCallingOrSelfPermission(BLUETOOTH_PRIVILEGED, null);
            return service.getAudioLocation(device);
        }

        @Override
        public boolean isInbandRingtoneEnabled(AttributionSource source, int groupId) {
            Objects.requireNonNull(source, "source cannot be null");

            LeAudioService service = getServiceAndEnforceConnect(source);
            if (service == null) {
                return false;
            }

            service.enforceCallingOrSelfPermission(BLUETOOTH_PRIVILEGED, null);
            return service.isInbandRingtoneEnabled(groupId);
        }

        @Override
        public boolean setConnectionPolicy(
                BluetoothDevice device, int connectionPolicy, AttributionSource source) {
            Objects.requireNonNull(device, "device cannot be null");
            Objects.requireNonNull(source, "source cannot be null");

            LeAudioService service = getServiceAndEnforceConnect(source);
            if (service == null) {
                return false;
            }

            service.enforceCallingOrSelfPermission(BLUETOOTH_PRIVILEGED, null);
            return service.setConnectionPolicy(device, connectionPolicy);
        }

        @Override
        public int getConnectionPolicy(BluetoothDevice device, AttributionSource source) {
            Objects.requireNonNull(device, "device cannot be null");
            Objects.requireNonNull(source, "source cannot be null");

            LeAudioService service = getServiceAndEnforceConnect(source);
            if (service == null) {
                return BluetoothProfile.CONNECTION_POLICY_UNKNOWN;
            }

            service.enforceCallingOrSelfPermission(BLUETOOTH_PRIVILEGED, null);
            return service.getConnectionPolicy(device);
        }

        @Override
        public void setCcidInformation(
                ParcelUuid userUuid, int ccid, int contextType, AttributionSource source) {
            Objects.requireNonNull(userUuid, "userUuid cannot be null");
            Objects.requireNonNull(source, "source cannot be null");

            LeAudioService service = getServiceAndEnforceConnect(source);
            if (service == null) {
                return;
            }

            service.enforceCallingOrSelfPermission(BLUETOOTH_PRIVILEGED, null);
            service.setCcidInformation(userUuid, ccid, contextType);
        }

        @Override
        public int getGroupId(BluetoothDevice device, AttributionSource source) {
            Objects.requireNonNull(device, "device cannot be null");
            Objects.requireNonNull(source, "source cannot be null");

            LeAudioService service = getServiceAndEnforceConnect(source);
            if (service == null) {
                return LE_AUDIO_GROUP_ID_INVALID;
            }

            return service.getGroupId(device);
        }

        @Override
        public boolean groupAddNode(int groupId, BluetoothDevice device, AttributionSource source) {
            Objects.requireNonNull(device, "device cannot be null");
            Objects.requireNonNull(source, "source cannot be null");

            LeAudioService service = getServiceAndEnforceConnect(source);
            if (service == null) {
                return false;
            }

            service.enforceCallingOrSelfPermission(BLUETOOTH_PRIVILEGED, null);
            return service.groupAddNode(groupId, device);
        }

        @Override
        public void setInCall(boolean inCall, AttributionSource source) {
            Objects.requireNonNull(source, "source cannot be null");

            LeAudioService service = getServiceAndEnforceConnect(source);
            if (service == null) {
                return;
            }

            service.enforceCallingOrSelfPermission(BLUETOOTH_PRIVILEGED, null);
            service.setInCall(inCall);
        }

        @Override
        public void setInactiveForHfpHandover(
                BluetoothDevice hfpHandoverDevice, AttributionSource source) {
            Objects.requireNonNull(source, "source cannot be null");

            LeAudioService service = getServiceAndEnforceConnect(source);
            if (service == null) {
                return;
            }

            service.enforceCallingOrSelfPermission(BLUETOOTH_PRIVILEGED, null);
            service.setInactiveForHfpHandover(hfpHandoverDevice);
        }

        @Override
        public boolean groupRemoveNode(
                int groupId, BluetoothDevice device, AttributionSource source) {
            Objects.requireNonNull(device, "device cannot be null");
            Objects.requireNonNull(source, "source cannot be null");

            LeAudioService service = getServiceAndEnforceConnect(source);
            if (service == null) {
                return false;
            }

            service.enforceCallingOrSelfPermission(BLUETOOTH_PRIVILEGED, null);
            return service.groupRemoveNode(groupId, device);
        }

        @Override
        public void setVolume(int volume, AttributionSource source) {
            Objects.requireNonNull(source, "source cannot be null");

            LeAudioService service = getServiceAndEnforceConnect(source);
            if (service == null) {
                return;
            }

            service.enforceCallingOrSelfPermission(BLUETOOTH_PRIVILEGED, null);
            service.setVolume(volume);
        }

        @Override
        public void registerCallback(IBluetoothLeAudioCallback callback, AttributionSource source) {
            Objects.requireNonNull(callback, "callback cannot be null");
            Objects.requireNonNull(source, "source cannot be null");

            LeAudioService service = getServiceAndEnforceConnect(source);
            if (service == null) {
                return;
            }

            service.enforceCallingOrSelfPermission(BLUETOOTH_PRIVILEGED, null);
            synchronized (service.mLeAudioCallbacks) {
                service.mLeAudioCallbacks.register(callback);
            }
            if (!service.mBluetoothEnabled) {
                service.handleBluetoothEnabled();
            }
        }

        @Override
        public void unregisterCallback(
                IBluetoothLeAudioCallback callback, AttributionSource source) {
            Objects.requireNonNull(callback, "callback cannot be null");
            Objects.requireNonNull(source, "source cannot be null");

            LeAudioService service = getServiceAndEnforceConnect(source);
            if (service == null) {
                return;
            }

            service.enforceCallingOrSelfPermission(BLUETOOTH_PRIVILEGED, null);
            synchronized (service.mLeAudioCallbacks) {
                service.mLeAudioCallbacks.unregister(callback);
            }
        }

        @Override
        public void registerLeBroadcastCallback(
                IBluetoothLeBroadcastCallback callback, AttributionSource source) {
            Objects.requireNonNull(callback, "callback cannot be null");
            Objects.requireNonNull(source, "source cannot be null");

            LeAudioService service = getServiceAndEnforceConnect(source);
            if ((service == null) || (service.mBroadcastCallbacks == null)) {
                return;
            }

            service.enforceCallingOrSelfPermission(BLUETOOTH_PRIVILEGED, null);
            synchronized (service.mBroadcastCallbacks) {
                service.mBroadcastCallbacks.register(callback);
            }
        }

        @Override
        public void unregisterLeBroadcastCallback(
                IBluetoothLeBroadcastCallback callback, AttributionSource source) {
            Objects.requireNonNull(callback, "callback cannot be null");
            Objects.requireNonNull(source, "source cannot be null");

            LeAudioService service = getServiceAndEnforceConnect(source);
            if ((service == null) || (service.mBroadcastCallbacks == null)) {
                return;
            }

            service.enforceCallingOrSelfPermission(BLUETOOTH_PRIVILEGED, null);
            synchronized (service.mBroadcastCallbacks) {
                service.mBroadcastCallbacks.unregister(callback);
            }
        }

        @Override
        public void startBroadcast(
                BluetoothLeBroadcastSettings broadcastSettings, AttributionSource source) {
            LeAudioService service = getServiceAndEnforceConnect(source);
            if (service == null) {
                return;
            }

            service.enforceCallingOrSelfPermission(BLUETOOTH_PRIVILEGED, null);
            service.createBroadcast(broadcastSettings);
        }

        @Override
        public void stopBroadcast(int broadcastId, AttributionSource source) {
            LeAudioService service = getServiceAndEnforceConnect(source);
            if (service == null) {
                return;
            }

            service.enforceCallingOrSelfPermission(BLUETOOTH_PRIVILEGED, null);
            service.stopBroadcast(broadcastId);
        }

        @Override
        public void updateBroadcast(
                int broadcastId,
                BluetoothLeBroadcastSettings broadcastSettings,
                AttributionSource source) {
            LeAudioService service = getServiceAndEnforceConnect(source);
            if (service == null) {
                return;
            }

            service.enforceCallingOrSelfPermission(BLUETOOTH_PRIVILEGED, null);
            service.updateBroadcast(broadcastId, broadcastSettings);
        }

        @Override
        public boolean isPlaying(int broadcastId, AttributionSource source) {
            LeAudioService service = getServiceAndEnforceConnect(source);
            if (service == null) {
                return false;
            }

            service.enforceCallingOrSelfPermission(BLUETOOTH_PRIVILEGED, null);
            return service.isPlaying(broadcastId);
        }

        @Override
        public List<BluetoothLeBroadcastMetadata> getAllBroadcastMetadata(
                AttributionSource source) {
            LeAudioService service = getServiceAndEnforceConnect(source);
            if (service == null) {
                return Collections.emptyList();
            }

            service.enforceCallingOrSelfPermission(BLUETOOTH_PRIVILEGED, null);
            return service.getAllBroadcastMetadata();
        }

        @Override
        public int getMaximumNumberOfBroadcasts() {
            LeAudioService service = getService();
            if (service == null) {
                return 0;
            }

            service.enforceCallingOrSelfPermission(BLUETOOTH_PRIVILEGED, null);
            return service.getMaximumNumberOfBroadcasts();
        }

        @Override
        public int getMaximumStreamsPerBroadcast() {
            LeAudioService service = getService();
            if (service == null) {
                return 0;
            }

            service.enforceCallingOrSelfPermission(BLUETOOTH_PRIVILEGED, null);
            return service.getMaximumStreamsPerBroadcast();
        }

        @Override
        public int getMaximumSubgroupsPerBroadcast() {
            LeAudioService service = getService();
            if (service == null) {
                return 0;
            }

            service.enforceCallingOrSelfPermission(BLUETOOTH_PRIVILEGED, null);
            return service.getMaximumSubgroupsPerBroadcast();
        }

        @Override
        public BluetoothLeAudioCodecStatus getCodecStatus(int groupId, AttributionSource source) {
            LeAudioService service = getServiceAndEnforceConnect(source);
            if (service == null) {
                return null;
            }

            service.enforceCallingOrSelfPermission(BLUETOOTH_PRIVILEGED, null);
            return service.getCodecStatus(groupId);
        }

        @Override
        public void setCodecConfigPreference(
                int groupId,
                BluetoothLeAudioCodecConfig inputCodecConfig,
                BluetoothLeAudioCodecConfig outputCodecConfig,
                AttributionSource source) {
            LeAudioService service = getServiceAndEnforceConnect(source);
            if (service == null) {
                return;
            }

            service.enforceCallingOrSelfPermission(BLUETOOTH_PRIVILEGED, null);
            service.setCodecConfigPreference(groupId, inputCodecConfig, outputCodecConfig);
        }

        @Override
        public boolean isBroadcastActive(AttributionSource source) {
            LeAudioService service = getServiceAndEnforceConnect(source);
            if (service == null) {
                return false;
            }

            service.enforceCallingOrSelfPermission(BLUETOOTH_PRIVILEGED, null);
            return service.isBroadcastActive();
        }
    }

    @Override
    public void dump(StringBuilder sb) {
        super.dump(sb);
        ProfileService.println(sb, "isDualModeAudioEnabled: " + Utils.isDualModeAudioEnabled());
        ProfileService.println(sb, "Active Groups information: ");
        ProfileService.println(sb, "  currentlyActiveGroupId: " + getActiveGroupId());
        ProfileService.println(sb, "  mActiveAudioOutDevice: " + mActiveAudioOutDevice);
        ProfileService.println(sb, "  mActiveAudioInDevice: " + mActiveAudioInDevice);
        ProfileService.println(
                sb,
                "  mUnicastGroupIdDeactivatedForBroadcastTransition: "
                        + mUnicastGroupIdDeactivatedForBroadcastTransition);
        ProfileService.println(
                sb,
                "  mBroadcastIdDeactivatedForUnicastTransition: "
                        + mBroadcastIdDeactivatedForUnicastTransition);
        ProfileService.println(sb, "  mExposedActiveDevice: " + mExposedActiveDevice);
        ProfileService.println(sb, "  mHfpHandoverDevice:" + mHfpHandoverDevice);
        ProfileService.println(
                sb,
                " mLeAudioDeviceInactivatedForHfpHandover:"
                        + mLeAudioDeviceInactivatedForHfpHandover);
        ProfileService.println(
                sb,
                "  mLeAudioIsInbandRingtoneSupported:" + mLeAudioInbandRingtoneSupportedByPlatform);

        int numberOfUngroupedDevs = 0;
        mGroupReadLock.lock();
        try {
            for (Map.Entry<Integer, LeAudioGroupDescriptor> groupEntry :
                    mGroupDescriptorsView.entrySet()) {
                LeAudioGroupDescriptor groupDescriptor = groupEntry.getValue();
                Integer groupId = groupEntry.getKey();
                BluetoothDevice leadDevice = getConnectedGroupLeadDevice(groupId);

                ProfileService.println(sb, "Group: " + groupId);
                ProfileService.println(
                        sb, "  activeState: " + groupDescriptor.getActiveStateString());
                ProfileService.println(sb, "  isConnected: " + groupDescriptor.mIsConnected);
                ProfileService.println(sb, "  mDirection: " + groupDescriptor.mDirection);
                ProfileService.println(sb, "  group lead: " + leadDevice);
                ProfileService.println(
                        sb, "  lost lead device: " + groupDescriptor.mLostLeadDeviceWhileStreaming);
                ProfileService.println(
                        sb, "  mInbandRingtoneEnabled: " + groupDescriptor.mInbandRingtoneEnabled);
                ProfileService.println(
                        sb,
                        "mInactivatedDueToContextType: "
                                + groupDescriptor.mInactivatedDueToContextType);

                for (Map.Entry<BluetoothDevice, LeAudioDeviceDescriptor> deviceEntry :
                        mDeviceDescriptors.entrySet()) {
                    LeAudioDeviceDescriptor deviceDescriptor = deviceEntry.getValue();
                    if (!Objects.equals(deviceDescriptor.mGroupId, groupId)) {
                        if (deviceDescriptor.mGroupId == LE_AUDIO_GROUP_ID_INVALID) {
                            numberOfUngroupedDevs++;
                        }
                        continue;
                    }

                    if (deviceDescriptor.mStateMachine != null) {
                        deviceDescriptor.mStateMachine.dump(sb);
                    } else {
                        ProfileService.println(sb, "state machine is null");
                    }
                    ProfileService.println(
                            sb, "    mAclConnected: " + deviceDescriptor.mAclConnected);
                    ProfileService.println(
                            sb,
                            "    mDevInbandRingtoneEnabled: "
                                    + deviceDescriptor.mDevInbandRingtoneEnabled);
                    ProfileService.println(
                            sb, "    mSinkAudioLocation: " + deviceDescriptor.mSinkAudioLocation);
                    ProfileService.println(sb, "    mDirection: " + deviceDescriptor.mDirection);
                }
            }
        } finally {
            mGroupReadLock.unlock();
        }

        if (numberOfUngroupedDevs > 0) {
            ProfileService.println(sb, "UnGroup devices:");
            for (Map.Entry<BluetoothDevice, LeAudioDeviceDescriptor> entry :
                    mDeviceDescriptors.entrySet()) {
                LeAudioDeviceDescriptor deviceDescriptor = entry.getValue();
                if (deviceDescriptor.mGroupId != LE_AUDIO_GROUP_ID_INVALID) {
                    continue;
                }

                deviceDescriptor.mStateMachine.dump(sb);
                ProfileService.println(sb, "    mAclConnected: " + deviceDescriptor.mAclConnected);
                ProfileService.println(
                        sb,
                        "    mDevInbandRingtoneEnabled: "
                                + deviceDescriptor.mDevInbandRingtoneEnabled);
                ProfileService.println(
                        sb, "    mSinkAudioLocation: " + deviceDescriptor.mSinkAudioLocation);
                ProfileService.println(sb, "    mDirection: " + deviceDescriptor.mDirection);
            }
        }
    }
}<|MERGE_RESOLUTION|>--- conflicted
+++ resolved
@@ -70,11 +70,8 @@
 import android.os.ParcelUuid;
 import android.os.RemoteCallbackList;
 import android.os.RemoteException;
-<<<<<<< HEAD
 import android.os.SystemProperties;
-=======
 import android.os.SystemClock;
->>>>>>> 82fe1c5c
 import android.os.UserHandle;
 import android.provider.Settings;
 import android.sysprop.BluetoothProperties;
@@ -208,11 +205,8 @@
     private final LinkedList<BluetoothLeBroadcastSettings> mCreateBroadcastQueue =
             new LinkedList<>();
     boolean mIsSourceStreamMonitorModeEnabled = false;
-<<<<<<< HEAD
     boolean mLeAudioSuspended = false;
-=======
     boolean mIsSinkStreamMonitorModeEnabled = false;
->>>>>>> 82fe1c5c
     boolean mIsBroadcastPausedFromOutside = false;
 
     @VisibleForTesting TbsService mTbsService;
@@ -659,11 +653,8 @@
         mCreateBroadcastQueue.clear();
         mAwaitingBroadcastCreateResponse = false;
         mIsSourceStreamMonitorModeEnabled = false;
-<<<<<<< HEAD
         mLeAudioSuspended = false;
-=======
         mIsSinkStreamMonitorModeEnabled = false;
->>>>>>> 82fe1c5c
         mIsBroadcastPausedFromOutside = false;
 
         clearBroadcastTimeoutCallback();
@@ -3833,15 +3824,6 @@
                                 notifyBroadcastStarted(
                                         broadcastId,
                                         BluetoothStatusCodes.REASON_LOCAL_APP_REQUEST));
-<<<<<<< HEAD
-                if (mAudioManagerAddedOutDevice == null) {
-                    // Start sending the actual stream
-                    startBroadcast(broadcastId);
-                } else {
-                    Log.d(TAG, "Audio out device is still not removed, pending start broadcast");
-                    mBroadcastIdPendingStart = Optional.of(broadcastId);
-                }
-=======
 
                 LeAudioBroadcastSessionStats sessionStats =
                         mBroadcastSessionStats.remove(INVALID_BROADCAST_ID);
@@ -3853,10 +3835,13 @@
                     mBroadcastSessionStats.put(broadcastId, sessionStats);
                 }
 
-                // Start sending the actual stream
-                startBroadcast(broadcastId);
->>>>>>> 82fe1c5c
-
+                if (mAudioManagerAddedOutDevice == null) {
+                    // Start sending the actual stream
+                    startBroadcast(broadcastId);
+                } else {
+                    Log.d(TAG, "Audio out device is still not removed, pending start broadcast");
+                    mBroadcastIdPendingStart = Optional.of(broadcastId);
+                }
             } else {
                 // TODO: Improve reason reporting or extend the native stack event with reason code
                 Log.e(
@@ -3874,14 +3859,11 @@
                 }
 
                 mHandler.post(() -> notifyBroadcastStartFailed(BluetoothStatusCodes.ERROR_UNKNOWN));
-<<<<<<< HEAD
-                transitionFromBroadcastToUnicast();
-=======
                 logBroadcastSessionStatsWithStatus(
                         INVALID_BROADCAST_ID,
                         BluetoothStatsLog
                                 .BROADCAST_AUDIO_SESSION_REPORTED__SESSION_SETUP_STATUS__SETUP_STATUS_CREATE_FAILED);
->>>>>>> 82fe1c5c
+                transitionFromBroadcastToUnicast();
             }
 
             mAwaitingBroadcastCreateResponse = false;
