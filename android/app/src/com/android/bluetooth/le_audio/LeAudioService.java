--- conflicted
+++ resolved
@@ -3029,14 +3029,9 @@
                         mLeAudioCallbacks
                             .getBroadcastItem(i)
                             .onGroupStreamStatusChanged(groupId, groupStreamStatus);
-<<<<<<< HEAD
                     } catch (RemoteException e) {
-                        continue;
+                        // Ignore Exception
                     }
-=======
-                } catch (RemoteException e) {
-                    // Ignore Exception
->>>>>>> a7cef307
                 }
                 mLeAudioCallbacks.finishBroadcast();
             } finally {
@@ -5068,7 +5063,6 @@
             volumeControlService.handleGroupNodeAdded(groupId, device);
         }
         synchronized (mLeAudioCallbacks) {
-<<<<<<< HEAD
             try {
                 mutex.lock();
                 int n = mLeAudioCallbacks.beginBroadcast();
@@ -5076,16 +5070,8 @@
                     try {
                         mLeAudioCallbacks.getBroadcastItem(i).onGroupNodeAdded(device, groupId);
                     } catch (RemoteException e) {
-                       continue;
+                       // Ignore Exception
                     }
-=======
-            int n = mLeAudioCallbacks.beginBroadcast();
-            for (int i = 0; i < n; i++) {
-                try {
-                    mLeAudioCallbacks.getBroadcastItem(i).onGroupNodeAdded(device, groupId);
-                } catch (RemoteException e) {
-                    // Ignore Exception
->>>>>>> a7cef307
                 }
                 mLeAudioCallbacks.finishBroadcast();
             } finally {
@@ -5161,7 +5147,6 @@
 
     private void notifyGroupNodeRemoved(BluetoothDevice device, int groupId) {
         synchronized (mLeAudioCallbacks) {
-<<<<<<< HEAD
             try {
                 mutex.lock();
                 int n = mLeAudioCallbacks.beginBroadcast();
@@ -5169,16 +5154,8 @@
                     try {
                         mLeAudioCallbacks.getBroadcastItem(i).onGroupNodeRemoved(device, groupId);
                     } catch (RemoteException e) {
-                        continue;
+                        // Ignore Exception
                     }
-=======
-            int n = mLeAudioCallbacks.beginBroadcast();
-            for (int i = 0; i < n; i++) {
-                try {
-                    mLeAudioCallbacks.getBroadcastItem(i).onGroupNodeRemoved(device, groupId);
-                } catch (RemoteException e) {
-                    // Ignore Exception
->>>>>>> a7cef307
                 }
                 mLeAudioCallbacks.finishBroadcast();
             } finally {
@@ -5189,7 +5166,6 @@
 
     private void notifyGroupStatusChanged(int groupId, int status) {
         synchronized (mLeAudioCallbacks) {
-<<<<<<< HEAD
             try {
                 mutex.lock();
                 int n = mLeAudioCallbacks.beginBroadcast();
@@ -5197,16 +5173,8 @@
                     try {
                         mLeAudioCallbacks.getBroadcastItem(i).onGroupStatusChanged(groupId, status);
                     } catch (RemoteException e) {
-                        continue;
+                        // Ignore Exception
                     }
-=======
-            int n = mLeAudioCallbacks.beginBroadcast();
-            for (int i = 0; i < n; i++) {
-                try {
-                    mLeAudioCallbacks.getBroadcastItem(i).onGroupStatusChanged(groupId, status);
-                } catch (RemoteException e) {
-                    // Ignore Exception
->>>>>>> a7cef307
                 }
                 mLeAudioCallbacks.finishBroadcast();
             } finally {
@@ -5217,7 +5185,6 @@
 
     private void notifyUnicastCodecConfigChanged(int groupId, BluetoothLeAudioCodecStatus status) {
         synchronized (mLeAudioCallbacks) {
-<<<<<<< HEAD
             try {
                 mutex.lock();
                 int n = mLeAudioCallbacks.beginBroadcast();
@@ -5225,16 +5192,8 @@
                     try {
                        mLeAudioCallbacks.getBroadcastItem(i).onCodecConfigChanged(groupId, status);
                     } catch (RemoteException e) {
-                       continue;
+                       // Ignore Exception
                     }
-=======
-            int n = mLeAudioCallbacks.beginBroadcast();
-            for (int i = 0; i < n; i++) {
-                try {
-                    mLeAudioCallbacks.getBroadcastItem(i).onCodecConfigChanged(groupId, status);
-                } catch (RemoteException e) {
-                    // Ignore Exception
->>>>>>> a7cef307
                 }
                 mLeAudioCallbacks.finishBroadcast();
             } finally {
@@ -5334,7 +5293,7 @@
                 try {
                     mBroadcastCallbacks.getBroadcastItem(i).onBroadcastUpdated(reason, broadcastId);
                 } catch (RemoteException e) {
-                    continue;
+                   // Ignore Exception
                 }
             }
             mBroadcastCallbacks.finishBroadcast();
