--- conflicted
+++ resolved
@@ -4759,7 +4759,6 @@
             return false;
         }
 
-<<<<<<< HEAD
         boolean isCsipSupported = Utils.arrayContains(mAdapterService.getRemoteUuids(device),
                                                       BluetoothUuid.COORDINATED_SET);
         CsipSetCoordinatorService csipClient =
@@ -4774,10 +4773,7 @@
         Log.w(TAG, "Group size of device " + device + " with group id: " + grpId +
                 " has group size = " + CsipGroupSize);
 
-        if (connectionPolicy == BluetoothProfile.CONNECTION_POLICY_ALLOWED) {
-=======
         if (connectionPolicy == CONNECTION_POLICY_ALLOWED) {
->>>>>>> a02abca2
             setEnabledState(device, /* enabled= */ true);
             // Authorizes LEA GATT server services if already assigned to a group
             int groupId = getGroupId(device);
