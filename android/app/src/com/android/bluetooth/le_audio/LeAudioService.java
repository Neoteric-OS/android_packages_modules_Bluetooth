--- conflicted
+++ resolved
@@ -2764,21 +2764,11 @@
     }
 
     private void notifyGroupStreamStatusChanged(int groupId, int groupStreamStatus) {
-<<<<<<< HEAD
-        if (mLeAudioCallbacks != null) {
-            try {
-                mutex.lock();
-                int n = mLeAudioCallbacks.beginBroadcast();
-                for (int i = 0; i < n; i++) {
-                    try {
-                        mLeAudioCallbacks
-=======
         synchronized (mLeAudioCallbacks) {
             int n = mLeAudioCallbacks.beginBroadcast();
             for (int i = 0; i < n; i++) {
                 try {
                     mLeAudioCallbacks
->>>>>>> 537d46a2
                             .getBroadcastItem(i)
                             .onGroupStreamStatusChanged(groupId, groupStreamStatus);
                     } catch (RemoteException e) {
@@ -2786,8 +2776,6 @@
                     }
                 }
                 mLeAudioCallbacks.finishBroadcast();
-            } finally {
-               mutex.unlock();
             }
         }
     }
@@ -4667,18 +4655,6 @@
             volumeControlService.handleGroupNodeAdded(groupId, device);
         }
 
-<<<<<<< HEAD
-        if (mLeAudioCallbacks != null) {
-            try {
-                mutex.lock();
-                int n = mLeAudioCallbacks.beginBroadcast();
-                for (int i = 0; i < n; i++) {
-                    try {
-                        mLeAudioCallbacks.getBroadcastItem(i).onGroupNodeAdded(device, groupId);
-                    } catch (RemoteException e) {
-                       continue;
-                    }
-=======
         synchronized (mLeAudioCallbacks) {
             int n = mLeAudioCallbacks.beginBroadcast();
             for (int i = 0; i < n; i++) {
@@ -4686,11 +4662,8 @@
                     mLeAudioCallbacks.getBroadcastItem(i).onGroupNodeAdded(device, groupId);
                 } catch (RemoteException e) {
                     continue;
->>>>>>> 537d46a2
                 }
                 mLeAudioCallbacks.finishBroadcast();
-            } finally {
-                mutex.unlock();
             }
         }
     }
@@ -4764,18 +4737,6 @@
     }
 
     private void notifyGroupNodeRemoved(BluetoothDevice device, int groupId) {
-<<<<<<< HEAD
-        if (mLeAudioCallbacks != null) {
-            try {
-                mutex.lock();
-                int n = mLeAudioCallbacks.beginBroadcast();
-                for (int i = 0; i < n; i++) {
-                    try {
-                        mLeAudioCallbacks.getBroadcastItem(i).onGroupNodeRemoved(device, groupId);
-                    } catch (RemoteException e) {
-                        continue;
-                    }
-=======
         synchronized (mLeAudioCallbacks) {
             int n = mLeAudioCallbacks.beginBroadcast();
             for (int i = 0; i < n; i++) {
@@ -4783,28 +4744,13 @@
                     mLeAudioCallbacks.getBroadcastItem(i).onGroupNodeRemoved(device, groupId);
                 } catch (RemoteException e) {
                     continue;
->>>>>>> 537d46a2
                 }
                 mLeAudioCallbacks.finishBroadcast();
-            } finally {
-                mutex.unlock();
             }
         }
     }
 
     private void notifyGroupStatusChanged(int groupId, int status) {
-<<<<<<< HEAD
-        if (mLeAudioCallbacks != null) {
-            try {
-                mutex.lock();
-                int n = mLeAudioCallbacks.beginBroadcast();
-                for (int i = 0; i < n; i++) {
-                    try {
-                        mLeAudioCallbacks.getBroadcastItem(i).onGroupStatusChanged(groupId, status);
-                    } catch (RemoteException e) {
-                        continue;
-                    }
-=======
         synchronized (mLeAudioCallbacks) {
             int n = mLeAudioCallbacks.beginBroadcast();
             for (int i = 0; i < n; i++) {
@@ -4812,11 +4758,8 @@
                     mLeAudioCallbacks.getBroadcastItem(i).onGroupStatusChanged(groupId, status);
                 } catch (RemoteException e) {
                     continue;
->>>>>>> 537d46a2
                 }
                 mLeAudioCallbacks.finishBroadcast();
-            } finally {
-                mutex.unlock();
             }
         }
     }
