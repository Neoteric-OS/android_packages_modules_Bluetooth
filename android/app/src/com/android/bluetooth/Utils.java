/*
 * Copyright (C) 2012 The Android Open Source Project
 *
 * Licensed under the Apache License, Version 2.0 (the "License");
 * you may not use this file except in compliance with the License.
 * You may obtain a copy of the License at
 *
 *      http://www.apache.org/licenses/LICENSE-2.0
 *
 * Unless required by applicable law or agreed to in writing, software
 * distributed under the License is distributed on an "AS IS" BASIS,
 * WITHOUT WARRANTIES OR CONDITIONS OF ANY KIND, either express or implied.
 * See the License for the specific language governing permissions and
 * limitations under the License.
 */

package com.android.bluetooth;

import static android.Manifest.permission.ACCESS_COARSE_LOCATION;
import static android.Manifest.permission.ACCESS_FINE_LOCATION;
import static android.Manifest.permission.BLUETOOTH_ADVERTISE;
import static android.Manifest.permission.BLUETOOTH_CONNECT;
import static android.Manifest.permission.BLUETOOTH_PRIVILEGED;
import static android.Manifest.permission.BLUETOOTH_SCAN;
import static android.Manifest.permission.NETWORK_SETTINGS;
import static android.Manifest.permission.NETWORK_SETUP_WIZARD;
import static android.Manifest.permission.RADIO_SCAN_WITHOUT_LOCATION;
import static android.Manifest.permission.RENOUNCE_PERMISSIONS;
import static android.Manifest.permission.WRITE_SMS;
import static android.bluetooth.BluetoothUtils.USER_HANDLE_NULL;
import static android.content.pm.PackageManager.GET_PERMISSIONS;
import static android.content.pm.PackageManager.MATCH_UNINSTALLED_PACKAGES;
import static android.content.pm.PackageManager.PERMISSION_GRANTED;
import static android.os.PowerExemptionManager.TEMPORARY_ALLOW_LIST_TYPE_FOREGROUND_SERVICE_ALLOWED;
import static android.permission.PermissionManager.PERMISSION_HARD_DENIED;

import static com.android.modules.utils.build.SdkLevel.isAtLeastV;

import android.annotation.NonNull;
import android.annotation.Nullable;
import android.annotation.PermissionMethod;
import android.annotation.PermissionName;
import android.annotation.RequiresPermission;
import android.annotation.SuppressLint;
import android.app.Activity;
import android.app.BroadcastOptions;
import android.bluetooth.BluetoothAdapter;
import android.bluetooth.BluetoothDevice;
import android.companion.AssociationInfo;
import android.companion.CompanionDeviceManager;
import android.content.AttributionSource;
import android.content.ContentValues;
import android.content.Context;
import android.content.pm.PackageInfo;
import android.content.pm.PackageManager;
import android.location.LocationManager;
import android.net.Uri;
import android.os.Binder;
import android.os.Build;
import android.os.ParcelUuid;
import android.os.PowerExemptionManager;
import android.os.Process;
import android.os.RemoteException;
import android.os.SystemProperties;
import android.os.UserHandle;
import android.os.UserManager;
import android.permission.PermissionManager;
import android.provider.DeviceConfig;
import android.provider.Telephony;
import android.util.Log;

import androidx.core.view.ViewCompat;
import androidx.core.view.WindowInsetsCompat;
import androidx.core.graphics.Insets;

import androidx.annotation.VisibleForTesting;

import com.android.bluetooth.btservice.AdapterService;
import com.android.bluetooth.btservice.ProfileService;
import com.android.bluetooth.flags.Flags;

import org.xmlpull.v1.XmlPullParser;
import org.xmlpull.v1.XmlPullParserException;

import java.io.IOException;
import java.math.BigInteger;
import java.nio.ByteBuffer;
import java.nio.ByteOrder;
import java.nio.charset.Charset;
import java.nio.charset.CharsetDecoder;
import java.time.Instant;
import java.time.ZoneId;
import java.time.format.DateTimeFormatter;
import java.util.Objects;
import java.util.UUID;
import java.util.concurrent.ExecutorService;
import java.util.concurrent.Executors;
import java.util.concurrent.TimeUnit;
import java.util.function.Consumer;

public final class Utils {
    private static final String TAG = "BluetoothUtils";
    private static final int MICROS_PER_UNIT = 625;
    private static final String PTS_TEST_MODE_PROPERTY = "persist.bluetooth.pts";

    private static final String ENABLE_DUAL_MODE_AUDIO = "persist.bluetooth.enable_dual_mode_audio";
    private static boolean sDualModeEnabled =
            SystemProperties.getBoolean(ENABLE_DUAL_MODE_AUDIO, false);

    private static final String ENABLE_SCO_MANAGED_BY_AUDIO = "bluetooth.sco.managed_by_audio";

    private static boolean isScoManagedByAudioEnabled =
            SystemProperties.getBoolean(ENABLE_SCO_MANAGED_BY_AUDIO, false);

    private static final String KEY_TEMP_ALLOW_LIST_DURATION_MS = "temp_allow_list_duration_ms";
    private static final long DEFAULT_TEMP_ALLOW_LIST_DURATION_MS = 20_000;

    static final int BD_ADDR_LEN = 6; // bytes
    static final int BD_UUID_LEN = 16; // bytes

    /** Thread pool to handle background and outgoing blocking task */
    public static final ExecutorService BackgroundExecutor = Executors.newSingleThreadExecutor();

    public static final String PAIRING_UI_PROPERTY = "bluetooth.pairing_ui_package.name";

    /**
     * Check if dual mode audio is enabled. This is set via the system property
     * persist.bluetooth.enable_dual_mode_audio.
     *
     * <p>When set to {@code false}, we will not connect A2DP and HFP on a dual mode (BR/EDR + BLE)
     * device. We will only attempt to use BLE Audio in this scenario.
     *
     * <p>When set to {@code true}, we will connect all the supported audio profiles (A2DP, HFP, and
     * LE Audio) at the same time. In this state, we will respect calls to profile-specific APIs
     * (e.g. if a SCO API is invoked, we will route audio over HFP). If no profile-specific API is
     * invoked to route audio (e.g. Telecom routed phone calls, media, game audio, etc.), then audio
     * will be routed in accordance with the preferred audio profiles for the remote device. You can
     * get the preferred audio profiles for a remote device by calling {@link
     * BluetoothAdapter#getPreferredAudioProfiles(BluetoothDevice)}.
     *
     * @return true if dual mode audio is enabled, false otherwise
     */
    public static boolean isDualModeAudioEnabled() {
        Log.i(TAG, "Dual mode enable state is: " + sDualModeEnabled);
        return sDualModeEnabled;
    }

    /**
     * Check if SCO managed by Audio is enabled. This is set via the system property
     * bluetooth.sco.managed_by_audio.
     *
     * <p>When set to {@code false}, Bluetooth will managed the start and end of the SCO.
     *
     * <p>When set to {@code true}, Audio will manage the start and end of the SCO through HAL.
     *
     * @return true if SCO managed by Audio is enabled, false otherwise
     */
    public static boolean isScoManagedByAudioEnabled() {
        if (Flags.isScoManagedByAudio()) {
            Log.d(TAG, "isScoManagedByAudioEnabled state is: " + isScoManagedByAudioEnabled);
            if (isScoManagedByAudioEnabled && !isAtLeastV()) {
                Log.e(TAG, "isScoManagedByAudio should not be enabled before Android V");
                return false;
            }
            return isScoManagedByAudioEnabled;
        }
        return false;
    }

    @VisibleForTesting
    public static void setIsScoManagedByAudioEnabled(boolean enabled) {
        Log.i(TAG, "Updating isScoManagedByAudioEnabled for testing to: " + enabled);
        isScoManagedByAudioEnabled = enabled;
    }

    /**
     * Only exposed for testing, do not invoke this method outside of tests.
     *
     * @param enabled true if the dual mode state is enabled, false otherwise
     */
    public static void setDualModeAudioStateForTesting(boolean enabled) {
        Log.i(TAG, "Updating dual mode audio state for testing to: " + enabled);
        sDualModeEnabled = enabled;
    }

    public static @Nullable String getName(@Nullable BluetoothDevice device) {
        final AdapterService service = AdapterService.getAdapterService();
        if (service != null && device != null) {
            return service.getRemoteName(device);
        } else {
            return null;
        }
    }

    public static String getLoggableAddress(@Nullable BluetoothDevice device) {
        if (device == null) {
            return "00:00:00:00:00:00";
        } else {
            return "xx:xx:xx:xx:" + device.toString().substring(12);
        }
    }

    public static String getAddressStringFromByte(byte[] address) {
        if (address == null || address.length != BD_ADDR_LEN) {
            return null;
        }

        return String.format(
                "%02X:%02X:%02X:%02X:%02X:%02X",
                address[0], address[1], address[2], address[3], address[4], address[5]);
    }

    public static String getRedactedAddressStringFromByte(byte[] address) {
        if (address == null || address.length != BD_ADDR_LEN) {
            return null;
        }

        return String.format("XX:XX:XX:XX:%02X:%02X", address[4], address[5]);
    }

    /**
     * Returns the correct device address to be used for connections over BR/EDR transport.
     *
     * @param address the device address for which to obtain the connection address
     * @param service the adapter service to make the identity address retrieval call
     * @return either identity address or device address in String format
     */
    public static String getBrEdrAddress(String address, AdapterService service) {
        String identity = service.getIdentityAddress(address);
        return identity != null ? identity : address;
    }

    /**
     * Returns the correct device address to be used for connections over BR/EDR transport.
     *
     * @param device the device for which to obtain the connection address
     * @return either identity address or device address in String format
     */
    public static String getBrEdrAddress(BluetoothDevice device) {
        final AdapterService service = AdapterService.getAdapterService();
        final String address = device.getAddress();
        String identity = service != null ? service.getIdentityAddress(address) : null;
        return identity != null ? identity : address;
    }

    /**
     * Returns the correct device address to be used for connections over BR/EDR transport.
     *
     * @param device the device for which to obtain the connection address
     * @param service the adapter service to make the identity address retrieval call
     * @return either identity address or device address in String format
     */
    public static String getBrEdrAddress(BluetoothDevice device, AdapterService service) {
        final String address = device.getAddress();
        String identity = service.getIdentityAddress(address);
        return identity != null ? identity : address;
    }

    /**
     * @see #getByteBrEdrAddress(AdapterService, BluetoothDevice)
     */
    public static byte[] getByteBrEdrAddress(BluetoothDevice device) {
        return getByteBrEdrAddress(AdapterService.getAdapterService(), device);
    }

    /**
     * Returns the correct device address to be used for connections over BR/EDR transport.
     *
     * @param service the provided AdapterService
     * @param device the device for which to obtain the connection address
     * @return either identity address or device address as a byte array
     */
    public static byte[] getByteBrEdrAddress(AdapterService service, BluetoothDevice device) {
        // If dual mode device bonded over BLE first, BR/EDR address will be identity address
        // Otherwise, BR/EDR address will be same address as in BluetoothDevice#getAddress
        byte[] address = service.getByteIdentityAddress(device);
        if (address == null) {
            address = getByteAddress(device);
        }
        return address;
    }

    public static byte[] getByteAddress(BluetoothDevice device) {
        return getBytesFromAddress(device.getAddress());
    }

    public static byte[] getBytesFromAddress(String address) {
        int i, j = 0;
        byte[] output = new byte[BD_ADDR_LEN];

        for (i = 0; i < address.length(); i++) {
            if (address.charAt(i) != ':') {
                output[j] = (byte) Integer.parseInt(address.substring(i, i + 2), BD_UUID_LEN);
                j++;
                i++;
            }
        }

        return output;
    }

    public static int byteArrayToInt(byte[] valueBuf) {
        return byteArrayToInt(valueBuf, 0);
    }

    public static long byteArrayToLong(byte[] valueBuf) {
        return byteArrayToLong(valueBuf, 0);
    }

    public static int byteArrayToInt(byte[] valueBuf, int offset) {
        ByteBuffer converter = ByteBuffer.wrap(valueBuf);
        converter.order(ByteOrder.nativeOrder());
        return converter.getInt(offset);
    }

    public static long byteArrayToLong(byte[] valueBuf, int offset) {
        ByteBuffer converter = ByteBuffer.wrap(valueBuf);
        converter.order(ByteOrder.nativeOrder());
        return converter.getLong(offset);
    }

    public static String byteArrayToString(byte[] valueBuf) {
        StringBuilder sb = new StringBuilder();
        for (int idx = 0; idx < valueBuf.length; idx++) {
            if (idx != 0) {
                sb.append(" ");
            }
            sb.append(formatSimple("%02x", valueBuf[idx]));
        }
        return sb.toString();
    }

    /**
     * A parser to transfer a byte array to a UTF8 string
     *
     * @param valueBuf the byte array to transfer
     * @return the transferred UTF8 string
     */
    public static String byteArrayToUtf8String(byte[] valueBuf) {
        CharsetDecoder decoder = Charset.forName("UTF8").newDecoder();
        ByteBuffer byteBuffer = ByteBuffer.wrap(valueBuf);
        String valueStr = "";
        try {
            valueStr = decoder.decode(byteBuffer).toString();
        } catch (Exception ex) {
            Log.e(TAG, "Error when parsing byte array to UTF8 String. " + ex);
        }
        return valueStr;
    }

    public static byte[] intToByteArray(int value) {
        ByteBuffer converter = ByteBuffer.allocate(4);
        converter.order(ByteOrder.nativeOrder());
        converter.putInt(value);
        return converter.array();
    }

    public static byte[] uuidToByteArray(ParcelUuid pUuid) {
        int length = BD_UUID_LEN;
        ByteBuffer converter = ByteBuffer.allocate(length);
        converter.order(ByteOrder.BIG_ENDIAN);
        long msb, lsb;
        UUID uuid = pUuid.getUuid();
        msb = uuid.getMostSignificantBits();
        lsb = uuid.getLeastSignificantBits();
        converter.putLong(msb);
        converter.putLong(8, lsb);
        return converter.array();
    }

    public static byte[] uuidsToByteArray(ParcelUuid[] uuids) {
        int length = uuids.length * BD_UUID_LEN;
        ByteBuffer converter = ByteBuffer.allocate(length);
        converter.order(ByteOrder.BIG_ENDIAN);
        UUID uuid;
        long msb, lsb;
        for (int i = 0; i < uuids.length; i++) {
            uuid = uuids[i].getUuid();
            msb = uuid.getMostSignificantBits();
            lsb = uuid.getLeastSignificantBits();
            converter.putLong(i * BD_UUID_LEN, msb);
            converter.putLong(i * BD_UUID_LEN + 8, lsb);
        }
        return converter.array();
    }

    public static ParcelUuid[] byteArrayToUuid(byte[] val) {
        int numUuids = val.length / BD_UUID_LEN;
        ParcelUuid[] puuids = new ParcelUuid[numUuids];
        int offset = 0;

        ByteBuffer converter = ByteBuffer.wrap(val);
        converter.order(ByteOrder.BIG_ENDIAN);

        for (int i = 0; i < numUuids; i++) {
            puuids[i] =
                    new ParcelUuid(
                            new UUID(converter.getLong(offset), converter.getLong(offset + 8)));
            offset += BD_UUID_LEN;
        }
        return puuids;
    }

    static int sSystemUiUid = USER_HANDLE_NULL.getIdentifier();

    public static void setSystemUiUid(int uid) {
        Utils.sSystemUiUid = uid;
    }

    static int sForegroundUserId = USER_HANDLE_NULL.getIdentifier();

    public static int getForegroundUserId() {
        return Utils.sForegroundUserId;
    }

    public static void setForegroundUserId(int userId) {
        Utils.sForegroundUserId = userId;
    }

    /**
     * Enforces that a Companion Device Manager (CDM) association exists between the calling
     * application and the Bluetooth Device.
     *
     * @param cdm the CompanionDeviceManager object
     * @param context the Bluetooth AdapterService context
     * @param callingPackage the calling package
     * @param device the remote BluetoothDevice
     * @return {@code true} if there is a CDM association
     * @throws SecurityException if the package name does not match the uid or the association
     *     doesn't exist
     */
    public static boolean enforceCdmAssociation(
            CompanionDeviceManager cdm,
            Context context,
            String callingPackage,
            BluetoothDevice device) {
        int callingUid = Binder.getCallingUid();
        if (!isPackageNameAccurate(context, callingPackage, callingUid)) {
            throw new SecurityException(
                    "hasCdmAssociation: Package name "
                            + callingPackage
                            + " is inaccurate for calling uid "
                            + callingUid);
        }

        for (AssociationInfo association : cdm.getAllAssociations()) {
            if (association.getPackageName().equals(callingPackage)
                    && !association.isSelfManaged()
                    && device.getAddress() != null
                    && association.getDeviceMacAddress() != null
                    && device.getAddress()
                            .equalsIgnoreCase(association.getDeviceMacAddress().toString())) {
                return true;
            }
        }
        throw new SecurityException(
                "The application with package name "
                        + callingPackage
                        + " does not have a CDM association with the Bluetooth Device");
    }

    @RequiresPermission(value = BLUETOOTH_PRIVILEGED, conditional = true)
    public static void enforceCdmAssociationIfNotBluetoothPrivileged(
            Context context,
            CompanionDeviceManager cdm,
            AttributionSource source,
            BluetoothDevice device) {
        if (context.checkCallingOrSelfPermission(BLUETOOTH_PRIVILEGED) != PERMISSION_GRANTED) {
            enforceCdmAssociation(cdm, context, source.getPackageName(), device);
        }
    }

    /**
     * Verifies whether the calling package name matches the calling app uid
     *
     * @param context the Bluetooth AdapterService context
     * @param callingPackage the calling application package name
     * @param callingUid the calling application uid
     * @return {@code true} if the package name matches the calling app uid, {@code false} otherwise
     */
    public static boolean isPackageNameAccurate(
            Context context, String callingPackage, int callingUid) {
        UserHandle callingUser = UserHandle.getUserHandleForUid(callingUid);

        // Verifies the integrity of the calling package name
        try {
            int packageUid =
                    context.createContextAsUser(callingUser, 0)
                            .getPackageManager()
                            .getPackageUid(callingPackage, 0);
            if (packageUid != callingUid) {
                Log.e(
                        TAG,
                        "isPackageNameAccurate: App with package name "
                                + callingPackage
                                + " is UID "
                                + packageUid
                                + " but caller is "
                                + callingUid);
                return false;
            }
        } catch (PackageManager.NameNotFoundException e) {
            Log.e(
                    TAG,
                    "isPackageNameAccurate: App with package name "
                            + callingPackage
                            + " does not exist");
            return false;
        }
        return true;
    }

    public static AttributionSource getCallingAttributionSource(Context context) {
        int callingUid = Binder.getCallingUid();
        if (callingUid == android.os.Process.ROOT_UID) {
            callingUid = android.os.Process.SYSTEM_UID;
        }
        return new AttributionSource.Builder(callingUid)
                .setPackageName(context.getPackageManager().getPackagesForUid(callingUid)[0])
                .build();
    }

    @PermissionMethod
    private static boolean checkPermissionForPreflight(
            Context context, @PermissionName String permission) {
        PermissionManager pm = context.getSystemService(PermissionManager.class);
        if (pm == null) {
            return false;
        }
        final int result =
                pm.checkPermissionForPreflight(permission, context.getAttributionSource());
        if (result == PERMISSION_GRANTED) {
            return true;
        }

        final String msg = "Need " + permission + " permission";
        if (result == PERMISSION_HARD_DENIED) {
            throw new SecurityException(msg);
        } else {
            Log.w(TAG, msg);
            return false;
        }
    }

    @PermissionMethod
    private static boolean checkPermissionForDataDelivery(
            Context context,
            @PermissionName String permission,
            AttributionSource attributionSource,
            String message) {
        if (isInstrumentationTestMode()) {
            return true;
        }
        // STOPSHIP(b/188391719): enable this security enforcement
        // attributionSource.enforceCallingUid();
        AttributionSource currentAttribution =
                new AttributionSource.Builder(context.getAttributionSource())
                        .setNext(Objects.requireNonNull(attributionSource))
                        .build();
        PermissionManager pm = context.getSystemService(PermissionManager.class);
        if (pm == null) {
            return false;
        }
        final int result =
                pm.checkPermissionForDataDeliveryFromDataSource(
                        permission, currentAttribution, message);
        if (result == PERMISSION_GRANTED) {
            return true;
        }

        final String msg =
                "Need " + permission + " permission for " + currentAttribution + ": " + message;
        if (result == PERMISSION_HARD_DENIED) {
            throw new SecurityException(msg);
        } else {
            Log.w(TAG, msg);
            return false;
        }
    }

    /**
     * Returns true if the BLUETOOTH_CONNECT permission is granted for the calling app. Returns
     * false if the result is a soft denial. Throws SecurityException if the result is a hard
     * denial.
     *
     * <p>Should be used in situations where the app op should not be noted.
     */
    @SuppressLint("AndroidFrameworkRequiresPermission") // This method enforce the permission
    @RequiresPermission(BLUETOOTH_CONNECT)
    public static boolean checkConnectPermissionForPreflight(Context context) {
        return checkPermissionForPreflight(context, BLUETOOTH_CONNECT);
    }

    /**
     * Returns true if the BLUETOOTH_CONNECT permission is granted for the calling app. Returns
     * false if the result is a soft denial. Throws SecurityException if the result is a hard
     * denial.
     *
     * <p>Should be used in situations where data will be delivered and hence the app op should be
     * noted.
     */
    @SuppressLint("AndroidFrameworkRequiresPermission") // This method enforce the permission
    @RequiresPermission(BLUETOOTH_CONNECT)
    public static boolean checkConnectPermissionForDataDelivery(
            Context context, AttributionSource attributionSource, String message) {
        return checkPermissionForDataDelivery(
                context, BLUETOOTH_CONNECT, attributionSource, message);
    }

    /**
     * Returns true if the BLUETOOTH_SCAN permission is granted for the calling app. Returns false
     * if the result is a soft denial. Throws SecurityException if the result is a hard denial.
     *
     * <p>Should be used in situations where the app op should not be noted.
     */
    @SuppressLint("AndroidFrameworkRequiresPermission") // This method enforce the permission
    @RequiresPermission(BLUETOOTH_SCAN)
    public static boolean checkScanPermissionForPreflight(Context context) {
        return checkPermissionForPreflight(context, BLUETOOTH_SCAN);
    }

    /**
     * Returns true if the BLUETOOTH_SCAN permission is granted for the calling app. Returns false
     * if the result is a soft denial. Throws SecurityException if the result is a hard denial.
     *
     * <p>Should be used in situations where data will be delivered and hence the app op should be
     * noted.
     */
    @SuppressLint("AndroidFrameworkRequiresPermission") // This method enforce the permission
    @RequiresPermission(BLUETOOTH_SCAN)
    public static boolean checkScanPermissionForDataDelivery(
            Context context, AttributionSource attributionSource, String message) {
        return checkPermissionForDataDelivery(context, BLUETOOTH_SCAN, attributionSource, message);
    }

    /**
     * Returns true if the BLUETOOTH_ADVERTISE permission is granted for the calling app. Returns
     * false if the result is a soft denial. Throws SecurityException if the result is a hard
     * denial.
     *
     * <p>Should be used in situations where the app op should not be noted.
     */
    @SuppressLint("AndroidFrameworkRequiresPermission") // This method enforce the permission
    @RequiresPermission(BLUETOOTH_ADVERTISE)
    public static boolean checkAdvertisePermissionForPreflight(Context context) {
        return checkPermissionForPreflight(context, BLUETOOTH_ADVERTISE);
    }

    /**
     * Returns true if the BLUETOOTH_ADVERTISE permission is granted for the calling app. Returns
     * false if the result is a soft denial. Throws SecurityException if the result is a hard
     * denial.
     *
     * <p>Should be used in situations where data will be delivered and hence the app op should be
     * noted.
     */
    @SuppressLint("AndroidFrameworkRequiresPermission") // This method enforce the permission
    @RequiresPermission(BLUETOOTH_ADVERTISE)
    public static boolean checkAdvertisePermissionForDataDelivery(
            Context context, AttributionSource attributionSource, String message) {
        return checkPermissionForDataDelivery(
                context, BLUETOOTH_ADVERTISE, attributionSource, message);
    }

    /**
     * Returns true if the specified package has disavowed the use of bluetooth scans for location,
     * that is, if they have specified the {@code neverForLocation} flag on the BLUETOOTH_SCAN
     * permission.
     */
    // Suppressed since we're not actually enforcing here
    @SuppressLint("AndroidFrameworkRequiresPermission")
    public static boolean hasDisavowedLocationForScan(
            Context context, AttributionSource attributionSource, boolean inTestMode) {

        // Check every step along the attribution chain for a renouncement.
        // If location has been renounced anywhere in the chain we treat it as a disavowal.
        AttributionSource currentAttrib = attributionSource;
        while (true) {
            if (currentAttrib.getRenouncedPermissions().contains(ACCESS_FINE_LOCATION)
                    && (inTestMode
                            || context.checkPermission(
                                            RENOUNCE_PERMISSIONS, -1, currentAttrib.getUid())
                                    == PackageManager.PERMISSION_GRANTED)) {
                return true;
            }
            AttributionSource nextAttrib = currentAttrib.getNext();
            if (nextAttrib == null) {
                break;
            }
            currentAttrib = nextAttrib;
        }

        // Check the last attribution in the chain for a neverForLocation disavowal.
        String packageName = currentAttrib.getPackageName();
        PackageManager pm = context.getPackageManager();
        try {
            // TODO(b/183478032): Cache PackageInfo for use here.
            PackageInfo pkgInfo =
                    pm.getPackageInfo(packageName, GET_PERMISSIONS | MATCH_UNINSTALLED_PACKAGES);
            for (int i = 0; i < pkgInfo.requestedPermissions.length; i++) {
                if (pkgInfo.requestedPermissions[i].equals(BLUETOOTH_SCAN)) {
                    return (pkgInfo.requestedPermissionsFlags[i]
                                    & PackageInfo.REQUESTED_PERMISSION_NEVER_FOR_LOCATION)
                            != 0;
                }
            }
        } catch (PackageManager.NameNotFoundException e) {
            Log.w(TAG, "Could not find package for disavowal check: " + packageName);
        }
        return false;
    }

    private static boolean checkCallerIsSystem() {
        int callingUid = Binder.getCallingUid();
        return UserHandle.getAppId(Process.SYSTEM_UID) == UserHandle.getAppId(callingUid);
    }

    private static boolean checkCallerIsSystemOrActiveUser() {
        int callingUid = Binder.getCallingUid();
        UserHandle callingUser = UserHandle.getUserHandleForUid(callingUid);

        return (sForegroundUserId == callingUser.getIdentifier())
                || (UserHandle.getAppId(sSystemUiUid) == UserHandle.getAppId(callingUid))
                || (UserHandle.getAppId(Process.SYSTEM_UID) == UserHandle.getAppId(callingUid));
    }

    public static boolean checkCallerIsSystemOrActiveUser(String tag) {
        final boolean res = checkCallerIsSystemOrActiveUser();
        if (!res) {
            Log.w(TAG, tag + " - Not allowed for non-active user and non-system user");
        }
        return res;
    }

    public static boolean callerIsSystemOrActiveUser(String tag, String method) {
        return checkCallerIsSystemOrActiveUser(tag + "." + method + "()");
    }

    /**
     * Checks if the caller to the method is system server.
     *
     * @param tag the log tag to use in case the caller is not system server
     * @param method the API method name
     * @return {@code true} if the caller is system server, {@code false} otherwise
     */
    public static boolean callerIsSystem(String tag, String method) {
        if (isInstrumentationTestMode()) {
            return true;
        }
        final boolean res = checkCallerIsSystem();
        if (!res) {
            Log.w(TAG, tag + "." + method + "()" + " - Not allowed outside system server");
        }
        return res;
    }

    private static boolean checkCallerIsSystemOrActiveOrManagedUser(Context context) {
        if (context == null) {
            return checkCallerIsSystemOrActiveUser();
        }
        int callingUid = Binder.getCallingUid();
        UserHandle callingUser = UserHandle.getUserHandleForUid(callingUid);

        // Use the Bluetooth process identity when making call to get parent user
        final long ident = Binder.clearCallingIdentity();
        try {
            UserManager um = context.getSystemService(UserManager.class);
            UserHandle uh = um.getProfileParent(callingUser);
            int parentUser = (uh != null) ? uh.getIdentifier() : USER_HANDLE_NULL.getIdentifier();

            // In HSUM mode, UserHandle.SYSTEM is only for System and the human users will use other
            // ids
            boolean isSystemUserInHsumMode =
                    um.isHeadlessSystemUserMode() && callingUser.equals(UserHandle.SYSTEM);

            // Always allow SystemUI/System access.
            return (sForegroundUserId == callingUser.getIdentifier())
                    || (sForegroundUserId == parentUser)
                    || (UserHandle.getAppId(sSystemUiUid) == UserHandle.getAppId(callingUid))
                    || (UserHandle.getAppId(Process.SYSTEM_UID) == UserHandle.getAppId(callingUid))
                    || (isSystemUserInHsumMode);
        } catch (Exception ex) {
            Log.e(TAG, "checkCallerAllowManagedProfiles: Exception ex=" + ex);
            return false;
        } finally {
            Binder.restoreCallingIdentity(ident);
        }
    }

    public static boolean checkCallerIsSystemOrActiveOrManagedUser(Context context, String tag) {
        if (isInstrumentationTestMode()) {
            return true;
        }
        final boolean res = checkCallerIsSystemOrActiveOrManagedUser(context);
        if (!res) {
            Log.w(
                    TAG,
                    tag
                            + " - Not allowed for"
                            + " non-active user and non-system and non-managed user");
        }
        return res;
    }

    public static boolean callerIsSystemOrActiveOrManagedUser(
            Context context, String tag, String method) {
        return checkCallerIsSystemOrActiveOrManagedUser(context, tag + "." + method + "()");
    }

    public static boolean checkServiceAvailable(ProfileService service, String tag) {
        if (service == null) {
            Log.w(TAG, tag + " - Not present");
            return false;
        }
        if (!service.isAvailable()) {
            Log.w(TAG, tag + " - Not available");
            return false;
        }
        return true;
    }

    /** Checks whether location is off and must be on for us to perform some operation */
    public static boolean blockedByLocationOff(Context context, UserHandle userHandle) {
        return !context.getSystemService(LocationManager.class)
                .isLocationEnabledForUser(userHandle);
    }

    /** Checks that calling process has ACCESS_COARSE_LOCATION and OP_COARSE_LOCATION is allowed */
    // Suppressed since we're not actually enforcing here
    @SuppressLint("AndroidFrameworkRequiresPermission")
    public static boolean checkCallerHasCoarseLocation(
            Context context, AttributionSource attributionSource, UserHandle userHandle) {
        if (blockedByLocationOff(context, userHandle)) {
            Log.e(TAG, "Permission denial: Location is off.");
            return false;
        }
        AttributionSource currentAttribution =
                new AttributionSource.Builder(context.getAttributionSource())
                        .setNext(Objects.requireNonNull(attributionSource))
                        .build();
        // STOPSHIP(b/188391719): enable this security enforcement
        // attributionSource.enforceCallingUid();
        PermissionManager pm = context.getSystemService(PermissionManager.class);
        if (pm == null) {
            return false;
        }
        if (pm.checkPermissionForDataDeliveryFromDataSource(
                        ACCESS_COARSE_LOCATION, currentAttribution, "Bluetooth location check")
                == PERMISSION_GRANTED) {
            return true;
        }

        Log.e(
                TAG,
                "Permission denial: Need ACCESS_COARSE_LOCATION "
                        + "permission to get scan results");
        return false;
    }

    /**
     * Checks that calling process has ACCESS_COARSE_LOCATION and OP_COARSE_LOCATION is allowed or
     * ACCESS_FINE_LOCATION and OP_FINE_LOCATION is allowed
     */
    // Suppressed since we're not actually enforcing here
    @SuppressLint("AndroidFrameworkRequiresPermission")
    public static boolean checkCallerHasCoarseOrFineLocation(
            Context context, AttributionSource attributionSource, UserHandle userHandle) {
        if (blockedByLocationOff(context, userHandle)) {
            Log.e(TAG, "Permission denial: Location is off.");
            return false;
        }

        final AttributionSource currentAttribution =
                new AttributionSource.Builder(context.getAttributionSource())
                        .setNext(Objects.requireNonNull(attributionSource))
                        .build();
        // STOPSHIP(b/188391719): enable this security enforcement
        // attributionSource.enforceCallingUid();
        PermissionManager pm = context.getSystemService(PermissionManager.class);
        if (pm == null) {
            return false;
        }
        if (pm.checkPermissionForDataDeliveryFromDataSource(
                        ACCESS_FINE_LOCATION, currentAttribution, "Bluetooth location check")
                == PERMISSION_GRANTED) {
            return true;
        }

        if (pm.checkPermissionForDataDeliveryFromDataSource(
                        ACCESS_COARSE_LOCATION, currentAttribution, "Bluetooth location check")
                == PERMISSION_GRANTED) {
            return true;
        }

        Log.e(
                TAG,
                "Permission denial: Need ACCESS_COARSE_LOCATION or ACCESS_FINE_LOCATION"
                        + "permission to get scan results");
        return false;
    }

    /** Checks that calling process has ACCESS_FINE_LOCATION and OP_FINE_LOCATION is allowed */
    // Suppressed since we're not actually enforcing here
    @SuppressLint("AndroidFrameworkRequiresPermission")
    public static boolean checkCallerHasFineLocation(
            Context context, AttributionSource attributionSource, UserHandle userHandle) {
        if (blockedByLocationOff(context, userHandle)) {
            Log.e(TAG, "Permission denial: Location is off.");
            return false;
        }

        AttributionSource currentAttribution =
                new AttributionSource.Builder(context.getAttributionSource())
                        .setNext(Objects.requireNonNull(attributionSource))
                        .build();
        // STOPSHIP(b/188391719): enable this security enforcement
        // attributionSource.enforceCallingUid();
        PermissionManager pm = context.getSystemService(PermissionManager.class);
        if (pm == null) {
            return false;
        }
        if (pm.checkPermissionForDataDeliveryFromDataSource(
                        ACCESS_FINE_LOCATION, currentAttribution, "Bluetooth location check")
                == PERMISSION_GRANTED) {
            return true;
        }

        Log.e(
                TAG,
                "Permission denial: Need ACCESS_FINE_LOCATION " + "permission to get scan results");
        return false;
    }

    /** Returns true if the caller holds NETWORK_SETTINGS */
    // Suppressed since we're not actually enforcing here
    @SuppressLint("AndroidFrameworkRequiresPermission")
    public static boolean checkCallerHasNetworkSettingsPermission(Context context) {
        return context.checkCallingOrSelfPermission(NETWORK_SETTINGS) == PERMISSION_GRANTED;
    }

    /** Returns true if the caller holds NETWORK_SETUP_WIZARD */
    // Suppressed since we're not actually enforcing here
    @SuppressLint("AndroidFrameworkRequiresPermission")
    public static boolean checkCallerHasNetworkSetupWizardPermission(Context context) {
        return context.checkCallingOrSelfPermission(NETWORK_SETUP_WIZARD) == PERMISSION_GRANTED;
    }

    /** Returns true if the caller holds RADIO_SCAN_WITHOUT_LOCATION */
    // Suppressed since we're not actually enforcing here
    @SuppressLint("AndroidFrameworkRequiresPermission")
    public static boolean checkCallerHasScanWithoutLocationPermission(Context context) {
        return context.checkCallingOrSelfPermission(RADIO_SCAN_WITHOUT_LOCATION)
                == PERMISSION_GRANTED;
    }

    // Suppressed since we're not actually enforcing here
    @SuppressLint("AndroidFrameworkRequiresPermission")
    public static boolean checkCallerHasPrivilegedPermission(Context context) {
        return context.checkCallingOrSelfPermission(BLUETOOTH_PRIVILEGED) == PERMISSION_GRANTED;
    }

    // Suppressed since we're not actually enforcing here
    @SuppressLint("AndroidFrameworkRequiresPermission")
    public static boolean checkCallerHasWriteSmsPermission(Context context) {
        return context.checkCallingOrSelfPermission(WRITE_SMS) == PERMISSION_GRANTED;
    }

    /**
     * Checks that the target sdk of the app corresponding to the provided package name is greater
     * than or equal to the passed in target sdk.
     *
     * <p>For example, if the calling app has target SDK {@link Build.VERSION_CODES#S} and we pass
     * in the targetSdk {@link Build.VERSION_CODES#R}, the API will return true because S >= R.
     *
     * @param context Bluetooth service context
     * @param pkgName caller's package name
     * @param expectedMinimumTargetSdk one of the values from {@link Build.VERSION_CODES}
     * @return {@code true} if the caller's target sdk is greater than or equal to
     *     expectedMinimumTargetSdk, {@code false} otherwise
     */
    public static boolean checkCallerTargetSdk(
            Context context, String pkgName, int expectedMinimumTargetSdk) {
        try {
            return context.getPackageManager().getApplicationInfo(pkgName, 0).targetSdkVersion
                    >= expectedMinimumTargetSdk;
        } catch (PackageManager.NameNotFoundException e) {
            // In case of exception, assume true
        }
        return true;
    }

    /** Converts {@code milliseconds} to unit. Each unit is 0.625 millisecond. */
    public static int millsToUnit(int milliseconds) {
        return (int) (TimeUnit.MILLISECONDS.toMicros(milliseconds) / MICROS_PER_UNIT);
    }

    private static boolean sIsInstrumentationTestModeCacheSet = false;
    private static boolean sInstrumentationTestModeCache = false;

    /**
     * Check if we are running in BluetoothInstrumentationTest context by trying to load
     * com.android.bluetooth.FileSystemWriteTest. If we are not in Instrumentation test mode, this
     * class should not be found. Thus, the assumption is that FileSystemWriteTest must exist. If
     * FileSystemWriteTest is removed in the future, another test class in
     * BluetoothInstrumentationTest should be used instead
     *
     * @return true if in BluetoothInstrumentationTest, false otherwise
     */
    public static boolean isInstrumentationTestMode() {
        if (!sIsInstrumentationTestModeCacheSet) {
            try {
                sInstrumentationTestModeCache =
                        Class.forName("com.android.bluetooth.FileSystemWriteTest") != null;
            } catch (ClassNotFoundException exception) {
                sInstrumentationTestModeCache = false;
            }
            sIsInstrumentationTestModeCacheSet = true;
        }
        return sInstrumentationTestModeCache;
    }

    /**
     * Throws {@link IllegalStateException} if we are not in BluetoothInstrumentationTest. Useful
     * for ensuring certain methods only get called in BluetoothInstrumentationTest
     */
    public static void enforceInstrumentationTestMode() {
        if (!isInstrumentationTestMode()) {
            throw new IllegalStateException("Not in BluetoothInstrumentationTest");
        }
    }

    /**
     * Check if we are running in PTS test mode. To enable/disable PTS test mode, invoke {@code adb
     * shell setprop persist.bluetooth.pts true/false}
     *
     * @return true if in PTS Test mode, false otherwise
     */
    public static boolean isPtsTestMode() {
        return SystemProperties.getBoolean(PTS_TEST_MODE_PROPERTY, false);
    }

    /**
     * Get uid/pid string in a binder call
     *
     * @return "uid/pid=xxxx/yyyy"
     */
    public static String getUidPidString() {
        return "uid/pid=" + Binder.getCallingUid() + "/" + Binder.getCallingPid();
    }

    /**
     * Get system local time
     *
     * @return "MM-dd HH:mm:ss.SSS"
     */
    public static String getLocalTimeString() {
        return DateTimeFormatter.ofPattern("MM-dd HH:mm:ss.SSS")
                .withZone(ZoneId.systemDefault())
                .format(Instant.now());
    }

    public static void skipCurrentTag(XmlPullParser parser)
            throws XmlPullParserException, IOException {
        int outerDepth = parser.getDepth();
        int type;
        while ((type = parser.next()) != XmlPullParser.END_DOCUMENT
                && (type != XmlPullParser.END_TAG || parser.getDepth() > outerDepth)) {}
    }

    /**
     * Converts pause and tonewait pause characters to Android representation. RFC 3601 says pause
     * is 'p' and tonewait is 'w'.
     */
    public static String convertPreDial(String phoneNumber) {
        if (phoneNumber == null) {
            return null;
        }
        int len = phoneNumber.length();
        StringBuilder ret = new StringBuilder(len);

        for (int i = 0; i < len; i++) {
            char c = phoneNumber.charAt(i);

            if (c == 'p' || c == 'P') {
                c = ',';
            } else if (c == 'w' || c == 'W') {
                c = ';';
            }
            ret.append(c);
        }
        return ret.toString();
    }

    /**
     * Move a message to the given folder.
     *
     * @param context the context to use
     * @param uri the message to move
     * @param messageSent if the message is SENT or FAILED
     * @return true if the operation succeeded
     */
    public static boolean moveMessageToFolder(Context context, Uri uri, boolean messageSent) {
        if (uri == null) {
            return false;
        }

        ContentValues values = new ContentValues(3);
        if (messageSent) {
            values.put(Telephony.Sms.READ, 1);
            values.put(Telephony.Sms.TYPE, Telephony.Sms.MESSAGE_TYPE_SENT);
        } else {
            values.put(Telephony.Sms.READ, 0);
            values.put(Telephony.Sms.TYPE, Telephony.Sms.MESSAGE_TYPE_FAILED);
        }
        values.put(Telephony.Sms.ERROR_CODE, 0);

        return 1
                == BluetoothMethodProxy.getInstance()
                        .contentResolverUpdate(
                                context.getContentResolver(), uri, values, null, null);
    }

    /** Returns broadcast options. */
    public static @NonNull BroadcastOptions getTempBroadcastOptions() {
        final BroadcastOptions bOptions = BroadcastOptions.makeBasic();
        // Use the Bluetooth process identity to pass permission check when reading DeviceConfig
        final long ident = Binder.clearCallingIdentity();
        try {
            final long durationMs =
                    DeviceConfig.getLong(
                            DeviceConfig.NAMESPACE_BLUETOOTH,
                            KEY_TEMP_ALLOW_LIST_DURATION_MS,
                            DEFAULT_TEMP_ALLOW_LIST_DURATION_MS);
            bOptions.setTemporaryAppAllowlist(
                    durationMs,
                    TEMPORARY_ALLOW_LIST_TYPE_FOREGROUND_SERVICE_ALLOWED,
                    PowerExemptionManager.REASON_BLUETOOTH_BROADCAST,
                    "");
        } finally {
            Binder.restoreCallingIdentity(ident);
        }
        return bOptions;
    }

    /**
     * Checks that value is present as at least one of the elements of the array.
     *
     * @param array the array to check in
     * @param value the value to check for
     * @return true if the value is present in the array
     */
    public static <T> boolean arrayContains(@Nullable T[] array, T value) {
        if (array == null) return false;
        for (T element : array) {
            if (Objects.equals(element, value)) return true;
        }
        return false;
    }

    /**
     * CCC descriptor short integer value to string.
     *
     * @param cccValue the short value of CCC descriptor
     * @return String value representing CCC state
     */
    public static String cccIntToStr(Short cccValue) {
        if (cccValue == 0) {
            return "NO SUBSCRIPTION";
        }

        if (BigInteger.valueOf(cccValue).testBit(0) && BigInteger.valueOf(cccValue).testBit(1)) {
            return "NOTIFICATION|INDICATION";
        }
        if (BigInteger.valueOf(cccValue).testBit(0)) {
            return "NOTIFICATION";
        }
        if (BigInteger.valueOf(cccValue).testBit(1)) {
            return "INDICATION";
        }
        return "";
    }

    /**
     * Check if BLE is supported by this platform
     *
     * @param context current device context
     * @return true if BLE is supported, false otherwise
     */
    public static boolean isBleSupported(Context context) {
        return context.getPackageManager().hasSystemFeature(PackageManager.FEATURE_BLUETOOTH_LE);
    }

    /**
     * Check if this is an automotive device
     *
     * @param context current device context
     * @return true if this Android device is an automotive device, false otherwise
     */
    public static boolean isAutomotive(Context context) {
        return context.getPackageManager().hasSystemFeature(PackageManager.FEATURE_AUTOMOTIVE);
    }

    /**
     * Check if this is a watch device
     *
     * @param context current device context
     * @return true if this Android device is a watch device, false otherwise
     */
    public static boolean isWatch(Context context) {
        return context.getPackageManager().hasSystemFeature(PackageManager.FEATURE_WATCH);
    }

    /**
     * Check if this is a TV device
     *
     * @param context current device context
     * @return true if this Android device is a TV device, false otherwise
     */
    public static boolean isTv(Context context) {
        PackageManager pm = context.getPackageManager();
        return pm.hasSystemFeature(PackageManager.FEATURE_TELEVISION)
                || pm.hasSystemFeature(PackageManager.FEATURE_LEANBACK);
    }

    /** A {@link Consumer} that automatically ignores any {@link RemoteException}s. */
    @FunctionalInterface
    @SuppressWarnings("FunctionalInterfaceMethodChanged")
    public interface RemoteExceptionIgnoringConsumer<T> extends Consumer<T> {
        /** Called by {@code accept}. */
        void acceptOrThrow(T t) throws RemoteException;

        @Override
        default void accept(T t) {
            try {
                acceptOrThrow(t);
            } catch (RemoteException ex) {
                // Ignore RemoteException
            }
        }
    }

    /**
     * Returns the longest prefix of a string for which the UTF-8 encoding fits into the given
     * number of bytes, with the additional guarantee that the string is not truncated in the middle
     * of a valid surrogate pair.
     *
     * <p>Unpaired surrogates are counted as taking 3 bytes of storage. However, a subsequent
     * attempt to actually encode a string containing unpaired surrogates is likely to be rejected
     * by the UTF-8 implementation.
     *
     * <p>(copied from framework/base/core/java/android/text/TextUtils.java)
     *
     * <p>(See {@code android.text.TextUtils.truncateStringForUtf8Storage}
     *
     * @param str a string
     * @param maxbytes the maximum number of UTF-8 encoded bytes
     * @return the beginning of the string, so that it uses at most maxbytes bytes in UTF-8
     * @throws IndexOutOfBoundsException if maxbytes is negative
     */
    public static String truncateStringForUtf8Storage(String str, int maxbytes) {
        if (maxbytes < 0) {
            throw new IndexOutOfBoundsException();
        }

        int bytes = 0;
        for (int i = 0, len = str.length(); i < len; i++) {
            char c = str.charAt(i);
            if (c < 0x80) {
                bytes += 1;
            } else if (c < 0x800) {
                bytes += 2;
            } else if (c < Character.MIN_SURROGATE
                    || c > Character.MAX_SURROGATE
                    || str.codePointAt(i) < Character.MIN_SUPPLEMENTARY_CODE_POINT) {
                bytes += 3;
            } else {
                bytes += 4;
                i += (bytes > maxbytes) ? 0 : 1;
            }
            if (bytes > maxbytes) {
                return str.substring(0, i);
            }
        }
        return str;
    }

    /**
     * @see android.bluetooth.BluetoothUtils.formatSimple
     */
    public static @NonNull String formatSimple(@NonNull String format, Object... args) {
        return android.bluetooth.BluetoothUtils.formatSimple(format, args);
    }

<<<<<<< HEAD
    public static void setEdgeToEdge(Activity activity) {

        if(activity == null) {
            Log.w(TAG,"setEdgeToEdge null");
            return;
        }
        ViewCompat.setOnApplyWindowInsetsListener(activity.findViewById(android.R.id.content),
                (v, windowInsets) -> {
                    Insets insets = windowInsets.getInsets(
                            WindowInsetsCompat.Type.systemBars() | WindowInsetsCompat.Type.ime()
                                    | WindowInsetsCompat.Type.displayCutout());
                    v.setPadding(insets.left, insets.top, insets.right, insets.bottom);
                    return WindowInsetsCompat.CONSUMED;
                });
=======
    public interface TimeProvider {
        long elapsedRealtime();
    }

    public static final TimeProvider sSystemClock = new SystemClockTimeProvider();

    private static final class SystemClockTimeProvider implements TimeProvider {
        @Override
        public long elapsedRealtime() {
            return android.os.SystemClock.elapsedRealtime();
        }
>>>>>>> c558b3e2
    }
}<|MERGE_RESOLUTION|>--- conflicted
+++ resolved
@@ -1291,7 +1291,6 @@
         return android.bluetooth.BluetoothUtils.formatSimple(format, args);
     }
 
-<<<<<<< HEAD
     public static void setEdgeToEdge(Activity activity) {
 
         if(activity == null) {
@@ -1306,7 +1305,8 @@
                     v.setPadding(insets.left, insets.top, insets.right, insets.bottom);
                     return WindowInsetsCompat.CONSUMED;
                 });
-=======
+    }
+
     public interface TimeProvider {
         long elapsedRealtime();
     }
@@ -1318,6 +1318,5 @@
         public long elapsedRealtime() {
             return android.os.SystemClock.elapsedRealtime();
         }
->>>>>>> c558b3e2
     }
 }