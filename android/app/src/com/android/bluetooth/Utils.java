/*
 * Copyright (C) 2012 The Android Open Source Project
 *
 * Licensed under the Apache License, Version 2.0 (the "License");
 * you may not use this file except in compliance with the License.
 * You may obtain a copy of the License at
 *
 *      http://www.apache.org/licenses/LICENSE-2.0
 *
 * Unless required by applicable law or agreed to in writing, software
 * distributed under the License is distributed on an "AS IS" BASIS,
 * WITHOUT WARRANTIES OR CONDITIONS OF ANY KIND, either express or implied.
 * See the License for the specific language governing permissions and
 * limitations under the License.
 */

package com.android.bluetooth;

import static android.Manifest.permission.ACCESS_COARSE_LOCATION;
import static android.Manifest.permission.ACCESS_FINE_LOCATION;
import static android.Manifest.permission.BLUETOOTH_ADVERTISE;
import static android.Manifest.permission.BLUETOOTH_CONNECT;
import static android.Manifest.permission.BLUETOOTH_PRIVILEGED;
import static android.Manifest.permission.BLUETOOTH_SCAN;
import static android.Manifest.permission.NETWORK_SETTINGS;
import static android.Manifest.permission.NETWORK_SETUP_WIZARD;
import static android.Manifest.permission.RADIO_SCAN_WITHOUT_LOCATION;
import static android.Manifest.permission.RENOUNCE_PERMISSIONS;
import static android.Manifest.permission.WRITE_SMS;
import static android.bluetooth.BluetoothUtils.USER_HANDLE_NULL;
import static android.content.pm.PackageManager.GET_PERMISSIONS;
import static android.content.pm.PackageManager.MATCH_UNINSTALLED_PACKAGES;
import static android.content.pm.PackageManager.PERMISSION_GRANTED;
import static android.os.PowerExemptionManager.TEMPORARY_ALLOW_LIST_TYPE_FOREGROUND_SERVICE_ALLOWED;
import static android.permission.PermissionManager.PERMISSION_HARD_DENIED;

import static com.android.modules.utils.build.SdkLevel.isAtLeastV;

import android.annotation.NonNull;
import android.annotation.Nullable;
import android.annotation.PermissionMethod;
import android.annotation.PermissionName;
import android.annotation.RequiresPermission;
import android.annotation.SuppressLint;
import android.app.Activity;
import android.app.BroadcastOptions;
import android.bluetooth.BluetoothAdapter;
import android.bluetooth.BluetoothDevice;
import android.companion.AssociationInfo;
import android.companion.CompanionDeviceManager;
import android.content.AttributionSource;
import android.content.ContentValues;
import android.content.Context;
import android.content.pm.PackageInfo;
import android.content.pm.PackageManager;
import android.location.LocationManager;
import android.net.Uri;
import android.os.Binder;
import android.os.Build;
import android.os.ParcelUuid;
import android.os.PowerExemptionManager;
import android.os.Process;
import android.os.RemoteException;
import android.os.SystemProperties;
import android.os.UserHandle;
import android.os.UserManager;
import android.permission.PermissionManager;
import android.provider.DeviceConfig;
import android.provider.Telephony;
import android.util.Log;

import androidx.core.view.ViewCompat;
import androidx.core.view.WindowInsetsCompat;
import androidx.core.graphics.Insets;

import androidx.annotation.VisibleForTesting;

import com.android.bluetooth.btservice.AdapterService;
import com.android.bluetooth.btservice.ProfileService;
import com.android.bluetooth.flags.Flags;

import org.xmlpull.v1.XmlPullParser;
import org.xmlpull.v1.XmlPullParserException;

import java.io.IOException;
import java.io.InputStream;
import java.io.OutputStream;
import java.math.BigInteger;
import java.nio.ByteBuffer;
import java.nio.ByteOrder;
import java.nio.charset.Charset;
import java.nio.charset.CharsetDecoder;
import java.time.Instant;
import java.time.ZoneId;
import java.time.format.DateTimeFormatter;
import java.util.Objects;
import java.util.UUID;
import java.util.concurrent.ExecutorService;
import java.util.concurrent.Executors;
import java.util.concurrent.TimeUnit;
import java.util.function.Consumer;

public final class Utils {
    private static final String TAG = "BluetoothUtils";
    private static final int MICROS_PER_UNIT = 625;
    private static final String PTS_TEST_MODE_PROPERTY = "persist.bluetooth.pts";

    private static final String ENABLE_DUAL_MODE_AUDIO =
            "persist.bluetooth.enable_dual_mode_audio";
    private static boolean sDualModeEnabled =
            SystemProperties.getBoolean(ENABLE_DUAL_MODE_AUDIO, false);

    private static final String ENABLE_SCO_MANAGED_BY_AUDIO = "bluetooth.sco.managed_by_audio";

    private static boolean isScoManagedByAudioEnabled =
            SystemProperties.getBoolean(ENABLE_SCO_MANAGED_BY_AUDIO, false);

    private static final String KEY_TEMP_ALLOW_LIST_DURATION_MS = "temp_allow_list_duration_ms";
    private static final long DEFAULT_TEMP_ALLOW_LIST_DURATION_MS = 20_000;

    static final int BD_ADDR_LEN = 6; // bytes
    static final int BD_UUID_LEN = 16; // bytes

    /** Thread pool to handle background and outgoing blocking task */
    public static final ExecutorService BackgroundExecutor = Executors.newSingleThreadExecutor();

    /*
     * Special character
     *
     * (See "What is a phone number?" doc)
     * 'p' --- GSM pause character, same as comma
     * 'n' --- GSM wild character
     * 'w' --- GSM wait character
     */
    public static final char PAUSE = ',';
    public static final char WAIT = ';';
    public static final String PAIRING_UI_PROPERTY = "bluetooth.pairing_ui_package.name";

    private static boolean isPause(char c) {
        return c == 'p' || c == 'P';
    }

    private static boolean isToneWait(char c) {
        return c == 'w' || c == 'W';
    }

    /**
     * Check if dual mode audio is enabled. This is set via the system property
     * persist.bluetooth.enable_dual_mode_audio.
     * <p>
     * When set to {@code false}, we will not connect A2DP and HFP on a dual mode (BR/EDR + BLE)
     * device. We will only attempt to use BLE Audio in this scenario.
     * <p>
     * When set to {@code true}, we will connect all the supported audio profiles
     * (A2DP, HFP, and LE Audio) at the same time. In this state, we will respect calls to
     * profile-specific APIs (e.g. if a SCO API is invoked, we will route audio over HFP). If no
     * profile-specific API is invoked to route audio (e.g. Telecom routed phone calls, media,
     * game audio, etc.), then audio will be routed in accordance with the preferred audio profiles
     * for the remote device. You can get the preferred audio profiles for a remote device by
     * calling {@link BluetoothAdapter#getPreferredAudioProfiles(BluetoothDevice)}.
     *
     * @return true if dual mode audio is enabled, false otherwise
     */
    public static boolean isDualModeAudioEnabled() {
        Log.i(TAG, "Dual mode enable state is: " + sDualModeEnabled);
        return sDualModeEnabled;
    }

    /**
     * Check if SCO managed by Audio is enabled. This is set via the system property
     * bluetooth.sco.managed_by_audio.
     *
     * <p>When set to {@code false}, Bluetooth will managed the start and end of the SCO.
     *
     * <p>When set to {@code true}, Audio will manage the start and end of the SCO through HAL.
     *
     * @return true if SCO managed by Audio is enabled, false otherwise
     */
    public static boolean isScoManagedByAudioEnabled() {
        if (Flags.isScoManagedByAudio()) {
            Log.d(TAG, "isScoManagedByAudioEnabled state is: " + isScoManagedByAudioEnabled);
            if (isScoManagedByAudioEnabled && !isAtLeastV()) {
                Log.e(TAG, "isScoManagedByAudio should not be enabled before Android V");
                return false;
            }
            return isScoManagedByAudioEnabled;
        }
        return false;
    }

    @VisibleForTesting
    public static void setIsScoManagedByAudioEnabled(boolean enabled) {
        Log.i(TAG, "Updating isScoManagedByAudioEnabled for testing to: " + enabled);
        isScoManagedByAudioEnabled = enabled;
    }

    /**
     * Only exposed for testing, do not invoke this method outside of tests.
     * @param enabled true if the dual mode state is enabled, false otherwise
     */
    public static void setDualModeAudioStateForTesting(boolean enabled) {
        Log.i(TAG, "Updating dual mode audio state for testing to: " + enabled);
        sDualModeEnabled = enabled;
    }

    public static @Nullable String getName(@Nullable BluetoothDevice device) {
        final AdapterService service = AdapterService.getAdapterService();
        if (service != null && device != null) {
            return service.getRemoteName(device);
        } else {
            return null;
        }
    }

    public static String getLoggableAddress(@Nullable BluetoothDevice device) {
        if (device == null) {
            return "00:00:00:00:00:00";
        } else {
            return "xx:xx:xx:xx:" + device.toString().substring(12);
        }
    }

    public static String getAddressStringFromByte(byte[] address) {
        if (address == null || address.length != BD_ADDR_LEN) {
            return null;
        }

        return String.format("%02X:%02X:%02X:%02X:%02X:%02X", address[0], address[1], address[2],
                address[3], address[4], address[5]);
    }

    public static String getRedactedAddressStringFromByte(byte[] address) {
        if (address == null || address.length != BD_ADDR_LEN) {
            return null;
        }

        return String.format("XX:XX:XX:XX:%02X:%02X", address[4], address[5]);
    }

    /**
     * Returns the correct device address to be used for connections over BR/EDR transport.
     *
     * @param address the device address for which to obtain the connection address
     * @param service the adapter service to make the identity address retrieval call
     * @return either identity address or device address in String format
     */
    public static String getBrEdrAddress(String address, AdapterService service) {
        String identity = service.getIdentityAddress(address);
        return identity != null ? identity : address;
    }

    /**
     * Returns the correct device address to be used for connections over BR/EDR transport.
     *
     * @param device the device for which to obtain the connection address
     * @return either identity address or device address in String format
     */
    public static String getBrEdrAddress(BluetoothDevice device) {
        final AdapterService service = AdapterService.getAdapterService();
        final String address = device.getAddress();
        String identity = service != null ? service.getIdentityAddress(address) : null;
        return identity != null ? identity : address;
    }

    /**
     * Returns the correct device address to be used for connections over BR/EDR transport.
     *
     * @param device the device for which to obtain the connection address
     * @param service the adapter service to make the identity address retrieval call
     * @return either identity address or device address in String format
     */
    public static String getBrEdrAddress(BluetoothDevice device, AdapterService service) {
        final String address = device.getAddress();
        String identity = service.getIdentityAddress(address);
        return identity != null ? identity : address;
    }

    /**
     * @see #getByteBrEdrAddress(AdapterService, BluetoothDevice)
     */
    public static byte[] getByteBrEdrAddress(BluetoothDevice device) {
        return getByteBrEdrAddress(AdapterService.getAdapterService(), device);
    }

    /**
     * Returns the correct device address to be used for connections over BR/EDR transport.
     *
     * @param service the provided AdapterService
     * @param device the device for which to obtain the connection address
     * @return either identity address or device address as a byte array
     */
    public static byte[] getByteBrEdrAddress(AdapterService service, BluetoothDevice device) {
        // If dual mode device bonded over BLE first, BR/EDR address will be identity address
        // Otherwise, BR/EDR address will be same address as in BluetoothDevice#getAddress
        byte[] address = service.getByteIdentityAddress(device);
        if (address == null) {
            address = getByteAddress(device);
        }
        return address;
    }

    public static byte[] getByteAddress(BluetoothDevice device) {
        return getBytesFromAddress(device.getAddress());
    }

    public static byte[] getBytesFromAddress(String address) {
        int i, j = 0;
        byte[] output = new byte[BD_ADDR_LEN];

        for (i = 0; i < address.length(); i++) {
            if (address.charAt(i) != ':') {
                output[j] = (byte) Integer.parseInt(address.substring(i, i + 2), BD_UUID_LEN);
                j++;
                i++;
            }
        }

        return output;
    }

    public static int byteArrayToInt(byte[] valueBuf) {
        return byteArrayToInt(valueBuf, 0);
    }

    public static short byteArrayToShort(byte[] valueBuf) {
        ByteBuffer converter = ByteBuffer.wrap(valueBuf);
        converter.order(ByteOrder.nativeOrder());
        return converter.getShort();
    }

    public static int byteArrayToInt(byte[] valueBuf, int offset) {
        ByteBuffer converter = ByteBuffer.wrap(valueBuf);
        converter.order(ByteOrder.nativeOrder());
        return converter.getInt(offset);
    }

    public static String byteArrayToString(byte[] valueBuf) {
        StringBuilder sb = new StringBuilder();
        for (int idx = 0; idx < valueBuf.length; idx++) {
            if (idx != 0) {
                sb.append(" ");
            }
            sb.append(formatSimple("%02x", valueBuf[idx]));
        }
        return sb.toString();
    }

    /**
     * A parser to transfer a byte array to a UTF8 string
     *
     * @param valueBuf the byte array to transfer
     * @return the transferred UTF8 string
     */
    public static String byteArrayToUtf8String(byte[] valueBuf) {
        CharsetDecoder decoder = Charset.forName("UTF8").newDecoder();
        ByteBuffer byteBuffer = ByteBuffer.wrap(valueBuf);
        String valueStr = "";
        try {
            valueStr = decoder.decode(byteBuffer).toString();
        } catch (Exception ex) {
            Log.e(TAG, "Error when parsing byte array to UTF8 String. " + ex);
        }
        return valueStr;
    }

    public static byte[] intToByteArray(int value) {
        ByteBuffer converter = ByteBuffer.allocate(4);
        converter.order(ByteOrder.nativeOrder());
        converter.putInt(value);
        return converter.array();
    }

    public static byte[] uuidToByteArray(ParcelUuid pUuid) {
        int length = BD_UUID_LEN;
        ByteBuffer converter = ByteBuffer.allocate(length);
        converter.order(ByteOrder.BIG_ENDIAN);
        long msb, lsb;
        UUID uuid = pUuid.getUuid();
        msb = uuid.getMostSignificantBits();
        lsb = uuid.getLeastSignificantBits();
        converter.putLong(msb);
        converter.putLong(8, lsb);
        return converter.array();
    }

    public static byte[] uuidsToByteArray(ParcelUuid[] uuids) {
        int length = uuids.length * BD_UUID_LEN;
        ByteBuffer converter = ByteBuffer.allocate(length);
        converter.order(ByteOrder.BIG_ENDIAN);
        UUID uuid;
        long msb, lsb;
        for (int i = 0; i < uuids.length; i++) {
            uuid = uuids[i].getUuid();
            msb = uuid.getMostSignificantBits();
            lsb = uuid.getLeastSignificantBits();
            converter.putLong(i * BD_UUID_LEN, msb);
            converter.putLong(i * BD_UUID_LEN + 8, lsb);
        }
        return converter.array();
    }

    public static ParcelUuid[] byteArrayToUuid(byte[] val) {
        int numUuids = val.length / BD_UUID_LEN;
        ParcelUuid[] puuids = new ParcelUuid[numUuids];
        int offset = 0;

        ByteBuffer converter = ByteBuffer.wrap(val);
        converter.order(ByteOrder.BIG_ENDIAN);

        for (int i = 0; i < numUuids; i++) {
            puuids[i] = new ParcelUuid(
                    new UUID(converter.getLong(offset), converter.getLong(offset + 8)));
            offset += BD_UUID_LEN;
        }
        return puuids;
    }

    public static String debugGetAdapterStateString(int state) {
        switch (state) {
            case BluetoothAdapter.STATE_OFF:
                return "STATE_OFF";
            case BluetoothAdapter.STATE_ON:
                return "STATE_ON";
            case BluetoothAdapter.STATE_TURNING_ON:
                return "STATE_TURNING_ON";
            case BluetoothAdapter.STATE_TURNING_OFF:
                return "STATE_TURNING_OFF";
            default:
                return "UNKNOWN";
        }
    }

    public static String ellipsize(String s) {
        // Only ellipsize release builds
        if (!Build.TYPE.equals("user")) {
            return s;
        }
        if (s == null) {
            return null;
        }
        if (s.length() < 3) {
            return s;
        }
        return s.charAt(0) + "⋯" + s.charAt(s.length() - 1);
    }

    public static void copyStream(InputStream is, OutputStream os, int bufferSize)
            throws IOException {
        if (is != null && os != null) {
            byte[] buffer = new byte[bufferSize];
            int bytesRead = 0;
            while ((bytesRead = is.read(buffer)) >= 0) {
                os.write(buffer, 0, bytesRead);
            }
        }
    }

    public static void safeCloseStream(InputStream is) {
        if (is != null) {
            try {
                is.close();
            } catch (Throwable t) {
                Log.d(TAG, "Error closing stream", t);
            }
        }
    }

    public static void safeCloseStream(OutputStream os) {
        if (os != null) {
            try {
                os.close();
            } catch (Throwable t) {
                Log.d(TAG, "Error closing stream", t);
            }
        }
    }

    static int sSystemUiUid = USER_HANDLE_NULL.getIdentifier();
    public static void setSystemUiUid(int uid) {
        Utils.sSystemUiUid = uid;
    }

    static int sForegroundUserId = USER_HANDLE_NULL.getIdentifier();

    public static int getForegroundUserId() {
        return Utils.sForegroundUserId;
    }

    public static void setForegroundUserId(int userId) {
        Utils.sForegroundUserId = userId;
    }

    /**
     * Enforces that a Companion Device Manager (CDM) association exists between the calling
     * application and the Bluetooth Device.
     *
     * @param cdm the CompanionDeviceManager object
     * @param context the Bluetooth AdapterService context
     * @param callingPackage the calling package
     * @param device the remote BluetoothDevice
     * @return {@code true} if there is a CDM association
     * @throws SecurityException if the package name does not match the uid or the association
     *     doesn't exist
     */
    public static boolean enforceCdmAssociation(
            CompanionDeviceManager cdm,
            Context context,
            String callingPackage,
            BluetoothDevice device) {
        int callingUid = Binder.getCallingUid();
        if (!isPackageNameAccurate(context, callingPackage, callingUid)) {
            throw new SecurityException("hasCdmAssociation: Package name " + callingPackage
                    + " is inaccurate for calling uid " + callingUid);
        }

        for (AssociationInfo association : cdm.getAllAssociations()) {
            if (association.getPackageName().equals(callingPackage)
                    && !association.isSelfManaged()
                    && device.getAddress() != null
                    && association.getDeviceMacAddress() != null
                    && device.getAddress()
                            .equalsIgnoreCase(association.getDeviceMacAddress().toString())) {
                return true;
            }
        }
        throw new SecurityException(
                "The application with package name "
                        + callingPackage
                        + " does not have a CDM association with the Bluetooth Device");
    }

    @RequiresPermission(value = BLUETOOTH_PRIVILEGED, conditional = true)
    public static void enforceCdmAssociationIfNotBluetoothPrivileged(
            Context context,
            CompanionDeviceManager cdm,
            AttributionSource source,
            BluetoothDevice device) {
        if (context.checkCallingOrSelfPermission(BLUETOOTH_PRIVILEGED) != PERMISSION_GRANTED) {
            enforceCdmAssociation(cdm, context, source.getPackageName(), device);
        }
    }

    /**
     * Verifies whether the calling package name matches the calling app uid
     *
     * @param context the Bluetooth AdapterService context
     * @param callingPackage the calling application package name
     * @param callingUid the calling application uid
     * @return {@code true} if the package name matches the calling app uid, {@code false} otherwise
     */
    public static boolean isPackageNameAccurate(
            Context context, String callingPackage, int callingUid) {
        UserHandle callingUser = UserHandle.getUserHandleForUid(callingUid);

        // Verifies the integrity of the calling package name
        try {
            int packageUid = context.createContextAsUser(callingUser, 0)
                    .getPackageManager().getPackageUid(callingPackage, 0);
            if (packageUid != callingUid) {
                Log.e(TAG, "isPackageNameAccurate: App with package name " + callingPackage
                        + " is UID " + packageUid + " but caller is " + callingUid);
                return false;
            }
        } catch (PackageManager.NameNotFoundException e) {
            Log.e(TAG, "isPackageNameAccurate: App with package name " + callingPackage
                    + " does not exist");
            return false;
        }
        return true;
    }

    public static AttributionSource getCallingAttributionSource(Context context) {
        int callingUid = Binder.getCallingUid();
        if (callingUid == android.os.Process.ROOT_UID) {
            callingUid = android.os.Process.SYSTEM_UID;
        }
        return new AttributionSource.Builder(callingUid)
            .setPackageName(context.getPackageManager().getPackagesForUid(callingUid)[0])
            .build();
    }

    @PermissionMethod
    private static boolean checkPermissionForPreflight(
            Context context, @PermissionName String permission) {
        PermissionManager pm = context.getSystemService(PermissionManager.class);
        if (pm == null) {
            return false;
        }
        final int result = pm.checkPermissionForPreflight(permission,
                context.getAttributionSource());
        if (result == PERMISSION_GRANTED) {
            return true;
        }

        final String msg = "Need " + permission + " permission";
        if (result == PERMISSION_HARD_DENIED) {
            throw new SecurityException(msg);
        } else {
            Log.w(TAG, msg);
            return false;
        }
    }

    @PermissionMethod
    private static boolean checkPermissionForDataDelivery(
            Context context,
            @PermissionName String permission,
            AttributionSource attributionSource,
            String message) {
        if (isInstrumentationTestMode()) {
            return true;
        }
        // STOPSHIP(b/188391719): enable this security enforcement
        // attributionSource.enforceCallingUid();
        AttributionSource currentAttribution =
                new AttributionSource.Builder(context.getAttributionSource())
                        .setNext(Objects.requireNonNull(attributionSource))
                        .build();
        PermissionManager pm = context.getSystemService(PermissionManager.class);
        if (pm == null) {
            return false;
        }
        final int result = pm.checkPermissionForDataDeliveryFromDataSource(permission,
                    currentAttribution, message);
        if (result == PERMISSION_GRANTED) {
            return true;
        }

        final String msg =
                "Need " + permission + " permission for " + attributionSource + ": " + message;
        if (result == PERMISSION_HARD_DENIED) {
            throw new SecurityException(msg);
        } else {
            Log.w(TAG, msg);
            return false;
        }
    }

    /**
     * Returns true if the BLUETOOTH_CONNECT permission is granted for the calling app. Returns
     * false if the result is a soft denial. Throws SecurityException if the result is a hard
     * denial.
     *
     * <p>Should be used in situations where the app op should not be noted.
     */
    @SuppressLint("AndroidFrameworkRequiresPermission") // This method enforce the permission
    @RequiresPermission(BLUETOOTH_CONNECT)
    public static boolean checkConnectPermissionForPreflight(Context context) {
        return checkPermissionForPreflight(context, BLUETOOTH_CONNECT);
    }

    /**
     * Returns true if the BLUETOOTH_CONNECT permission is granted for the calling app. Returns
     * false if the result is a soft denial. Throws SecurityException if the result is a hard
     * denial.
     *
     * <p>Should be used in situations where data will be delivered and hence the app op should be
     * noted.
     */
    @SuppressLint("AndroidFrameworkRequiresPermission") // This method enforce the permission
    @RequiresPermission(BLUETOOTH_CONNECT)
    public static boolean checkConnectPermissionForDataDelivery(
            Context context, AttributionSource attributionSource, String message) {
        return checkPermissionForDataDelivery(context, BLUETOOTH_CONNECT,
                attributionSource, message);
    }

    /**
     * Returns true if the BLUETOOTH_SCAN permission is granted for the calling app. Returns false
     * if the result is a soft denial. Throws SecurityException if the result is a hard denial.
     *
     * <p>Should be used in situations where the app op should not be noted.
     */
    @SuppressLint("AndroidFrameworkRequiresPermission") // This method enforce the permission
    @RequiresPermission(BLUETOOTH_SCAN)
    public static boolean checkScanPermissionForPreflight(Context context) {
        return checkPermissionForPreflight(context, BLUETOOTH_SCAN);
    }

    /**
     * Returns true if the BLUETOOTH_SCAN permission is granted for the calling app. Returns false
     * if the result is a soft denial. Throws SecurityException if the result is a hard denial.
     *
     * <p>Should be used in situations where data will be delivered and hence the app op should be
     * noted.
     */
    @SuppressLint("AndroidFrameworkRequiresPermission") // This method enforce the permission
    @RequiresPermission(BLUETOOTH_SCAN)
    public static boolean checkScanPermissionForDataDelivery(
            Context context, AttributionSource attributionSource, String message) {
        return checkPermissionForDataDelivery(context, BLUETOOTH_SCAN,
                attributionSource, message);
    }

    /**
     * Returns true if the BLUETOOTH_ADVERTISE permission is granted for the calling app. Returns
     * false if the result is a soft denial. Throws SecurityException if the result is a hard
     * denial.
     *
     * <p>Should be used in situations where the app op should not be noted.
     */
    @SuppressLint("AndroidFrameworkRequiresPermission") // This method enforce the permission
    @RequiresPermission(BLUETOOTH_ADVERTISE)
    public static boolean checkAdvertisePermissionForPreflight(Context context) {
        return checkPermissionForPreflight(context, BLUETOOTH_ADVERTISE);
    }

    /**
     * Returns true if the BLUETOOTH_ADVERTISE permission is granted for the calling app. Returns
     * false if the result is a soft denial. Throws SecurityException if the result is a hard
     * denial.
     *
     * <p>Should be used in situations where data will be delivered and hence the app op should be
     * noted.
     */
    @SuppressLint("AndroidFrameworkRequiresPermission") // This method enforce the permission
    @RequiresPermission(BLUETOOTH_ADVERTISE)
    public static boolean checkAdvertisePermissionForDataDelivery(
            Context context, AttributionSource attributionSource, String message) {
        return checkPermissionForDataDelivery(
                context, BLUETOOTH_ADVERTISE, attributionSource, message);
    }

    /**
     * Returns true if the specified package has disavowed the use of bluetooth scans for location,
     * that is, if they have specified the {@code neverForLocation} flag on the BLUETOOTH_SCAN
     * permission.
     */
    // Suppressed since we're not actually enforcing here
    @SuppressLint("AndroidFrameworkRequiresPermission")
    public static boolean hasDisavowedLocationForScan(
            Context context, AttributionSource attributionSource, boolean inTestMode) {

        // Check every step along the attribution chain for a renouncement.
        // If location has been renounced anywhere in the chain we treat it as a disavowal.
        AttributionSource currentAttrib = attributionSource;
        while (true) {
            if (currentAttrib.getRenouncedPermissions().contains(ACCESS_FINE_LOCATION)
                    && (inTestMode
                            || context.checkPermission(
                                            RENOUNCE_PERMISSIONS, -1, currentAttrib.getUid())
                                    == PackageManager.PERMISSION_GRANTED)) {
                return true;
            }
            AttributionSource nextAttrib = currentAttrib.getNext();
            if (nextAttrib == null) {
                break;
            }
            currentAttrib = nextAttrib;
        }

        // Check the last attribution in the chain for a neverForLocation disavowal.
        String packageName = currentAttrib.getPackageName();
        PackageManager pm = context.getPackageManager();
        try {
            // TODO(b/183478032): Cache PackageInfo for use here.
            PackageInfo pkgInfo =
                    pm.getPackageInfo(packageName, GET_PERMISSIONS | MATCH_UNINSTALLED_PACKAGES);
            for (int i = 0; i < pkgInfo.requestedPermissions.length; i++) {
                if (pkgInfo.requestedPermissions[i].equals(BLUETOOTH_SCAN)) {
                    return (pkgInfo.requestedPermissionsFlags[i]
                            & PackageInfo.REQUESTED_PERMISSION_NEVER_FOR_LOCATION) != 0;
                }
            }
        } catch (PackageManager.NameNotFoundException e) {
            Log.w(TAG, "Could not find package for disavowal check: " + packageName);
        }
        return false;
    }

    private static boolean checkCallerIsSystem() {
        int callingUid = Binder.getCallingUid();
        return UserHandle.getAppId(Process.SYSTEM_UID) == UserHandle.getAppId(callingUid);
    }

    private static boolean checkCallerIsSystemOrActiveUser() {
        int callingUid = Binder.getCallingUid();
        UserHandle callingUser = UserHandle.getUserHandleForUid(callingUid);

        return (sForegroundUserId == callingUser.getIdentifier())
                || (UserHandle.getAppId(sSystemUiUid) == UserHandle.getAppId(callingUid))
                || (UserHandle.getAppId(Process.SYSTEM_UID) == UserHandle.getAppId(callingUid));
    }

    public static boolean checkCallerIsSystemOrActiveUser(String tag) {
        final boolean res = checkCallerIsSystemOrActiveUser();
        if (!res) {
            Log.w(TAG, tag + " - Not allowed for non-active user and non-system user");
        }
        return res;
    }

    public static boolean callerIsSystemOrActiveUser(String tag, String method) {
        return checkCallerIsSystemOrActiveUser(tag + "." + method + "()");
    }

    /**
     * Checks if the caller to the method is system server.
     *
     * @param tag the log tag to use in case the caller is not system server
     * @param method the API method name
     * @return {@code true} if the caller is system server, {@code false} otherwise
     */
    public static boolean callerIsSystem(String tag, String method) {
        if (isInstrumentationTestMode()) {
            return true;
        }
        final boolean res = checkCallerIsSystem();
        if (!res) {
            Log.w(TAG, tag + "." + method + "()" + " - Not allowed outside system server");
        }
        return res;
    }

    private static boolean checkCallerIsSystemOrActiveOrManagedUser(Context context) {
        if (context == null) {
            return checkCallerIsSystemOrActiveUser();
        }
        int callingUid = Binder.getCallingUid();
        UserHandle callingUser = UserHandle.getUserHandleForUid(callingUid);

        // Use the Bluetooth process identity when making call to get parent user
        final long ident = Binder.clearCallingIdentity();
        try {
            UserManager um = context.getSystemService(UserManager.class);
            UserHandle uh = um.getProfileParent(callingUser);
            int parentUser = (uh != null) ? uh.getIdentifier() : USER_HANDLE_NULL.getIdentifier();

            // Always allow SystemUI/System access.
            return (sForegroundUserId == callingUser.getIdentifier())
                    || (sForegroundUserId == parentUser)
                    || (UserHandle.getAppId(sSystemUiUid) == UserHandle.getAppId(callingUid))
                    || (UserHandle.getAppId(Process.SYSTEM_UID) == UserHandle.getAppId(callingUid));
        } catch (Exception ex) {
            Log.e(TAG, "checkCallerAllowManagedProfiles: Exception ex=" + ex);
            return false;
        } finally {
            Binder.restoreCallingIdentity(ident);
        }
    }

    public static boolean checkCallerIsSystemOrActiveOrManagedUser(Context context, String tag) {
        if (isInstrumentationTestMode()) {
            return true;
        }
        final boolean res = checkCallerIsSystemOrActiveOrManagedUser(context);
        if (!res) {
            Log.w(TAG, tag + " - Not allowed for"
                    + " non-active user and non-system and non-managed user");
        }
        return res;
    }

    public static boolean callerIsSystemOrActiveOrManagedUser(Context context, String tag,
            String method) {
        return checkCallerIsSystemOrActiveOrManagedUser(context, tag + "." + method + "()");
    }

    public static boolean checkServiceAvailable(ProfileService service, String tag) {
        if (service == null) {
            Log.w(TAG, tag + " - Not present");
            return false;
        }
        if (!service.isAvailable()) {
            Log.w(TAG, tag + " - Not available");
            return false;
        }
        return true;
    }

    /**
     * Checks whether location is off and must be on for us to perform some operation
     */
    public static boolean blockedByLocationOff(Context context, UserHandle userHandle) {
        return !context.getSystemService(LocationManager.class)
                .isLocationEnabledForUser(userHandle);
    }

    /** Checks that calling process has ACCESS_COARSE_LOCATION and OP_COARSE_LOCATION is allowed */
    // Suppressed since we're not actually enforcing here
    @SuppressLint("AndroidFrameworkRequiresPermission")
    public static boolean checkCallerHasCoarseLocation(
            Context context, AttributionSource attributionSource, UserHandle userHandle) {
        if (blockedByLocationOff(context, userHandle)) {
            Log.e(TAG, "Permission denial: Location is off.");
            return false;
        }
        AttributionSource currentAttribution =
                new AttributionSource.Builder(context.getAttributionSource())
                        .setNext(Objects.requireNonNull(attributionSource))
                        .build();
        // STOPSHIP(b/188391719): enable this security enforcement
        // attributionSource.enforceCallingUid();
        PermissionManager pm = context.getSystemService(PermissionManager.class);
        if (pm == null) {
            return false;
        }
        if (pm.checkPermissionForDataDeliveryFromDataSource(ACCESS_COARSE_LOCATION,
                        currentAttribution, "Bluetooth location check") == PERMISSION_GRANTED) {
            return true;
        }

        Log.e(TAG, "Permission denial: Need ACCESS_COARSE_LOCATION "
                + "permission to get scan results");
        return false;
    }

    /**
     * Checks that calling process has ACCESS_COARSE_LOCATION and OP_COARSE_LOCATION is allowed or
     * ACCESS_FINE_LOCATION and OP_FINE_LOCATION is allowed
     */
    // Suppressed since we're not actually enforcing here
    @SuppressLint("AndroidFrameworkRequiresPermission")
    public static boolean checkCallerHasCoarseOrFineLocation(
            Context context, AttributionSource attributionSource, UserHandle userHandle) {
        if (blockedByLocationOff(context, userHandle)) {
            Log.e(TAG, "Permission denial: Location is off.");
            return false;
        }

        final AttributionSource currentAttribution =
                new AttributionSource.Builder(context.getAttributionSource())
                        .setNext(Objects.requireNonNull(attributionSource))
                        .build();
        // STOPSHIP(b/188391719): enable this security enforcement
        // attributionSource.enforceCallingUid();
        PermissionManager pm = context.getSystemService(PermissionManager.class);
        if (pm == null) {
            return false;
        }
        if (pm.checkPermissionForDataDeliveryFromDataSource(
                        ACCESS_FINE_LOCATION, currentAttribution, "Bluetooth location check")
                == PERMISSION_GRANTED) {
            return true;
        }

        if (pm.checkPermissionForDataDeliveryFromDataSource(ACCESS_COARSE_LOCATION,
                        currentAttribution, "Bluetooth location check") == PERMISSION_GRANTED) {
            return true;
        }

        Log.e(TAG, "Permission denial: Need ACCESS_COARSE_LOCATION or ACCESS_FINE_LOCATION"
                + "permission to get scan results");
        return false;
    }

    /** Checks that calling process has ACCESS_FINE_LOCATION and OP_FINE_LOCATION is allowed */
    // Suppressed since we're not actually enforcing here
    @SuppressLint("AndroidFrameworkRequiresPermission")
    public static boolean checkCallerHasFineLocation(
            Context context, AttributionSource attributionSource, UserHandle userHandle) {
        if (blockedByLocationOff(context, userHandle)) {
            Log.e(TAG, "Permission denial: Location is off.");
            return false;
        }

        AttributionSource currentAttribution =
                new AttributionSource.Builder(context.getAttributionSource())
                        .setNext(Objects.requireNonNull(attributionSource))
                        .build();
        // STOPSHIP(b/188391719): enable this security enforcement
        // attributionSource.enforceCallingUid();
        PermissionManager pm = context.getSystemService(PermissionManager.class);
        if (pm == null) {
            return false;
        }
        if (pm.checkPermissionForDataDeliveryFromDataSource(
                        ACCESS_FINE_LOCATION, currentAttribution, "Bluetooth location check")
                == PERMISSION_GRANTED) {
            return true;
        }

        Log.e(TAG, "Permission denial: Need ACCESS_FINE_LOCATION "
                + "permission to get scan results");
        return false;
    }

    /**
     * Returns true if the caller holds NETWORK_SETTINGS
     */
    // Suppressed since we're not actually enforcing here
    @SuppressLint("AndroidFrameworkRequiresPermission")
    public static boolean checkCallerHasNetworkSettingsPermission(Context context) {
        return context.checkCallingOrSelfPermission(NETWORK_SETTINGS) == PERMISSION_GRANTED;
    }

    /**
     * Returns true if the caller holds NETWORK_SETUP_WIZARD
     */
    // Suppressed since we're not actually enforcing here
    @SuppressLint("AndroidFrameworkRequiresPermission")
    public static boolean checkCallerHasNetworkSetupWizardPermission(Context context) {
        return context.checkCallingOrSelfPermission(NETWORK_SETUP_WIZARD) == PERMISSION_GRANTED;
    }

    /**
     * Returns true if the caller holds RADIO_SCAN_WITHOUT_LOCATION
     */
    // Suppressed since we're not actually enforcing here
    @SuppressLint("AndroidFrameworkRequiresPermission")
    public static boolean checkCallerHasScanWithoutLocationPermission(Context context) {
        return context.checkCallingOrSelfPermission(RADIO_SCAN_WITHOUT_LOCATION)
                == PERMISSION_GRANTED;
    }

    // Suppressed since we're not actually enforcing here
    @SuppressLint("AndroidFrameworkRequiresPermission")
    public static boolean checkCallerHasPrivilegedPermission(Context context) {
        return context.checkCallingOrSelfPermission(BLUETOOTH_PRIVILEGED) == PERMISSION_GRANTED;
    }

    // Suppressed since we're not actually enforcing here
    @SuppressLint("AndroidFrameworkRequiresPermission")
    public static boolean checkCallerHasWriteSmsPermission(Context context) {
        return context.checkCallingOrSelfPermission(WRITE_SMS) == PERMISSION_GRANTED;
    }

    /**
     * Checks that the target sdk of the app corresponding to the provided package name is greater
     * than or equal to the passed in target sdk.
     *
     * <p>For example, if the calling app has target SDK {@link Build.VERSION_CODES#S} and we pass
     * in the targetSdk {@link Build.VERSION_CODES#R}, the API will return true because S >= R.
     *
     * @param context Bluetooth service context
     * @param pkgName caller's package name
     * @param expectedMinimumTargetSdk one of the values from {@link Build.VERSION_CODES}
     * @return {@code true} if the caller's target sdk is greater than or equal to
     *     expectedMinimumTargetSdk, {@code false} otherwise
     */
    public static boolean checkCallerTargetSdk(
            Context context, String pkgName, int expectedMinimumTargetSdk) {
        try {
            return context.getPackageManager().getApplicationInfo(pkgName, 0).targetSdkVersion
                    >= expectedMinimumTargetSdk;
        } catch (PackageManager.NameNotFoundException e) {
            // In case of exception, assume true
        }
        return true;
    }

    /**
     * Converts {@code milliseconds} to unit. Each unit is 0.625 millisecond.
     */
    public static int millsToUnit(int milliseconds) {
        return (int) (TimeUnit.MILLISECONDS.toMicros(milliseconds) / MICROS_PER_UNIT);
    }

    private static boolean sIsInstrumentationTestModeCacheSet = false;
    private static boolean sInstrumentationTestModeCache = false;

    /**
     * Check if we are running in BluetoothInstrumentationTest context by trying to load
     * com.android.bluetooth.FileSystemWriteTest. If we are not in Instrumentation test mode, this
     * class should not be found. Thus, the assumption is that FileSystemWriteTest must exist.
     * If FileSystemWriteTest is removed in the future, another test class in
     * BluetoothInstrumentationTest should be used instead
     *
     * @return true if in BluetoothInstrumentationTest, false otherwise
     */
    public static boolean isInstrumentationTestMode() {
        if (!sIsInstrumentationTestModeCacheSet) {
            try {
                sInstrumentationTestModeCache =
                        Class.forName("com.android.bluetooth.FileSystemWriteTest") != null;
            } catch (ClassNotFoundException exception) {
                sInstrumentationTestModeCache = false;
            }
            sIsInstrumentationTestModeCacheSet = true;
        }
        return sInstrumentationTestModeCache;
    }

    /**
     * Throws {@link IllegalStateException} if we are not in BluetoothInstrumentationTest. Useful
     * for ensuring certain methods only get called in BluetoothInstrumentationTest
     */
    public static void enforceInstrumentationTestMode() {
        if (!isInstrumentationTestMode()) {
            throw new IllegalStateException("Not in BluetoothInstrumentationTest");
        }
    }

    /**
     * Check if we are running in PTS test mode. To enable/disable PTS test mode, invoke
     * {@code adb shell setprop persist.bluetooth.pts true/false}
     *
     * @return true if in PTS Test mode, false otherwise
     */
    public static boolean isPtsTestMode() {
        return SystemProperties.getBoolean(PTS_TEST_MODE_PROPERTY, false);
    }

    /**
     * Get uid/pid string in a binder call
     *
     * @return "uid/pid=xxxx/yyyy"
     */
    public static String getUidPidString() {
        return "uid/pid=" + Binder.getCallingUid() + "/" + Binder.getCallingPid();
    }

    /**
     * Get system local time
     *
     * @return "MM-dd HH:mm:ss.SSS"
     */
    public static String getLocalTimeString() {
        return DateTimeFormatter.ofPattern("MM-dd HH:mm:ss.SSS")
                .withZone(ZoneId.systemDefault()).format(Instant.now());
    }

    public static void skipCurrentTag(XmlPullParser parser)
            throws XmlPullParserException, IOException {
        int outerDepth = parser.getDepth();
        int type;
        while ((type = parser.next()) != XmlPullParser.END_DOCUMENT
                && (type != XmlPullParser.END_TAG
                || parser.getDepth() > outerDepth)) {
        }
    }

    /**
     * Converts pause and tonewait pause characters
     * to Android representation.
     * RFC 3601 says pause is 'p' and tonewait is 'w'.
     */
    public static String convertPreDial(String phoneNumber) {
        if (phoneNumber == null) {
            return null;
        }
        int len = phoneNumber.length();
        StringBuilder ret = new StringBuilder(len);

        for (int i = 0; i < len; i++) {
            char c = phoneNumber.charAt(i);

            if (isPause(c)) {
                c = PAUSE;
            } else if (isToneWait(c)) {
                c = WAIT;
            }
            ret.append(c);
        }
        return ret.toString();
    }

    /**
     * Move a message to the given folder.
     *
     * @param context the context to use
     * @param uri the message to move
     * @param messageSent if the message is SENT or FAILED
     * @return true if the operation succeeded
     */
    public static boolean moveMessageToFolder(Context context, Uri uri, boolean messageSent) {
        if (uri == null) {
            return false;
        }

        ContentValues values = new ContentValues(3);
        if (messageSent) {
            values.put(Telephony.Sms.READ, 1);
            values.put(Telephony.Sms.TYPE, Telephony.Sms.MESSAGE_TYPE_SENT);
        } else {
            values.put(Telephony.Sms.READ, 0);
            values.put(Telephony.Sms.TYPE, Telephony.Sms.MESSAGE_TYPE_FAILED);
        }
        values.put(Telephony.Sms.ERROR_CODE, 0);

        return 1 == BluetoothMethodProxy.getInstance().contentResolverUpdate(
                context.getContentResolver(), uri, values, null, null);
    }

    /**
     * Returns broadcast options.
     */
    public static @NonNull BroadcastOptions getTempBroadcastOptions() {
        final BroadcastOptions bOptions = BroadcastOptions.makeBasic();
        // Use the Bluetooth process identity to pass permission check when reading DeviceConfig
        final long ident = Binder.clearCallingIdentity();
        try {
            final long durationMs = DeviceConfig.getLong(DeviceConfig.NAMESPACE_BLUETOOTH,
                    KEY_TEMP_ALLOW_LIST_DURATION_MS, DEFAULT_TEMP_ALLOW_LIST_DURATION_MS);
            bOptions.setTemporaryAppAllowlist(durationMs,
                    TEMPORARY_ALLOW_LIST_TYPE_FOREGROUND_SERVICE_ALLOWED,
                    PowerExemptionManager.REASON_BLUETOOTH_BROADCAST, "");
        } finally {
            Binder.restoreCallingIdentity(ident);
        }
        return bOptions;
    }

    /**
     * Checks that value is present as at least one of the elements of the array.
     * @param array the array to check in
     * @param value the value to check for
     * @return true if the value is present in the array
     */
    public static <T> boolean arrayContains(@Nullable T[] array, T value) {
        if (array == null) return false;
        for (T element : array) {
            if (Objects.equals(element, value)) return true;
        }
        return false;
    }

    /**
     * CCC descriptor short integer value to string.
     * @param cccValue the short value of CCC descriptor
     * @return String value representing CCC state
     */
    public static String cccIntToStr(Short cccValue) {
        if (cccValue == 0) {
            return "NO SUBSCRIPTION";
        }

        if (BigInteger.valueOf(cccValue).testBit(0) && BigInteger.valueOf(cccValue).testBit(1)) {
            return "NOTIFICATION|INDICATION";
        }
        if (BigInteger.valueOf(cccValue).testBit(0)) {
            return "NOTIFICATION";
        }
        if (BigInteger.valueOf(cccValue).testBit(1)) {
            return "INDICATION";
        }
        return "";
    }

    /**
     * Check if BLE is supported by this platform
     * @param context current device context
     * @return true if BLE is supported, false otherwise
     */
    public static boolean isBleSupported(Context context) {
        return context.getPackageManager().hasSystemFeature(PackageManager.FEATURE_BLUETOOTH_LE);
    }

    /**
     * Check if this is an automotive device
     * @param context current device context
     * @return true if this Android device is an automotive device, false otherwise
     */
    public static boolean isAutomotive(Context context) {
        return context.getPackageManager().hasSystemFeature(PackageManager.FEATURE_AUTOMOTIVE);
    }

    /**
     * Check if this is a watch device
     * @param context current device context
     * @return true if this Android device is a watch device, false otherwise
     */
    public static boolean isWatch(Context context) {
        return context.getPackageManager().hasSystemFeature(PackageManager.FEATURE_WATCH);
    }

    /**
     * Check if this is a TV device
     * @param context current device context
     * @return true if this Android device is a TV device, false otherwise
     */
    public static boolean isTv(Context context) {
        PackageManager pm = context.getPackageManager();
        return pm.hasSystemFeature(PackageManager.FEATURE_TELEVISION)
                || pm.hasSystemFeature(PackageManager.FEATURE_LEANBACK);
    }

    /** A {@link Consumer} that automatically ignores any {@link RemoteException}s. */
    @FunctionalInterface
    @SuppressWarnings("FunctionalInterfaceMethodChanged")
    public interface RemoteExceptionIgnoringConsumer<T> extends Consumer<T> {
        /** Called by {@code accept}. */
        void acceptOrThrow(T t) throws RemoteException;

        @Override
        default void accept(T t) {
            try {
                acceptOrThrow(t);
            } catch (RemoteException ex) {
                // Ignore RemoteException
            }
        }
    }

    /**
     * Returns the longest prefix of a string for which the UTF-8 encoding fits into the given
     * number of bytes, with the additional guarantee that the string is not truncated in the middle
     * of a valid surrogate pair.
     *
     * <p>Unpaired surrogates are counted as taking 3 bytes of storage. However, a subsequent
     * attempt to actually encode a string containing unpaired surrogates is likely to be rejected
     * by the UTF-8 implementation.
     *
     * <p>(copied from framework/base/core/java/android/text/TextUtils.java)
     *
     * <p>(See {@code android.text.TextUtils.truncateStringForUtf8Storage}
     *
     * @param str a string
     * @param maxbytes the maximum number of UTF-8 encoded bytes
     * @return the beginning of the string, so that it uses at most maxbytes bytes in UTF-8
     * @throws IndexOutOfBoundsException if maxbytes is negative
     */
    public static String truncateStringForUtf8Storage(String str, int maxbytes) {
        if (maxbytes < 0) {
            throw new IndexOutOfBoundsException();
        }

        int bytes = 0;
        for (int i = 0, len = str.length(); i < len; i++) {
            char c = str.charAt(i);
            if (c < 0x80) {
                bytes += 1;
            } else if (c < 0x800) {
                bytes += 2;
            } else if (c < Character.MIN_SURROGATE
                    || c > Character.MAX_SURROGATE
                    || str.codePointAt(i) < Character.MIN_SUPPLEMENTARY_CODE_POINT) {
                bytes += 3;
            } else {
                bytes += 4;
                i += (bytes > maxbytes) ? 0 : 1;
            }
            if (bytes > maxbytes) {
                return str.substring(0, i);
            }
        }
        return str;
    }

<<<<<<< HEAD
    public static void setEdgeToEdge(Activity activity) {

        if(activity == null) {
            Log.w(TAG,"setEdgeToEdge null");
            return;
        }
        ViewCompat.setOnApplyWindowInsetsListener(activity.findViewById(android.R.id.content),
                (v, windowInsets) -> {
                    Insets insets = windowInsets.getInsets(
                            WindowInsetsCompat.Type.systemBars() | WindowInsetsCompat.Type.ime()
                                    | WindowInsetsCompat.Type.displayCutout());
                    v.setPadding(insets.left, insets.top, insets.right, insets.bottom);
                    return WindowInsetsCompat.CONSUMED;
                });
=======
    /**
     * Simple alternative to {@link String#format} which purposefully supports only a small handful
     * of substitutions to improve execution speed. Benchmarking reveals this optimized alternative
     * performs 6.5x faster for a typical format string.
     *
     * <p>Below is a summary of the limited grammar supported by this method; if you need advanced
     * features, please continue using {@link String#format}.
     *
     * <ul>
     *   <li>{@code %b} for {@code boolean}
     *   <li>{@code %c} for {@code char}
     *   <li>{@code %d} for {@code int} or {@code long}
     *   <li>{@code %f} for {@code float} or {@code double}
     *   <li>{@code %s} for {@code String}
     *   <li>{@code %x} for hex representation of {@code int} or {@code long} or {@code byte}
     *   <li>{@code %%} for literal {@code %}
     *   <li>{@code %04d} style grammar to specify the argument width, such as {@code %04d} to
     *       prefix an {@code int} with zeros or {@code %10b} to prefix a {@code boolean} with
     *       spaces
     * </ul>
     *
     * <p>(copied from framework/base/core/java/android/text/TextUtils.java)
     *
     * <p>See {@code android.text.TextUtils.formatSimple}
     *
     * @throws IllegalArgumentException if the format string or arguments don't match the supported
     *     grammar described above.
     * @hide
     */
    public static @NonNull String formatSimple(@NonNull String format, Object... args) {
        final StringBuilder sb = new StringBuilder(format);
        int j = 0;
        for (int i = 0; i < sb.length(); ) {
            if (sb.charAt(i) == '%') {
                char code = sb.charAt(i + 1);

                // Decode any argument width request
                char prefixChar = '\0';
                int prefixLen = 0;
                int consume = 2;
                while ('0' <= code && code <= '9') {
                    if (prefixChar == '\0') {
                        prefixChar = (code == '0') ? '0' : ' ';
                    }
                    prefixLen *= 10;
                    prefixLen += Character.digit(code, 10);
                    consume += 1;
                    code = sb.charAt(i + consume - 1);
                }

                final String repl;
                switch (code) {
                    case 'b' -> {
                        if (j == args.length) {
                            throw new IllegalArgumentException("Too few arguments");
                        }
                        final Object arg = args[j++];
                        if (arg instanceof Boolean) {
                            repl = Boolean.toString((boolean) arg);
                        } else {
                            repl = Boolean.toString(arg != null);
                        }
                    }
                    case 'c', 'd', 'f', 's' -> {
                        if (j == args.length) {
                            throw new IllegalArgumentException("Too few arguments");
                        }
                        final Object arg = args[j++];
                        repl = String.valueOf(arg);
                    }
                    case 'x' -> {
                        if (j == args.length) {
                            throw new IllegalArgumentException("Too few arguments");
                        }
                        final Object arg = args[j++];
                        if (arg instanceof Integer) {
                            repl = Integer.toHexString((int) arg);
                        } else if (arg instanceof Long) {
                            repl = Long.toHexString((long) arg);
                        } else if (arg instanceof Byte) {
                            repl = Integer.toHexString(Byte.toUnsignedInt((byte) arg));
                        } else {
                            throw new IllegalArgumentException(
                                    "Unsupported hex type " + arg.getClass());
                        }
                    }
                    case '%' -> {
                        repl = "%";
                    }
                    default -> {
                        throw new IllegalArgumentException("Unsupported format code " + code);
                    }
                }

                sb.replace(i, i + consume, repl);

                // Apply any argument width request
                final int prefixInsert = (prefixChar == '0' && repl.charAt(0) == '-') ? 1 : 0;
                for (int k = repl.length(); k < prefixLen; k++) {
                    sb.insert(i + prefixInsert, prefixChar);
                }
                i += Math.max(repl.length(), prefixLen);
            } else {
                i++;
            }
        }
        if (j != args.length) {
            throw new IllegalArgumentException("Too many arguments");
        }
        return sb.toString();
>>>>>>> e48c1773
    }
}<|MERGE_RESOLUTION|>--- conflicted
+++ resolved
@@ -1327,22 +1327,6 @@
         return str;
     }
 
-<<<<<<< HEAD
-    public static void setEdgeToEdge(Activity activity) {
-
-        if(activity == null) {
-            Log.w(TAG,"setEdgeToEdge null");
-            return;
-        }
-        ViewCompat.setOnApplyWindowInsetsListener(activity.findViewById(android.R.id.content),
-                (v, windowInsets) -> {
-                    Insets insets = windowInsets.getInsets(
-                            WindowInsetsCompat.Type.systemBars() | WindowInsetsCompat.Type.ime()
-                                    | WindowInsetsCompat.Type.displayCutout());
-                    v.setPadding(insets.left, insets.top, insets.right, insets.bottom);
-                    return WindowInsetsCompat.CONSUMED;
-                });
-=======
     /**
      * Simple alternative to {@link String#format} which purposefully supports only a small handful
      * of substitutions to improve execution speed. Benchmarking reveals this optimized alternative
@@ -1453,6 +1437,21 @@
             throw new IllegalArgumentException("Too many arguments");
         }
         return sb.toString();
->>>>>>> e48c1773
+    }
+
+    public static void setEdgeToEdge(Activity activity) {
+
+        if(activity == null) {
+            Log.w(TAG,"setEdgeToEdge null");
+            return;
+        }
+        ViewCompat.setOnApplyWindowInsetsListener(activity.findViewById(android.R.id.content),
+                (v, windowInsets) -> {
+                    Insets insets = windowInsets.getInsets(
+                            WindowInsetsCompat.Type.systemBars() | WindowInsetsCompat.Type.ime()
+                                    | WindowInsetsCompat.Type.displayCutout());
+                    v.setPadding(insets.left, insets.top, insets.right, insets.bottom);
+                    return WindowInsetsCompat.CONSUMED;
+                });
     }
 }