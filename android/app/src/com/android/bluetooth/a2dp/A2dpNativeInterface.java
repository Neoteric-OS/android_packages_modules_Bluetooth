/*
 * Copyright (C) 2017 The Android Open Source Project
 *
 * Licensed under the Apache License, Version 2.0 (the "License");
 * you may not use this file except in compliance with the License.
 * You may obtain a copy of the License at
 *
 *      http://www.apache.org/licenses/LICENSE-2.0
 *
 * Unless required by applicable law or agreed to in writing, software
 * distributed under the License is distributed on an "AS IS" BASIS,
 * WITHOUT WARRANTIES OR CONDITIONS OF ANY KIND, either express or implied.
 * See the License for the specific language governing permissions and
 * limitations under the License.
 */

/*
 * Defines the native interface that is used by state machine/service to
 * send or receive messages from the native stack. This file is registered
 * for the native methods in the corresponding JNI C++ file.
 */
package com.android.bluetooth.a2dp;

import static java.util.Objects.requireNonNull;

import android.annotation.NonNull;
import android.bluetooth.BluetoothCodecConfig;
import android.bluetooth.BluetoothCodecType;
import android.bluetooth.BluetoothDevice;
import android.util.Log;

import com.android.bluetooth.Utils;
import com.android.internal.annotations.VisibleForTesting;

import java.lang.annotation.Native;
import java.util.Arrays;
import java.util.List;

/** A2DP Native Interface to/from JNI. */
public class A2dpNativeInterface {
    private static final String TAG = A2dpNativeInterface.class.getSimpleName();

    @Native private final A2dpNativeCallback mNativeCallback;

    private BluetoothCodecType[] mSupportedCodecTypes;

    @VisibleForTesting
    A2dpNativeInterface(@NonNull A2dpNativeCallback nativeCallback) {
        mNativeCallback = requireNonNull(nativeCallback);
    }

    /**
     * Initializes the native interface.
     *
     * @param maxConnectedAudioDevices maximum number of A2DP Sink devices that can be connected
     *     simultaneously
     * @param codecConfigPriorities an array with the codec configuration priorities to configure.
     */
    public void init(
            int maxConnectedAudioDevices,
            BluetoothCodecConfig[] codecConfigPriorities,
            BluetoothCodecConfig[] codecConfigOffloading) {
        initNative(maxConnectedAudioDevices, codecConfigPriorities, codecConfigOffloading);
    }

    /** Cleanup the native interface. */
    public void cleanup() {
        cleanupNative();
    }

    /** Returns the list of locally supported codec types. */
    public List<BluetoothCodecType> getSupportedCodecTypes() {
        if (mSupportedCodecTypes == null) {
            mSupportedCodecTypes = getSupportedCodecTypesNative();
        }
        return Arrays.asList(mSupportedCodecTypes);
    }

    /**
     * Initiates A2DP connection to a remote device.
     *
     * @param device the remote device
     * @return true on success, otherwise false.
     */
    public boolean connectA2dp(BluetoothDevice device) {
        return connectA2dpNative(getByteAddress(device));
    }

    /**
     * Disconnects A2DP from a remote device.
     *
     * @param device the remote device
     * @return true on success, otherwise false.
     */
    public boolean disconnectA2dp(BluetoothDevice device) {
        return disconnectA2dpNative(getByteAddress(device));
    }

    /**
     * Sets a connected A2DP remote device to silence mode.
     *
     * @param device the remote device
     * @return true on success, otherwise false.
     */
    public boolean setSilenceDevice(BluetoothDevice device, boolean silence) {
        return setSilenceDeviceNative(getByteAddress(device), silence);
    }

    /**
     * Sets a connected A2DP remote device as active.
     *
     * @param device the remote device
     * @return true on success, otherwise false.
     */
    public boolean setActiveDevice(BluetoothDevice device) {
        return setActiveDeviceNative(getByteAddress(device));
    }

    /**
     * Sets the codec configuration preferences.
     *
     * @param device the remote Bluetooth device
     * @param codecConfigArray an array with the codec configurations to configure.
     * @return true on success, otherwise false.
     */
    public boolean setCodecConfigPreference(
            BluetoothDevice device, BluetoothCodecConfig[] codecConfigArray) {
        return setCodecConfigPreferenceNative(getByteAddress(device), codecConfigArray);
    }

<<<<<<< HEAD
    public void setStreamMode(boolean isGamingEnabled, boolean isLowLatencyEnabled) {
        Log.d(TAG, "setStreamMode");
        setStreamModeNative(isGamingEnabled, isLowLatencyEnabled);
    }

    private byte[] getByteAddress(BluetoothDevice device) {
=======
    private static byte[] getByteAddress(BluetoothDevice device) {
>>>>>>> f3d3aaea
        if (device == null) {
            return Utils.getBytesFromAddress("00:00:00:00:00:00");
        }
        return Utils.getByteBrEdrAddress(device);
    }

    // Native methods that call into the JNI interface
    private native void initNative(
            int maxConnectedAudioDevices,
            BluetoothCodecConfig[] codecConfigPriorities,
            BluetoothCodecConfig[] codecConfigOffloading);

    private native void cleanupNative();

    private native BluetoothCodecType[] getSupportedCodecTypesNative();

    private native boolean connectA2dpNative(byte[] address);

    private native boolean disconnectA2dpNative(byte[] address);

    private native boolean setSilenceDeviceNative(byte[] address, boolean silence);

    private native boolean setActiveDeviceNative(byte[] address);
    private native boolean setCodecConfigPreferenceNative(byte[] address,
                BluetoothCodecConfig[] codecConfigArray);
    public native void setStreamModeNative(boolean isGamingEnabled, boolean isLowLatencyEnabled);
}<|MERGE_RESOLUTION|>--- conflicted
+++ resolved
@@ -128,16 +128,12 @@
         return setCodecConfigPreferenceNative(getByteAddress(device), codecConfigArray);
     }
 
-<<<<<<< HEAD
     public void setStreamMode(boolean isGamingEnabled, boolean isLowLatencyEnabled) {
         Log.d(TAG, "setStreamMode");
         setStreamModeNative(isGamingEnabled, isLowLatencyEnabled);
     }
 
-    private byte[] getByteAddress(BluetoothDevice device) {
-=======
     private static byte[] getByteAddress(BluetoothDevice device) {
->>>>>>> f3d3aaea
         if (device == null) {
             return Utils.getBytesFromAddress("00:00:00:00:00:00");
         }
