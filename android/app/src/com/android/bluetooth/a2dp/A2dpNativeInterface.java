/*
 * Copyright 2017 The Android Open Source Project
 *
 * Licensed under the Apache License, Version 2.0 (the "License");
 * you may not use this file except in compliance with the License.
 * You may obtain a copy of the License at
 *
 *      http://www.apache.org/licenses/LICENSE-2.0
 *
 * Unless required by applicable law or agreed to in writing, software
 * distributed under the License is distributed on an "AS IS" BASIS,
 * WITHOUT WARRANTIES OR CONDITIONS OF ANY KIND, either express or implied.
 * See the License for the specific language governing permissions and
 * limitations under the License.
 */

/*
 * Defines the native inteface that is used by state machine/service to
 * send or receive messages from the native stack. This file is registered
 * for the native methods in the corresponding JNI C++ file.
 */
package com.android.bluetooth.a2dp;

import android.bluetooth.BluetoothA2dp;
import android.bluetooth.BluetoothAdapter;
import android.bluetooth.BluetoothCodecConfig;
import android.bluetooth.BluetoothCodecStatus;
import android.bluetooth.BluetoothCodecType;
import android.bluetooth.BluetoothDevice;
import android.util.Log;

import com.android.bluetooth.Utils;
import com.android.bluetooth.btservice.AdapterService;
import com.android.bluetooth.flags.Flags;
import com.android.internal.annotations.GuardedBy;
import com.android.internal.annotations.VisibleForTesting;

import java.util.Arrays;
import java.util.List;
import java.util.Objects;

/** A2DP Native Interface to/from JNI. */
public class A2dpNativeInterface {
    private static final String TAG = A2dpNativeInterface.class.getSimpleName();
    private BluetoothAdapter mAdapter;
    private AdapterService mAdapterService;

    @GuardedBy("INSTANCE_LOCK")
    private static A2dpNativeInterface sInstance;

    private static BluetoothCodecType[] sSupportedCodecTypes;

    private static final Object INSTANCE_LOCK = new Object();

    @VisibleForTesting
    private A2dpNativeInterface() {
        mAdapter = BluetoothAdapter.getDefaultAdapter();
        if (mAdapter == null) {
            Log.wtf(TAG, "No Bluetooth Adapter Available");
        }
        mAdapterService =
                Objects.requireNonNull(
                        AdapterService.getAdapterService(),
                        "AdapterService cannot be null when A2dpNativeInterface init");
    }

    /** Get singleton instance. */
    public static A2dpNativeInterface getInstance() {
        synchronized (INSTANCE_LOCK) {
            if (sInstance == null) {
                sInstance = new A2dpNativeInterface();
            }
            return sInstance;
        }
    }

    /** Set singleton instance. */
    @VisibleForTesting
    public static void setInstance(A2dpNativeInterface instance) {
        synchronized (INSTANCE_LOCK) {
            sInstance = instance;
        }
    }

    /**
     * Initializes the native interface.
     *
     * @param maxConnectedAudioDevices maximum number of A2DP Sink devices that can be connected
     *     simultaneously
     * @param codecConfigPriorities an array with the codec configuration priorities to configure.
     */
    public void init(
            int maxConnectedAudioDevices,
            BluetoothCodecConfig[] codecConfigPriorities,
            BluetoothCodecConfig[] codecConfigOffloading) {
        initNative(maxConnectedAudioDevices, codecConfigPriorities, codecConfigOffloading);
    }

    /** Cleanup the native interface. */
    public void cleanup() {
        cleanupNative();
    }

    /** Returns the list of locally supported codec types. */
    public List<BluetoothCodecType> getSupportedCodecTypes() {
        if (sSupportedCodecTypes == null) {
            sSupportedCodecTypes = getSupportedCodecTypesNative();
        }
        return Arrays.asList(sSupportedCodecTypes);
    }

    /**
     * Initiates A2DP connection to a remote device.
     *
     * @param device the remote device
     * @return true on success, otherwise false.
     */
    public boolean connectA2dp(BluetoothDevice device) {
        return connectA2dpNative(getByteAddress(device));
    }

    /**
     * Disconnects A2DP from a remote device.
     *
     * @param device the remote device
     * @return true on success, otherwise false.
     */
    public boolean disconnectA2dp(BluetoothDevice device) {
        return disconnectA2dpNative(getByteAddress(device));
    }

    /**
     * Sets a connected A2DP remote device to silence mode.
     *
     * @param device the remote device
     * @return true on success, otherwise false.
     */
    public boolean setSilenceDevice(BluetoothDevice device, boolean silence) {
        return setSilenceDeviceNative(getByteAddress(device), silence);
    }

    /**
     * Sets a connected A2DP remote device as active.
     *
     * @param device the remote device
     * @return true on success, otherwise false.
     */
    public boolean setActiveDevice(BluetoothDevice device) {
        return setActiveDeviceNative(getByteAddress(device));
    }

    /**
     * Sets the codec configuration preferences.
     *
     * @param device the remote Bluetooth device
     * @param codecConfigArray an array with the codec configurations to configure.
     * @return true on success, otherwise false.
     */
    public boolean setCodecConfigPreference(
            BluetoothDevice device, BluetoothCodecConfig[] codecConfigArray) {
        return setCodecConfigPreferenceNative(getByteAddress(device), codecConfigArray);
    }

    public void setStreamMode(boolean isGamingEnabled, boolean isLowLatencyEnabled) {
        Log.d(TAG, "setStreamMode");
        setStreamModeNative(isGamingEnabled, isLowLatencyEnabled);
    }

    private BluetoothDevice getDevice(byte[] address) {
        return mAdapterService.getDeviceFromByte(address);
    }

    private byte[] getByteAddress(BluetoothDevice device) {
        if (device == null) {
            return Utils.getBytesFromAddress("00:00:00:00:00:00");
        }
        if (Flags.identityAddressNullIfUnknown()) {
            return Utils.getByteBrEdrAddress(device);
        } else {
            return mAdapterService.getByteIdentityAddress(device);
        }
    }

    private void sendMessageToService(A2dpStackEvent event) {
        A2dpService service = A2dpService.getA2dpService();
        if (service != null) {
            service.messageFromNative(event);
        } else {
            Log.w(TAG, "Event ignored, service not available: " + event);
        }
    }

    // Callbacks from the native stack back into the Java framework.
    // All callbacks are routed via the Service which will disambiguate which
    // state machine the message should be routed to.

    private void onConnectionStateChanged(byte[] address, int state) {
        A2dpStackEvent event =
                new A2dpStackEvent(A2dpStackEvent.EVENT_TYPE_CONNECTION_STATE_CHANGED);
        event.device = getDevice(address);
        event.valueInt = state;

        Log.d(TAG, "onConnectionStateChanged: " + event);
        sendMessageToService(event);
    }

    private void onAudioStateChanged(byte[] address, int state) {
        A2dpStackEvent event = new A2dpStackEvent(A2dpStackEvent.EVENT_TYPE_AUDIO_STATE_CHANGED);
        event.device = getDevice(address);
        event.valueInt = state;

        Log.d(TAG, "onAudioStateChanged: " + event);
        sendMessageToService(event);
    }

    private void onCodecConfigChanged(
            byte[] address,
            BluetoothCodecConfig newCodecConfig,
            BluetoothCodecConfig[] codecsLocalCapabilities,
            BluetoothCodecConfig[] codecsSelectableCapabilities) {
        A2dpStackEvent event = new A2dpStackEvent(A2dpStackEvent.EVENT_TYPE_CODEC_CONFIG_CHANGED);
        event.device = getDevice(address);
        event.codecStatus =
                new BluetoothCodecStatus(
                        newCodecConfig,
                        Arrays.asList(codecsLocalCapabilities),
                        Arrays.asList(codecsSelectableCapabilities));
        Log.d(TAG, "onCodecConfigChanged: " + event);
        sendMessageToService(event);
    }

    private boolean isMandatoryCodecPreferred(byte[] address) {
        A2dpService service = A2dpService.getA2dpService();
        if (service != null) {
            int enabled = service.getOptionalCodecsEnabled(getDevice(address));
            Log.d(TAG, "isMandatoryCodecPreferred: optional preference " + enabled);
            // Optional codecs are more preferred if possible
            return enabled == BluetoothA2dp.OPTIONAL_CODECS_PREF_DISABLED;
        } else {
            Log.w(TAG, "isMandatoryCodecPreferred: service not available");
            return false;
        }
    }

    private void OnMetadataUpdate(int context_type) {
        Log.w(TAG, "Context Type: " + context_type);
        A2dpService service = A2dpService.getA2dpService();
        if (service != null) {
            service.setMetadataContext(context_type);
        }
    }

    // Native methods that call into the JNI interface
    private native void initNative(
            int maxConnectedAudioDevices,
            BluetoothCodecConfig[] codecConfigPriorities,
            BluetoothCodecConfig[] codecConfigOffloading);

    private native void cleanupNative();

    private native BluetoothCodecType[] getSupportedCodecTypesNative();

    private native boolean connectA2dpNative(byte[] address);

    private native boolean disconnectA2dpNative(byte[] address);

    private native boolean setSilenceDeviceNative(byte[] address, boolean silence);

    private native boolean setActiveDeviceNative(byte[] address);
<<<<<<< HEAD
    private native boolean setCodecConfigPreferenceNative(byte[] address,
                BluetoothCodecConfig[] codecConfigArray);
    public native void setStreamModeNative(boolean isGamingEnabled, boolean isLowLatencyEnabled);
=======

    private native boolean setCodecConfigPreferenceNative(
            byte[] address, BluetoothCodecConfig[] codecConfigArray);
>>>>>>> 9396273f
}<|MERGE_RESOLUTION|>--- conflicted
+++ resolved
@@ -267,13 +267,7 @@
     private native boolean setSilenceDeviceNative(byte[] address, boolean silence);
 
     private native boolean setActiveDeviceNative(byte[] address);
-<<<<<<< HEAD
     private native boolean setCodecConfigPreferenceNative(byte[] address,
                 BluetoothCodecConfig[] codecConfigArray);
     public native void setStreamModeNative(boolean isGamingEnabled, boolean isLowLatencyEnabled);
-=======
-
-    private native boolean setCodecConfigPreferenceNative(
-            byte[] address, BluetoothCodecConfig[] codecConfigArray);
->>>>>>> 9396273f
 }