/*
 * Copyright (C) 2012 The Android Open Source Project
 *
 * Licensed under the Apache License, Version 2.0 (the "License");
 * you may not use this file except in compliance with the License.
 * You may obtain a copy of the License at
 *
 *      http://www.apache.org/licenses/LICENSE-2.0
 *
 * Unless required by applicable law or agreed to in writing, software
 * distributed under the License is distributed on an "AS IS" BASIS,
 * WITHOUT WARRANTIES OR CONDITIONS OF ANY KIND, either express or implied.
 * See the License for the specific language governing permissions and
 * limitations under the License.
 */

package com.android.bluetooth.a2dp;

import static android.Manifest.permission.BLUETOOTH_CONNECT;

import static com.android.bluetooth.Utils.checkCallerTargetSdk;
import static com.android.bluetooth.Utils.enforceBluetoothPrivilegedPermission;
import static com.android.bluetooth.Utils.enforceCdmAssociation;
import static com.android.bluetooth.Utils.hasBluetoothPrivilegedPermission;

import static java.util.Objects.requireNonNull;

import android.annotation.NonNull;
import android.annotation.RequiresPermission;
import android.bluetooth.BluetoothA2dp;
import android.bluetooth.BluetoothA2dp.OptionalCodecsPreferenceStatus;
import android.bluetooth.BluetoothA2dp.OptionalCodecsSupportStatus;
import android.bluetooth.BluetoothAdapter;
import android.bluetooth.BluetoothCodecConfig;
import android.bluetooth.BluetoothCodecStatus;
import android.bluetooth.BluetoothCodecType;
import android.bluetooth.BluetoothDevice;
import android.bluetooth.BluetoothProfile;
import android.bluetooth.BluetoothUuid;
import android.bluetooth.BufferConstraints;
import android.bluetooth.IBluetoothA2dp;
import android.companion.CompanionDeviceManager;
import android.content.AttributionSource;
import android.content.Intent;
import android.media.AudioDeviceCallback;
import android.media.AudioDeviceInfo;
import android.media.AudioManager;
import android.media.BluetoothProfileConnectionInfo;
import android.os.Binder;
import android.os.Build;
import android.os.Bundle;
import android.os.Handler;
import android.os.HandlerThread;
import android.os.Looper;
import android.os.SystemProperties;
import android.sysprop.BluetoothProperties;
import android.util.Log;

import com.android.bluetooth.BluetoothMetricsProto;
import com.android.bluetooth.BluetoothStatsLog;
import com.android.bluetooth.Utils;
import com.android.bluetooth.btservice.ActiveDeviceManager;
import com.android.bluetooth.btservice.AdapterService;
import com.android.bluetooth.btservice.AudioRoutingManager;
import com.android.bluetooth.csip.CsipSetCoordinatorService;
import com.android.bluetooth.btservice.MetricsLogger;
import com.android.bluetooth.btservice.ProfileService;
import com.android.bluetooth.btservice.ServiceFactory;
import com.android.bluetooth.btservice.storage.DatabaseManager;
import com.android.bluetooth.flags.Flags;
import com.android.bluetooth.hfp.HeadsetService;
import com.android.bluetooth.le_audio.LeAudioService;
import com.android.internal.annotations.GuardedBy;
import com.android.internal.annotations.VisibleForTesting;

import java.util.ArrayList;
import java.util.Collections;
import java.util.List;
import java.util.Objects;
import java.util.concurrent.ConcurrentHashMap;
import java.util.concurrent.ConcurrentMap;

/** Provides Bluetooth A2DP profile, as a service in the Bluetooth application. */
public class A2dpService extends ProfileService {
    private static final String TAG = A2dpService.class.getSimpleName();

    // TODO(b/240635097): remove in U
    private static final int SOURCE_CODEC_TYPE_OPUS = 6;
    private static final int SOURCE_CODEC_TYPE_MAX = 7;
    private static final int SOURCE_CODEC_TYPE_APTX_ADAPTIVE = SOURCE_CODEC_TYPE_MAX;

    private static A2dpService sA2dpService;

    private final A2dpNativeInterface mNativeInterface;
    private final AdapterService mAdapterService;
    private final AudioManager mAudioManager;
    private final DatabaseManager mDatabaseManager;
    private final CompanionDeviceManager mCompanionDeviceManager;

    private HandlerThread mStateMachinesThread;
    private Handler mHandler = null;

    @VisibleForTesting ServiceFactory mFactory = new ServiceFactory();
    private A2dpCodecConfig mA2dpCodecConfig;

    @GuardedBy("mStateMachines")
    private BluetoothDevice mActiveDevice;

    private BluetoothDevice mExposedActiveDevice;
    private final ConcurrentMap<BluetoothDevice, A2dpStateMachine> mStateMachines =
            new ConcurrentHashMap<>();

    // Protect setActiveDevice()/removeActiveDevice() so all invoked is handled sequentially
    private final Object mActiveSwitchingGuard = new Object();

    // Timeout for state machine thread join, to prevent potential ANR.
    private static final int SM_THREAD_JOIN_TIMEOUT_MS = 1000;

    // Upper limit of all A2DP devices: Bonded or Connected
    private static final int MAX_A2DP_STATE_MACHINES = 50;
    // Upper limit of all A2DP devices that are Connected or Connecting
    private int mMaxConnectedAudioDevices = 1;
    // A2DP Offload Enabled in platform
    boolean mA2dpOffloadEnabled = false;
    private boolean mAlsDisabled;

    // Head tracker available
    private final long HEAD_TRACKER_AVAILABLE_MASK = 0x00300000;
    private final long HEAD_TRACKER_AVAILABLE_OFF = 0x00100000;
    private final long HEAD_TRACKER_AVAILABLE_ON = 0x00200000;

    //Only Gaming Tx
    private static final long GAMING_OFF = 0x00001000;
    private static final long GAMING_ON = 0x00002000;
    private static final long GAMING_MODE_MASK = 0x00007000;
    private static final long APTX_ULL = 0x00005000;

    private static final int APTX_HQ = 0x1000;
    private static final int APTX_LL = 0x2000;
    private static final long APTX_MODE_MASK = 0x7000;
    private static final long APTX_SCAN_FILTER_MASK = 0x8000;

    private final AudioManagerAudioDeviceCallback mAudioManagerAudioDeviceCallback =
            new AudioManagerAudioDeviceCallback();

    public A2dpService(AdapterService adapterService) {
        this(adapterService, A2dpNativeInterface.getInstance());
    }

    @VisibleForTesting
    A2dpService(AdapterService adapterService, A2dpNativeInterface nativeInterface) {
        super(requireNonNull(adapterService));
        mAdapterService = adapterService;
        mNativeInterface = requireNonNull(nativeInterface);
        mDatabaseManager = requireNonNull(mAdapterService.getDatabase());
        mAudioManager = requireNonNull(getSystemService(AudioManager.class));

        // Some platform may not have the FEATURE_COMPANION_DEVICE_SETUP
        mCompanionDeviceManager = getSystemService(CompanionDeviceManager.class);
    }

    public static boolean isEnabled() {
        return BluetoothProperties.isProfileA2dpSourceEnabled().orElse(false);
    }

    ActiveDeviceManager getActiveDeviceManager() {
        return mAdapterService.getActiveDeviceManager();
    }

    @Override
    protected IProfileServiceBinder initBinder() {
        return new BluetoothA2dpBinder(this);
    }

    @Override
    public void start() {
        Log.i(TAG, "start()");
        if (sA2dpService != null) {
            throw new IllegalStateException("start() called twice");
        }

        mAlsDisabled = SystemProperties.getBoolean
                                        ("persist.vendor.service.bt.als_disabled", false);

        // Step 2: Get maximum number of connected audio devices
        mMaxConnectedAudioDevices = mAdapterService.getMaxConnectedAudioDevices();
        Log.i(TAG, "Max connected audio devices set to " + mMaxConnectedAudioDevices);

        // Step 3: Start handler thread for state machines
        // Setup Handler.
        mHandler = new Handler(Looper.getMainLooper());
        mStateMachines.clear();
        mStateMachinesThread = new HandlerThread("A2dpService.StateMachines");
        mStateMachinesThread.start();

        // Step 4: Setup codec config
        mA2dpCodecConfig = new A2dpCodecConfig(this, mNativeInterface);

        // Step 5: Initialize native interface
        mNativeInterface.init(
                mMaxConnectedAudioDevices,
                mA2dpCodecConfig.codecConfigPriorities(),
                mA2dpCodecConfig.codecConfigOffloading());

        // Step 6: Check if A2DP is in offload mode
        mA2dpOffloadEnabled = mAdapterService.isA2dpOffloadEnabled();
        Log.d(TAG, "A2DP offload flag set to " + mA2dpOffloadEnabled);

        // Step 7: Register Audio Device callback
        mAudioManager.registerAudioDeviceCallback(mAudioManagerAudioDeviceCallback, mHandler);

        // Step 8: Mark service as started
        setA2dpService(this);

        // Step 9: Clear active device
        removeActiveDevice(false);
    }

    @Override
    public void stop() {
        Log.i(TAG, "stop()");
        if (sA2dpService == null) {
            Log.w(TAG, "stop() called before start()");
            return;
        }

        // Step 9: Clear active device and stop playing audio
        removeActiveDevice(true);

        // Step 8: Mark service as stopped
        setA2dpService(null);

        // Step 7: Unregister Audio Device Callback
        mAudioManager.unregisterAudioDeviceCallback(mAudioManagerAudioDeviceCallback);

        // Step 6: Cleanup native interface
        mNativeInterface.cleanup();

        // Step 5: Clear codec config
        mA2dpCodecConfig = null;

        // Step 4: Destroy state machines and stop handler thread
        synchronized (mStateMachines) {
            for (A2dpStateMachine sm : mStateMachines.values()) {
                sm.doQuit();
                sm.cleanup();
            }
            mStateMachines.clear();
        }

        if (mStateMachinesThread != null) {
            try {
                mStateMachinesThread.quitSafely();
                mStateMachinesThread.join(SM_THREAD_JOIN_TIMEOUT_MS);
                mStateMachinesThread = null;
            } catch (InterruptedException e) {
                // Do not rethrow as we are shutting down anyway
            }
        }
        if (mHandler != null) {
            mHandler.removeCallbacksAndMessages(null);
            mHandler = null;
        }

        // Step 2: Reset maximum number of connected audio devices
        mMaxConnectedAudioDevices = 1;
    }

    @Override
    public void cleanup() {
        Log.i(TAG, "cleanup()");
    }

    public static synchronized A2dpService getA2dpService() {
        if (sA2dpService == null) {
            Log.w(TAG, "getA2dpService(): service is null");
            return null;
        }
        if (!sA2dpService.isAvailable()) {
            Log.w(TAG, "getA2dpService(): service is not available");
            return null;
        }
        return sA2dpService;
    }

    private static synchronized void setA2dpService(A2dpService instance) {
        Log.d(TAG, "setA2dpService(): set to: " + instance);
        sA2dpService = instance;
    }

    public boolean connect(BluetoothDevice device) {
        Log.d(TAG, "connect(): " + device);

        if (getConnectionPolicy(device) == BluetoothProfile.CONNECTION_POLICY_FORBIDDEN) {
            Log.e(TAG, "Cannot connect to " + device + " : CONNECTION_POLICY_FORBIDDEN");
            return false;
        }
        if (!Utils.arrayContains(mAdapterService.getRemoteUuids(device), BluetoothUuid.A2DP_SINK)) {
            Log.e(TAG, "Cannot connect to " + device + " : Remote does not have A2DP Sink UUID");
            return false;
        }

        boolean isCsipSupported = Utils.arrayContains(mAdapterService.getRemoteUuids(device),
                                                      BluetoothUuid.COORDINATED_SET);
        CsipSetCoordinatorService csipClient = mFactory.getCsipSetCoordinatorService();
        int CsipGroupSize = 1;
        int groupId = -1;
        if (isCsipSupported && csipClient != null) {
            groupId = csipClient.getGroupId(device, BluetoothUuid.CAP);
            CsipGroupSize = csipClient.getDesiredGroupSize(groupId);
        }

        Log.w(TAG, "Group size of device " + device + " with group id: " + groupId +
                " has group size = " + CsipGroupSize);

        if (Utils.isDualModeAudioEnabled()) {
            if (isCsipSupported && CsipGroupSize > 1) {
                LeAudioService mLeAudio = LeAudioService.getLeAudioService();
                if (mLeAudio != null) {
                    int connPolicy = mLeAudio.getConnectionPolicy(device);
                    if (connPolicy != BluetoothProfile.CONNECTION_POLICY_FORBIDDEN) {
                        Log.e(TAG, "Disallow A2DP connect when dual mode enable for CSIP device "
                              + device);
                        return false;
                    }
                }
            }
        }

        synchronized (mStateMachines) {
            if (!connectionAllowedCheckMaxDevices(device)) {
                // when mMaxConnectedAudioDevices is one, disconnect current device first.
                if (mMaxConnectedAudioDevices == 1) {
                    List<BluetoothDevice> sinks =
                            getDevicesMatchingConnectionStates(
                                    new int[] {
                                        BluetoothProfile.STATE_CONNECTED,
                                        BluetoothProfile.STATE_CONNECTING,
                                        BluetoothProfile.STATE_DISCONNECTING
                                    });
                    for (BluetoothDevice sink : sinks) {
                        if (sink.equals(device)) {
                            Log.w(TAG, "Connecting to device " + device + " : disconnect skipped");
                            continue;
                        }
                        disconnect(sink);
                    }
                } else {
                    Log.e(TAG, "Cannot connect to " + device + " : too many connected devices");
                    return false;
                }
            }
            A2dpStateMachine smConnect = getOrCreateStateMachine(device);
            if (smConnect == null) {
                Log.e(TAG, "Cannot connect to " + device + " : no state machine");
                return false;
            }
            smConnect.sendMessage(A2dpStateMachine.CONNECT);
            return true;
        }
    }

    /**
     * Disconnects A2dp for the remote bluetooth device
     *
     * @param device is the device with which we would like to disconnect a2dp
     * @return true if profile disconnected, false if device not connected over a2dp
     */
    public boolean disconnect(BluetoothDevice device) {
        Log.d(TAG, "disconnect(): " + device);

        synchronized (mStateMachines) {
            A2dpStateMachine sm = mStateMachines.get(device);
            if (sm == null) {
                Log.e(TAG, "Ignored disconnect request for " + device + " : no state machine");
                return false;
            }
            sm.sendMessage(A2dpStateMachine.DISCONNECT);
            return true;
        }
    }

    public List<BluetoothDevice> getConnectedDevices() {
        synchronized (mStateMachines) {
            List<BluetoothDevice> devices = new ArrayList<>();
            for (A2dpStateMachine sm : mStateMachines.values()) {
                if (sm.isConnected()) {
                    devices.add(sm.getDevice());
                }
            }
            return devices;
        }
    }

    /**
     * Check whether can connect to a peer device. The check considers the maximum number of
     * connected peers.
     *
     * @param device the peer device to connect to
     * @return true if connection is allowed, otherwise false
     */
    private boolean connectionAllowedCheckMaxDevices(BluetoothDevice device) {
        int connected = 0;
        // Count devices that are in the process of connecting or already connected
        synchronized (mStateMachines) {
            for (A2dpStateMachine sm : mStateMachines.values()) {
                switch (sm.getConnectionState()) {
                    case BluetoothProfile.STATE_CONNECTING:
                    case BluetoothProfile.STATE_CONNECTED:
                        if (Objects.equals(device, sm.getDevice())) {
                            return true; // Already connected or accounted for
                        }
                        connected++;
                        break;
                    default:
                        break;
                }
            }
        }
        return (connected < mMaxConnectedAudioDevices);
    }

    /**
     * Check whether can connect to a peer device. The check considers a number of factors during
     * the evaluation.
     *
     * @param device the peer device to connect to
     * @param isOutgoingRequest if true, the check is for outgoing connection request, otherwise is
     *     for incoming connection request
     * @return true if connection is allowed, otherwise false
     */
    @VisibleForTesting(visibility = VisibleForTesting.Visibility.PACKAGE)
    public boolean okToConnect(BluetoothDevice device, boolean isOutgoingRequest) {
        Log.i(TAG, "okToConnect: device " + device + " isOutgoingRequest: " + isOutgoingRequest);
        // Check if this is an incoming connection in Quiet mode.
        if (mAdapterService.isQuietModeEnabled() && !isOutgoingRequest) {
            Log.e(TAG, "okToConnect: cannot connect to " + device + " : quiet mode enabled");
            return false;
        }
        // Check if too many devices
        if (!connectionAllowedCheckMaxDevices(device)) {
            Log.e(
                    TAG,
                    "okToConnect: cannot connect to " + device + " : too many connected devices");
            return false;
        }
        // Check connectionPolicy and accept or reject the connection.
        int connectionPolicy = getConnectionPolicy(device);
        int bondState = mAdapterService.getBondState(device);
        // Allow this connection only if the device is bonded. Any attempt to connect while
        // bonding would potentially lead to an unauthorized connection.
        if (bondState != BluetoothDevice.BOND_BONDED) {
            Log.w(TAG, "okToConnect: return false, bondState=" + bondState);
            return false;
        } else if (connectionPolicy != BluetoothProfile.CONNECTION_POLICY_UNKNOWN
                && connectionPolicy != BluetoothProfile.CONNECTION_POLICY_ALLOWED) {
            if (!isOutgoingRequest) {
                HeadsetService headsetService = HeadsetService.getHeadsetService();
                if (headsetService != null && headsetService.okToAcceptConnection(device, true)) {
                    Log.d(
                            TAG,
                            "okToConnect: return false,"
                                    + " Fallback connection to allowed HFP profile");
                    headsetService.connect(device);
                    return false;
                }
            }
            // Otherwise, reject the connection if connectionPolicy is not valid.
            Log.w(TAG, "okToConnect: return false, connectionPolicy=" + connectionPolicy);
            return false;
        }
        return true;
    }

    /**
     * Informs AVRCP of a disconnection from A2DP
     *
     * <p>This is already done in {@link #connectionStateChanged}, but there is no state changed in
     * case of incoming connection rejection.
     */
    public void disconnectAvrcp(BluetoothDevice device) {
        mFactory.getAvrcpTargetService()
            .handleA2dpConnectionStateChanged(device, BluetoothProfile.STATE_DISCONNECTED);
    }

    List<BluetoothDevice> getDevicesMatchingConnectionStates(int[] states) {
        List<BluetoothDevice> devices = new ArrayList<>();
        if (states == null) {
            return devices;
        }
        final BluetoothDevice[] bondedDevices = mAdapterService.getBondedDevices();
        if (bondedDevices == null) {
            return devices;
        }
        synchronized (mStateMachines) {
            for (BluetoothDevice device : bondedDevices) {
                if (!Utils.arrayContains(
                        mAdapterService.getRemoteUuids(device), BluetoothUuid.A2DP_SINK)) {
                    continue;
                }
                int connectionState = BluetoothProfile.STATE_DISCONNECTED;
                A2dpStateMachine sm = mStateMachines.get(device);
                if (sm != null) {
                    connectionState = sm.getConnectionState();
                }
                for (int state : states) {
                    if (connectionState == state) {
                        devices.add(device);
                        break;
                    }
                }
            }
            return devices;
        }
    }

    /**
     * Get the list of devices that have state machines.
     *
     * @return the list of devices that have state machines
     */
    @VisibleForTesting
    List<BluetoothDevice> getDevices() {
        List<BluetoothDevice> devices = new ArrayList<>();
        synchronized (mStateMachines) {
            for (A2dpStateMachine sm : mStateMachines.values()) {
                devices.add(sm.getDevice());
            }
            return devices;
        }
    }

    public int getConnectionState(BluetoothDevice device) {
        synchronized (mStateMachines) {
            A2dpStateMachine sm = mStateMachines.get(device);
            if (sm == null) {
                return BluetoothProfile.STATE_DISCONNECTED;
            }
            return sm.getConnectionState();
        }
    }

    /**
     * Removes the current active device.
     *
     * @param stopAudio whether the current media playback should be stopped.
     * @return true on success, otherwise false
     */
    public boolean removeActiveDevice(boolean stopAudio) {
        synchronized (mActiveSwitchingGuard) {
            BluetoothDevice previousActiveDevice = null;
            synchronized (mStateMachines) {
                if (mActiveDevice == null) return true;
                previousActiveDevice = mActiveDevice;
                mActiveDevice = null;
            }
            updateAndBroadcastActiveDevice(null);

            // Make sure the Audio Manager knows the previous active device is no longer active.
            mAudioManager.handleBluetoothActiveDeviceChanged(
                    null,
                    previousActiveDevice,
                    BluetoothProfileConnectionInfo.createA2dpInfo(!stopAudio, -1));

            synchronized (mStateMachines) {
                // Make sure the Active device in native layer is set to null and audio is off
                if (!mNativeInterface.setActiveDevice(null)) {
                    Log.w(
                            TAG,
                            "setActiveDevice(null): Cannot remove active device in native "
                                    + "layer");
                    return false;
                }
            }
        }
        return true;
    }

    /**
     * Process a change in the silence mode for a {@link BluetoothDevice}.
     *
     * @param device the device to change silence mode
     * @param silence true to enable silence mode, false to disable.
     * @return true on success, false on error
     */
    @VisibleForTesting
    public boolean setSilenceMode(@NonNull BluetoothDevice device, boolean silence) {
        Log.d(TAG, "setSilenceMode(" + device + "): " + silence);
        if (silence && Objects.equals(mActiveDevice, device)) {
            removeActiveDevice(true);
        } else if (!silence && mActiveDevice == null) {
            // Set the device as the active device if currently no active device.
            setActiveDevice(device);
        }
        if (!mNativeInterface.setSilenceDevice(device, silence)) {
            Log.e(TAG, "Cannot set " + device + " silence mode " + silence + " in native layer");
            return false;
        }
        return true;
    }

    /**
     * Set the active device.
     *
     * @param device the active device. Should not be null.
     * @return true on success, otherwise false
     */
    public boolean setActiveDevice(@NonNull BluetoothDevice device) {
        if (device == null) {
            Log.e(TAG, "device should not be null!");
            return false;
        }

        synchronized (mActiveSwitchingGuard) {
            A2dpStateMachine sm = null;
            BluetoothDevice previousActiveDevice = null;
            synchronized (mStateMachines) {
                if (Objects.equals(device, mActiveDevice)) {
                    Log.i(
                            TAG,
                            "setActiveDevice("
                                    + device
                                    + "): current is "
                                    + mActiveDevice
                                    + " no changed");
                    // returns true since the device is activated even double attempted
                    return true;
                }
                Log.d(TAG, "setActiveDevice(" + device + "): current is " + mActiveDevice);
                sm = mStateMachines.get(device);
                if (sm == null) {
                    Log.e(
                            TAG,
                            "setActiveDevice("
                                    + device
                                    + "): Cannot set as active: "
                                    + "no state machine");
                    return false;
                }
                if (sm.getConnectionState() != BluetoothProfile.STATE_CONNECTED) {
                    Log.e(
                            TAG,
                            "setActiveDevice("
                                    + device
                                    + "): Cannot set as active: "
                                    + "device is not connected");
                    return false;
                }
                previousActiveDevice = mActiveDevice;
                mActiveDevice = device;
            }

            LeAudioService leAudioService = mFactory.getLeAudioService();
            if (leAudioService != null) {
                Log.i(TAG, "Make sure there is no broadcast active.");
                leAudioService.setInactiveForBroadcast();
            }

            // Switch from one A2DP to another A2DP device
            Log.d(TAG, "Switch A2DP devices to " + device + " from " + previousActiveDevice);

            updateLowLatencyAudioSupport(device);

            BluetoothDevice newActiveDevice = null;
            synchronized (mStateMachines) {
                if (!mNativeInterface.setActiveDevice(device)) {
                    Log.e(
                            TAG,
                            "setActiveDevice("
                                    + device
                                    + "): Cannot set as active in native "
                                    + "layer");
                    // Remove active device and stop playing audio.
                    removeActiveDevice(true);
                    return false;
                }
                // Send an intent with the active device codec config
                BluetoothCodecStatus codecStatus = sm.getCodecStatus();
                if (codecStatus != null) {
                    broadcastCodecConfig(mActiveDevice, codecStatus);
                }
                newActiveDevice = mActiveDevice;
            }

            // Tasks of Bluetooth are done, and now restore the AudioManager side.
            int rememberedVolume = -1;
            if (mFactory.getAvrcpTargetService() != null) {
                rememberedVolume =
                        mFactory.getAvrcpTargetService()
                                .getRememberedVolumeForDevice(newActiveDevice);
            }
            // Make sure the Audio Manager knows the previous Active device is disconnected,
            // and the new Active device is connected.
            // And inform the Audio Service about the codec configuration
            // change, so the Audio Service can reset accordingly the audio
            // feeding parameters in the Audio HAL to the Bluetooth stack.
            mAudioManager.handleBluetoothActiveDeviceChanged(
                    newActiveDevice,
                    previousActiveDevice,
                    BluetoothProfileConnectionInfo.createA2dpInfo(true, rememberedVolume));
        }
        return true;
    }

    /**
     * Get the active device.
     *
     * @return the active device or null if no device is active
     */
    public BluetoothDevice getActiveDevice() {
        synchronized (mStateMachines) {
            return mActiveDevice;
        }
    }

    private boolean isActiveDevice(BluetoothDevice device) {
        synchronized (mStateMachines) {
            return (device != null) && Objects.equals(device, mActiveDevice);
        }
    }

    /**
     * Set connection policy of the profile and connects it if connectionPolicy is {@link
     * BluetoothProfile#CONNECTION_POLICY_ALLOWED} or disconnects if connectionPolicy is {@link
     * BluetoothProfile#CONNECTION_POLICY_FORBIDDEN}
     *
     * <p>The device should already be paired. Connection policy can be one of: {@link
     * BluetoothProfile#CONNECTION_POLICY_ALLOWED}, {@link
     * BluetoothProfile#CONNECTION_POLICY_FORBIDDEN}, {@link
     * BluetoothProfile#CONNECTION_POLICY_UNKNOWN}
     *
     * @param device Paired bluetooth device
     * @param connectionPolicy is the connection policy to set to for this profile
     * @return true if connectionPolicy is set, false on error
     */
    @RequiresPermission(android.Manifest.permission.BLUETOOTH_PRIVILEGED)
    public boolean setConnectionPolicy(BluetoothDevice device, int connectionPolicy) {
        enforceCallingOrSelfPermission(
                BLUETOOTH_PRIVILEGED, "Need BLUETOOTH_PRIVILEGED permission");
        Log.d(TAG, "Saved connectionPolicy " + device + " = " + connectionPolicy);

        if (!mDatabaseManager.setProfileConnectionPolicy(
                device, BluetoothProfile.A2DP, connectionPolicy)) {
            return false;
        }
        if (connectionPolicy == BluetoothProfile.CONNECTION_POLICY_ALLOWED) {
            connect(device);
        } else if (connectionPolicy == BluetoothProfile.CONNECTION_POLICY_FORBIDDEN) {
            disconnect(device);
        }
        return true;
    }

    /**
     * Get the connection policy of the profile.
     *
     * <p>The connection policy can be any of: {@link BluetoothProfile#CONNECTION_POLICY_ALLOWED},
     * {@link BluetoothProfile#CONNECTION_POLICY_FORBIDDEN}, {@link
     * BluetoothProfile#CONNECTION_POLICY_UNKNOWN}
     *
     * @param device Bluetooth device
     * @return connection policy of the device
     */
    public int getConnectionPolicy(BluetoothDevice device) {
        return mDatabaseManager.getProfileConnectionPolicy(device, BluetoothProfile.A2DP);
    }

    public boolean isAvrcpAbsoluteVolumeSupported() {
        // TODO (apanicke): Add a hook here for the AvrcpTargetService.
        return false;
    }


    public void setAvrcpAbsoluteVolume(int volume) {
        // TODO (apanicke): Instead of using A2DP as a middleman for volume changes, add a binder
        // service to the new AVRCP Profile and have the audio manager use that instead.
        if (mFactory.getAvrcpTargetService() != null) {
            mFactory.getAvrcpTargetService().sendVolumeChanged(volume);
            return;
        }
    }

    boolean isA2dpPlaying(BluetoothDevice device) {
        Log.d(TAG, "isA2dpPlaying(" + device + ")");
        synchronized (mStateMachines) {
            A2dpStateMachine sm = mStateMachines.get(device);
            if (sm == null) {
                return false;
            }
            return sm.isPlaying();
        }
    }

    /** Returns the list of locally supported codec types. */
    public List<BluetoothCodecType> getSupportedCodecTypes() {
        Log.d(TAG, "getSupportedCodecTypes()");
        return mNativeInterface.getSupportedCodecTypes();
    }

    /**
     * Gets the current codec status (configuration and capability).
     *
     * @param device the remote Bluetooth device. If null, use the current active A2DP Bluetooth
     *     device.
     * @return the current codec status
     */
    public BluetoothCodecStatus getCodecStatus(BluetoothDevice device) {
        Log.d(TAG, "getCodecStatus(" + device + ")");
        synchronized (mStateMachines) {
            if (device == null) {
                device = mActiveDevice;
            }
            if (device == null) {
                return null;
            }
            A2dpStateMachine sm = mStateMachines.get(device);
            if (sm != null) {
                return sm.getCodecStatus();
            }
            return null;
        }
    }

    /**
     * Sets the codec configuration preference.
     *
     * @param device the remote Bluetooth device. If null, use the currect active A2DP Bluetooth
     *     device.
     * @param codecConfig the codec configuration preference
     */
    public void setCodecConfigPreference(BluetoothDevice device, BluetoothCodecConfig codecConfig) {
        Log.d(TAG, "setCodecConfigPreference(" + device + "): " + Objects.toString(codecConfig));
        if (device == null) {
            device = mActiveDevice;
        }
        if (device == null) {
            Log.e(TAG, "setCodecConfigPreference: Invalid device");
            return;
        }

        long cs4 = codecConfig.getCodecSpecific4();
        boolean isGamingEnabled = false;
        boolean isLowLatencyModeEnabled = false;
        long mGamingStatus = (cs4 & GAMING_MODE_MASK);
        long mLowLatencyStatus = (cs4 & HEAD_TRACKER_AVAILABLE_MASK);

        if (cs4 > 0 && codecConfig.getCodecType() ==
                                BluetoothCodecConfig.SOURCE_CODEC_TYPE_APTX_ADAPTIVE) {
            if (mAlsDisabled) {
                Log.e(TAG, "setCodecConfigPreference: ALS trigger is ignored");
                return;
            }

            if(mGamingStatus == GAMING_ON) {
                Log.i(TAG, " Gaming is enabled");
                isGamingEnabled = true;
            }

            if(mLowLatencyStatus == HEAD_TRACKER_AVAILABLE_ON) {
                Log.i(TAG, " Low Latency is enabled");
                isLowLatencyModeEnabled = true;
            }

            setStreamMode(isGamingEnabled, isLowLatencyModeEnabled);

        }

        if (codecConfig == null) {
            Log.e(TAG, "setCodecConfigPreference: Codec config can't be null");
            return;
        }
        BluetoothCodecStatus codecStatus = getCodecStatus(device);
        if (codecStatus == null) {
            Log.e(TAG, "setCodecConfigPreference: Codec status is null");
            return;
        }
        mA2dpCodecConfig.setCodecConfigPreference(device, codecStatus, codecConfig);
    }

    /**
     * Enables the optional codecs.
     *
     * @param device the remote Bluetooth device. If null, use the currect active A2DP Bluetooth
     *     device.
     */
    public void enableOptionalCodecs(BluetoothDevice device) {
        Log.d(TAG, "enableOptionalCodecs(" + device + ")");
        if (device == null) {
            device = mActiveDevice;
        }
        if (device == null) {
            Log.e(TAG, "enableOptionalCodecs: Invalid device");
            return;
        }
        if (getSupportsOptionalCodecs(device) != BluetoothA2dp.OPTIONAL_CODECS_SUPPORTED) {
            Log.e(TAG, "enableOptionalCodecs: No optional codecs");
            return;
        }
        BluetoothCodecStatus codecStatus = getCodecStatus(device);
        if (codecStatus == null) {
            Log.e(TAG, "enableOptionalCodecs: Codec status is null");
            return;
        }
        updateLowLatencyAudioSupport(device);
        mA2dpCodecConfig.enableOptionalCodecs(device, codecStatus.getCodecConfig());
    }

    /**
     * Disables the optional codecs.
     *
     * @param device the remote Bluetooth device. If null, use the currect active A2DP Bluetooth
     *     device.
     */
    public void disableOptionalCodecs(BluetoothDevice device) {
        Log.d(TAG, "disableOptionalCodecs(" + device + ")");
        if (device == null) {
            device = mActiveDevice;
        }
        if (device == null) {
            Log.e(TAG, "disableOptionalCodecs: Invalid device");
            return;
        }
        if (getSupportsOptionalCodecs(device) != BluetoothA2dp.OPTIONAL_CODECS_SUPPORTED) {
            Log.e(TAG, "disableOptionalCodecs: No optional codecs");
            return;
        }
        BluetoothCodecStatus codecStatus = getCodecStatus(device);
        if (codecStatus == null) {
            Log.e(TAG, "disableOptionalCodecs: Codec status is null");
            return;
        }
        updateLowLatencyAudioSupport(device);
        mA2dpCodecConfig.disableOptionalCodecs(device, codecStatus.getCodecConfig());
    }

    /**
     * Checks whether optional codecs are supported
     *
     * @param device is the remote bluetooth device.
     * @return whether optional codecs are supported. Possible values are: {@link
     *     OptionalCodecsSupportStatus#OPTIONAL_CODECS_SUPPORTED}, {@link
     *     OptionalCodecsSupportStatus#OPTIONAL_CODECS_NOT_SUPPORTED}, {@link
     *     OptionalCodecsSupportStatus#OPTIONAL_CODECS_SUPPORT_UNKNOWN}.
     */
    public @OptionalCodecsSupportStatus int getSupportsOptionalCodecs(BluetoothDevice device) {
        return mDatabaseManager.getA2dpSupportsOptionalCodecs(device);
    }

    public void setSupportsOptionalCodecs(BluetoothDevice device, boolean doesSupport) {
        int value =
                doesSupport
                        ? BluetoothA2dp.OPTIONAL_CODECS_SUPPORTED
                        : BluetoothA2dp.OPTIONAL_CODECS_NOT_SUPPORTED;
        mDatabaseManager.setA2dpSupportsOptionalCodecs(device, value);
    }

    /**
     * Checks whether optional codecs are enabled
     *
     * @param device is the remote bluetooth device
     * @return whether the optional codecs are enabled. Possible values are: {@link
     *     OptionalCodecsPreferenceStatus#OPTIONAL_CODECS_PREF_ENABLED}, {@link
     *     OptionalCodecsPreferenceStatus#OPTIONAL_CODECS_PREF_DISABLED}, {@link
     *     OptionalCodecsPreferenceStatus#OPTIONAL_CODECS_PREF_UNKNOWN}.
     */
    public @OptionalCodecsPreferenceStatus int getOptionalCodecsEnabled(BluetoothDevice device) {
        return mDatabaseManager.getA2dpOptionalCodecsEnabled(device);
    }

    /**
     * Sets the optional codecs to be set to the passed in value
     *
     * @param device is the remote bluetooth device
     * @param value is the new status for the optional codecs. Possible values are: {@link
     *     OptionalCodecsPreferenceStatus#OPTIONAL_CODECS_PREF_ENABLED}, {@link
     *     OptionalCodecsPreferenceStatus#OPTIONAL_CODECS_PREF_DISABLED}, {@link
     *     OptionalCodecsPreferenceStatus#OPTIONAL_CODECS_PREF_UNKNOWN}.
     */
    public void setOptionalCodecsEnabled(
            BluetoothDevice device, @OptionalCodecsPreferenceStatus int value) {
        if (value != BluetoothA2dp.OPTIONAL_CODECS_PREF_UNKNOWN
                && value != BluetoothA2dp.OPTIONAL_CODECS_PREF_DISABLED
                && value != BluetoothA2dp.OPTIONAL_CODECS_PREF_ENABLED) {
            Log.w(TAG, "Unexpected value passed to setOptionalCodecsEnabled:" + value);
            return;
        }
        mDatabaseManager.setA2dpOptionalCodecsEnabled(device, value);
    }

    /**
     * Get dynamic audio buffer size supported type
     *
     * @return support
     *     <p>Possible values are {@link BluetoothA2dp#DYNAMIC_BUFFER_SUPPORT_NONE}, {@link
     *     BluetoothA2dp#DYNAMIC_BUFFER_SUPPORT_A2DP_OFFLOAD}, {@link
     *     BluetoothA2dp#DYNAMIC_BUFFER_SUPPORT_A2DP_SOFTWARE_ENCODING}.
     */
    @RequiresPermission(android.Manifest.permission.BLUETOOTH_PRIVILEGED)
    public int getDynamicBufferSupport() {
        enforceCallingOrSelfPermission(
                BLUETOOTH_PRIVILEGED, "Need BLUETOOTH_PRIVILEGED permission");
        return mAdapterService.getDynamicBufferSupport();
    }

    /**
     * Get dynamic audio buffer size
     *
     * @return BufferConstraints
     */
    @RequiresPermission(android.Manifest.permission.BLUETOOTH_PRIVILEGED)
    public BufferConstraints getBufferConstraints() {
        enforceCallingOrSelfPermission(
                BLUETOOTH_PRIVILEGED, "Need BLUETOOTH_PRIVILEGED permission");
        return mAdapterService.getBufferConstraints();
    }

    /**
     * Set dynamic audio buffer size
     *
     * @param codec Audio codec
     * @param value buffer millis
     * @return true if the settings is successful, false otherwise
     */
    @RequiresPermission(android.Manifest.permission.BLUETOOTH_PRIVILEGED)
    public boolean setBufferLengthMillis(int codec, int value) {
        enforceCallingOrSelfPermission(
                BLUETOOTH_PRIVILEGED, "Need BLUETOOTH_PRIVILEGED permission");
        return mAdapterService.setBufferLengthMillis(codec, value);
    }

    // Handle messages from native (JNI) to Java
    void messageFromNative(A2dpStackEvent stackEvent) {
        requireNonNull(stackEvent.device, "Device should never be null, event: " + stackEvent);
        synchronized (mStateMachines) {
            BluetoothDevice device = stackEvent.device;
            A2dpStateMachine sm = mStateMachines.get(device);
            if (sm == null) {
                if (stackEvent.type == A2dpStackEvent.EVENT_TYPE_CONNECTION_STATE_CHANGED) {
                    switch (stackEvent.valueInt) {
                        case A2dpStackEvent.CONNECTION_STATE_CONNECTED:
                        case A2dpStackEvent.CONNECTION_STATE_CONNECTING:
                            // Create a new state machine only when connecting to a device
                            if (!connectionAllowedCheckMaxDevices(device)) {
                                Log.e(
                                        TAG,
                                        "Cannot connect to "
                                                + device
                                                + " : too many connected devices");
                                return;
                            }
                            sm = getOrCreateStateMachine(device);
                            break;
                        default:
                            break;
                    }
                }
            }
            if (sm == null) {
                Log.e(TAG, "Cannot process stack event: no state machine: " + stackEvent);
                return;
            }
            sm.sendMessage(A2dpStateMachine.STACK_EVENT, stackEvent);
        }
    }

    /**
     * The codec configuration for a device has been updated.
     *
     * @param device the remote device
     * @param codecStatus the new codec status
     * @param sameAudioFeedingParameters if true the audio feeding parameters haven't been changed
     */
    @VisibleForTesting
    public void codecConfigUpdated(
            BluetoothDevice device,
            BluetoothCodecStatus codecStatus,
            boolean sameAudioFeedingParameters) {
        // Log codec config and capability metrics
        BluetoothCodecConfig codecConfig = codecStatus.getCodecConfig();
        int metricId = mAdapterService.getMetricId(device);
        BluetoothStatsLog.write(
                BluetoothStatsLog.BLUETOOTH_A2DP_CODEC_CONFIG_CHANGED,
                mAdapterService.obfuscateAddress(device),
                codecConfig.getCodecType(),
                codecConfig.getCodecPriority(),
                codecConfig.getSampleRate(),
                codecConfig.getBitsPerSample(),
                codecConfig.getChannelMode(),
                codecConfig.getCodecSpecific1(),
                codecConfig.getCodecSpecific2(),
                codecConfig.getCodecSpecific3(),
                codecConfig.getCodecSpecific4(),
                metricId);
        List<BluetoothCodecConfig> codecCapabilities =
                codecStatus.getCodecsSelectableCapabilities();
        for (BluetoothCodecConfig codecCapability : codecCapabilities) {
            BluetoothStatsLog.write(
                    BluetoothStatsLog.BLUETOOTH_A2DP_CODEC_CAPABILITY_CHANGED,
                    mAdapterService.obfuscateAddress(device),
                    codecCapability.getCodecType(),
                    codecCapability.getCodecPriority(),
                    codecCapability.getSampleRate(),
                    codecCapability.getBitsPerSample(),
                    codecCapability.getChannelMode(),
                    codecConfig.getCodecSpecific1(),
                    codecConfig.getCodecSpecific2(),
                    codecConfig.getCodecSpecific3(),
                    codecConfig.getCodecSpecific4(),
                    metricId);
        }

        broadcastCodecConfig(device, codecStatus);

        // Inform the Audio Service about the codec configuration change,
        // so the Audio Service can reset accordingly the audio feeding
        // parameters in the Audio HAL to the Bluetooth stack.
        // Until we are able to detect from device_port_proxy if the config has changed or not,
        // the Bluetooth stack can only disable the audio session and need to ask audioManager to
        // restart the session even if feeding parameter are the same. (sameAudioFeedingParameters
        // is left unused until there)
        if (isActiveDevice(device)) {
            mAudioManager.handleBluetoothActiveDeviceChanged(
                    device, device, BluetoothProfileConnectionInfo.createA2dpInfo(false, -1));
        }
    }

    private A2dpStateMachine getOrCreateStateMachine(BluetoothDevice device) {
        if (device == null) {
            Log.e(TAG, "getOrCreateStateMachine failed: device cannot be null");
            return null;
        }
        synchronized (mStateMachines) {
            A2dpStateMachine sm = mStateMachines.get(device);
            if (sm != null) {
                return sm;
            }
            // Limit the maximum number of state machines to avoid DoS attack
            if (mStateMachines.size() >= MAX_A2DP_STATE_MACHINES) {
                Log.e(
                        TAG,
                        "Maximum number of A2DP state machines reached: "
                                + MAX_A2DP_STATE_MACHINES);
                return null;
            }
            Log.d(TAG, "Creating a new state machine for " + device);
            sm =
                    A2dpStateMachine.make(
                            device, this, mNativeInterface, mStateMachinesThread.getLooper());
            mStateMachines.put(device, sm);
            return sm;
        }
    }

    /**
     * Gets the context of Update Metadata
     * @param context_type context type from Update Metadata
     * @param is_src Metadata is for source/sink
     * @hide
     */
    public void setMetadataContext(int context_type) {
        BluetoothDevice device = mActiveDevice;
        Log.w(TAG, "setMetadataContext Type: " + context_type + " for device = " + device);
        mAdapterService
                .getActiveDeviceManager()
                .contextBundle(device, context_type);
    }

    /* Notifications of audio device connection/disconn events. */
    private class AudioManagerAudioDeviceCallback extends AudioDeviceCallback {
        @Override
        public void onAudioDevicesAdded(AudioDeviceInfo[] addedDevices) {
            if (mAudioManager == null || mAdapterService == null) {
                Log.e(TAG, "Callback called when A2dpService is stopped");
                return;
            }

            synchronized (mStateMachines) {
                for (AudioDeviceInfo deviceInfo : addedDevices) {
                    if (deviceInfo.getType() != AudioDeviceInfo.TYPE_BLUETOOTH_A2DP) {
                        continue;
                    }

                    String address = deviceInfo.getAddress();
                    if (address.equals("00:00:00:00:00:00")) {
                        continue;
                    }

                    byte[] addressBytes = Utils.getBytesFromAddress(address);
                    BluetoothDevice device = mAdapterService.getDeviceFromByte(addressBytes);

                    Log.d(
                            TAG,
                            " onAudioDevicesAdded: "
                                    + device
                                    + ", device type: "
                                    + deviceInfo.getType());

                    /* Don't expose already exposed active device */
                    if (device.equals(mExposedActiveDevice)) {
                        Log.d(TAG, " onAudioDevicesAdded: " + device + " is already exposed");
                        return;
                    }

                    if (!device.equals(mActiveDevice)) {
                        Log.e(
                                TAG,
                                "Added device does not match to the one activated here. ("
                                        + device
                                        + " != "
                                        + mActiveDevice
                                        + " / "
                                        + mActiveDevice
                                        + ")");
                        continue;
                    }

                    mExposedActiveDevice = device;
                    updateAndBroadcastActiveDevice(device);
                    return;
                }
            }
        }

        @Override
        public void onAudioDevicesRemoved(AudioDeviceInfo[] removedDevices) {
            if (mAudioManager == null || mAdapterService == null) {
                Log.e(TAG, "Callback called when LeAudioService is stopped");
                return;
            }

            synchronized (mStateMachines) {
                for (AudioDeviceInfo deviceInfo : removedDevices) {
                    if (deviceInfo.getType() != AudioDeviceInfo.TYPE_BLUETOOTH_A2DP) {
                        continue;
                    }

                    String address = deviceInfo.getAddress();
                    if (address.equals("00:00:00:00:00:00")) {
                        continue;
                    }

                    mExposedActiveDevice = null;

                    Log.d(
                            TAG,
                            " onAudioDevicesRemoved: "
                                    + address
                                    + ", device type: "
                                    + deviceInfo.getType()
                                    + ", mActiveDevice: "
                                    + mActiveDevice);
                }
            }
        }
    }

    @VisibleForTesting
    void updateAndBroadcastActiveDevice(BluetoothDevice device) {
        Log.d(TAG, "updateAndBroadcastActiveDevice(" + device + ")");

        // Make sure volume has been store before device been remove from active.
        if (mFactory.getAvrcpTargetService() != null) {
            mFactory.getAvrcpTargetService().handleA2dpActiveDeviceChanged(device);
        }

        mAdapterService.handleActiveDeviceChange(BluetoothProfile.A2DP, device);

        BluetoothStatsLog.write(
                BluetoothStatsLog.BLUETOOTH_ACTIVE_DEVICE_CHANGED,
                BluetoothProfile.A2DP,
                mAdapterService.obfuscateAddress(device),
                mAdapterService.getMetricId(device));

        Intent intent = new Intent(BluetoothA2dp.ACTION_ACTIVE_DEVICE_CHANGED);
        intent.putExtra(BluetoothDevice.EXTRA_DEVICE, device);
        intent.addFlags(
                Intent.FLAG_RECEIVER_REGISTERED_ONLY_BEFORE_BOOT
                        | Intent.FLAG_RECEIVER_INCLUDE_BACKGROUND);
        sendBroadcast(intent, BLUETOOTH_CONNECT, Utils.getTempBroadcastOptions().toBundle());
    }

    private void broadcastCodecConfig(BluetoothDevice device, BluetoothCodecStatus codecStatus) {
        Log.d(TAG, "broadcastCodecConfig(" + device + "): " + codecStatus);
        Intent intent = new Intent(BluetoothA2dp.ACTION_CODEC_CONFIG_CHANGED);
        intent.putExtra(BluetoothCodecStatus.EXTRA_CODEC_STATUS, codecStatus);
        intent.putExtra(BluetoothDevice.EXTRA_DEVICE, device);
        intent.addFlags(
                Intent.FLAG_RECEIVER_REGISTERED_ONLY_BEFORE_BOOT
                        | Intent.FLAG_RECEIVER_INCLUDE_BACKGROUND);
        sendBroadcast(intent, BLUETOOTH_CONNECT, Utils.getTempBroadcastOptions().toBundle());
    }

    public void handleBondStateChanged(BluetoothDevice device, int fromState, int toState) {
        mHandler.post(() -> bondStateChanged(device, toState));
    }

    private void setStreamMode(Boolean isGamingEnabled, Boolean isLowLatencyEnabled) {
        Log.d(TAG, "setStreamMode: isGamingEnabled: " + isGamingEnabled +
                    "isLowLatencyEnabled: " + isLowLatencyEnabled);
        mNativeInterface.setStreamMode(isGamingEnabled, isLowLatencyEnabled);
    }

    /**
     * Process a change in the bonding state for a device.
     *
     * @param device the device whose bonding state has changed
     * @param bondState the new bond state for the device. Possible values are: {@link
     *     BluetoothDevice#BOND_NONE}, {@link BluetoothDevice#BOND_BONDING}, {@link
     *     BluetoothDevice#BOND_BONDED}.
     */
    @VisibleForTesting
    void bondStateChanged(BluetoothDevice device, int bondState) {
        Log.d(TAG, "Bond state changed for device: " + device + " state: " + bondState);
        // Remove state machine if the bonding for a device is removed
        if (bondState != BluetoothDevice.BOND_NONE) {
            return;
        }
        if (mFactory.getAvrcpTargetService() != null) {
            Log.d(TAG, "bondStateChanged: going for removeStoredVolumeForDevice");
            mFactory.getAvrcpTargetService().removeStoredVolumeForDevice(device);
        }
        synchronized (mStateMachines) {
            A2dpStateMachine sm = mStateMachines.get(device);
            if (sm == null) {
                Log.d(TAG, "bondStateChanged: SM is null, return ");
                return;
            }
            if (sm.getConnectionState() != BluetoothProfile.STATE_DISCONNECTED) {
                Log.d(TAG, "bondStateChanged: not in STATE_DISCONNECTED, return ");
                return;
            }
        }
        removeStateMachine(device);
    }

    private void removeStateMachine(BluetoothDevice device) {
        synchronized (mStateMachines) {
            A2dpStateMachine sm = mStateMachines.get(device);
            if (sm == null) {
                Log.w(
                        TAG,
                        "removeStateMachine: device " + device + " does not have a state machine");
                return;
            }
            Log.i(TAG, "removeStateMachine: removing state machine for device: " + device);
            sm.doQuit();
            sm.cleanup();
            mStateMachines.remove(device);
        }
    }

    /**
     * Update and initiate optional codec status change to native.
     *
     * @param device the device to change optional codec status
     */
    @VisibleForTesting
    public void updateOptionalCodecsSupport(BluetoothDevice device) {
        int previousSupport = getSupportsOptionalCodecs(device);
        boolean supportsOptional = false;
        boolean hasMandatoryCodec = false;

        synchronized (mStateMachines) {
            A2dpStateMachine sm = mStateMachines.get(device);
            if (sm == null) {
                return;
            }
            BluetoothCodecStatus codecStatus = sm.getCodecStatus();
            if (codecStatus != null) {
                for (BluetoothCodecConfig config : codecStatus.getCodecsSelectableCapabilities()) {
                    if (config.isMandatoryCodec()) {
                        hasMandatoryCodec = true;
                    } else {
                        supportsOptional = true;
                    }
                }
            }
        }
        if (!hasMandatoryCodec) {
            // Mandatory codec(SBC) is not selectable. It could be caused by the remote device
            // select codec before native finish get codec capabilities. Stop use this codec
            // status as the reference to support/enable optional codecs.
            Log.i(TAG, "updateOptionalCodecsSupport: Mandatory codec is not selectable.");
            return;
        }

        if (previousSupport == BluetoothA2dp.OPTIONAL_CODECS_SUPPORT_UNKNOWN
                || supportsOptional
                        != (previousSupport == BluetoothA2dp.OPTIONAL_CODECS_SUPPORTED)) {
            setSupportsOptionalCodecs(device, supportsOptional);
        }
        if (supportsOptional) {
            int enabled = getOptionalCodecsEnabled(device);
            switch (enabled) {
                case BluetoothA2dp.OPTIONAL_CODECS_PREF_UNKNOWN:
                    // Enable optional codec by default.
                    setOptionalCodecsEnabled(device, BluetoothA2dp.OPTIONAL_CODECS_PREF_ENABLED);
                    // Fall through intended
                case BluetoothA2dp.OPTIONAL_CODECS_PREF_ENABLED:
                    enableOptionalCodecs(device);
                    break;
                case BluetoothA2dp.OPTIONAL_CODECS_PREF_DISABLED:
                    disableOptionalCodecs(device);
                    break;
            }
        }
    }

    /**
     * Check for low-latency codec support and inform AdapterService
     *
     * @param device device whose audio low latency will be allowed or disallowed
     */
    @VisibleForTesting
    public void updateLowLatencyAudioSupport(BluetoothDevice device) {
        synchronized (mStateMachines) {
            A2dpStateMachine sm = mStateMachines.get(device);
            if (sm == null) {
                return;
            }
            BluetoothCodecStatus codecStatus = sm.getCodecStatus();
            boolean lowLatencyAudioAllow = false;
<<<<<<< HEAD
            BluetoothCodecConfig lowLatencyCodec = new BluetoothCodecConfig.Builder()
                    .setCodecType(SOURCE_CODEC_TYPE_APTX_ADAPTIVE) // remove in U
                    .build();
=======
            BluetoothCodecConfig lowLatencyCodec =
                    new BluetoothCodecConfig.Builder()
                            .setCodecType(SOURCE_CODEC_TYPE_OPUS) // remove in U
                            .build();
>>>>>>> 9396273f

            Log.i(TAG, "updateLowLatencyAudioSupport: codecStatus: " + codecStatus +
                                                ", lowLatencyCodec: " + lowLatencyCodec);
            if (codecStatus != null
                    && codecStatus.isCodecConfigSelectable(lowLatencyCodec)
                    && getOptionalCodecsEnabled(device)
                            == BluetoothA2dp.OPTIONAL_CODECS_PREF_ENABLED) {
                lowLatencyAudioAllow = true;
            }
            Log.i(TAG, "updateLowLatencyAudioSupport: lowLatencyAudioAllow: " +
                                                                    lowLatencyAudioAllow);
            mAdapterService.allowLowLatencyAudio(lowLatencyAudioAllow, device);
        }
    }

    void handleConnectionStateChanged(BluetoothDevice device, int fromState, int toState) {
        mHandler.post(() -> connectionStateChanged(device, fromState, toState));
    }

    void connectionStateChanged(BluetoothDevice device, int fromState, int toState) {
        if (!isAvailable()) {
            Log.w(TAG, "connectionStateChanged: service is not available");
            return;
        }

        if ((device == null) || (fromState == toState)) {
            return;
        }
        if (toState == BluetoothProfile.STATE_CONNECTED) {
            MetricsLogger.logProfileConnectionEvent(BluetoothMetricsProto.ProfileId.A2DP);
        }
        if (!Flags.audioRoutingCentralization()) {
            // Set the active device if only one connected device is supported and it was connected
            if (toState == BluetoothProfile.STATE_CONNECTED && (mMaxConnectedAudioDevices == 1)) {
                setActiveDevice(device);
            }
            // When disconnected, ActiveDeviceManager will call setActiveDevice(null)
        }

        // Check if the device is disconnected - if unbond, remove the state machine
        if (toState == BluetoothProfile.STATE_DISCONNECTED) {
            if (mAdapterService.getBondState(device) == BluetoothDevice.BOND_NONE) {
                if (mFactory.getAvrcpTargetService() != null) {
                    mFactory.getAvrcpTargetService().removeStoredVolumeForDevice(device);
                }
                removeStateMachine(device);
            }
        }
        if (mFactory.getAvrcpTargetService() != null) {
            mFactory.getAvrcpTargetService().handleA2dpConnectionStateChanged(device, toState);
        }
        mAdapterService.notifyProfileConnectionStateChangeToGatt(
                BluetoothProfile.A2DP, fromState, toState);
        mAdapterService.handleProfileConnectionStateChange(
                BluetoothProfile.A2DP, device, fromState, toState);
        mAdapterService
                .getActiveDeviceManager()
                .profileConnectionStateChanged(BluetoothProfile.A2DP, device, fromState, toState);
        mAdapterService
                .getSilenceDeviceManager()
                .a2dpConnectionStateChanged(device, fromState, toState);
        mAdapterService.updateProfileConnectionAdapterProperties(
                device, BluetoothProfile.A2DP, toState, fromState);
    }

    /** Retrieves the most recently connected device in the A2DP connected devices list. */
    public BluetoothDevice getFallbackDevice() {
        DatabaseManager dbManager = mAdapterService.getDatabase();
        return dbManager != null
                ? dbManager.getMostRecentlyConnectedDevicesInList(getConnectedDevices())
                : null;
    }

    /** Binder object: must be a static class or memory leak may occur. */
    @VisibleForTesting
    static class BluetoothA2dpBinder extends IBluetoothA2dp.Stub implements IProfileServiceBinder {
        private A2dpService mService;

        @RequiresPermission(android.Manifest.permission.BLUETOOTH_CONNECT)
        private A2dpService getService(AttributionSource source) {
            if (Utils.isInstrumentationTestMode()) {
                return mService;
            }
            A2dpService currService = mService;

            if (currService == null
                    || !Utils.checkServiceAvailable(currService, TAG)
                    || !Utils.checkCallerIsSystemOrActiveOrManagedUser(currService, TAG)
                    || !Utils.checkConnectPermissionForDataDelivery(currService, source, TAG)) {
                return null;
            }
            return currService;
        }

        BluetoothA2dpBinder(A2dpService svc) {
            mService = svc;
        }

        @Override
        public void cleanup() {
            mService = null;
        }

        @Override
        public boolean connect(BluetoothDevice device, AttributionSource source) {
            A2dpService service = getService(source);
            if (service == null) {
                return false;
            }

            return service.connect(device);
        }

        @Override
        public boolean disconnect(BluetoothDevice device, AttributionSource source) {
            A2dpService service = getService(source);
            if (service == null) {
                return false;
            }

            return service.disconnect(device);
        }

        @Override
        public List<BluetoothDevice> getConnectedDevices(AttributionSource source) {
            A2dpService service = getService(source);
            if (service == null) {
                return Collections.emptyList();
            }

            return service.getConnectedDevices();
        }

        @Override
        public List<BluetoothDevice> getDevicesMatchingConnectionStates(
                int[] states, AttributionSource source) {
            A2dpService service = getService(source);
            if (service == null) {
                return Collections.emptyList();
            }

            return service.getDevicesMatchingConnectionStates(states);
        }

        @Override
        public int getConnectionState(BluetoothDevice device, AttributionSource source) {
            A2dpService service = getService(source);
            if (service == null) {
                return BluetoothProfile.STATE_DISCONNECTED;
            }

            return service.getConnectionState(device);
        }

        @Override
        public boolean setActiveDevice(BluetoothDevice device, AttributionSource source) {
            A2dpService service = getService(source);
            if (service == null) {
                return false;
            }
            if (Flags.audioRoutingCentralization()) {
                return ((AudioRoutingManager) service.getActiveDeviceManager())
                        .activateDeviceProfile(device, BluetoothProfile.A2DP)
                        .join();
            }

            if (device == null) {
                return service.removeActiveDevice(false);
            } else {
                return service.setActiveDevice(device);
            }
        }

        @Override
        public BluetoothDevice getActiveDevice(AttributionSource source) {
            A2dpService service = getService(source);
            if (service == null) {
                return null;
            }

            return service.getActiveDevice();
        }

        @Override
        public boolean setConnectionPolicy(
                BluetoothDevice device, int connectionPolicy, AttributionSource source) {
            A2dpService service = getService(source);
            if (service == null) {
                return false;
            }

            enforceBluetoothPrivilegedPermission(service);
            return service.setConnectionPolicy(device, connectionPolicy);
        }

        @Override
        public int getConnectionPolicy(BluetoothDevice device, AttributionSource source) {
            A2dpService service = getService(source);
            if (service == null) {
                return BluetoothProfile.CONNECTION_POLICY_UNKNOWN;
            }

            enforceBluetoothPrivilegedPermission(service);
            return service.getConnectionPolicy(device);
        }

        @Override
        public boolean isAvrcpAbsoluteVolumeSupported() {
            // TODO (apanicke): Add a hook here for the AvrcpTargetService.
            return false;
        }

        @Override
        public void setAvrcpAbsoluteVolume(int volume, AttributionSource source) {
            A2dpService service = getService(source);
            if (service == null) {
                return;
            }

            enforceBluetoothPrivilegedPermission(service);
            service.setAvrcpAbsoluteVolume(volume);
        }

        @Override
        public boolean isA2dpPlaying(BluetoothDevice device, AttributionSource source) {
            A2dpService service = getService(source);
            if (service == null) {
                return false;
            }

            return service.isA2dpPlaying(device);
        }

        @Override
        public List<BluetoothCodecType> getSupportedCodecTypes(AttributionSource source) {
            A2dpService service = getService(source);
            if (service == null) {
                return Collections.emptyList();
            }

            enforceBluetoothPrivilegedPermission(service);
            return service.getSupportedCodecTypes();
        }

        @Override
        public BluetoothCodecStatus getCodecStatus(
                BluetoothDevice device, AttributionSource source) {
            A2dpService service = getService(source);
            if (service == null) {
                return null;
            }

            return service.getCodecStatus(device);
        }

        @Override
        public void setCodecConfigPreference(
                BluetoothDevice device,
                BluetoothCodecConfig codecConfig,
                AttributionSource source) {
            A2dpService service = getService(source);
            if (service == null) {
                return;
            }

            if (!hasBluetoothPrivilegedPermission(service)) {
                if (service.mCompanionDeviceManager == null) {
                    throw new SecurityException(
                            "Caller should have BLUETOOTH_PRIVILEGED in order to call"
                                    + " setCodecConfigPreference without a CompanionDeviceManager"
                                    + " service");
                }
                enforceCdmAssociation(
                        service.mCompanionDeviceManager,
                        service,
                        source.getPackageName(),
                        Binder.getCallingUid(),
                        device);
            }
            service.setCodecConfigPreference(device, codecConfig);
        }

        @Override
        public void enableOptionalCodecs(BluetoothDevice device, AttributionSource source) {
            A2dpService service = getService(source);
            if (service == null) {
                return;
            }

            if (checkCallerTargetSdk(
                    mService, source.getPackageName(), Build.VERSION_CODES.TIRAMISU)) {
                enforceBluetoothPrivilegedPermission(service);
            }
            service.enableOptionalCodecs(device);
        }

        @Override
        public void disableOptionalCodecs(BluetoothDevice device, AttributionSource source) {
            A2dpService service = getService(source);
            if (service == null) {
                return;
            }

            if (checkCallerTargetSdk(
                    mService, source.getPackageName(), Build.VERSION_CODES.TIRAMISU)) {
                enforceBluetoothPrivilegedPermission(service);
            }
            service.disableOptionalCodecs(device);
        }

        @Override
        public int isOptionalCodecsSupported(BluetoothDevice device, AttributionSource source) {
            A2dpService service = getService(source);
            if (service == null) {
                return BluetoothA2dp.OPTIONAL_CODECS_SUPPORT_UNKNOWN;
            }

            if (checkCallerTargetSdk(
                    mService, source.getPackageName(), Build.VERSION_CODES.TIRAMISU)) {
                enforceBluetoothPrivilegedPermission(service);
            }
            return service.getSupportsOptionalCodecs(device);
        }

        @Override
        public int isOptionalCodecsEnabled(BluetoothDevice device, AttributionSource source) {
            A2dpService service = getService(source);
            if (service == null) {
                return BluetoothA2dp.OPTIONAL_CODECS_PREF_UNKNOWN;
            }

            if (checkCallerTargetSdk(
                    mService, source.getPackageName(), Build.VERSION_CODES.TIRAMISU)) {
                enforceBluetoothPrivilegedPermission(service);
            }
            return service.getOptionalCodecsEnabled(device);
        }

        @Override
        public void setOptionalCodecsEnabled(
                BluetoothDevice device, int value, AttributionSource source) {
            A2dpService service = getService(source);
            if (service == null) {
                return;
            }

            if (checkCallerTargetSdk(
                    mService, source.getPackageName(), Build.VERSION_CODES.TIRAMISU)) {
                enforceBluetoothPrivilegedPermission(service);
            }
            service.setOptionalCodecsEnabled(device, value);
        }

        @Override
        public int getDynamicBufferSupport(AttributionSource source) {
            A2dpService service = getService(source);
            if (service == null) {
                return BluetoothA2dp.DYNAMIC_BUFFER_SUPPORT_NONE;
            }

            return service.getDynamicBufferSupport();
        }

        @Override
        public BufferConstraints getBufferConstraints(AttributionSource source) {
            A2dpService service = getService(source);
            if (service == null) {
                return null;
            }

            return service.getBufferConstraints();
        }

        @Override
        public boolean setBufferLengthMillis(int codec, int value, AttributionSource source) {
            A2dpService service = getService(source);
            if (service == null) {
                return false;
            }

            return service.setBufferLengthMillis(codec, value);
        }
    }

    @Override
    public void dump(StringBuilder sb) {
        super.dump(sb);
        ProfileService.println(sb, "mActiveDevice: " + mActiveDevice);
        ProfileService.println(sb, "mMaxConnectedAudioDevices: " + mMaxConnectedAudioDevices);
        if (mA2dpCodecConfig != null) {
            ProfileService.println(sb, "codecConfigPriorities:");
            for (BluetoothCodecConfig codecConfig : mA2dpCodecConfig.codecConfigPriorities()) {
                ProfileService.println(
                        sb,
                        "  "
                                + BluetoothCodecConfig.getCodecName(codecConfig.getCodecType())
                                + ": "
                                + codecConfig.getCodecPriority());
            }
            ProfileService.println(sb, "mA2dpOffloadEnabled: " + mA2dpOffloadEnabled);
            if (mA2dpOffloadEnabled) {
                ProfileService.println(sb, "codecConfigOffloading:");
                for (BluetoothCodecConfig codecConfig : mA2dpCodecConfig.codecConfigOffloading()) {
                    ProfileService.println(sb, "  " + codecConfig);
                }
            }
        } else {
            ProfileService.println(sb, "mA2dpCodecConfig: null");
        }
        for (A2dpStateMachine sm : mStateMachines.values()) {
            sm.dump(sb);
        }
    }

    public void switchCodecByBufferSize(BluetoothDevice device, boolean isLowLatency) {
        if (getOptionalCodecsEnabled(device) != BluetoothA2dp.OPTIONAL_CODECS_PREF_ENABLED) {
            return;
        }
        mA2dpCodecConfig.switchCodecByBufferSize(
                device, isLowLatency, getCodecStatus(device).getCodecConfig().getCodecType());
    }

    /**
     * Sends the preferred audio profile change requested from a call to {@link
     * BluetoothAdapter#setPreferredAudioProfiles(BluetoothDevice, Bundle)} to the audio framework
     * to apply the change. The audio framework will call {@link
     * BluetoothAdapter#notifyActiveDeviceChangeApplied(BluetoothDevice)} once the change is
     * successfully applied.
     *
     * @return the number of requests sent to the audio framework
     */
    public int sendPreferredAudioProfileChangeToAudioFramework() {
        synchronized (mStateMachines) {
            if (mActiveDevice == null) {
                Log.e(TAG, "sendPreferredAudioProfileChangeToAudioFramework: no active device");
                return 0;
            }
<<<<<<< HEAD
            Log.d(TAG, "handleBluetoothActiveDeviceChanged called for A2DP");
            mAudioManager.handleBluetoothActiveDeviceChanged(mActiveDevice, mActiveDevice,
=======
            mAudioManager.handleBluetoothActiveDeviceChanged(
                    mActiveDevice,
                    mActiveDevice,
>>>>>>> 9396273f
                    BluetoothProfileConnectionInfo.createA2dpInfo(false, -1));
            return 1;
        }
    }
}<|MERGE_RESOLUTION|>--- conflicted
+++ resolved
@@ -85,7 +85,6 @@
     private static final String TAG = A2dpService.class.getSimpleName();
 
     // TODO(b/240635097): remove in U
-    private static final int SOURCE_CODEC_TYPE_OPUS = 6;
     private static final int SOURCE_CODEC_TYPE_MAX = 7;
     private static final int SOURCE_CODEC_TYPE_APTX_ADAPTIVE = SOURCE_CODEC_TYPE_MAX;
 
@@ -126,19 +125,11 @@
 
     // Head tracker available
     private final long HEAD_TRACKER_AVAILABLE_MASK = 0x00300000;
-    private final long HEAD_TRACKER_AVAILABLE_OFF = 0x00100000;
     private final long HEAD_TRACKER_AVAILABLE_ON = 0x00200000;
 
     //Only Gaming Tx
-    private static final long GAMING_OFF = 0x00001000;
     private static final long GAMING_ON = 0x00002000;
     private static final long GAMING_MODE_MASK = 0x00007000;
-    private static final long APTX_ULL = 0x00005000;
-
-    private static final int APTX_HQ = 0x1000;
-    private static final int APTX_LL = 0x2000;
-    private static final long APTX_MODE_MASK = 0x7000;
-    private static final long APTX_SCAN_FILTER_MASK = 0x8000;
 
     private final AudioManagerAudioDeviceCallback mAudioManagerAudioDeviceCallback =
             new AudioManagerAudioDeviceCallback();
@@ -1420,16 +1411,10 @@
             }
             BluetoothCodecStatus codecStatus = sm.getCodecStatus();
             boolean lowLatencyAudioAllow = false;
-<<<<<<< HEAD
-            BluetoothCodecConfig lowLatencyCodec = new BluetoothCodecConfig.Builder()
-                    .setCodecType(SOURCE_CODEC_TYPE_APTX_ADAPTIVE) // remove in U
-                    .build();
-=======
             BluetoothCodecConfig lowLatencyCodec =
                     new BluetoothCodecConfig.Builder()
-                            .setCodecType(SOURCE_CODEC_TYPE_OPUS) // remove in U
+                            .setCodecType(SOURCE_CODEC_TYPE_APTX_ADAPTIVE) // remove in U
                             .build();
->>>>>>> 9396273f
 
             Log.i(TAG, "updateLowLatencyAudioSupport: codecStatus: " + codecStatus +
                                                 ", lowLatencyCodec: " + lowLatencyCodec);
@@ -1867,14 +1852,10 @@
                 Log.e(TAG, "sendPreferredAudioProfileChangeToAudioFramework: no active device");
                 return 0;
             }
-<<<<<<< HEAD
             Log.d(TAG, "handleBluetoothActiveDeviceChanged called for A2DP");
-            mAudioManager.handleBluetoothActiveDeviceChanged(mActiveDevice, mActiveDevice,
-=======
             mAudioManager.handleBluetoothActiveDeviceChanged(
                     mActiveDevice,
                     mActiveDevice,
->>>>>>> 9396273f
                     BluetoothProfileConnectionInfo.createA2dpInfo(false, -1));
             return 1;
         }
