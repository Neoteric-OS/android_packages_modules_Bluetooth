--- conflicted
+++ resolved
@@ -1289,17 +1289,12 @@
                 Log.d(TAG, "bondStateChanged: SM is null, return ");
                 return;
             }
-<<<<<<< HEAD
-            if (sm.getConnectionState() != BluetoothProfile.STATE_DISCONNECTED) {
-                Log.d(TAG, "bondStateChanged: not in STATE_DISCONNECTED, return ");
-=======
-
             // Bond removal implies that the ACL is disconnected and device properties are removed.
             // If pseudo address is not same as the identity address, all further events from the
             // native stack would get ignored. So the state machine must be removed right away.
             if (!Flags.a2dpCleanupOnRemoveDevice()
                     && sm.getConnectionState() != BluetoothProfile.STATE_DISCONNECTED) {
->>>>>>> adc2d2c0
+                Log.d(TAG, "bondStateChanged: not in STATE_DISCONNECTED, return ");
                 return;
             }
         }
