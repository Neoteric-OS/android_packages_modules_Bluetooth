--- conflicted
+++ resolved
@@ -631,13 +631,11 @@
                                uint16_t cont_num, uint16_t timeout, uint8_t status) {
   std::shared_lock<std::shared_mutex> lock(callbacks_mutex);
   CallbackEnv sCallbackEnv(__func__);
-<<<<<<< HEAD
-  if (!sCallbackEnv.valid()) return;
+  if (!sCallbackEnv.valid()) {
+    return;
+  }
   if (!mCallbacksObj) {
     log::error("mCallbacksObj is NULL. Return.");
-=======
-  if (!sCallbackEnv.valid() || !mCallbacksObj) {
->>>>>>> 15c04564
     return;
   }
 
@@ -900,13 +898,11 @@
                                uint16_t cont_num, uint16_t timeout, uint8_t status) {
   std::shared_lock<std::shared_mutex> lock(callbacks_mutex);
   CallbackEnv sCallbackEnv(__func__);
-<<<<<<< HEAD
-  if (!sCallbackEnv.valid()) return;
+  if (!sCallbackEnv.valid()) {
+    return;
+  }
   if (!mCallbacksObj) {
     log::error("mCallbacksObj is NULL. Return.");
-=======
-  if (!sCallbackEnv.valid() || !mCallbacksObj) {
->>>>>>> 15c04564
     return;
   }
 
@@ -1638,24 +1634,15 @@
                                client_if);
 }
 
-<<<<<<< HEAD
-static void gattSetScanParametersNative(JNIEnv* /* env */, jobject /* object */,
-                                        jint client_if, jint scan_interval_unit,
-                                        jint scan_window_unit, jint scan_phy) {
-  if (!sScanner) return;
-  log::warn("gattSetScanParametersNative");
-  sScanner->SetScanParameters(client_if, /* use active scan */ 0x01,
-                              scan_interval_unit, scan_window_unit, scan_phy,
-=======
 static void gattSetScanParametersNative(JNIEnv* /* env */, jobject /* object */, jint client_if,
                                         jint scan_interval_unit, jint scan_window_unit,
                                         jint scan_phy) {
   if (!sScanner) {
     return;
   }
+  log::warn("gattSetScanParametersNative");
   sScanner->SetScanParameters(client_if, /* use active scan */ 0x01, scan_interval_unit,
                               scan_window_unit, scan_phy,
->>>>>>> 15c04564
                               base::Bind(&set_scan_params_cmpl_cb, client_if));
 }
 
@@ -2394,24 +2381,16 @@
                                false, status);
 }
 
-<<<<<<< HEAD
-static void startAdvertisingSetNative(
-    JNIEnv* env, jobject /* object */, jobject parameters, jbyteArray adv_data,
-    jbyteArray adv_data_enc, jbyteArray scan_resp, jbyteArray scan_resp_enc,
-    jobject periodic_parameters, jbyteArray periodic_data,
-    jbyteArray periodic_data_enc, jint duration, jint maxExtAdvEvents,
-    jbyteArray enc_key_material_value, jint reg_id, jint server_if) {
-  if (!sGattIf) return;
-=======
 static void startAdvertisingSetNative(JNIEnv* env, jobject /* object */, jobject parameters,
-                                      jbyteArray adv_data, jbyteArray scan_resp,
+                                      jbyteArray adv_data, jbyteArray adv_data_enc,
+                                      jbyteArray scan_resp, jbyteArray scan_resp_enc,
                                       jobject periodic_parameters, jbyteArray periodic_data,
-                                      jint duration, jint maxExtAdvEvents, jint reg_id,
-                                      jint server_if) {
-  if (!sGattIf) {
-    return;
-  }
->>>>>>> 15c04564
+                                      jbyteArray periodic_data_enc, jint duration,
+                                      jint maxExtAdvEvents, jbyteArray enc_key_material_value,
+                                      jint reg_id, jint server_if) {
+  if (!sGattIf) {
+    return;
+  }
 
   jbyte* scan_resp_data = env->GetByteArrayElements(scan_resp, NULL);
   uint16_t scan_resp_len = (uint16_t)env->GetArrayLength(scan_resp);
@@ -2420,8 +2399,8 @@
 
   jbyte* scan_resp_data_enc = env->GetByteArrayElements(scan_resp_enc, NULL);
   uint16_t scan_resp_enc_len = (uint16_t)env->GetArrayLength(scan_resp_enc);
-  std::vector<uint8_t> scan_resp_enc_vec(
-      scan_resp_data_enc, scan_resp_data_enc + scan_resp_enc_len);
+  std::vector<uint8_t> scan_resp_enc_vec(scan_resp_data_enc,
+                                         scan_resp_data_enc + scan_resp_enc_len);
   env->ReleaseByteArrayElements(scan_resp_enc, scan_resp_data_enc, JNI_ABORT);
 
   AdvertiseParameters params = parseParams(env, parameters);
@@ -2434,8 +2413,7 @@
 
   jbyte* adv_data_data_enc = env->GetByteArrayElements(adv_data_enc, NULL);
   uint16_t adv_data_enc_len = (uint16_t)env->GetArrayLength(adv_data_enc);
-  std::vector<uint8_t> data_enc_vec(adv_data_data_enc,
-                                    adv_data_data_enc + adv_data_enc_len);
+  std::vector<uint8_t> data_enc_vec(adv_data_data_enc, adv_data_data_enc + adv_data_enc_len);
   env->ReleaseByteArrayElements(adv_data_enc, adv_data_data_enc, JNI_ABORT);
 
   jbyte* periodic_data_data = env->GetByteArrayElements(periodic_data, NULL);
@@ -2444,37 +2422,23 @@
                                          periodic_data_data + periodic_data_len);
   env->ReleaseByteArrayElements(periodic_data, periodic_data_data, JNI_ABORT);
 
-  jbyte* periodic_data_data_enc =
-      env->GetByteArrayElements(periodic_data_enc, NULL);
-  uint16_t periodic_data_enc_len =
-      (uint16_t)env->GetArrayLength(periodic_data_enc);
-  std::vector<uint8_t> periodic_data_enc_vec(
-      periodic_data_data_enc, periodic_data_data_enc + periodic_data_enc_len);
-  env->ReleaseByteArrayElements(periodic_data_enc, periodic_data_data_enc,
-                                JNI_ABORT);
-
-  jbyte* enc_key_value =
-      env->GetByteArrayElements(enc_key_material_value, NULL);
-  uint16_t enc_key_value_len =
-      (uint16_t)env->GetArrayLength(enc_key_material_value);
-  std::vector<uint8_t> enc_key_value_vec(enc_key_value,
-                                         enc_key_value + enc_key_value_len);
-  env->ReleaseByteArrayElements(enc_key_material_value, enc_key_value,
-                                JNI_ABORT);
+  jbyte* periodic_data_data_enc = env->GetByteArrayElements(periodic_data_enc, NULL);
+  uint16_t periodic_data_enc_len = (uint16_t)env->GetArrayLength(periodic_data_enc);
+  std::vector<uint8_t> periodic_data_enc_vec(periodic_data_data_enc,
+                                             periodic_data_data_enc + periodic_data_enc_len);
+  env->ReleaseByteArrayElements(periodic_data_enc, periodic_data_data_enc, JNI_ABORT);
+
+  jbyte* enc_key_value = env->GetByteArrayElements(enc_key_material_value, NULL);
+  uint16_t enc_key_value_len = (uint16_t)env->GetArrayLength(enc_key_material_value);
+  std::vector<uint8_t> enc_key_value_vec(enc_key_value, enc_key_value + enc_key_value_len);
+  env->ReleaseByteArrayElements(enc_key_material_value, enc_key_value, JNI_ABORT);
 
   sGattIf->advertiser->StartAdvertisingSet(
-<<<<<<< HEAD
-      kAdvertiserClientIdJni, reg_id,
-      base::Bind(&ble_advertising_set_started_cb, reg_id, server_if), params,
-      data_vec, data_enc_vec, scan_resp_vec, scan_resp_enc_vec, periodicParams,
-      periodic_data_vec, periodic_data_enc_vec, duration, maxExtAdvEvents,
-      enc_key_value_vec, base::Bind(ble_advertising_set_timeout_cb));
-=======
           kAdvertiserClientIdJni, reg_id,
           base::Bind(&ble_advertising_set_started_cb, reg_id, server_if), params, data_vec,
-          scan_resp_vec, periodicParams, periodic_data_vec, duration, maxExtAdvEvents,
+          data_enc_vec, scan_resp_vec, scan_resp_enc_vec, periodicParams, periodic_data_vec,
+          periodic_data_enc_vec, duration, maxExtAdvEvents, enc_key_value_vec,
           base::Bind(ble_advertising_set_timeout_cb));
->>>>>>> 15c04564
 }
 
 static void stopAdvertisingSetNative(JNIEnv* /* env */, jobject /* object */, jint advertiser_id) {
@@ -2536,49 +2500,26 @@
                               maxExtAdvEvents, base::Bind(&enableSetCb, advertiser_id, false));
 }
 
-<<<<<<< HEAD
-static void setAdvertisingDataNative(JNIEnv* env, jobject /* object */,
-                                     jint advertiser_id, jbyteArray data,
-                                     jbyteArray data_encrypt) {
-  if (!sGattIf) return;
+static void setAdvertisingDataNative(JNIEnv* env, jobject /* object */, jint advertiser_id,
+                                     jbyteArray data, jbyteArray data_encrypt) {
+  if (!sGattIf) {
+    return;
+  }
   sGattIf->advertiser->SetData(
-      advertiser_id, false, toVector(env, data), toVector(env, data_encrypt),
-      base::Bind(&callJniCallback, method_onAdvertisingDataSet, advertiser_id));
-}
-
-static void setScanResponseDataNative(JNIEnv* env, jobject /* object */,
-                                      jint advertiser_id, jbyteArray data,
-                                      jbyteArray data_encrypt) {
-  if (!sGattIf) return;
-=======
-static void setAdvertisingDataNative(JNIEnv* env, jobject /* object */, jint advertiser_id,
-                                     jbyteArray data) {
-  if (!sGattIf) {
-    return;
-  }
-
-  sGattIf->advertiser->SetData(
-          advertiser_id, false, toVector(env, data),
+          advertiser_id, false, toVector(env, data), toVector(env, data_encrypt),
           base::Bind(&callJniCallback, method_onAdvertisingDataSet, advertiser_id));
 }
 
 static void setScanResponseDataNative(JNIEnv* env, jobject /* object */, jint advertiser_id,
-                                      jbyteArray data) {
-  if (!sGattIf) {
-    return;
-  }
->>>>>>> 15c04564
+                                      jbyteArray data, jbyteArray data_encrypt) {
+  if (!sGattIf) {
+    return;
+  }
 
   std::vector<uint8_t> data_enc;
   sGattIf->advertiser->SetData(
-<<<<<<< HEAD
-      advertiser_id, true, toVector(env, data), toVector(env, data_encrypt),
-      base::Bind(&callJniCallback, method_onScanResponseDataSet,
-                 advertiser_id));
-=======
-          advertiser_id, true, toVector(env, data),
+          advertiser_id, true, toVector(env, data), toVector(env, data_encrypt),
           base::Bind(&callJniCallback, method_onScanResponseDataSet, advertiser_id));
->>>>>>> 15c04564
 }
 
 static void setAdvertisingParametersNativeCb(uint8_t advertiser_id, uint8_t status,
@@ -2617,30 +2558,16 @@
                      advertiser_id));
 }
 
-<<<<<<< HEAD
-static void setPeriodicAdvertisingDataNative(JNIEnv* env, jobject /* object */,
-                                             jint advertiser_id,
-                                             jbyteArray data,
-                                             jbyteArray data_encrypt) {
-  if (!sGattIf) return;
-=======
 static void setPeriodicAdvertisingDataNative(JNIEnv* env, jobject /* object */, jint advertiser_id,
-                                             jbyteArray data) {
-  if (!sGattIf) {
-    return;
-  }
->>>>>>> 15c04564
+                                             jbyteArray data, jbyteArray data_encrypt) {
+  if (!sGattIf) {
+    return;
+  }
 
   std::vector<uint8_t> data_enc;
   sGattIf->advertiser->SetPeriodicAdvertisingData(
-<<<<<<< HEAD
-      advertiser_id, toVector(env, data), toVector(env, data_encrypt),
-      base::Bind(&callJniCallback, method_onPeriodicAdvertisingDataSet,
-                 advertiser_id));
-=======
-          advertiser_id, toVector(env, data),
+          advertiser_id, toVector(env, data), toVector(env, data_encrypt),
           base::Bind(&callJniCallback, method_onPeriodicAdvertisingDataSet, advertiser_id));
->>>>>>> 15c04564
 }
 
 static void enablePeriodicSetCb(uint8_t advertiser_id, bool enable, uint8_t status) {
@@ -2870,52 +2797,26 @@
 // JNI functions defined in AdvertiseManagerNativeInterface class.
 static int register_com_android_bluetooth_gatt_advertise_manager(JNIEnv* env) {
   const JNINativeMethod methods[] = {
-<<<<<<< HEAD
-      {"initializeNative", "()V", (void*)advertiseInitializeNative},
-      {"cleanupNative", "()V", (void*)advertiseCleanupNative},
-      {"startAdvertisingSetNative",
-       "(Landroid/bluetooth/le/AdvertisingSetParameters;"
-       "[B[B[B[BLandroid/bluetooth/le/"
-       "PeriodicAdvertisingParameters;[B[BII[BII)V",
-       (void*)startAdvertisingSetNative},
-      {"stopAdvertisingSetNative", "(I)V", (void*)stopAdvertisingSetNative},
-      {"getOwnAddressNative", "(I)V", (void*)getOwnAddressNative},
-      {"enableAdvertisingSetNative", "(IZII)V",
-       (void*)enableAdvertisingSetNative},
-      {"setAdvertisingDataNative", "(I[B[B)V", (void*)setAdvertisingDataNative},
-      {"setScanResponseDataNative", "(I[B[B)V",
-       (void*)setScanResponseDataNative},
-      {"setAdvertisingParametersNative",
-       "(ILandroid/bluetooth/le/AdvertisingSetParameters;)V",
-       (void*)setAdvertisingParametersNative},
-      {"setPeriodicAdvertisingParametersNative",
-       "(ILandroid/bluetooth/le/PeriodicAdvertisingParameters;)V",
-       (void*)setPeriodicAdvertisingParametersNative},
-      {"setPeriodicAdvertisingDataNative", "(I[B[B)V",
-       (void*)setPeriodicAdvertisingDataNative},
-      {"setPeriodicAdvertisingEnableNative", "(IZ)V",
-       (void*)setPeriodicAdvertisingEnableNative},
-=======
           {"initializeNative", "()V", (void*)advertiseInitializeNative},
           {"cleanupNative", "()V", (void*)advertiseCleanupNative},
           {"startAdvertisingSetNative",
            "(Landroid/bluetooth/le/AdvertisingSetParameters;"
-           "[B[BLandroid/bluetooth/le/PeriodicAdvertisingParameters;[BIIII)V",
+           "[B[B[B[BLandroid/bluetooth/le/"
+           "PeriodicAdvertisingParameters;[B[BII[BII)V",
            (void*)startAdvertisingSetNative},
           {"stopAdvertisingSetNative", "(I)V", (void*)stopAdvertisingSetNative},
           {"getOwnAddressNative", "(I)V", (void*)getOwnAddressNative},
           {"enableAdvertisingSetNative", "(IZII)V", (void*)enableAdvertisingSetNative},
-          {"setAdvertisingDataNative", "(I[B)V", (void*)setAdvertisingDataNative},
-          {"setScanResponseDataNative", "(I[B)V", (void*)setScanResponseDataNative},
+          {"setAdvertisingDataNative", "(I[B[B)V", (void*)setAdvertisingDataNative},
+          {"setScanResponseDataNative", "(I[B[B)V", (void*)setScanResponseDataNative},
           {"setAdvertisingParametersNative", "(ILandroid/bluetooth/le/AdvertisingSetParameters;)V",
            (void*)setAdvertisingParametersNative},
           {"setPeriodicAdvertisingParametersNative",
            "(ILandroid/bluetooth/le/PeriodicAdvertisingParameters;)V",
            (void*)setPeriodicAdvertisingParametersNative},
-          {"setPeriodicAdvertisingDataNative", "(I[B)V", (void*)setPeriodicAdvertisingDataNative},
+          {"setPeriodicAdvertisingDataNative", "(I[B[B)V", (void*)setPeriodicAdvertisingDataNative},
           {"setPeriodicAdvertisingEnableNative", "(IZ)V",
            (void*)setPeriodicAdvertisingEnableNative},
->>>>>>> 15c04564
   };
   const int result = REGISTER_NATIVE_METHODS(
           env, "com/android/bluetooth/gatt/AdvertiseManagerNativeInterface", methods);
