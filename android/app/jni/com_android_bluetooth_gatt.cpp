--- conflicted
+++ resolved
@@ -1593,20 +1593,11 @@
 static void gattSetScanParametersNative(JNIEnv* /* env */, jobject /* object */,
                                         jint client_if, jint scan_interval_unit,
                                         jint scan_window_unit, jint scan_phy) {
-<<<<<<< HEAD
-  if (!sGattIf) return;
-
+  if (!sScanner) return;
   log::warn("gattSetScanParametersNative");
-  sGattIf->scanner->SetScanParameters(
-      client_if, /* use active scan */ 0x01, scan_interval_unit,
-      scan_window_unit, scan_phy,
-      base::Bind(&set_scan_params_cmpl_cb, client_if));
-=======
-  if (!sScanner) return;
   sScanner->SetScanParameters(client_if, /* use active scan */ 0x01,
                               scan_interval_unit, scan_window_unit, scan_phy,
                               base::Bind(&set_scan_params_cmpl_cb, client_if));
->>>>>>> f012f080
 }
 
 void scan_filter_param_cb(uint8_t client_if, uint8_t avbl_space, uint8_t action,
