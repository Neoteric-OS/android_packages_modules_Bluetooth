/*
 * Copyright (C) 2013 The Android Open Source Project
 *
 * Licensed under the Apache License, Version 2.0 (the "License");
 * you may not use this file except in compliance with the License.
 * You may obtain a copy of the License at
 *
 *      http://www.apache.org/licenses/LICENSE-2.0
 *
 * Unless required by applicable law or agreed to in writing, software
 * distributed under the License is distributed on an "AS IS" BASIS,
 * WITHOUT WARRANTIES OR CONDITIONS OF ANY KIND, either express or implied.
 * See the License for the specific language governing permissions and
 * limitations under the License.
 *
 * Changes from Qualcomm Innovation Center are provided under the following license:
 *
 * Copyright (c) 2022 Qualcomm Innovation Center, Inc. All rights reserved.
 *
 * Redistribution and use in source and binary forms, with or without
 * modification, are permitted (subject to the limitations in the
 * disclaimer below) provided that the following conditions are met:
 *
 * Redistributions of source code must retain the above copyright
 * notice, this list of conditions and the following disclaimer.
 *
 * Redistributions in binary form must reproduce the above
 * copyright notice, this list of conditions and the following
 * disclaimer in the documentation and/or other materials provided
 * with the distribution.
 *
 * Neither the name of Qualcomm Innovation Center, Inc. nor the names of its
 * contributors may be used to endorse or promote products derived
 * from this software without specific prior written permission.
 *
 * NO EXPRESS OR IMPLIED LICENSES TO ANY PARTY'S PATENT RIGHTS ARE
 * GRANTED BY THIS LICENSE. THIS SOFTWARE IS PROVIDED BY THE COPYRIGHT
 * HOLDERS AND CONTRIBUTORS "AS IS" AND ANY EXPRESS OR IMPLIED
 * WARRANTIES, INCLUDING, BUT NOT LIMITED TO, THE IMPLIED WARRANTIES OF
 * MERCHANTABILITY AND FITNESS FOR A PARTICULAR PURPOSE ARE DISCLAIMED.
 * IN NO EVENT SHALL THE COPYRIGHT HOLDER OR CONTRIBUTORS BE LIABLE FOR
 * ANY DIRECT, INDIRECT, INCIDENTAL, SPECIAL, EXEMPLARY, OR CONSEQUENTIAL
 * DAMAGES (INCLUDING, BUT NOT LIMITED TO, PROCUREMENT OF SUBSTITUTE
 * GOODS OR SERVICES; LOSS OF USE, DATA, OR PROFITS; OR BUSINESS
 * INTERRUPTION) HOWEVER CAUSED AND ON ANY THEORY OF LIABILITY, WHETHER
 * IN CONTRACT, STRICT LIABILITY, OR TORT (INCLUDING NEGLIGENCE OR
 * OTHERWISE) ARISING IN ANY WAY OUT OF THE USE OF THIS SOFTWARE, EVEN
 * IF ADVISED OF THE POSSIBILITY OF SUCH DAMAGE
 *
 */

#define LOG_TAG "BtGatt.JNI"

#include <base/functional/bind.h>
#include <base/functional/callback.h>
#include <cutils/log.h>
#include <string.h>

#include <array>
#include <memory>
#include <shared_mutex>

#include "com_android_bluetooth.h"
#include "common/init_flags.h"
#include "hardware/bt_gatt.h"
#include "hardware/bt_gatt_types.h"
#include "rust/cxx.h"
#include "rust/src/gatt/ffi/gatt_shim.h"
#include "src/gatt/ffi.rs.h"
#include "utils/Log.h"

using bluetooth::Uuid;

#define UUID_PARAMS(uuid) uuid_lsb(uuid), uuid_msb(uuid)

static Uuid from_java_uuid(jlong uuid_msb, jlong uuid_lsb) {
  std::array<uint8_t, Uuid::kNumBytes128> uu;
  for (int i = 0; i < 8; i++) {
    uu[7 - i] = (uuid_msb >> (8 * i)) & 0xFF;
    uu[15 - i] = (uuid_lsb >> (8 * i)) & 0xFF;
  }
  return Uuid::From128BitBE(uu);
}

static uint64_t uuid_lsb(const Uuid& uuid) {
  uint64_t lsb = 0;

  auto uu = uuid.To128BitBE();
  for (int i = 8; i <= 15; i++) {
    lsb <<= 8;
    lsb |= uu[i];
  }

  return lsb;
}

static uint64_t uuid_msb(const Uuid& uuid) {
  uint64_t msb = 0;

  auto uu = uuid.To128BitBE();
  for (int i = 0; i <= 7; i++) {
    msb <<= 8;
    msb |= uu[i];
  }

  return msb;
}

static RawAddress str2addr(JNIEnv* env, jstring address) {
  RawAddress bd_addr;
  const char* c_address = env->GetStringUTFChars(address, NULL);
  if (!c_address) return bd_addr;

  RawAddress::FromString(std::string(c_address), bd_addr);
  env->ReleaseStringUTFChars(address, c_address);

  return bd_addr;
}

static jstring bdaddr2newjstr(JNIEnv* env, const RawAddress* bda) {
  char c_address[32];
  snprintf(c_address, sizeof(c_address), "%02X:%02X:%02X:%02X:%02X:%02X",
           bda->address[0], bda->address[1], bda->address[2], bda->address[3],
           bda->address[4], bda->address[5]);

  return env->NewStringUTF(c_address);
}

static std::vector<uint8_t> toVector(JNIEnv* env, jbyteArray ba) {
  jbyte* data_data = env->GetByteArrayElements(ba, NULL);
  uint16_t data_len = (uint16_t)env->GetArrayLength(ba);
  std::vector<uint8_t> data_vec(data_data, data_data + data_len);
  env->ReleaseByteArrayElements(ba, data_data, JNI_ABORT);
  return data_vec;
}

namespace android {

/**
 * Client callback methods
 */

static jmethodID method_onClientRegistered;
static jmethodID method_onConnected;
static jmethodID method_onDisconnected;
static jmethodID method_onReadCharacteristic;
static jmethodID method_onWriteCharacteristic;
static jmethodID method_onExecuteCompleted;
static jmethodID method_onSearchCompleted;
static jmethodID method_onReadDescriptor;
static jmethodID method_onWriteDescriptor;
static jmethodID method_onNotify;
static jmethodID method_onRegisterForNotifications;
static jmethodID method_onReadRemoteRssi;
static jmethodID method_onConfigureMTU;
static jmethodID method_onClientCongestion;

static jmethodID method_getSampleGattDbElement;
static jmethodID method_onGetGattDb;
static jmethodID method_onClientPhyUpdate;
static jmethodID method_onClientPhyRead;
static jmethodID method_onClientConnUpdate;
static jmethodID method_onServiceChanged;
static jmethodID method_onClientSubrateChange;

/**
 * Server callback methods
 */
static jmethodID method_onServerRegistered;
static jmethodID method_onClientConnected;
static jmethodID method_onServiceAdded;
static jmethodID method_onServiceStopped;
static jmethodID method_onServiceDeleted;
static jmethodID method_onResponseSendCompleted;
static jmethodID method_onServerReadCharacteristic;
static jmethodID method_onServerReadDescriptor;
static jmethodID method_onServerWriteCharacteristic;
static jmethodID method_onServerWriteDescriptor;
static jmethodID method_onExecuteWrite;
static jmethodID method_onNotificationSent;
static jmethodID method_onServerCongestion;
static jmethodID method_onServerMtuChanged;
static jmethodID method_onServerPhyUpdate;
static jmethodID method_onServerPhyRead;
static jmethodID method_onServerConnUpdate;
static jmethodID method_onServerSubrateChange;

/**
 * Advertiser callback methods
 */
static jmethodID method_onAdvertisingSetStarted;
static jmethodID method_onOwnAddressRead;
static jmethodID method_onAdvertisingEnabled;
static jmethodID method_onAdvertisingDataSet;
static jmethodID method_onScanResponseDataSet;
static jmethodID method_onAdvertisingParametersUpdated;
static jmethodID method_onPeriodicAdvertisingParametersUpdated;
static jmethodID method_onPeriodicAdvertisingDataSet;
static jmethodID method_onPeriodicAdvertisingEnabled;

/**
 * Scanner callback methods
 */
static jmethodID method_onScannerRegistered;
static jmethodID method_onScanResult;
static jmethodID method_onScanFilterConfig;
static jmethodID method_onScanFilterParamsConfigured;
static jmethodID method_onScanFilterEnableDisabled;
static jmethodID method_onBatchScanStorageConfigured;
static jmethodID method_onBatchScanStartStopped;
static jmethodID method_onBatchScanReports;
static jmethodID method_onBatchScanThresholdCrossed;
static jmethodID method_createOnTrackAdvFoundLostObject;
static jmethodID method_onTrackAdvFoundLost;
static jmethodID method_onScanParamSetupCompleted;

/**
 * Periodic scanner callback methods
 */
static jmethodID method_onSyncLost;
static jmethodID method_onSyncReport;
static jmethodID method_onSyncStarted;
static jmethodID method_onSyncTransferredCallback;
static jmethodID method_onBigInfoReport;
/**
 * Distance Measurement callback methods
 */
static jmethodID method_onDistanceMeasurementStarted;
static jmethodID method_onDistanceMeasurementStartFail;
static jmethodID method_onDistanceMeasurementStopped;
static jmethodID method_onDistanceMeasurementResult;

/**
 * Static variables
 */
static const btgatt_interface_t* sGattIf = NULL;
static jobject mCallbacksObj = NULL;
static jobject mScanCallbacksObj = NULL;
static jobject mAdvertiseCallbacksObj = NULL;
static jobject mPeriodicScanCallbacksObj = NULL;
static jobject mDistanceMeasurementCallbacksObj = NULL;
static std::shared_mutex callbacks_mutex;

/**
 * BTA client callbacks
 */

void btgattc_register_app_cb(int status, int clientIf, const Uuid& app_uuid) {
  std::shared_lock<std::shared_mutex> lock(callbacks_mutex);
  CallbackEnv sCallbackEnv(__func__);
  if (!sCallbackEnv.valid() || !mCallbacksObj) return;
  sCallbackEnv->CallVoidMethod(mCallbacksObj, method_onClientRegistered, status,
                               clientIf, UUID_PARAMS(app_uuid));
}

void btgattc_scan_result_cb(uint16_t event_type, uint8_t addr_type,
                            RawAddress* bda, uint8_t primary_phy,
                            uint8_t secondary_phy, uint8_t advertising_sid,
                            int8_t tx_power, int8_t rssi,
                            uint16_t periodic_adv_int,
                            std::vector<uint8_t> adv_data,
                            RawAddress* original_bda) {
  std::shared_lock<std::shared_mutex> lock(callbacks_mutex);
  CallbackEnv sCallbackEnv(__func__);
  if (!sCallbackEnv.valid() || !mScanCallbacksObj) return;

  ScopedLocalRef<jstring> address(sCallbackEnv.get(),
                                  bdaddr2newjstr(sCallbackEnv.get(), bda));
  ScopedLocalRef<jbyteArray> jb(sCallbackEnv.get(),
                                sCallbackEnv->NewByteArray(adv_data.size()));
  sCallbackEnv->SetByteArrayRegion(jb.get(), 0, adv_data.size(),
                                   (jbyte*)adv_data.data());

  ScopedLocalRef<jstring> original_address(
      sCallbackEnv.get(), bdaddr2newjstr(sCallbackEnv.get(), original_bda));

  sCallbackEnv->CallVoidMethod(
      mScanCallbacksObj, method_onScanResult, event_type, addr_type,
      address.get(), primary_phy, secondary_phy, advertising_sid, tx_power,
      rssi, periodic_adv_int, jb.get(), original_address.get());
}

void btgattc_open_cb(int conn_id, int status, int clientIf,
                     const RawAddress& bda) {
  std::shared_lock<std::shared_mutex> lock(callbacks_mutex);
  CallbackEnv sCallbackEnv(__func__);
  if (!sCallbackEnv.valid() || !mCallbacksObj) return;

  ScopedLocalRef<jstring> address(sCallbackEnv.get(),
                                  bdaddr2newjstr(sCallbackEnv.get(), &bda));
  sCallbackEnv->CallVoidMethod(mCallbacksObj, method_onConnected, clientIf,
                               conn_id, status, address.get());
}

void btgattc_close_cb(int conn_id, int status, int clientIf,
                      const RawAddress& bda) {
  std::shared_lock<std::shared_mutex> lock(callbacks_mutex);
  CallbackEnv sCallbackEnv(__func__);
  if (!sCallbackEnv.valid() || !mCallbacksObj) return;

  ScopedLocalRef<jstring> address(sCallbackEnv.get(),
                                  bdaddr2newjstr(sCallbackEnv.get(), &bda));
  sCallbackEnv->CallVoidMethod(mCallbacksObj, method_onDisconnected, clientIf,
                               conn_id, status, address.get());
}

void btgattc_search_complete_cb(int conn_id, int status) {
  std::shared_lock<std::shared_mutex> lock(callbacks_mutex);
  CallbackEnv sCallbackEnv(__func__);
  if (!sCallbackEnv.valid() || !mCallbacksObj) return;

  sCallbackEnv->CallVoidMethod(mCallbacksObj, method_onSearchCompleted, conn_id,
                               status);
}

void btgattc_register_for_notification_cb(int conn_id, int registered,
                                          int status, uint16_t handle) {
  std::shared_lock<std::shared_mutex> lock(callbacks_mutex);
  CallbackEnv sCallbackEnv(__func__);
  if (!sCallbackEnv.valid() || !mCallbacksObj) return;

  sCallbackEnv->CallVoidMethod(mCallbacksObj, method_onRegisterForNotifications,
                               conn_id, status, registered, handle);
}

void btgattc_notify_cb(int conn_id, const btgatt_notify_params_t& p_data) {
  std::shared_lock<std::shared_mutex> lock(callbacks_mutex);
  CallbackEnv sCallbackEnv(__func__);
  if (!sCallbackEnv.valid() || !mCallbacksObj) return;

  ScopedLocalRef<jstring> address(
      sCallbackEnv.get(), bdaddr2newjstr(sCallbackEnv.get(), &p_data.bda));
  ScopedLocalRef<jbyteArray> jb(sCallbackEnv.get(),
                                sCallbackEnv->NewByteArray(p_data.len));
  sCallbackEnv->SetByteArrayRegion(jb.get(), 0, p_data.len,
                                   (jbyte*)p_data.value);

  sCallbackEnv->CallVoidMethod(mCallbacksObj, method_onNotify, conn_id,
                               address.get(), p_data.handle, p_data.is_notify,
                               jb.get());
}

void btgattc_read_characteristic_cb(int conn_id, int status,
                                    btgatt_read_params_t* p_data) {
  std::shared_lock<std::shared_mutex> lock(callbacks_mutex);
  CallbackEnv sCallbackEnv(__func__);
  if (!sCallbackEnv.valid() || !mCallbacksObj) return;

  ScopedLocalRef<jbyteArray> jb(sCallbackEnv.get(), NULL);
  if (status == 0) {  // Success
    jb.reset(sCallbackEnv->NewByteArray(p_data->value.len));
    sCallbackEnv->SetByteArrayRegion(jb.get(), 0, p_data->value.len,
                                     (jbyte*)p_data->value.value);
  } else {
    uint8_t value = 0;
    jb.reset(sCallbackEnv->NewByteArray(1));
    sCallbackEnv->SetByteArrayRegion(jb.get(), 0, 1, (jbyte*)&value);
  }

  sCallbackEnv->CallVoidMethod(mCallbacksObj, method_onReadCharacteristic,
                               conn_id, status, p_data->handle, jb.get());
}

void btgattc_write_characteristic_cb(int conn_id, int status, uint16_t handle,
                                     uint16_t len, const uint8_t* value) {
  std::shared_lock<std::shared_mutex> lock(callbacks_mutex);
  CallbackEnv sCallbackEnv(__func__);
  if (!sCallbackEnv.valid() || !mCallbacksObj) return;

  ScopedLocalRef<jbyteArray> jb(sCallbackEnv.get(), NULL);
  jb.reset(sCallbackEnv->NewByteArray(len));
  sCallbackEnv->SetByteArrayRegion(jb.get(), 0, len, (jbyte*)value);
  sCallbackEnv->CallVoidMethod(mCallbacksObj, method_onWriteCharacteristic,
                               conn_id, status, handle, jb.get());
}

void btgattc_execute_write_cb(int conn_id, int status) {
  std::shared_lock<std::shared_mutex> lock(callbacks_mutex);
  CallbackEnv sCallbackEnv(__func__);
  if (!sCallbackEnv.valid() || !mCallbacksObj) return;

  sCallbackEnv->CallVoidMethod(mCallbacksObj, method_onExecuteCompleted,
                               conn_id, status);
}

void btgattc_read_descriptor_cb(int conn_id, int status,
                                const btgatt_read_params_t& p_data) {
  std::shared_lock<std::shared_mutex> lock(callbacks_mutex);
  CallbackEnv sCallbackEnv(__func__);
  if (!sCallbackEnv.valid() || !mCallbacksObj) return;

  ScopedLocalRef<jbyteArray> jb(sCallbackEnv.get(), NULL);
  if (p_data.value.len != 0) {
    jb.reset(sCallbackEnv->NewByteArray(p_data.value.len));
    sCallbackEnv->SetByteArrayRegion(jb.get(), 0, p_data.value.len,
                                     (jbyte*)p_data.value.value);
  } else {
    jb.reset(sCallbackEnv->NewByteArray(1));
  }

  sCallbackEnv->CallVoidMethod(mCallbacksObj, method_onReadDescriptor, conn_id,
                               status, p_data.handle, jb.get());
}

void btgattc_write_descriptor_cb(int conn_id, int status, uint16_t handle,
                                 uint16_t len, const uint8_t* value) {
  std::shared_lock<std::shared_mutex> lock(callbacks_mutex);
  CallbackEnv sCallbackEnv(__func__);
  if (!sCallbackEnv.valid() || !mCallbacksObj) return;

  ScopedLocalRef<jbyteArray> jb(sCallbackEnv.get(), NULL);
  jb.reset(sCallbackEnv->NewByteArray(len));
  sCallbackEnv->SetByteArrayRegion(jb.get(), 0, len, (jbyte*)value);
  sCallbackEnv->CallVoidMethod(mCallbacksObj, method_onWriteDescriptor, conn_id,
                               status, handle, jb.get());
}

void btgattc_remote_rssi_cb(int client_if, const RawAddress& bda, int rssi,
                            int status) {
  std::shared_lock<std::shared_mutex> lock(callbacks_mutex);
  CallbackEnv sCallbackEnv(__func__);
  if (!sCallbackEnv.valid() || !mCallbacksObj) return;

  ScopedLocalRef<jstring> address(sCallbackEnv.get(),
                                  bdaddr2newjstr(sCallbackEnv.get(), &bda));

  sCallbackEnv->CallVoidMethod(mCallbacksObj, method_onReadRemoteRssi,
                               client_if, address.get(), rssi, status);
}

void btgattc_configure_mtu_cb(int conn_id, int status, int mtu) {
  std::shared_lock<std::shared_mutex> lock(callbacks_mutex);
  CallbackEnv sCallbackEnv(__func__);
  if (!sCallbackEnv.valid() || !mCallbacksObj) return;
  sCallbackEnv->CallVoidMethod(mCallbacksObj, method_onConfigureMTU, conn_id,
                               status, mtu);
}

void btgattc_congestion_cb(int conn_id, bool congested) {
  std::shared_lock<std::shared_mutex> lock(callbacks_mutex);
  CallbackEnv sCallbackEnv(__func__);
  if (!sCallbackEnv.valid() || !mCallbacksObj) return;
  sCallbackEnv->CallVoidMethod(mCallbacksObj, method_onClientCongestion,
                               conn_id, congested);
}

void btgattc_batchscan_reports_cb(int client_if, int status, int report_format,
                                  int num_records, std::vector<uint8_t> data) {
  std::shared_lock<std::shared_mutex> lock(callbacks_mutex);
  CallbackEnv sCallbackEnv(__func__);
  if (!sCallbackEnv.valid() || !mScanCallbacksObj) return;
  ScopedLocalRef<jbyteArray> jb(sCallbackEnv.get(),
                                sCallbackEnv->NewByteArray(data.size()));
  sCallbackEnv->SetByteArrayRegion(jb.get(), 0, data.size(),
                                   (jbyte*)data.data());

  sCallbackEnv->CallVoidMethod(mScanCallbacksObj, method_onBatchScanReports,
                               status, client_if, report_format, num_records,
                               jb.get());
}

void btgattc_batchscan_threshold_cb(int client_if) {
  std::shared_lock<std::shared_mutex> lock(callbacks_mutex);
  CallbackEnv sCallbackEnv(__func__);
  if (!sCallbackEnv.valid() || !mScanCallbacksObj) return;
  sCallbackEnv->CallVoidMethod(mScanCallbacksObj,
                               method_onBatchScanThresholdCrossed, client_if);
}

void btgattc_track_adv_event_cb(btgatt_track_adv_info_t* p_adv_track_info) {
  std::shared_lock<std::shared_mutex> lock(callbacks_mutex);
  CallbackEnv sCallbackEnv(__func__);
  if (!sCallbackEnv.valid() || !mScanCallbacksObj) return;

  ScopedLocalRef<jstring> address(
      sCallbackEnv.get(),
      bdaddr2newjstr(sCallbackEnv.get(), &p_adv_track_info->bd_addr));

  ScopedLocalRef<jbyteArray> jb_adv_pkt(
      sCallbackEnv.get(),
      sCallbackEnv->NewByteArray(p_adv_track_info->adv_pkt_len));
  ScopedLocalRef<jbyteArray> jb_scan_rsp(
      sCallbackEnv.get(),
      sCallbackEnv->NewByteArray(p_adv_track_info->scan_rsp_len));

  sCallbackEnv->SetByteArrayRegion(jb_adv_pkt.get(), 0,
                                   p_adv_track_info->adv_pkt_len,
                                   (jbyte*)p_adv_track_info->p_adv_pkt_data);

  sCallbackEnv->SetByteArrayRegion(jb_scan_rsp.get(), 0,
                                   p_adv_track_info->scan_rsp_len,
                                   (jbyte*)p_adv_track_info->p_scan_rsp_data);

  ScopedLocalRef<jobject> trackadv_obj(
      sCallbackEnv.get(),
      sCallbackEnv->CallObjectMethod(
          mCallbacksObj, method_createOnTrackAdvFoundLostObject,
          p_adv_track_info->client_if, p_adv_track_info->adv_pkt_len,
          jb_adv_pkt.get(), p_adv_track_info->scan_rsp_len, jb_scan_rsp.get(),
          p_adv_track_info->filt_index, p_adv_track_info->advertiser_state,
          p_adv_track_info->advertiser_info_present, address.get(),
          p_adv_track_info->addr_type, p_adv_track_info->tx_power,
          p_adv_track_info->rssi_value, p_adv_track_info->time_stamp));

  if (NULL != trackadv_obj.get()) {
    sCallbackEnv->CallVoidMethod(mScanCallbacksObj, method_onTrackAdvFoundLost,
                                 trackadv_obj.get());
  }
}

void fillGattDbElementArray(JNIEnv* env, jobject* array,
                            const btgatt_db_element_t* db, int count) {
  // Because JNI uses a different class loader in the callback context, we
  // cannot simply get the class.
  // As a workaround, we have to make sure we obtain an object of the class
  // first, as this will cause
  // class loader to load it.
  ScopedLocalRef<jobject> objectForClass(
      env, env->CallObjectMethod(mCallbacksObj, method_getSampleGattDbElement));
  ScopedLocalRef<jclass> gattDbElementClazz(
      env, env->GetObjectClass(objectForClass.get()));

  jmethodID gattDbElementConstructor =
      env->GetMethodID(gattDbElementClazz.get(), "<init>", "()V");

  jmethodID arrayAdd;

  const JNIJavaMethod javaMethods[] = {
      {"add", "(Ljava/lang/Object;)Z", &arrayAdd},
  };
  GET_JAVA_METHODS(env, "java/util/ArrayList", javaMethods);

  jmethodID uuidConstructor;

  const JNIJavaMethod javaUuidMethods[] = {
      {"<init>", "(JJ)V", &uuidConstructor},
  };
  GET_JAVA_METHODS(env, "java/util/UUID", javaUuidMethods);

  for (int i = 0; i < count; i++) {
    const btgatt_db_element_t& curr = db[i];

    ScopedLocalRef<jobject> element(
        env,
        env->NewObject(gattDbElementClazz.get(), gattDbElementConstructor));

    jfieldID fid = env->GetFieldID(gattDbElementClazz.get(), "id", "I");
    env->SetIntField(element.get(), fid, curr.id);

    fid = env->GetFieldID(gattDbElementClazz.get(), "attributeHandle", "I");
    env->SetIntField(element.get(), fid, curr.attribute_handle);

    ScopedLocalRef<jclass> uuidClazz(env, env->FindClass("java/util/UUID"));
    ScopedLocalRef<jobject> uuid(
        env, env->NewObject(uuidClazz.get(), uuidConstructor,
                            uuid_msb(curr.uuid), uuid_lsb(curr.uuid)));
    fid = env->GetFieldID(gattDbElementClazz.get(), "uuid", "Ljava/util/UUID;");
    env->SetObjectField(element.get(), fid, uuid.get());

    fid = env->GetFieldID(gattDbElementClazz.get(), "type", "I");
    env->SetIntField(element.get(), fid, curr.type);

    fid = env->GetFieldID(gattDbElementClazz.get(), "attributeHandle", "I");
    env->SetIntField(element.get(), fid, curr.attribute_handle);

    fid = env->GetFieldID(gattDbElementClazz.get(), "startHandle", "I");
    env->SetIntField(element.get(), fid, curr.start_handle);

    fid = env->GetFieldID(gattDbElementClazz.get(), "endHandle", "I");
    env->SetIntField(element.get(), fid, curr.end_handle);

    fid = env->GetFieldID(gattDbElementClazz.get(), "properties", "I");
    env->SetIntField(element.get(), fid, curr.properties);

    env->CallBooleanMethod(*array, arrayAdd, element.get());
  }
}

void btgattc_get_gatt_db_cb(int conn_id, const btgatt_db_element_t* db,
                            int count) {
  std::shared_lock<std::shared_mutex> lock(callbacks_mutex);
  CallbackEnv sCallbackEnv(__func__);
  if (!sCallbackEnv.valid() || !mCallbacksObj) return;

  jclass arrayListclazz = sCallbackEnv->FindClass("java/util/ArrayList");
  ScopedLocalRef<jobject> array(
      sCallbackEnv.get(),
      sCallbackEnv->NewObject(
          arrayListclazz,
          sCallbackEnv->GetMethodID(arrayListclazz, "<init>", "()V")));

  jobject arrayPtr = array.get();
  fillGattDbElementArray(sCallbackEnv.get(), &arrayPtr, db, count);

  sCallbackEnv->CallVoidMethod(mCallbacksObj, method_onGetGattDb, conn_id,
                               array.get());
}

void btgattc_phy_updated_cb(int conn_id, uint8_t tx_phy, uint8_t rx_phy,
                            uint8_t status) {
  std::shared_lock<std::shared_mutex> lock(callbacks_mutex);
  CallbackEnv sCallbackEnv(__func__);
  if (!sCallbackEnv.valid() || !mCallbacksObj) return;

  sCallbackEnv->CallVoidMethod(mCallbacksObj, method_onClientPhyUpdate, conn_id,
                               tx_phy, rx_phy, status);
}

void btgattc_conn_updated_cb(int conn_id, uint16_t interval, uint16_t latency,
                             uint16_t timeout, uint8_t status) {
  std::shared_lock<std::shared_mutex> lock(callbacks_mutex);
  CallbackEnv sCallbackEnv(__func__);
  if (!sCallbackEnv.valid() || !mCallbacksObj) return;

  sCallbackEnv->CallVoidMethod(mCallbacksObj, method_onClientConnUpdate,
                               conn_id, interval, latency, timeout, status);
}

void btgattc_service_changed_cb(int conn_id) {
  std::shared_lock<std::shared_mutex> lock(callbacks_mutex);
  CallbackEnv sCallbackEnv(__func__);
  if (!sCallbackEnv.valid() || !mCallbacksObj) return;

  sCallbackEnv->CallVoidMethod(mCallbacksObj, method_onServiceChanged, conn_id);
}

void btgattc_subrate_change_cb(int conn_id, uint16_t subrate_factor,
                               uint16_t latency, uint16_t cont_num,
                               uint16_t timeout, uint8_t status) {
  std::shared_lock<std::shared_mutex> lock(callbacks_mutex);
  CallbackEnv sCallbackEnv(__func__);
  if (!sCallbackEnv.valid()) return;
  if (!mCallbacksObj) {
    ALOGE("mCallbacksObj is NULL. Return.");
    return;
  }

  sCallbackEnv->CallVoidMethod(mCallbacksObj, method_onClientSubrateChange,
                               conn_id, subrate_factor, latency, cont_num,
                               timeout, status);
}

static const btgatt_scanner_callbacks_t sGattScannerCallbacks = {
    btgattc_scan_result_cb,
    btgattc_batchscan_reports_cb,
    btgattc_batchscan_threshold_cb,
    btgattc_track_adv_event_cb,
};

static const btgatt_client_callbacks_t sGattClientCallbacks = {
    btgattc_register_app_cb,
    btgattc_open_cb,
    btgattc_close_cb,
    btgattc_search_complete_cb,
    btgattc_register_for_notification_cb,
    btgattc_notify_cb,
    btgattc_read_characteristic_cb,
    btgattc_write_characteristic_cb,
    btgattc_read_descriptor_cb,
    btgattc_write_descriptor_cb,
    btgattc_execute_write_cb,
    btgattc_remote_rssi_cb,
    btgattc_configure_mtu_cb,
    btgattc_congestion_cb,
    btgattc_get_gatt_db_cb,
    NULL, /* services_removed_cb */
    NULL, /* services_added_cb */
    btgattc_phy_updated_cb,
    btgattc_conn_updated_cb,
    btgattc_service_changed_cb,
    btgattc_subrate_change_cb,
};

/**
 * BTA server callbacks
 */

void btgatts_register_app_cb(int status, int server_if, const Uuid& uuid) {
  bluetooth::gatt::open_server(server_if);
  std::shared_lock<std::shared_mutex> lock(callbacks_mutex);
  CallbackEnv sCallbackEnv(__func__);
  if (!sCallbackEnv.valid() || !mCallbacksObj) return;
  sCallbackEnv->CallVoidMethod(mCallbacksObj, method_onServerRegistered, status,
                               server_if, UUID_PARAMS(uuid));
}

void btgatts_connection_cb(int conn_id, int server_if, int connected,
                           const RawAddress& bda) {
  std::shared_lock<std::shared_mutex> lock(callbacks_mutex);
  CallbackEnv sCallbackEnv(__func__);
  if (!sCallbackEnv.valid() || !mCallbacksObj) return;

  ScopedLocalRef<jstring> address(sCallbackEnv.get(),
                                  bdaddr2newjstr(sCallbackEnv.get(), &bda));
  sCallbackEnv->CallVoidMethod(mCallbacksObj, method_onClientConnected,
                               address.get(), connected, conn_id, server_if);
}

void btgatts_service_added_cb(int status, int server_if,
                              const btgatt_db_element_t* service,
                              size_t service_count) {
  // mirror the database in rust, now that it's created.
  if (status == 0x00 /* SUCCESS */) {
    auto service_records = rust::Vec<bluetooth::gatt::GattRecord>();
    for (size_t i = 0; i != service_count; ++i) {
      auto& curr_service = service[i];
      service_records.push_back(bluetooth::gatt::GattRecord{
          curr_service.uuid, (bluetooth::gatt::GattRecordType)curr_service.type,
          curr_service.attribute_handle, curr_service.properties,
          curr_service.extended_properties, curr_service.permissions});
    }
    bluetooth::gatt::add_service(server_if, std::move(service_records));
  }

  std::shared_lock<std::shared_mutex> lock(callbacks_mutex);
  CallbackEnv sCallbackEnv(__func__);
  if (!sCallbackEnv.valid() || !mCallbacksObj) return;

  jclass arrayListclazz = sCallbackEnv->FindClass("java/util/ArrayList");
  ScopedLocalRef<jobject> array(
      sCallbackEnv.get(),
      sCallbackEnv->NewObject(
          arrayListclazz,
          sCallbackEnv->GetMethodID(arrayListclazz, "<init>", "()V")));
  jobject arrayPtr = array.get();
  fillGattDbElementArray(sCallbackEnv.get(), &arrayPtr, service, service_count);

  sCallbackEnv->CallVoidMethod(mCallbacksObj, method_onServiceAdded, status,
                               server_if, array.get());
}

void btgatts_service_stopped_cb(int status, int server_if, int srvc_handle) {
  bluetooth::gatt::remove_service(server_if, srvc_handle);

  std::shared_lock<std::shared_mutex> lock(callbacks_mutex);
  CallbackEnv sCallbackEnv(__func__);
  if (!sCallbackEnv.valid() || !mCallbacksObj) return;
  sCallbackEnv->CallVoidMethod(mCallbacksObj, method_onServiceStopped, status,
                               server_if, srvc_handle);
}

void btgatts_service_deleted_cb(int status, int server_if, int srvc_handle) {
  bluetooth::gatt::remove_service(server_if, srvc_handle);

  std::shared_lock<std::shared_mutex> lock(callbacks_mutex);
  CallbackEnv sCallbackEnv(__func__);
  if (!sCallbackEnv.valid() || !mCallbacksObj) return;
  sCallbackEnv->CallVoidMethod(mCallbacksObj, method_onServiceDeleted, status,
                               server_if, srvc_handle);
}

void btgatts_request_read_characteristic_cb(int conn_id, int trans_id,
                                            const RawAddress& bda,
                                            int attr_handle, int offset,
                                            bool is_long) {
  std::shared_lock<std::shared_mutex> lock(callbacks_mutex);
  CallbackEnv sCallbackEnv(__func__);
  if (!sCallbackEnv.valid() || !mCallbacksObj) return;

  ScopedLocalRef<jstring> address(sCallbackEnv.get(),
                                  bdaddr2newjstr(sCallbackEnv.get(), &bda));
  sCallbackEnv->CallVoidMethod(mCallbacksObj, method_onServerReadCharacteristic,
                               address.get(), conn_id, trans_id, attr_handle,
                               offset, is_long);
}

void btgatts_request_read_descriptor_cb(int conn_id, int trans_id,
                                        const RawAddress& bda, int attr_handle,
                                        int offset, bool is_long) {
  std::shared_lock<std::shared_mutex> lock(callbacks_mutex);
  CallbackEnv sCallbackEnv(__func__);
  if (!sCallbackEnv.valid() || !mCallbacksObj) return;

  ScopedLocalRef<jstring> address(sCallbackEnv.get(),
                                  bdaddr2newjstr(sCallbackEnv.get(), &bda));
  sCallbackEnv->CallVoidMethod(mCallbacksObj, method_onServerReadDescriptor,
                               address.get(), conn_id, trans_id, attr_handle,
                               offset, is_long);
}

void btgatts_request_write_characteristic_cb(int conn_id, int trans_id,
                                             const RawAddress& bda,
                                             int attr_handle, int offset,
                                             bool need_rsp, bool is_prep,
                                             const uint8_t* value,
                                             size_t length) {
  std::shared_lock<std::shared_mutex> lock(callbacks_mutex);
  CallbackEnv sCallbackEnv(__func__);
  if (!sCallbackEnv.valid() || !mCallbacksObj) return;

  ScopedLocalRef<jstring> address(sCallbackEnv.get(),
                                  bdaddr2newjstr(sCallbackEnv.get(), &bda));
  ScopedLocalRef<jbyteArray> val(sCallbackEnv.get(),
                                 sCallbackEnv->NewByteArray(length));
  if (val.get())
    sCallbackEnv->SetByteArrayRegion(val.get(), 0, length, (jbyte*)value);
  sCallbackEnv->CallVoidMethod(
      mCallbacksObj, method_onServerWriteCharacteristic, address.get(), conn_id,
      trans_id, attr_handle, offset, length, need_rsp, is_prep, val.get());
}

void btgatts_request_write_descriptor_cb(int conn_id, int trans_id,
                                         const RawAddress& bda, int attr_handle,
                                         int offset, bool need_rsp,
                                         bool is_prep, const uint8_t* value,
                                         size_t length) {
  std::shared_lock<std::shared_mutex> lock(callbacks_mutex);
  CallbackEnv sCallbackEnv(__func__);
  if (!sCallbackEnv.valid() || !mCallbacksObj) return;

  ScopedLocalRef<jstring> address(sCallbackEnv.get(),
                                  bdaddr2newjstr(sCallbackEnv.get(), &bda));
  ScopedLocalRef<jbyteArray> val(sCallbackEnv.get(),
                                 sCallbackEnv->NewByteArray(length));
  if (val.get())
    sCallbackEnv->SetByteArrayRegion(val.get(), 0, length, (jbyte*)value);
  sCallbackEnv->CallVoidMethod(mCallbacksObj, method_onServerWriteDescriptor,
                               address.get(), conn_id, trans_id, attr_handle,
                               offset, length, need_rsp, is_prep, val.get());
}

void btgatts_request_exec_write_cb(int conn_id, int trans_id,
                                   const RawAddress& bda, int exec_write) {
  std::shared_lock<std::shared_mutex> lock(callbacks_mutex);
  CallbackEnv sCallbackEnv(__func__);
  if (!sCallbackEnv.valid() || !mCallbacksObj) return;

  ScopedLocalRef<jstring> address(sCallbackEnv.get(),
                                  bdaddr2newjstr(sCallbackEnv.get(), &bda));
  sCallbackEnv->CallVoidMethod(mCallbacksObj, method_onExecuteWrite,
                               address.get(), conn_id, trans_id, exec_write);
}

void btgatts_response_confirmation_cb(int status, int handle) {
  std::shared_lock<std::shared_mutex> lock(callbacks_mutex);
  CallbackEnv sCallbackEnv(__func__);
  if (!sCallbackEnv.valid() || !mCallbacksObj) return;
  sCallbackEnv->CallVoidMethod(mCallbacksObj, method_onResponseSendCompleted,
                               status, handle);
}

void btgatts_indication_sent_cb(int conn_id, int status) {
  std::shared_lock<std::shared_mutex> lock(callbacks_mutex);
  CallbackEnv sCallbackEnv(__func__);
  if (!sCallbackEnv.valid() || !mCallbacksObj) return;
  sCallbackEnv->CallVoidMethod(mCallbacksObj, method_onNotificationSent,
                               conn_id, status);
}

void btgatts_congestion_cb(int conn_id, bool congested) {
  std::shared_lock<std::shared_mutex> lock(callbacks_mutex);
  CallbackEnv sCallbackEnv(__func__);
  if (!sCallbackEnv.valid() || !mCallbacksObj) return;
  sCallbackEnv->CallVoidMethod(mCallbacksObj, method_onServerCongestion,
                               conn_id, congested);
}

void btgatts_mtu_changed_cb(int conn_id, int mtu) {
  std::shared_lock<std::shared_mutex> lock(callbacks_mutex);
  CallbackEnv sCallbackEnv(__func__);
  if (!sCallbackEnv.valid() || !mCallbacksObj) return;
  sCallbackEnv->CallVoidMethod(mCallbacksObj, method_onServerMtuChanged,
                               conn_id, mtu);
}

void btgatts_phy_updated_cb(int conn_id, uint8_t tx_phy, uint8_t rx_phy,
                            uint8_t status) {
  std::shared_lock<std::shared_mutex> lock(callbacks_mutex);
  CallbackEnv sCallbackEnv(__func__);
  if (!sCallbackEnv.valid() || !mCallbacksObj) return;

  sCallbackEnv->CallVoidMethod(mCallbacksObj, method_onServerPhyUpdate, conn_id,
                               tx_phy, rx_phy, status);
}

void btgatts_conn_updated_cb(int conn_id, uint16_t interval, uint16_t latency,
                             uint16_t timeout, uint8_t status) {
  std::shared_lock<std::shared_mutex> lock(callbacks_mutex);
  CallbackEnv sCallbackEnv(__func__);
  if (!sCallbackEnv.valid() || !mCallbacksObj) return;

  sCallbackEnv->CallVoidMethod(mCallbacksObj, method_onServerConnUpdate,
                               conn_id, interval, latency, timeout, status);
}

void btgatts_subrate_change_cb(int conn_id, uint16_t subrate_factor,
                               uint16_t latency, uint16_t cont_num,
                               uint16_t timeout, uint8_t status) {
  std::shared_lock<std::shared_mutex> lock(callbacks_mutex);
  CallbackEnv sCallbackEnv(__func__);
  if (!sCallbackEnv.valid()) return;
  if (!mCallbacksObj) {
    ALOGE("mCallbacksObj is NULL. Return.");
    return;
  }

  sCallbackEnv->CallVoidMethod(mCallbacksObj, method_onServerSubrateChange,
                               conn_id, subrate_factor, latency, cont_num,
                               timeout, status);
}

static const btgatt_server_callbacks_t sGattServerCallbacks = {
    btgatts_register_app_cb,
    btgatts_connection_cb,
    btgatts_service_added_cb,
    btgatts_service_stopped_cb,
    btgatts_service_deleted_cb,
    btgatts_request_read_characteristic_cb,
    btgatts_request_read_descriptor_cb,
    btgatts_request_write_characteristic_cb,
    btgatts_request_write_descriptor_cb,
    btgatts_request_exec_write_cb,
    btgatts_response_confirmation_cb,
    btgatts_indication_sent_cb,
    btgatts_congestion_cb,
    btgatts_mtu_changed_cb,
    btgatts_phy_updated_cb,
    btgatts_conn_updated_cb,
    btgatts_subrate_change_cb,
};

/**
 * GATT callbacks
 */

static const btgatt_callbacks_t sGattCallbacks = {
    sizeof(btgatt_callbacks_t), &sGattClientCallbacks, &sGattServerCallbacks,
    &sGattScannerCallbacks,
};

class JniAdvertisingCallbacks : AdvertisingCallbacks {
 public:
  static AdvertisingCallbacks* GetInstance() {
    static AdvertisingCallbacks* instance = new JniAdvertisingCallbacks();
    return instance;
  }

  void OnAdvertisingSetStarted(int reg_id, uint8_t advertiser_id,
                               int8_t tx_power, uint8_t status) {
    std::shared_lock<std::shared_mutex> lock(callbacks_mutex);
    CallbackEnv sCallbackEnv(__func__);
    if (!sCallbackEnv.valid() || mAdvertiseCallbacksObj == NULL) return;
    sCallbackEnv->CallVoidMethod(mAdvertiseCallbacksObj,
                                 method_onAdvertisingSetStarted, reg_id,
                                 advertiser_id, tx_power, status);
  }

  void OnAdvertisingEnabled(uint8_t advertiser_id, bool enable,
                            uint8_t status) {
    std::shared_lock<std::shared_mutex> lock(callbacks_mutex);
    CallbackEnv sCallbackEnv(__func__);
    if (!sCallbackEnv.valid() || mAdvertiseCallbacksObj == NULL) return;
    sCallbackEnv->CallVoidMethod(mAdvertiseCallbacksObj,
                                 method_onAdvertisingEnabled, advertiser_id,
                                 enable, status);
  }

  void OnAdvertisingDataSet(uint8_t advertiser_id, uint8_t status) {
    std::shared_lock<std::shared_mutex> lock(callbacks_mutex);
    CallbackEnv sCallbackEnv(__func__);
    if (!sCallbackEnv.valid() || mAdvertiseCallbacksObj == NULL) return;
    sCallbackEnv->CallVoidMethod(mAdvertiseCallbacksObj,
                                 method_onAdvertisingDataSet, advertiser_id,
                                 status);
  }

  void OnScanResponseDataSet(uint8_t advertiser_id, uint8_t status) {
    std::shared_lock<std::shared_mutex> lock(callbacks_mutex);
    CallbackEnv sCallbackEnv(__func__);
    if (!sCallbackEnv.valid() || mAdvertiseCallbacksObj == NULL) return;
    sCallbackEnv->CallVoidMethod(mAdvertiseCallbacksObj,
                                 method_onScanResponseDataSet, advertiser_id,
                                 status);
  }

  void OnAdvertisingParametersUpdated(uint8_t advertiser_id, int8_t tx_power,
                                      uint8_t status) {
    std::shared_lock<std::shared_mutex> lock(callbacks_mutex);
    CallbackEnv sCallbackEnv(__func__);
    if (!sCallbackEnv.valid() || mAdvertiseCallbacksObj == NULL) return;
    sCallbackEnv->CallVoidMethod(mAdvertiseCallbacksObj,
                                 method_onAdvertisingParametersUpdated,
                                 advertiser_id, tx_power, status);
  }

  void OnPeriodicAdvertisingParametersUpdated(uint8_t advertiser_id,
                                              uint8_t status) {
    std::shared_lock<std::shared_mutex> lock(callbacks_mutex);
    CallbackEnv sCallbackEnv(__func__);
    if (!sCallbackEnv.valid() || mAdvertiseCallbacksObj == NULL) return;
    sCallbackEnv->CallVoidMethod(mAdvertiseCallbacksObj,
                                 method_onPeriodicAdvertisingParametersUpdated,
                                 advertiser_id, status);
  }

  void OnPeriodicAdvertisingDataSet(uint8_t advertiser_id, uint8_t status) {
    std::shared_lock<std::shared_mutex> lock(callbacks_mutex);
    CallbackEnv sCallbackEnv(__func__);
    if (!sCallbackEnv.valid() || mAdvertiseCallbacksObj == NULL) return;
    sCallbackEnv->CallVoidMethod(mAdvertiseCallbacksObj,
                                 method_onPeriodicAdvertisingDataSet,
                                 advertiser_id, status);
  }

  void OnPeriodicAdvertisingEnabled(uint8_t advertiser_id, bool enable,
                                    uint8_t status) {
    std::shared_lock<std::shared_mutex> lock(callbacks_mutex);
    CallbackEnv sCallbackEnv(__func__);
    if (!sCallbackEnv.valid() || mAdvertiseCallbacksObj == NULL) return;
    sCallbackEnv->CallVoidMethod(mAdvertiseCallbacksObj,
                                 method_onPeriodicAdvertisingEnabled,
                                 advertiser_id, enable, status);
  }

  void OnOwnAddressRead(uint8_t advertiser_id, uint8_t address_type,
                        RawAddress address) {
    std::shared_lock<std::shared_mutex> lock(callbacks_mutex);
    CallbackEnv sCallbackEnv(__func__);
    if (!sCallbackEnv.valid() || mAdvertiseCallbacksObj == NULL) return;

    ScopedLocalRef<jstring> addr(sCallbackEnv.get(),
                                 bdaddr2newjstr(sCallbackEnv.get(), &address));
    sCallbackEnv->CallVoidMethod(mAdvertiseCallbacksObj,
                                 method_onOwnAddressRead, advertiser_id,
                                 address_type, addr.get());
  }
};

class JniScanningCallbacks : ScanningCallbacks {
 public:
  static ScanningCallbacks* GetInstance() {
    static ScanningCallbacks* instance = new JniScanningCallbacks();
    return instance;
  }

  void OnScannerRegistered(const Uuid app_uuid, uint8_t scannerId,
                           uint8_t status) {
    std::shared_lock<std::shared_mutex> lock(callbacks_mutex);
    CallbackEnv sCallbackEnv(__func__);
    if (!sCallbackEnv.valid() || !mScanCallbacksObj) return;
    sCallbackEnv->CallVoidMethod(mScanCallbacksObj, method_onScannerRegistered,
                                 status, scannerId, UUID_PARAMS(app_uuid));
  }

  void OnSetScannerParameterComplete(uint8_t scannerId, uint8_t status) {
    std::shared_lock<std::shared_mutex> lock(callbacks_mutex);
    CallbackEnv sCallbackEnv(__func__);
    if (!sCallbackEnv.valid() || !mScanCallbacksObj) return;
    sCallbackEnv->CallVoidMethod(
        mScanCallbacksObj, method_onScanParamSetupCompleted, status, scannerId);
  }

  void OnScanResult(uint16_t event_type, uint8_t addr_type, RawAddress bda,
                    uint8_t primary_phy, uint8_t secondary_phy,
                    uint8_t advertising_sid, int8_t tx_power, int8_t rssi,
                    uint16_t periodic_adv_int, std::vector<uint8_t> adv_data) {
    std::shared_lock<std::shared_mutex> lock(callbacks_mutex);
    CallbackEnv sCallbackEnv(__func__);
    if (!sCallbackEnv.valid() || !mScanCallbacksObj) return;

    ScopedLocalRef<jstring> address(sCallbackEnv.get(),
                                    bdaddr2newjstr(sCallbackEnv.get(), &bda));
    ScopedLocalRef<jbyteArray> jb(sCallbackEnv.get(),
                                  sCallbackEnv->NewByteArray(adv_data.size()));
    sCallbackEnv->SetByteArrayRegion(jb.get(), 0, adv_data.size(),
                                     (jbyte*)adv_data.data());

    // TODO(optedoblivion): Figure out original address for here, use empty
    // for now

    // length of data + '\0'
    char empty_address[18] = "00:00:00:00:00:00";
    ScopedLocalRef<jstring> fake_address(
        sCallbackEnv.get(), sCallbackEnv->NewStringUTF(empty_address));

    sCallbackEnv->CallVoidMethod(
        mScanCallbacksObj, method_onScanResult, event_type, addr_type,
        address.get(), primary_phy, secondary_phy, advertising_sid, tx_power,
        rssi, periodic_adv_int, jb.get(), fake_address.get());
  }

  void OnTrackAdvFoundLost(AdvertisingTrackInfo track_info) {
    std::shared_lock<std::shared_mutex> lock(callbacks_mutex);
    CallbackEnv sCallbackEnv(__func__);
    if (!sCallbackEnv.valid() || !mScanCallbacksObj) return;

    ScopedLocalRef<jstring> address(
        sCallbackEnv.get(),
        bdaddr2newjstr(sCallbackEnv.get(), &track_info.advertiser_address));

    ScopedLocalRef<jbyteArray> jb_adv_pkt(
        sCallbackEnv.get(),
        sCallbackEnv->NewByteArray(track_info.adv_packet_len));
    ScopedLocalRef<jbyteArray> jb_scan_rsp(
        sCallbackEnv.get(),
        sCallbackEnv->NewByteArray(track_info.scan_response_len));

    sCallbackEnv->SetByteArrayRegion(jb_adv_pkt.get(), 0,
                                     track_info.adv_packet_len,
                                     (jbyte*)track_info.adv_packet.data());

    sCallbackEnv->SetByteArrayRegion(jb_scan_rsp.get(), 0,
                                     track_info.scan_response_len,
                                     (jbyte*)track_info.scan_response.data());

    ScopedLocalRef<jobject> trackadv_obj(
        sCallbackEnv.get(),
        sCallbackEnv->CallObjectMethod(
            mCallbacksObj, method_createOnTrackAdvFoundLostObject,
            track_info.scanner_id, track_info.adv_packet_len, jb_adv_pkt.get(),
            track_info.scan_response_len, jb_scan_rsp.get(),
            track_info.filter_index, track_info.advertiser_state,
            track_info.advertiser_info_present, address.get(),
            track_info.advertiser_address_type, track_info.tx_power,
            track_info.rssi, track_info.time_stamp));

    if (NULL != trackadv_obj.get()) {
      sCallbackEnv->CallVoidMethod(
          mScanCallbacksObj, method_onTrackAdvFoundLost, trackadv_obj.get());
    }
  }

  void OnBatchScanReports(int client_if, int status, int report_format,
                          int num_records, std::vector<uint8_t> data) {
    std::shared_lock<std::shared_mutex> lock(callbacks_mutex);
    CallbackEnv sCallbackEnv(__func__);
    if (!sCallbackEnv.valid() || !mScanCallbacksObj) return;
    ScopedLocalRef<jbyteArray> jb(sCallbackEnv.get(),
                                  sCallbackEnv->NewByteArray(data.size()));
    sCallbackEnv->SetByteArrayRegion(jb.get(), 0, data.size(),
                                     (jbyte*)data.data());

    sCallbackEnv->CallVoidMethod(mScanCallbacksObj, method_onBatchScanReports,
                                 status, client_if, report_format, num_records,
                                 jb.get());
  }

  void OnBatchScanThresholdCrossed(int client_if) {
    std::shared_lock<std::shared_mutex> lock(callbacks_mutex);
    CallbackEnv sCallbackEnv(__func__);
    if (!sCallbackEnv.valid() || !mScanCallbacksObj) return;
    sCallbackEnv->CallVoidMethod(mScanCallbacksObj,
                                 method_onBatchScanThresholdCrossed, client_if);
  }

  void OnPeriodicSyncStarted(int reg_id, uint8_t status, uint16_t sync_handle,
                             uint8_t sid, uint8_t address_type,
                             RawAddress address, uint8_t phy,
                             uint16_t interval) override {
    std::shared_lock<std::shared_mutex> lock(callbacks_mutex);
    CallbackEnv sCallbackEnv(__func__);
    if (!sCallbackEnv.valid()) return;
    if (!mPeriodicScanCallbacksObj) {
      log::error("mPeriodicScanCallbacksObj is NULL. Return.");
      return;
    }
    ScopedLocalRef<jstring> addr(sCallbackEnv.get(),
                                 bdaddr2newjstr(sCallbackEnv.get(), &address));

    sCallbackEnv->CallVoidMethod(
        mPeriodicScanCallbacksObj, method_onSyncStarted, reg_id, sync_handle,
        sid, address_type, addr.get(), phy, interval, status);
  }

  void OnPeriodicSyncReport(uint16_t sync_handle, int8_t tx_power, int8_t rssi,
                            uint8_t data_status,
                            std::vector<uint8_t> data) override {
    std::shared_lock<std::shared_mutex> lock(callbacks_mutex);
    CallbackEnv sCallbackEnv(__func__);
    if (!sCallbackEnv.valid() || !mPeriodicScanCallbacksObj) return;

    ScopedLocalRef<jbyteArray> jb(sCallbackEnv.get(),
                                  sCallbackEnv->NewByteArray(data.size()));
    sCallbackEnv->SetByteArrayRegion(jb.get(), 0, data.size(),
                                     (jbyte*)data.data());

    sCallbackEnv->CallVoidMethod(mPeriodicScanCallbacksObj, method_onSyncReport,
                                 sync_handle, tx_power, rssi, data_status,
                                 jb.get());
  }

  void OnPeriodicSyncLost(uint16_t sync_handle) override {
    std::shared_lock<std::shared_mutex> lock(callbacks_mutex);
    CallbackEnv sCallbackEnv(__func__);
    if (!sCallbackEnv.valid() || !mPeriodicScanCallbacksObj) return;

    sCallbackEnv->CallVoidMethod(mPeriodicScanCallbacksObj, method_onSyncLost,
                                 sync_handle);
  }

  void OnPeriodicSyncTransferred(int pa_source, uint8_t status,
                                 RawAddress address) override {
    std::shared_lock<std::shared_mutex> lock(callbacks_mutex);
    CallbackEnv sCallbackEnv(__func__);
    if (!sCallbackEnv.valid()) return;
    if (!mPeriodicScanCallbacksObj) {
      log::error("mPeriodicScanCallbacksObj is NULL. Return.");
      return;
    }
    ScopedLocalRef<jstring> addr(sCallbackEnv.get(),
                                 bdaddr2newjstr(sCallbackEnv.get(), &address));

    sCallbackEnv->CallVoidMethod(mPeriodicScanCallbacksObj,
                                 method_onSyncTransferredCallback, pa_source,
                                 status, addr.get());
  }

  void OnBigInfoReport(uint16_t sync_handle, bool encrypted) {
        std::shared_lock<std::shared_mutex> lock(callbacks_mutex);
    CallbackEnv sCallbackEnv(__func__);
    if (!sCallbackEnv.valid()) return;

    if (!mPeriodicScanCallbacksObj) {
      log::error("mPeriodicScanCallbacksObj is NULL. Return.");
      return;
    }
    sCallbackEnv->CallVoidMethod(mPeriodicScanCallbacksObj,
                                 method_onBigInfoReport, sync_handle, encrypted);
  }
};

class JniDistanceMeasurementCallbacks : DistanceMeasurementCallbacks {
 public:
  static DistanceMeasurementCallbacks* GetInstance() {
    static DistanceMeasurementCallbacks* instance =
        new JniDistanceMeasurementCallbacks();
    return instance;
  }

  void OnDistanceMeasurementStarted(RawAddress address, uint8_t method) {
    std::shared_lock<std::shared_mutex> lock(callbacks_mutex);
    CallbackEnv sCallbackEnv(__func__);
    if (!sCallbackEnv.valid() || !mDistanceMeasurementCallbacksObj) return;
    ScopedLocalRef<jstring> addr(sCallbackEnv.get(),
                                 bdaddr2newjstr(sCallbackEnv.get(), &address));
    sCallbackEnv->CallVoidMethod(mDistanceMeasurementCallbacksObj,
                                 method_onDistanceMeasurementStarted,
                                 addr.get(), method);
  }
  void OnDistanceMeasurementStartFail(RawAddress address, uint8_t reason,
                                      uint8_t method) {
    std::shared_lock<std::shared_mutex> lock(callbacks_mutex);
    CallbackEnv sCallbackEnv(__func__);
    if (!sCallbackEnv.valid() || !mDistanceMeasurementCallbacksObj) return;
    ScopedLocalRef<jstring> addr(sCallbackEnv.get(),
                                 bdaddr2newjstr(sCallbackEnv.get(), &address));
    sCallbackEnv->CallVoidMethod(mDistanceMeasurementCallbacksObj,
                                 method_onDistanceMeasurementStartFail,
                                 addr.get(), reason, method);
  }
  void OnDistanceMeasurementStopped(RawAddress address, uint8_t reason,
                                    uint8_t method) {
    std::shared_lock<std::shared_mutex> lock(callbacks_mutex);
    CallbackEnv sCallbackEnv(__func__);
    if (!sCallbackEnv.valid() || !mDistanceMeasurementCallbacksObj) return;
    ScopedLocalRef<jstring> addr(sCallbackEnv.get(),
                                 bdaddr2newjstr(sCallbackEnv.get(), &address));
    sCallbackEnv->CallVoidMethod(mDistanceMeasurementCallbacksObj,
                                 method_onDistanceMeasurementStopped,
                                 addr.get(), reason, method);
  }

  void OnDistanceMeasurementResult(RawAddress address, uint32_t centimeter,
                                   uint32_t error_centimeter, int azimuth_angle,
                                   int error_azimuth_angle, int altitude_angle,
                                   int error_altitude_angle, uint8_t method) {
    std::shared_lock<std::shared_mutex> lock(callbacks_mutex);
    CallbackEnv sCallbackEnv(__func__);
    if (!sCallbackEnv.valid() || !mDistanceMeasurementCallbacksObj) return;
    ScopedLocalRef<jstring> addr(sCallbackEnv.get(),
                                 bdaddr2newjstr(sCallbackEnv.get(), &address));
    sCallbackEnv->CallVoidMethod(
        mDistanceMeasurementCallbacksObj, method_onDistanceMeasurementResult,
        addr.get(), centimeter, error_centimeter, azimuth_angle,
        error_azimuth_angle, altitude_angle, error_altitude_angle, method);
  }
};

/**
 * Native function definitions
 */
static const bt_interface_t* btIf;

static void initializeNative(JNIEnv* env, jobject object) {
  std::unique_lock<std::shared_mutex> lock(callbacks_mutex);
  if (btIf) return;

  btIf = getBluetoothInterface();
  if (btIf == NULL) {
    log::error("Bluetooth module is not loaded");
    return;
  }

  if (sGattIf != NULL) {
    log::warn("Cleaning up Bluetooth GATT Interface before initializing...");
    sGattIf->cleanup();
    sGattIf = NULL;
  }

  if (mCallbacksObj != NULL) {
    log::warn("Cleaning up Bluetooth GATT callback object");
    env->DeleteGlobalRef(mCallbacksObj);
    mCallbacksObj = NULL;
  }

  sGattIf =
      (btgatt_interface_t*)btIf->get_profile_interface(BT_PROFILE_GATT_ID);
  if (sGattIf == NULL) {
    log::error("Failed to get Bluetooth GATT Interface");
    return;
  }

  bt_status_t status = sGattIf->init(&sGattCallbacks);
  if (status != BT_STATUS_SUCCESS) {
    log::error("Failed to initialize Bluetooth GATT, status: {}",
               bt_status_text(status));
    sGattIf = NULL;
    return;
  }

  sGattIf->advertiser->RegisterCallbacks(
      JniAdvertisingCallbacks::GetInstance());
  sGattIf->scanner->RegisterCallbacks(JniScanningCallbacks::GetInstance());
  sGattIf->distance_measurement_manager->RegisterDistanceMeasurementCallbacks(
      JniDistanceMeasurementCallbacks::GetInstance());

  mCallbacksObj = env->NewGlobalRef(object);
}

static void cleanupNative(JNIEnv* env, jobject /* object */) {
  std::unique_lock<std::shared_mutex> lock(callbacks_mutex);

  if (!btIf) return;

  if (sGattIf != NULL) {
    sGattIf->cleanup();
    sGattIf = NULL;
  }

  if (mCallbacksObj != NULL) {
    env->DeleteGlobalRef(mCallbacksObj);
    mCallbacksObj = NULL;
  }
  btIf = NULL;
}

/**
 * Native Client functions
 */

static int gattClientGetDeviceTypeNative(JNIEnv* env, jobject /* object */,
                                         jstring address) {
  if (!sGattIf) return 0;
  return sGattIf->client->get_device_type(str2addr(env, address));
}

static void gattClientRegisterAppNative(JNIEnv* /* env */, jobject /* object */,
                                        jlong app_uuid_lsb, jlong app_uuid_msb,
                                        jboolean eatt_support) {
  if (!sGattIf) return;
  Uuid uuid = from_java_uuid(app_uuid_msb, app_uuid_lsb);
  sGattIf->client->register_client(uuid, eatt_support);
}

static void gattClientUnregisterAppNative(JNIEnv* /* env */,
                                          jobject /* object */, jint clientIf) {
  if (!sGattIf) return;
  sGattIf->client->unregister_client(clientIf);
}

void btgattc_register_scanner_cb(const Uuid& app_uuid, uint8_t scannerId,
                                 uint8_t status) {
  std::shared_lock<std::shared_mutex> lock(callbacks_mutex);
  CallbackEnv sCallbackEnv(__func__);
  if (!sCallbackEnv.valid() || !mScanCallbacksObj) return;
  sCallbackEnv->CallVoidMethod(mScanCallbacksObj, method_onScannerRegistered,
                               status, scannerId, UUID_PARAMS(app_uuid));
}

static void registerScannerNative(JNIEnv* /* env */, jobject /* object */,
                                  jlong app_uuid_lsb, jlong app_uuid_msb) {
  if (!sGattIf) return;

  Uuid uuid = from_java_uuid(app_uuid_msb, app_uuid_lsb);
  sGattIf->scanner->RegisterScanner(
      uuid, base::Bind(&btgattc_register_scanner_cb, uuid));
}

static void unregisterScannerNative(JNIEnv* /* env */, jobject /* object */,
                                    jint scanner_id) {
  if (!sGattIf) return;

  sGattIf->scanner->Unregister(scanner_id);
}

static void gattClientScanNative(JNIEnv* /* env */, jobject /* object */,
                                 jboolean start) {
  if (!sGattIf) return;
  sGattIf->scanner->Scan(start);
}

static void gattClientConnectNative(JNIEnv* env, jobject /* object */,
                                    jint clientif, jstring address,
                                    jint addressType, jboolean isDirect,
                                    jint transport, jboolean opportunistic,
                                    jint initiating_phys) {
  if (!sGattIf) return;

  sGattIf->client->connect(clientif, str2addr(env, address), addressType,
                           isDirect, transport, opportunistic, initiating_phys);
}

static void gattClientDisconnectNative(JNIEnv* env, jobject /* object */,
                                       jint clientIf, jstring address,
                                       jint conn_id) {
  if (!sGattIf) return;
  sGattIf->client->disconnect(clientIf, str2addr(env, address), conn_id);
}

static void gattClientSetPreferredPhyNative(JNIEnv* env, jobject /* object */,
                                            jint /* clientIf */,
                                            jstring address, jint tx_phy,
                                            jint rx_phy, jint phy_options) {
  if (!sGattIf) return;
  sGattIf->client->set_preferred_phy(str2addr(env, address), tx_phy, rx_phy,
                                     phy_options);
}

static void readClientPhyCb(uint8_t clientIf, RawAddress bda, uint8_t tx_phy,
                            uint8_t rx_phy, uint8_t status) {
  std::shared_lock<std::shared_mutex> lock(callbacks_mutex);
  CallbackEnv sCallbackEnv(__func__);
  if (!sCallbackEnv.valid() || !mCallbacksObj) return;

  ScopedLocalRef<jstring> address(sCallbackEnv.get(),
                                  bdaddr2newjstr(sCallbackEnv.get(), &bda));

  sCallbackEnv->CallVoidMethod(mCallbacksObj, method_onClientPhyRead, clientIf,
                               address.get(), tx_phy, rx_phy, status);
}

static void gattClientReadPhyNative(JNIEnv* env, jobject /* object */,
                                    jint clientIf, jstring address) {
  if (!sGattIf) return;

  RawAddress bda = str2addr(env, address);
  sGattIf->client->read_phy(bda, base::Bind(&readClientPhyCb, clientIf, bda));
}

static void gattClientRefreshNative(JNIEnv* env, jobject /* object */,
                                    jint clientIf, jstring address) {
  if (!sGattIf) return;

  sGattIf->client->refresh(clientIf, str2addr(env, address));
}

static void gattClientSearchServiceNative(JNIEnv* /* env */,
                                          jobject /* object */, jint conn_id,
                                          jboolean search_all,
                                          jlong service_uuid_lsb,
                                          jlong service_uuid_msb) {
  if (!sGattIf) return;

  Uuid uuid = from_java_uuid(service_uuid_msb, service_uuid_lsb);
  sGattIf->client->search_service(conn_id, search_all ? 0 : &uuid);
}

static void gattClientDiscoverServiceByUuidNative(JNIEnv* /* env */,
                                                  jobject /* object */,
                                                  jint conn_id,
                                                  jlong service_uuid_lsb,
                                                  jlong service_uuid_msb) {
  if (!sGattIf) return;

  Uuid uuid = from_java_uuid(service_uuid_msb, service_uuid_lsb);
  sGattIf->client->btif_gattc_discover_service_by_uuid(conn_id, uuid);
}

static void gattClientGetGattDbNative(JNIEnv* /* env */, jobject /* object */,
                                      jint conn_id) {
  if (!sGattIf) return;

  sGattIf->client->get_gatt_db(conn_id);
}

static void gattClientReadCharacteristicNative(JNIEnv* /* env */,
                                               jobject /* object */,
                                               jint conn_id, jint handle,
                                               jint authReq) {
  if (!sGattIf) return;

  sGattIf->client->read_characteristic(conn_id, handle, authReq);
}

static void gattClientReadUsingCharacteristicUuidNative(
    JNIEnv* /* env */, jobject /* object */, jint conn_id, jlong uuid_lsb,
    jlong uuid_msb, jint s_handle, jint e_handle, jint authReq) {
  if (!sGattIf) return;

  Uuid uuid = from_java_uuid(uuid_msb, uuid_lsb);
  sGattIf->client->read_using_characteristic_uuid(conn_id, uuid, s_handle,
                                                  e_handle, authReq);
}

static void gattClientReadDescriptorNative(JNIEnv* /* env */,
                                           jobject /* object */, jint conn_id,
                                           jint handle, jint authReq) {
  if (!sGattIf) return;

  sGattIf->client->read_descriptor(conn_id, handle, authReq);
}

static void gattClientWriteCharacteristicNative(JNIEnv* env,
                                                jobject /* object */,
                                                jint conn_id, jint handle,
                                                jint write_type, jint auth_req,
                                                jbyteArray value) {
  if (!sGattIf) return;

  if (value == NULL) {
    log::warn("gattClientWriteCharacteristicNative() ignoring NULL array");
    return;
  }

  uint16_t len = (uint16_t)env->GetArrayLength(value);
  jbyte* p_value = env->GetByteArrayElements(value, NULL);
  if (p_value == NULL) return;

  sGattIf->client->write_characteristic(conn_id, handle, write_type, auth_req,
                                        reinterpret_cast<uint8_t*>(p_value),
                                        len);

  env->ReleaseByteArrayElements(value, p_value, 0);
}

static void gattClientExecuteWriteNative(JNIEnv* /* env */,
                                         jobject /* object */, jint conn_id,
                                         jboolean execute) {
  if (!sGattIf) return;
  sGattIf->client->execute_write(conn_id, execute ? 1 : 0);
}

static void gattClientWriteDescriptorNative(JNIEnv* env, jobject /* object */,
                                            jint conn_id, jint handle,
                                            jint auth_req, jbyteArray value) {
  if (!sGattIf) return;

  if (value == NULL) {
    log::warn("gattClientWriteDescriptorNative() ignoring NULL array");
    return;
  }

  uint16_t len = (uint16_t)env->GetArrayLength(value);
  jbyte* p_value = env->GetByteArrayElements(value, NULL);
  if (p_value == NULL) return;

  sGattIf->client->write_descriptor(conn_id, handle, auth_req,
                                    reinterpret_cast<uint8_t*>(p_value), len);

  env->ReleaseByteArrayElements(value, p_value, 0);
}

static void gattClientRegisterForNotificationsNative(
    JNIEnv* env, jobject /* object */, jint clientIf, jstring address,
    jint handle, jboolean enable) {
  if (!sGattIf) return;

  RawAddress bd_addr = str2addr(env, address);
  if (enable)
    sGattIf->client->register_for_notification(clientIf, bd_addr, handle);
  else
    sGattIf->client->deregister_for_notification(clientIf, bd_addr, handle);
}

static void gattClientReadRemoteRssiNative(JNIEnv* env, jobject /* object */,
                                           jint clientif, jstring address) {
  if (!sGattIf) return;

  sGattIf->client->read_remote_rssi(clientif, str2addr(env, address));
}

void set_scan_params_cmpl_cb(int client_if, uint8_t status) {
  std::shared_lock<std::shared_mutex> lock(callbacks_mutex);
  CallbackEnv sCallbackEnv(__func__);
  if (!sCallbackEnv.valid() || !mScanCallbacksObj) return;
  sCallbackEnv->CallVoidMethod(
      mScanCallbacksObj, method_onScanParamSetupCompleted, status, client_if);
}

static void gattSetScanParametersNative(JNIEnv* /* env */, jobject /* object */,
                                        jint client_if, jint scan_interval_unit,
                                        jint scan_window_unit, jint scan_phy) {
  if (!sGattIf) return;

  ALOGW("gattSetScanParametersNative");
  sGattIf->scanner->SetScanParameters(
<<<<<<< HEAD
      client_if, /* use active scan */ 0x01, scan_interval_unit, scan_window_unit,
=======
      client_if, /* use active scan */ 0x01, scan_interval_unit,
      scan_window_unit, scan_phy,
>>>>>>> 4d9c9aff
      base::Bind(&set_scan_params_cmpl_cb, client_if));
}

void scan_filter_param_cb(uint8_t client_if, uint8_t avbl_space, uint8_t action,
                          uint8_t status) {
  std::shared_lock<std::shared_mutex> lock(callbacks_mutex);
  CallbackEnv sCallbackEnv(__func__);
  if (!sCallbackEnv.valid() || !mScanCallbacksObj) return;
  sCallbackEnv->CallVoidMethod(mScanCallbacksObj,
                               method_onScanFilterParamsConfigured, action,
                               status, client_if, avbl_space);
}

static void gattClientScanFilterParamAddNative(JNIEnv* env,
                                               jobject /* object */,
                                               jobject params) {
  if (!sGattIf) return;
  const int add_scan_filter_params_action = 0;
  auto filt_params = std::make_unique<btgatt_filt_param_setup_t>();

  jmethodID methodId = 0;
  ScopedLocalRef<jclass> filtparam(env, env->GetObjectClass(params));

  methodId = env->GetMethodID(filtparam.get(), "getClientIf", "()I");
  uint8_t client_if = env->CallIntMethod(params, methodId);

  methodId = env->GetMethodID(filtparam.get(), "getFiltIndex", "()I");
  uint8_t filt_index = env->CallIntMethod(params, methodId);

  methodId = env->GetMethodID(filtparam.get(), "getFeatSeln", "()I");
  filt_params->feat_seln = env->CallIntMethod(params, methodId);

  methodId = env->GetMethodID(filtparam.get(), "getListLogicType", "()I");
  filt_params->list_logic_type = env->CallIntMethod(params, methodId);

  methodId = env->GetMethodID(filtparam.get(), "getFiltLogicType", "()I");
  filt_params->filt_logic_type = env->CallIntMethod(params, methodId);

  methodId = env->GetMethodID(filtparam.get(), "getDelyMode", "()I");
  filt_params->dely_mode = env->CallIntMethod(params, methodId);

  methodId = env->GetMethodID(filtparam.get(), "getFoundTimeout", "()I");
  filt_params->found_timeout = env->CallIntMethod(params, methodId);

  methodId = env->GetMethodID(filtparam.get(), "getLostTimeout", "()I");
  filt_params->lost_timeout = env->CallIntMethod(params, methodId);

  methodId = env->GetMethodID(filtparam.get(), "getFoundTimeOutCnt", "()I");
  filt_params->found_timeout_cnt = env->CallIntMethod(params, methodId);

  methodId = env->GetMethodID(filtparam.get(), "getNumOfTrackEntries", "()I");
  filt_params->num_of_tracking_entries = env->CallIntMethod(params, methodId);

  methodId = env->GetMethodID(filtparam.get(), "getRSSIHighValue", "()I");
  filt_params->rssi_high_thres = env->CallIntMethod(params, methodId);

  methodId = env->GetMethodID(filtparam.get(), "getRSSILowValue", "()I");
  filt_params->rssi_low_thres = env->CallIntMethod(params, methodId);

  sGattIf->scanner->ScanFilterParamSetup(
      client_if, add_scan_filter_params_action, filt_index,
      std::move(filt_params), base::Bind(&scan_filter_param_cb, client_if));
}

static void gattClientScanFilterParamDeleteNative(JNIEnv* /* env */,
                                                  jobject /* object */,
                                                  jint client_if,
                                                  jint filt_index) {
  if (!sGattIf) return;
  const int delete_scan_filter_params_action = 1;
  sGattIf->scanner->ScanFilterParamSetup(
      client_if, delete_scan_filter_params_action, filt_index, nullptr,
      base::Bind(&scan_filter_param_cb, client_if));
}

static void gattClientScanFilterParamClearAllNative(JNIEnv* /* env */,
                                                    jobject /* object */,
                                                    jint client_if) {
  if (!sGattIf) return;
  const int clear_scan_filter_params_action = 2;
  sGattIf->scanner->ScanFilterParamSetup(
      client_if, clear_scan_filter_params_action, 0 /* index, unused */,
      nullptr, base::Bind(&scan_filter_param_cb, client_if));
}

static void scan_filter_cfg_cb(uint8_t client_if, uint8_t filt_type,
                               uint8_t avbl_space, uint8_t action,
                               uint8_t status) {
  std::shared_lock<std::shared_mutex> lock(callbacks_mutex);
  CallbackEnv sCallbackEnv(__func__);
  if (!sCallbackEnv.valid() || !mScanCallbacksObj) return;
  sCallbackEnv->CallVoidMethod(mScanCallbacksObj, method_onScanFilterConfig,
                               action, status, client_if, filt_type,
                               avbl_space);
}

static void gattClientScanFilterAddNative(JNIEnv* env, jobject /* object */,
                                          jint client_if, jobjectArray filters,
                                          jint filter_index) {
  if (!sGattIf) return;

  jmethodID uuidGetMsb;
  jmethodID uuidGetLsb;

  const JNIJavaMethod javaMethods[] = {
      {"getMostSignificantBits", "()J", &uuidGetMsb},
      {"getLeastSignificantBits", "()J", &uuidGetLsb},
  };
  GET_JAVA_METHODS(env, "java/util/UUID", javaMethods);

  std::vector<ApcfCommand> native_filters;

  int numFilters = env->GetArrayLength(filters);
  if (numFilters == 0) {
    sGattIf->scanner->ScanFilterAdd(filter_index, std::move(native_filters),
                                    base::Bind(&scan_filter_cfg_cb, client_if));
    return;
  }

  jclass entryClazz =
      env->GetObjectClass(env->GetObjectArrayElement(filters, 0));

  jfieldID typeFid = env->GetFieldID(entryClazz, "type", "B");
  jfieldID addressFid =
      env->GetFieldID(entryClazz, "address", "Ljava/lang/String;");
  jfieldID addrTypeFid = env->GetFieldID(entryClazz, "addr_type", "B");
  jfieldID irkTypeFid = env->GetFieldID(entryClazz, "irk", "[B");
  jfieldID uuidFid = env->GetFieldID(entryClazz, "uuid", "Ljava/util/UUID;");
  jfieldID uuidMaskFid =
      env->GetFieldID(entryClazz, "uuid_mask", "Ljava/util/UUID;");
  jfieldID nameFid = env->GetFieldID(entryClazz, "name", "Ljava/lang/String;");
  jfieldID companyFid = env->GetFieldID(entryClazz, "company", "I");
  jfieldID companyMaskFid = env->GetFieldID(entryClazz, "company_mask", "I");
  jfieldID adTypeFid = env->GetFieldID(entryClazz, "ad_type", "I");
  jfieldID dataFid = env->GetFieldID(entryClazz, "data", "[B");
  jfieldID dataMaskFid = env->GetFieldID(entryClazz, "data_mask", "[B");
  jfieldID orgFid = env->GetFieldID(entryClazz, "org_id", "I");
  jfieldID TDSFlagsFid = env->GetFieldID(entryClazz, "tds_flags", "I");
  jfieldID TDSFlagsMaskFid = env->GetFieldID(entryClazz, "tds_flags_mask", "I");
  jfieldID metaDataTypeFid = env->GetFieldID(entryClazz, "meta_data_type", "I");
  jfieldID metaDataFid = env->GetFieldID(entryClazz, "meta_data", "[B");

  for (int i = 0; i < numFilters; ++i) {
    ApcfCommand curr{};

    ScopedLocalRef<jobject> current(env,
                                    env->GetObjectArrayElement(filters, i));

    curr.type = env->GetByteField(current.get(), typeFid);

    ScopedLocalRef<jstring> address(
        env, (jstring)env->GetObjectField(current.get(), addressFid));
    if (address.get() != NULL) {
      curr.address = str2addr(env, address.get());
    }

    curr.addr_type = env->GetByteField(current.get(), addrTypeFid);

    ScopedLocalRef<jbyteArray> irkByteArray(
        env, (jbyteArray)env->GetObjectField(current.get(), irkTypeFid));

    if (irkByteArray.get() != nullptr) {
      int len = env->GetArrayLength(irkByteArray.get());
      // IRK is 128 bits or 16 octets, set the bytes or zero it out
      if (len != 16) {
        log::error("Invalid IRK length '{}'; expected 16", len);
        jniThrowIOException(env, EINVAL);
        return;
      }
      jbyte* irkBytes = env->GetByteArrayElements(irkByteArray.get(), NULL);
      if (irkBytes == NULL) {
        jniThrowIOException(env, EINVAL);
        return;
      }
      for (int j = 0; j < len; j++) {
        curr.irk[j] = irkBytes[j];
      }
    }

    ScopedLocalRef<jobject> uuid(env,
                                 env->GetObjectField(current.get(), uuidFid));
    if (uuid.get() != NULL) {
      jlong uuid_msb = env->CallLongMethod(uuid.get(), uuidGetMsb);
      jlong uuid_lsb = env->CallLongMethod(uuid.get(), uuidGetLsb);
      curr.uuid = from_java_uuid(uuid_msb, uuid_lsb);
    }

    ScopedLocalRef<jobject> uuid_mask(
        env, env->GetObjectField(current.get(), uuidMaskFid));
    if (uuid.get() != NULL) {
      jlong uuid_msb = env->CallLongMethod(uuid_mask.get(), uuidGetMsb);
      jlong uuid_lsb = env->CallLongMethod(uuid_mask.get(), uuidGetLsb);
      curr.uuid_mask = from_java_uuid(uuid_msb, uuid_lsb);
    }

    ScopedLocalRef<jstring> name(
        env, (jstring)env->GetObjectField(current.get(), nameFid));
    if (name.get() != NULL) {
      const char* c_name = env->GetStringUTFChars(name.get(), NULL);
      if (c_name != NULL && strlen(c_name) != 0) {
        curr.name = std::vector<uint8_t>(c_name, c_name + strlen(c_name));
        env->ReleaseStringUTFChars(name.get(), c_name);
      }
    }

    curr.company = env->GetIntField(current.get(), companyFid);

    curr.company_mask = env->GetIntField(current.get(), companyMaskFid);

    curr.ad_type = env->GetIntField(current.get(), adTypeFid);

    ScopedLocalRef<jbyteArray> data(
        env, (jbyteArray)env->GetObjectField(current.get(), dataFid));
    if (data.get() != NULL) {
      jbyte* data_array = env->GetByteArrayElements(data.get(), 0);
      int data_len = env->GetArrayLength(data.get());
      if (data_array && data_len) {
        curr.data = std::vector<uint8_t>(data_array, data_array + data_len);
        env->ReleaseByteArrayElements(data.get(), data_array, JNI_ABORT);
      }
    }

    ScopedLocalRef<jbyteArray> data_mask(
        env, (jbyteArray)env->GetObjectField(current.get(), dataMaskFid));
    if (data_mask.get() != NULL) {
      jbyte* data_array = env->GetByteArrayElements(data_mask.get(), 0);
      int data_len = env->GetArrayLength(data_mask.get());
      if (data_array && data_len) {
        curr.data_mask =
            std::vector<uint8_t>(data_array, data_array + data_len);
        env->ReleaseByteArrayElements(data_mask.get(), data_array, JNI_ABORT);
      }
    }
    curr.org_id = env->GetIntField(current.get(), orgFid);
    curr.tds_flags = env->GetIntField(current.get(), TDSFlagsFid);
    curr.tds_flags_mask = env->GetIntField(current.get(), TDSFlagsMaskFid);
    curr.meta_data_type = env->GetIntField(current.get(), metaDataTypeFid);

    ScopedLocalRef<jbyteArray> meta_data(
        env, (jbyteArray)env->GetObjectField(current.get(), metaDataFid));
    if (meta_data.get() != NULL) {
      jbyte* data_array = env->GetByteArrayElements(meta_data.get(), 0);
      int data_len = env->GetArrayLength(meta_data.get());
      if (data_array && data_len) {
        curr.meta_data =
            std::vector<uint8_t>(data_array, data_array + data_len);
        env->ReleaseByteArrayElements(meta_data.get(), data_array, JNI_ABORT);
      }
    }

    native_filters.push_back(curr);
  }

  sGattIf->scanner->ScanFilterAdd(filter_index, std::move(native_filters),
                                  base::Bind(&scan_filter_cfg_cb, client_if));
}

static void gattClientScanFilterClearNative(JNIEnv* /* env */,
                                            jobject /* object */,
                                            jint client_if, jint filt_index) {
  if (!sGattIf) return;
  sGattIf->scanner->ScanFilterClear(filt_index,
                                    base::Bind(&scan_filter_cfg_cb, client_if));
}

void scan_enable_cb(uint8_t client_if, uint8_t action, uint8_t status) {
  std::shared_lock<std::shared_mutex> lock(callbacks_mutex);
  CallbackEnv sCallbackEnv(__func__);
  if (!sCallbackEnv.valid() || !mScanCallbacksObj) return;
  sCallbackEnv->CallVoidMethod(mScanCallbacksObj,
                               method_onScanFilterEnableDisabled, action,
                               status, client_if);
}

static void gattClientScanFilterEnableNative(JNIEnv* /* env */,
                                             jobject /* object */,
                                             jint client_if, jboolean enable) {
  if (!sGattIf) return;
  sGattIf->scanner->ScanFilterEnable(enable,
                                     base::Bind(&scan_enable_cb, client_if));
}

static void gattClientConfigureMTUNative(JNIEnv* /* env */,
                                         jobject /* object */, jint conn_id,
                                         jint mtu) {
  if (!sGattIf) return;
  sGattIf->client->configure_mtu(conn_id, mtu);
}

static void gattConnectionParameterUpdateNative(
    JNIEnv* env, jobject /* object */, jint /* client_if */, jstring address,
    jint min_interval, jint max_interval, jint latency, jint timeout,
    jint min_ce_len, jint max_ce_len) {
  if (!sGattIf) return;
  sGattIf->client->conn_parameter_update(
      str2addr(env, address), min_interval, max_interval, latency, timeout,
      (uint16_t)min_ce_len, (uint16_t)max_ce_len);
}

static void gattSubrateRequestNative(JNIEnv* env, jobject /* object */,
                                     jint /* client_if */, jstring address,
                                     jint subrate_min, jint subrate_max,
                                     jint max_latency, jint cont_num,
                                     jint sup_timeout) {
  if (!sGattIf) return;
  sGattIf->client->subrate_request(str2addr(env, address), subrate_min,
                                   subrate_max, max_latency, cont_num,
                                   sup_timeout);
}

void batchscan_cfg_storage_cb(uint8_t client_if, uint8_t status) {
  std::shared_lock<std::shared_mutex> lock(callbacks_mutex);
  CallbackEnv sCallbackEnv(__func__);
  if (!sCallbackEnv.valid() || !mScanCallbacksObj) return;
  sCallbackEnv->CallVoidMethod(mScanCallbacksObj,
                               method_onBatchScanStorageConfigured, status,
                               client_if);
}

static void gattClientConfigBatchScanStorageNative(
    JNIEnv* /* env */, jobject /* object */, jint client_if,
    jint max_full_reports_percent, jint max_trunc_reports_percent,
    jint notify_threshold_level_percent) {
  if (!sGattIf) return;
  sGattIf->scanner->BatchscanConfigStorage(
      client_if, max_full_reports_percent, max_trunc_reports_percent,
      notify_threshold_level_percent,
      base::Bind(&batchscan_cfg_storage_cb, client_if));
}

void batchscan_enable_cb(uint8_t client_if, uint8_t status) {
  std::shared_lock<std::shared_mutex> lock(callbacks_mutex);
  CallbackEnv sCallbackEnv(__func__);
  if (!sCallbackEnv.valid() || !mScanCallbacksObj) return;
  sCallbackEnv->CallVoidMethod(mScanCallbacksObj,
                               method_onBatchScanStartStopped, 0 /* unused */,
                               status, client_if);
}

static void gattClientStartBatchScanNative(JNIEnv* /* env */,
                                           jobject /* object */, jint client_if,
                                           jint scan_mode,
                                           jint scan_interval_unit,
                                           jint scan_window_unit,
                                           jint addr_type, jint discard_rule) {
  if (!sGattIf) return;
  sGattIf->scanner->BatchscanEnable(
      scan_mode, scan_interval_unit, scan_window_unit, addr_type, discard_rule,
      base::Bind(&batchscan_enable_cb, client_if));
}

static void gattClientStopBatchScanNative(JNIEnv* /* env */,
                                          jobject /* object */,
                                          jint client_if) {
  if (!sGattIf) return;
  sGattIf->scanner->BatchscanDisable(
      base::Bind(&batchscan_enable_cb, client_if));
}

static void gattClientReadScanReportsNative(JNIEnv* /* env */,
                                            jobject /* object */,
                                            jint client_if, jint scan_type) {
  if (!sGattIf) return;
  sGattIf->scanner->BatchscanReadReports(client_if, scan_type);
}

/**
 * Native server functions
 */
static void gattServerRegisterAppNative(JNIEnv* /* env */, jobject /* object */,
                                        jlong app_uuid_lsb, jlong app_uuid_msb,
                                        jboolean eatt_support) {
  if (!sGattIf) return;
  Uuid uuid = from_java_uuid(app_uuid_msb, app_uuid_lsb);
  sGattIf->server->register_server(uuid, eatt_support);
}

static void gattServerUnregisterAppNative(JNIEnv* /* env */,
                                          jobject /* object */, jint serverIf) {
  if (!sGattIf) return;
  bluetooth::gatt::close_server(serverIf);
  sGattIf->server->unregister_server(serverIf);
}

static void gattServerConnectNative(JNIEnv* env, jobject /* object */,
                                    jint server_if, jstring address,
                                    jboolean is_direct, jint transport) {
  if (!sGattIf) return;

  RawAddress bd_addr = str2addr(env, address);
  sGattIf->server->connect(server_if, bd_addr, is_direct, transport);
}

static void gattServerDisconnectNative(JNIEnv* env, jobject /* object */,
                                       jint serverIf, jstring address,
                                       jint conn_id) {
  if (!sGattIf) return;
  sGattIf->server->disconnect(serverIf, str2addr(env, address), conn_id);
}

static void gattServerSetPreferredPhyNative(JNIEnv* env, jobject /* object */,
                                            jint /* serverIf */,
                                            jstring address, jint tx_phy,
                                            jint rx_phy, jint phy_options) {
  if (!sGattIf) return;
  RawAddress bda = str2addr(env, address);
  sGattIf->server->set_preferred_phy(bda, tx_phy, rx_phy, phy_options);
}

static void readServerPhyCb(uint8_t serverIf, RawAddress bda, uint8_t tx_phy,
                            uint8_t rx_phy, uint8_t status) {
  std::shared_lock<std::shared_mutex> lock(callbacks_mutex);
  CallbackEnv sCallbackEnv(__func__);
  if (!sCallbackEnv.valid() || !mCallbacksObj) return;

  ScopedLocalRef<jstring> address(sCallbackEnv.get(),
                                  bdaddr2newjstr(sCallbackEnv.get(), &bda));

  sCallbackEnv->CallVoidMethod(mCallbacksObj, method_onServerPhyRead, serverIf,
                               address.get(), tx_phy, rx_phy, status);
}

static void gattServerReadPhyNative(JNIEnv* env, jobject /* object */,
                                    jint serverIf, jstring address) {
  if (!sGattIf) return;

  RawAddress bda = str2addr(env, address);
  sGattIf->server->read_phy(bda, base::Bind(&readServerPhyCb, serverIf, bda));
}

static void gattServerAddServiceNative(JNIEnv* env, jobject /* object */,
                                       jint server_if,
                                       jobject gatt_db_elements) {
  if (!sGattIf) return;

  jmethodID arrayGet;
  jmethodID arraySize;

  const JNIJavaMethod javaListMethods[] = {
      {"get", "(I)Ljava/lang/Object;", &arrayGet},
      {"size", "()I", &arraySize},
  };
  GET_JAVA_METHODS(env, "java/util/List", javaListMethods);

  int count = env->CallIntMethod(gatt_db_elements, arraySize);
  std::vector<btgatt_db_element_t> db;

  jmethodID uuidGetMsb;
  jmethodID uuidGetLsb;

  const JNIJavaMethod javaUuidMethods[] = {
      {"getMostSignificantBits", "()J", &uuidGetMsb},
      {"getLeastSignificantBits", "()J", &uuidGetLsb},
  };
  GET_JAVA_METHODS(env, "java/util/UUID", javaUuidMethods);

  jobject objectForClass =
      env->CallObjectMethod(mCallbacksObj, method_getSampleGattDbElement);
  jclass gattDbElementClazz = env->GetObjectClass(objectForClass);

  for (int i = 0; i < count; i++) {
    btgatt_db_element_t curr;

    jint index = i;
    ScopedLocalRef<jobject> element(
        env, env->CallObjectMethod(gatt_db_elements, arrayGet, index));

    jfieldID fid;

    fid = env->GetFieldID(gattDbElementClazz, "id", "I");
    curr.id = env->GetIntField(element.get(), fid);

    fid = env->GetFieldID(gattDbElementClazz, "uuid", "Ljava/util/UUID;");
    ScopedLocalRef<jobject> uuid(env, env->GetObjectField(element.get(), fid));
    if (uuid.get() != NULL) {
      jlong uuid_msb = env->CallLongMethod(uuid.get(), uuidGetMsb);
      jlong uuid_lsb = env->CallLongMethod(uuid.get(), uuidGetLsb);
      curr.uuid = from_java_uuid(uuid_msb, uuid_lsb);
    }

    fid = env->GetFieldID(gattDbElementClazz, "type", "I");
    curr.type =
        (bt_gatt_db_attribute_type_t)env->GetIntField(element.get(), fid);

    fid = env->GetFieldID(gattDbElementClazz, "attributeHandle", "I");
    curr.attribute_handle = env->GetIntField(element.get(), fid);

    fid = env->GetFieldID(gattDbElementClazz, "startHandle", "I");
    curr.start_handle = env->GetIntField(element.get(), fid);

    fid = env->GetFieldID(gattDbElementClazz, "endHandle", "I");
    curr.end_handle = env->GetIntField(element.get(), fid);

    fid = env->GetFieldID(gattDbElementClazz, "properties", "I");
    curr.properties = env->GetIntField(element.get(), fid);

    fid = env->GetFieldID(gattDbElementClazz, "permissions", "I");
    curr.permissions = env->GetIntField(element.get(), fid);

    db.push_back(curr);
  }

  sGattIf->server->add_service(server_if, db.data(), db.size());
}

static void gattServerStopServiceNative(JNIEnv* /* env */, jobject /* object */,
                                        jint server_if, jint svc_handle) {
  if (!sGattIf) return;
  sGattIf->server->stop_service(server_if, svc_handle);
}

static void gattServerDeleteServiceNative(JNIEnv* /* env */,
                                          jobject /* object */, jint server_if,
                                          jint svc_handle) {
  if (!sGattIf) return;
  sGattIf->server->delete_service(server_if, svc_handle);
}

static void gattServerSendIndicationNative(JNIEnv* env, jobject /* object */,
                                           jint server_if, jint attr_handle,
                                           jint conn_id, jbyteArray val) {
  if (!sGattIf) return;

  jbyte* array = env->GetByteArrayElements(val, 0);
  int val_len = env->GetArrayLength(val);

  if (bluetooth::gatt::is_connection_isolated(conn_id)) {
    auto data = ::rust::Slice<const uint8_t>((uint8_t*)array, val_len);
    bluetooth::gatt::send_indication(server_if, attr_handle, conn_id, data);
  } else {
    sGattIf->server->send_indication(server_if, attr_handle, conn_id,
                                     /*confirm*/ 1, (uint8_t*)array, val_len);
  }

  env->ReleaseByteArrayElements(val, array, JNI_ABORT);
}

static void gattServerSendNotificationNative(JNIEnv* env, jobject /* object */,
                                             jint server_if, jint attr_handle,
                                             jint conn_id, jbyteArray val) {
  if (!sGattIf) return;

  jbyte* array = env->GetByteArrayElements(val, 0);
  int val_len = env->GetArrayLength(val);

  sGattIf->server->send_indication(server_if, attr_handle, conn_id,
                                   /*confirm*/ 0, (uint8_t*)array, val_len);

  env->ReleaseByteArrayElements(val, array, JNI_ABORT);
}

static void gattServerSendResponseNative(JNIEnv* env, jobject /* object */,
                                         jint server_if, jint conn_id,
                                         jint trans_id, jint status,
                                         jint handle, jint offset,
                                         jbyteArray val, jint auth_req) {
  if (!sGattIf) return;

  btgatt_response_t response;

  response.attr_value.handle = handle;
  response.attr_value.auth_req = auth_req;
  response.attr_value.offset = offset;
  response.attr_value.len = 0;

  if (val != NULL) {
    if (env->GetArrayLength(val) < GATT_MAX_ATTR_LEN) {
      response.attr_value.len = (uint16_t)env->GetArrayLength(val);
    } else {
      response.attr_value.len = GATT_MAX_ATTR_LEN;
    }

    jbyte* array = env->GetByteArrayElements(val, 0);

    for (int i = 0; i != response.attr_value.len; ++i)
      response.attr_value.value[i] = (uint8_t)array[i];
    env->ReleaseByteArrayElements(val, array, JNI_ABORT);
  }

  if (bluetooth::gatt::is_connection_isolated(conn_id)) {
    auto data = ::rust::Slice<const uint8_t>(response.attr_value.value,
                                             response.attr_value.len);
    bluetooth::gatt::send_response(server_if, conn_id, trans_id, status, data);
  } else {
    sGattIf->server->send_response(conn_id, trans_id, status, response);
  }
}

static void advertiseInitializeNative(JNIEnv* env, jobject object) {
  std::unique_lock<std::shared_mutex> lock(callbacks_mutex);
  if (mAdvertiseCallbacksObj != NULL) {
    log::warn("Cleaning up Advertise callback object");
    env->DeleteGlobalRef(mAdvertiseCallbacksObj);
    mAdvertiseCallbacksObj = NULL;
  }

  mAdvertiseCallbacksObj = env->NewGlobalRef(object);
}

static void advertiseCleanupNative(JNIEnv* env, jobject /* object */) {
  std::unique_lock<std::shared_mutex> lock(callbacks_mutex);
  if (mAdvertiseCallbacksObj != NULL) {
    env->DeleteGlobalRef(mAdvertiseCallbacksObj);
    mAdvertiseCallbacksObj = NULL;
  }
}

static uint32_t INTERVAL_MAX = 0xFFFFFF;
// Always give controller 31.25ms difference between min and max
static uint32_t INTERVAL_DELTA = 50;

static AdvertiseParameters parseParams(JNIEnv* env, jobject i) {
  AdvertiseParameters p;

  jclass clazz = env->GetObjectClass(i);
  jmethodID methodId;

  methodId = env->GetMethodID(clazz, "isConnectable", "()Z");
  jboolean isConnectable = env->CallBooleanMethod(i, methodId);
  methodId = env->GetMethodID(clazz, "isDiscoverable", "()Z");
  jboolean isDiscoverable = env->CallBooleanMethod(i, methodId);
  methodId = env->GetMethodID(clazz, "isScannable", "()Z");
  jboolean isScannable = env->CallBooleanMethod(i, methodId);
  methodId = env->GetMethodID(clazz, "isLegacy", "()Z");
  jboolean isLegacy = env->CallBooleanMethod(i, methodId);
  methodId = env->GetMethodID(clazz, "isAnonymous", "()Z");
  jboolean isAnonymous = env->CallBooleanMethod(i, methodId);
  methodId = env->GetMethodID(clazz, "includeTxPower", "()Z");
  jboolean includeTxPower = env->CallBooleanMethod(i, methodId);
  methodId = env->GetMethodID(clazz, "getPrimaryPhy", "()I");
  uint8_t primaryPhy = env->CallIntMethod(i, methodId);
  methodId = env->GetMethodID(clazz, "getSecondaryPhy", "()I");
  uint8_t secondaryPhy = env->CallIntMethod(i, methodId);
  methodId = env->GetMethodID(clazz, "getInterval", "()I");
  uint32_t interval = env->CallIntMethod(i, methodId);
  methodId = env->GetMethodID(clazz, "getTxPowerLevel", "()I");
  int8_t txPowerLevel = env->CallIntMethod(i, methodId);
  methodId = env->GetMethodID(clazz, "getOwnAddressType", "()I");
  int8_t ownAddressType = env->CallIntMethod(i, methodId);

  uint16_t props = 0;
  if (isConnectable) props |= 0x01;
  if (isScannable) props |= 0x02;
  if (isDiscoverable) props |= 0x04;
  if (isLegacy) props |= 0x10;
  if (isAnonymous) props |= 0x20;
  if (includeTxPower) props |= 0x40;

  if (interval > INTERVAL_MAX - INTERVAL_DELTA) {
    interval = INTERVAL_MAX - INTERVAL_DELTA;
  }

  p.advertising_event_properties = props;
  p.min_interval = interval;
  p.max_interval = interval + INTERVAL_DELTA;
  p.channel_map = 0x07; /* all channels */
  p.tx_power = txPowerLevel;
  p.primary_advertising_phy = primaryPhy;
  p.secondary_advertising_phy = secondaryPhy;
  p.scan_request_notification_enable = false;
  p.own_address_type = ownAddressType;
  return p;
}

static PeriodicAdvertisingParameters parsePeriodicParams(JNIEnv* env,
                                                         jobject i) {
  PeriodicAdvertisingParameters p;

  if (i == NULL) {
    p.enable = false;
    return p;
  }

  jclass clazz = env->GetObjectClass(i);
  jmethodID methodId;

  methodId = env->GetMethodID(clazz, "getIncludeTxPower", "()Z");
  jboolean includeTxPower = env->CallBooleanMethod(i, methodId);
  methodId = env->GetMethodID(clazz, "getInterval", "()I");
  uint16_t interval = env->CallIntMethod(i, methodId);

  p.enable = true;
  p.include_adi = true;
  p.min_interval = interval;
  p.max_interval = interval + 16; /* 20ms difference betwen min and max */
  uint16_t props = 0;
  if (includeTxPower) props |= 0x40;
  p.periodic_advertising_properties = props;
  return p;
}

static void ble_advertising_set_started_cb(int reg_id, int server_if,
                                           uint8_t advertiser_id,
                                           int8_t tx_power, uint8_t status) {
  std::shared_lock<std::shared_mutex> lock(callbacks_mutex);
  CallbackEnv sCallbackEnv(__func__);
  if (!sCallbackEnv.valid() || !mAdvertiseCallbacksObj) return;

  // tie advertiser ID to server_if, once the advertisement has started
  if (status == 0 /* AdvertisingCallback::AdvertisingStatus::SUCCESS */ &&
      server_if != 0) {
    bluetooth::gatt::associate_server_with_advertiser(server_if, advertiser_id);
  }

  sCallbackEnv->CallVoidMethod(mAdvertiseCallbacksObj,
                               method_onAdvertisingSetStarted, reg_id,
                               advertiser_id, tx_power, status);
}

static void ble_advertising_set_timeout_cb(uint8_t advertiser_id,
                                           uint8_t status) {
  std::shared_lock<std::shared_mutex> lock(callbacks_mutex);
  CallbackEnv sCallbackEnv(__func__);
  if (!sCallbackEnv.valid() || !mAdvertiseCallbacksObj) return;
  sCallbackEnv->CallVoidMethod(mAdvertiseCallbacksObj,
                               method_onAdvertisingEnabled, advertiser_id,
                               false, status);
}

static void startAdvertisingSetNative(
    JNIEnv* env, jobject /* object */, jobject parameters, jbyteArray adv_data,
    jbyteArray scan_resp, jobject periodic_parameters, jbyteArray periodic_data,
    jint duration, jint maxExtAdvEvents, jint reg_id, jint server_if) {
  if (!sGattIf) return;

  jbyte* scan_resp_data = env->GetByteArrayElements(scan_resp, NULL);
  uint16_t scan_resp_len = (uint16_t)env->GetArrayLength(scan_resp);
  std::vector<uint8_t> scan_resp_vec(scan_resp_data,
                                     scan_resp_data + scan_resp_len);
  env->ReleaseByteArrayElements(scan_resp, scan_resp_data, JNI_ABORT);
  std::vector<uint8_t> scan_resp_enc_vec;

  AdvertiseParameters params = parseParams(env, parameters);
  PeriodicAdvertisingParameters periodicParams =
      parsePeriodicParams(env, periodic_parameters);

  jbyte* adv_data_data = env->GetByteArrayElements(adv_data, NULL);
  uint16_t adv_data_len = (uint16_t)env->GetArrayLength(adv_data);
  std::vector<uint8_t> data_vec(adv_data_data, adv_data_data + adv_data_len);
  env->ReleaseByteArrayElements(adv_data, adv_data_data, JNI_ABORT);
  std::vector<uint8_t> data_enc_vec;

  jbyte* periodic_data_data = env->GetByteArrayElements(periodic_data, NULL);
  uint16_t periodic_data_len = (uint16_t)env->GetArrayLength(periodic_data);
  std::vector<uint8_t> periodic_data_vec(
      periodic_data_data, periodic_data_data + periodic_data_len);
  env->ReleaseByteArrayElements(periodic_data, periodic_data_data, JNI_ABORT);
  std::vector<uint8_t> periodic_data_enc_vec;
  std::vector<uint8_t> enc_key_value;

  sGattIf->advertiser->StartAdvertisingSet(
      kAdvertiserClientIdJni,
      reg_id, base::Bind(&ble_advertising_set_started_cb, reg_id, server_if), params,
      data_vec, data_enc_vec, scan_resp_vec, scan_resp_enc_vec, periodicParams,
      periodic_data_vec, periodic_data_enc_vec, duration, maxExtAdvEvents,
      enc_key_value, base::Bind(ble_advertising_set_timeout_cb));
}

static void stopAdvertisingSetNative(JNIEnv* /* env */, jobject /* object */,
                                     jint advertiser_id) {
  if (!sGattIf) return;

  bluetooth::gatt::clear_advertiser(advertiser_id);

  sGattIf->advertiser->Unregister(advertiser_id);
}

static void getOwnAddressCb(uint8_t advertiser_id, uint8_t address_type,
                            RawAddress address) {
  std::shared_lock<std::shared_mutex> lock(callbacks_mutex);
  CallbackEnv sCallbackEnv(__func__);
  if (!sCallbackEnv.valid() || !mAdvertiseCallbacksObj) return;

  ScopedLocalRef<jstring> addr(sCallbackEnv.get(),
                               bdaddr2newjstr(sCallbackEnv.get(), &address));
  sCallbackEnv->CallVoidMethod(mAdvertiseCallbacksObj, method_onOwnAddressRead,
                               advertiser_id, address_type, addr.get());
}

static void getOwnAddressNative(JNIEnv* /* env */, jobject /* object */,
                                jint advertiser_id) {
  if (!sGattIf) return;
  sGattIf->advertiser->GetOwnAddress(
      advertiser_id, base::Bind(&getOwnAddressCb, advertiser_id));
}

static void callJniCallback(jmethodID method, uint8_t advertiser_id,
                            uint8_t status) {
  std::shared_lock<std::shared_mutex> lock(callbacks_mutex);
  CallbackEnv sCallbackEnv(__func__);
  if (!sCallbackEnv.valid() || !mAdvertiseCallbacksObj) return;
  sCallbackEnv->CallVoidMethod(mAdvertiseCallbacksObj, method, advertiser_id,
                               status);
}

static void enableSetCb(uint8_t advertiser_id, bool enable, uint8_t status) {
  std::shared_lock<std::shared_mutex> lock(callbacks_mutex);
  CallbackEnv sCallbackEnv(__func__);
  if (!sCallbackEnv.valid() || !mAdvertiseCallbacksObj) return;
  sCallbackEnv->CallVoidMethod(mAdvertiseCallbacksObj,
                               method_onAdvertisingEnabled, advertiser_id,
                               enable, status);
}

static void enableAdvertisingSetNative(JNIEnv* /* env */, jobject /* object */,
                                       jint advertiser_id, jboolean enable,
                                       jint duration, jint maxExtAdvEvents) {
  if (!sGattIf) return;

  sGattIf->advertiser->Enable(advertiser_id, enable,
                              base::Bind(&enableSetCb, advertiser_id, enable),
                              duration, maxExtAdvEvents,
                              base::Bind(&enableSetCb, advertiser_id, false));
}

static void setAdvertisingDataNative(JNIEnv* env, jobject /* object */,
                                     jint advertiser_id, jbyteArray data) {
  if (!sGattIf) return;

  std::vector<uint8_t> data_enc;
  sGattIf->advertiser->SetData(
      advertiser_id, false, toVector(env, data), data_enc,
      base::Bind(&callJniCallback, method_onAdvertisingDataSet, advertiser_id));
}

static void setScanResponseDataNative(JNIEnv* env, jobject /* object */,
                                      jint advertiser_id, jbyteArray data) {
  if (!sGattIf) return;

  std::vector<uint8_t> data_enc;
  sGattIf->advertiser->SetData(
      advertiser_id, true, toVector(env, data), data_enc,
      base::Bind(&callJniCallback, method_onScanResponseDataSet,
                 advertiser_id));
}

static void setAdvertisingParametersNativeCb(uint8_t advertiser_id,
                                             uint8_t status, int8_t tx_power) {
  std::shared_lock<std::shared_mutex> lock(callbacks_mutex);
  CallbackEnv sCallbackEnv(__func__);
  if (!sCallbackEnv.valid() || !mAdvertiseCallbacksObj) return;
  sCallbackEnv->CallVoidMethod(mAdvertiseCallbacksObj,
                               method_onAdvertisingParametersUpdated,
                               advertiser_id, tx_power, status);
}

static void setAdvertisingParametersNative(JNIEnv* env, jobject /* object */,
                                           jint advertiser_id,
                                           jobject parameters) {
  if (!sGattIf) return;

  AdvertiseParameters params = parseParams(env, parameters);
  sGattIf->advertiser->SetParameters(
      advertiser_id, params,
      base::Bind(&setAdvertisingParametersNativeCb, advertiser_id));
}

static void setPeriodicAdvertisingParametersNative(
    JNIEnv* env, jobject /* object */, jint advertiser_id,
    jobject periodic_parameters) {
  if (!sGattIf) return;

  PeriodicAdvertisingParameters periodicParams =
      parsePeriodicParams(env, periodic_parameters);
  sGattIf->advertiser->SetPeriodicAdvertisingParameters(
      advertiser_id, periodicParams,
      base::Bind(&callJniCallback,
                 method_onPeriodicAdvertisingParametersUpdated, advertiser_id));
}

static void setPeriodicAdvertisingDataNative(JNIEnv* env, jobject /* object */,
                                             jint advertiser_id,
                                             jbyteArray data) {
  if (!sGattIf) return;

  std::vector<uint8_t> data_enc;
  sGattIf->advertiser->SetPeriodicAdvertisingData(
      advertiser_id, toVector(env, data), data_enc,
      base::Bind(&callJniCallback, method_onPeriodicAdvertisingDataSet,
                 advertiser_id));
}

static void enablePeriodicSetCb(uint8_t advertiser_id, bool enable,
                                uint8_t status) {
  std::shared_lock<std::shared_mutex> lock(callbacks_mutex);
  CallbackEnv sCallbackEnv(__func__);
  if (!sCallbackEnv.valid() || !mAdvertiseCallbacksObj) return;
  sCallbackEnv->CallVoidMethod(mAdvertiseCallbacksObj,
                               method_onPeriodicAdvertisingEnabled,
                               advertiser_id, enable, status);
}

static void setPeriodicAdvertisingEnableNative(JNIEnv* /* env */,
                                               jobject /* object */,
                                               jint advertiser_id,
                                               jboolean enable) {
  if (!sGattIf) return;

  sGattIf->advertiser->SetPeriodicAdvertisingEnable(
      advertiser_id, enable, true /*include_adi*/,
      base::Bind(&enablePeriodicSetCb, advertiser_id, enable));
}

static void periodicScanInitializeNative(JNIEnv* env, jobject object) {
  std::unique_lock<std::shared_mutex> lock(callbacks_mutex);
  if (mPeriodicScanCallbacksObj != NULL) {
    log::warn("Cleaning up periodic scan callback object");
    env->DeleteGlobalRef(mPeriodicScanCallbacksObj);
    mPeriodicScanCallbacksObj = NULL;
  }

  mPeriodicScanCallbacksObj = env->NewGlobalRef(object);
}

static void periodicScanCleanupNative(JNIEnv* env, jobject /* object */) {
  std::unique_lock<std::shared_mutex> lock(callbacks_mutex);
  if (mPeriodicScanCallbacksObj != NULL) {
    env->DeleteGlobalRef(mPeriodicScanCallbacksObj);
    mPeriodicScanCallbacksObj = NULL;
  }
}

static void scanInitializeNative(JNIEnv* env, jobject object) {
  std::unique_lock<std::shared_mutex> lock(callbacks_mutex);
  if (mScanCallbacksObj != NULL) {
    log::warn("Cleaning up scan callback object");
    env->DeleteGlobalRef(mScanCallbacksObj);
    mScanCallbacksObj = NULL;
  }

  mScanCallbacksObj = env->NewGlobalRef(object);
}

static void scanCleanupNative(JNIEnv* env, jobject /* object */) {
  std::unique_lock<std::shared_mutex> lock(callbacks_mutex);
  if (mScanCallbacksObj != NULL) {
    env->DeleteGlobalRef(mScanCallbacksObj);
    mScanCallbacksObj = NULL;
  }
}

static void startSyncNative(JNIEnv* env, jobject /* object */, jint sid,
                            jstring address, jint skip, jint timeout,
                            jint reg_id) {
  if (!sGattIf) return;
  sGattIf->scanner->StartSync(sid, str2addr(env, address), skip, timeout,
                              reg_id);
}

static void stopSyncNative(JNIEnv* /* env */, jobject /* object */,
                           jint sync_handle) {
  if (!sGattIf) return;
  sGattIf->scanner->StopSync(sync_handle);
}

static void cancelSyncNative(JNIEnv* env, jobject /* object */, jint sid,
                             jstring address) {
  if (!sGattIf) return;
  sGattIf->scanner->CancelCreateSync(sid, str2addr(env, address));
}

static void syncTransferNative(JNIEnv* env, jobject /* object */,
                               jint pa_source, jstring addr, jint service_data,
                               jint sync_handle) {
  if (!sGattIf) return;
  sGattIf->scanner->TransferSync(str2addr(env, addr), service_data, sync_handle,
                                 pa_source);
}

static void transferSetInfoNative(JNIEnv* env, jobject /* object */,
                                  jint pa_source, jstring addr,
                                  jint service_data, jint adv_handle) {
  if (!sGattIf) return;
  sGattIf->scanner->TransferSetInfo(str2addr(env, addr), service_data,
                                    adv_handle, pa_source);
}

static void gattTestNative(JNIEnv* env, jobject /* object */, jint command,
                           jlong uuid1_lsb, jlong uuid1_msb, jstring bda1,
                           jint p1, jint p2, jint p3, jint p4, jint p5) {
  if (!sGattIf) return;

  RawAddress bt_bda1 = str2addr(env, bda1);

  Uuid uuid1 = from_java_uuid(uuid1_msb, uuid1_lsb);

  btgatt_test_params_t params;
  params.bda1 = &bt_bda1;
  params.uuid1 = &uuid1;
  params.u1 = p1;
  params.u2 = p2;
  params.u3 = p3;
  params.u4 = p4;
  params.u5 = p5;
  sGattIf->client->test_command(command, params);
}

static void distanceMeasurementInitializeNative(JNIEnv* env, jobject object) {
  std::unique_lock<std::shared_mutex> lock(callbacks_mutex);
  if (mDistanceMeasurementCallbacksObj != NULL) {
    log::warn("Cleaning up Advertise callback object");
    env->DeleteGlobalRef(mDistanceMeasurementCallbacksObj);
    mDistanceMeasurementCallbacksObj = NULL;
  }

  mDistanceMeasurementCallbacksObj = env->NewGlobalRef(object);
}

static void distanceMeasurementCleanupNative(JNIEnv* env,
                                             jobject /* object */) {
  std::unique_lock<std::shared_mutex> lock(callbacks_mutex);
  if (mDistanceMeasurementCallbacksObj != NULL) {
    env->DeleteGlobalRef(mDistanceMeasurementCallbacksObj);
    mDistanceMeasurementCallbacksObj = NULL;
  }
}

static void startDistanceMeasurementNative(JNIEnv* env, jobject /* object */,
                                           jstring address, jint interval,
                                           jint method) {
  if (!sGattIf) return;
  sGattIf->distance_measurement_manager->StartDistanceMeasurement(
      str2addr(env, address), interval, method);
}

static void stopDistanceMeasurementNative(JNIEnv* env, jobject /* object */,
                                          jstring address, jint method) {
  if (!sGattIf) return;
  sGattIf->distance_measurement_manager->StopDistanceMeasurement(
      str2addr(env, address), method);
}

/**
 * JNI function definitinos
 */

// JNI functions defined in AdvertiseManagerNativeInterface class.

// JNI functions defined in PeriodicScanManager class.
// JNI functions defined in DistanceMeasurementManager class.

// JNI functions defined in GattNativeInterface class.
static int register_com_android_bluetooth_gatt_scan(JNIEnv* env) {
  const JNINativeMethod methods[] = {
      {"initializeNative", "()V", (void*)scanInitializeNative},
      {"cleanupNative", "()V", (void*)scanCleanupNative},
      {"registerScannerNative", "(JJ)V", (void*)registerScannerNative},
      {"unregisterScannerNative", "(I)V", (void*)unregisterScannerNative},
      {"gattClientScanNative", "(Z)V", (void*)gattClientScanNative},
      // Batch scan JNI functions.
      {"gattClientConfigBatchScanStorageNative", "(IIII)V",
       (void*)gattClientConfigBatchScanStorageNative},
      {"gattClientStartBatchScanNative", "(IIIIII)V",
       (void*)gattClientStartBatchScanNative},
      {"gattClientStopBatchScanNative", "(I)V",
       (void*)gattClientStopBatchScanNative},
      {"gattClientReadScanReportsNative", "(II)V",
       (void*)gattClientReadScanReportsNative},
      // Scan filter JNI functions.
      {"gattClientScanFilterParamAddNative",
       "(Lcom/android/bluetooth/gatt/FilterParams;)V",
       (void*)gattClientScanFilterParamAddNative},
      {"gattClientScanFilterParamDeleteNative", "(II)V",
       (void*)gattClientScanFilterParamDeleteNative},
      {"gattClientScanFilterParamClearAllNative", "(I)V",
       (void*)gattClientScanFilterParamClearAllNative},
      {"gattClientScanFilterAddNative",
       "(I[Lcom/android/bluetooth/le_scan/ScanFilterQueue$Entry;I)V",
       (void*)gattClientScanFilterAddNative},
      {"gattClientScanFilterClearNative", "(II)V",
       (void*)gattClientScanFilterClearNative},
      {"gattClientScanFilterEnableNative", "(IZ)V",
       (void*)gattClientScanFilterEnableNative},
      {"gattSetScanParametersNative", "(IIII)V",
       (void*)gattSetScanParametersNative},
  };
  const int result = REGISTER_NATIVE_METHODS(
      env, "com/android/bluetooth/le_scan/ScanNativeInterface", methods);
  if (result != 0) {
    return result;
  }

  const JNIJavaMethod javaMethods[] = {
      // Client callbacks
      {"onScannerRegistered", "(IIJJ)V", &method_onScannerRegistered},
      {"onScanResult", "(IILjava/lang/String;IIIIII[BLjava/lang/String;)V",
       &method_onScanResult},
      {"onScanFilterConfig", "(IIIII)V", &method_onScanFilterConfig},
      {"onScanFilterParamsConfigured", "(IIII)V",
       &method_onScanFilterParamsConfigured},
      {"onScanFilterEnableDisabled", "(III)V",
       &method_onScanFilterEnableDisabled},
      {"onBatchScanStorageConfigured", "(II)V",
       &method_onBatchScanStorageConfigured},
      {"onBatchScanStartStopped", "(III)V", &method_onBatchScanStartStopped},
      {"onBatchScanReports", "(IIII[B)V", &method_onBatchScanReports},
      {"onBatchScanThresholdCrossed", "(I)V",
       &method_onBatchScanThresholdCrossed},
      {"createOnTrackAdvFoundLostObject",
       "(II[BI[BIIILjava/lang/String;IIII)"
       "Lcom/android/bluetooth/le_scan/AdvtFilterOnFoundOnLostInfo;",
       &method_createOnTrackAdvFoundLostObject},
      {"onTrackAdvFoundLost",
       "(Lcom/android/bluetooth/le_scan/AdvtFilterOnFoundOnLostInfo;)V",
       &method_onTrackAdvFoundLost},
      {"onScanParamSetupCompleted", "(II)V", &method_onScanParamSetupCompleted},
  };
  GET_JAVA_METHODS(env, "com/android/bluetooth/le_scan/ScanNativeInterface",
                   javaMethods);
  return 0;
}

static int register_com_android_bluetooth_gatt_advertise_manager(JNIEnv* env) {
  const JNINativeMethod methods[] = {
      {"initializeNative", "()V", (void*)advertiseInitializeNative},
      {"cleanupNative", "()V", (void*)advertiseCleanupNative},
      {"startAdvertisingSetNative",
       "(Landroid/bluetooth/le/AdvertisingSetParameters;"
       "[B[BLandroid/bluetooth/le/PeriodicAdvertisingParameters;[BIIII)V",
       (void*)startAdvertisingSetNative},
      {"stopAdvertisingSetNative", "(I)V", (void*)stopAdvertisingSetNative},
      {"getOwnAddressNative", "(I)V", (void*)getOwnAddressNative},
      {"enableAdvertisingSetNative", "(IZII)V",
       (void*)enableAdvertisingSetNative},
      {"setAdvertisingDataNative", "(I[B)V", (void*)setAdvertisingDataNative},
      {"setScanResponseDataNative", "(I[B)V", (void*)setScanResponseDataNative},
      {"setAdvertisingParametersNative",
       "(ILandroid/bluetooth/le/AdvertisingSetParameters;)V",
       (void*)setAdvertisingParametersNative},
      {"setPeriodicAdvertisingParametersNative",
       "(ILandroid/bluetooth/le/PeriodicAdvertisingParameters;)V",
       (void*)setPeriodicAdvertisingParametersNative},
      {"setPeriodicAdvertisingDataNative", "(I[B)V",
       (void*)setPeriodicAdvertisingDataNative},
      {"setPeriodicAdvertisingEnableNative", "(IZ)V",
       (void*)setPeriodicAdvertisingEnableNative},
  };
  const int result = REGISTER_NATIVE_METHODS(
      env, "com/android/bluetooth/gatt/AdvertiseManagerNativeInterface",
      methods);
  if (result != 0) {
    return result;
  }

  const JNIJavaMethod javaMethods[] = {
      {"onAdvertisingSetStarted", "(IIII)V", &method_onAdvertisingSetStarted},
      {"onOwnAddressRead", "(IILjava/lang/String;)V", &method_onOwnAddressRead},
      {"onAdvertisingEnabled", "(IZI)V", &method_onAdvertisingEnabled},
      {"onAdvertisingDataSet", "(II)V", &method_onAdvertisingDataSet},
      {"onScanResponseDataSet", "(II)V", &method_onScanResponseDataSet},
      {"onAdvertisingParametersUpdated", "(III)V",
       &method_onAdvertisingParametersUpdated},
      {"onPeriodicAdvertisingParametersUpdated", "(II)V",
       &method_onPeriodicAdvertisingParametersUpdated},
      {"onPeriodicAdvertisingDataSet", "(II)V",
       &method_onPeriodicAdvertisingDataSet},
      {"onPeriodicAdvertisingEnabled", "(IZI)V",
       &method_onPeriodicAdvertisingEnabled},
  };
  GET_JAVA_METHODS(env,
                   "com/android/bluetooth/gatt/AdvertiseManagerNativeInterface",
                   javaMethods);

  return 0;
}

static int register_com_android_bluetooth_gatt_periodic_scan(JNIEnv* env) {
  const JNINativeMethod methods[] = {
      {"initializeNative", "()V", (void*)periodicScanInitializeNative},
      {"cleanupNative", "()V", (void*)periodicScanCleanupNative},
      {"startSyncNative", "(ILjava/lang/String;III)V", (void*)startSyncNative},
      {"stopSyncNative", "(I)V", (void*)stopSyncNative},
      {"cancelSyncNative", "(ILjava/lang/String;)V", (void*)cancelSyncNative},
      {"syncTransferNative", "(ILjava/lang/String;II)V",
       (void*)syncTransferNative},
      {"transferSetInfoNative", "(ILjava/lang/String;II)V",
       (void*)transferSetInfoNative},
  };
  const int result = REGISTER_NATIVE_METHODS(
      env, "com/android/bluetooth/le_scan/PeriodicScanNativeInterface", methods);
  if (result != 0) {
    return result;
  }

  const JNIJavaMethod javaMethods[] = {
      {"onSyncStarted", "(IIIILjava/lang/String;III)V", &method_onSyncStarted},
      {"onSyncReport", "(IIII[B)V", &method_onSyncReport},
      {"onSyncLost", "(I)V", &method_onSyncLost},
      {"onSyncTransferredCallback", "(IILjava/lang/String;)V",
       &method_onSyncTransferredCallback},
      {"onBigInfoReport", "(IZ)V", &method_onBigInfoReport},
  };
  GET_JAVA_METHODS(env,
                   "com/android/bluetooth/le_scan/PeriodicScanNativeInterface",
                   javaMethods);

  return 0;
}

static int register_com_android_bluetooth_gatt_distance_measurement(
    JNIEnv* env) {
  const JNINativeMethod methods[] = {
      {"initializeNative", "()V", (void*)distanceMeasurementInitializeNative},
      {"cleanupNative", "()V", (void*)distanceMeasurementCleanupNative},
      {"startDistanceMeasurementNative", "(Ljava/lang/String;II)V",
       (void*)startDistanceMeasurementNative},
      {"stopDistanceMeasurementNative", "(Ljava/lang/String;I)V",
       (void*)stopDistanceMeasurementNative},
  };
  const int result = REGISTER_NATIVE_METHODS(
      env, "com/android/bluetooth/gatt/DistanceMeasurementNativeInterface",
      methods);
  if (result != 0) {
    return result;
  }

  const JNIJavaMethod javaMethods[] = {
      {"onDistanceMeasurementStarted", "(Ljava/lang/String;I)V",
       &method_onDistanceMeasurementStarted},
      {"onDistanceMeasurementStartFail", "(Ljava/lang/String;II)V",
       &method_onDistanceMeasurementStartFail},
      {"onDistanceMeasurementStopped", "(Ljava/lang/String;II)V",
       &method_onDistanceMeasurementStopped},
      {"onDistanceMeasurementResult", "(Ljava/lang/String;IIIIIII)V",
       &method_onDistanceMeasurementResult},
  };
  GET_JAVA_METHODS(
      env, "com/android/bluetooth/gatt/DistanceMeasurementNativeInterface",
      javaMethods);

  return 0;
}

static int register_com_android_bluetooth_gatt_(JNIEnv* env) {
  const JNINativeMethod methods[] = {
      {"initializeNative", "()V", (void*)initializeNative},
      {"cleanupNative", "()V", (void*)cleanupNative},
      {"gattClientGetDeviceTypeNative", "(Ljava/lang/String;)I",
       (void*)gattClientGetDeviceTypeNative},
      {"gattClientRegisterAppNative", "(JJZ)V",
       (void*)gattClientRegisterAppNative},
      {"gattClientUnregisterAppNative", "(I)V",
       (void*)gattClientUnregisterAppNative},
      {"gattClientConnectNative", "(ILjava/lang/String;IZIZI)V",
       (void*)gattClientConnectNative},
      {"gattClientDisconnectNative", "(ILjava/lang/String;I)V",
       (void*)gattClientDisconnectNative},
      {"gattClientSetPreferredPhyNative", "(ILjava/lang/String;III)V",
       (void*)gattClientSetPreferredPhyNative},
      {"gattClientReadPhyNative", "(ILjava/lang/String;)V",
       (void*)gattClientReadPhyNative},
      {"gattClientRefreshNative", "(ILjava/lang/String;)V",
       (void*)gattClientRefreshNative},
      {"gattClientSearchServiceNative", "(IZJJ)V",
       (void*)gattClientSearchServiceNative},
      {"gattClientDiscoverServiceByUuidNative", "(IJJ)V",
       (void*)gattClientDiscoverServiceByUuidNative},
      {"gattClientGetGattDbNative", "(I)V", (void*)gattClientGetGattDbNative},
      {"gattClientReadCharacteristicNative", "(III)V",
       (void*)gattClientReadCharacteristicNative},
      {"gattClientReadUsingCharacteristicUuidNative", "(IJJIII)V",
       (void*)gattClientReadUsingCharacteristicUuidNative},
      {"gattClientReadDescriptorNative", "(III)V",
       (void*)gattClientReadDescriptorNative},
      {"gattClientWriteCharacteristicNative", "(IIII[B)V",
       (void*)gattClientWriteCharacteristicNative},
      {"gattClientWriteDescriptorNative", "(III[B)V",
       (void*)gattClientWriteDescriptorNative},
      {"gattClientExecuteWriteNative", "(IZ)V",
       (void*)gattClientExecuteWriteNative},
      {"gattClientRegisterForNotificationsNative", "(ILjava/lang/String;IZ)V",
       (void*)gattClientRegisterForNotificationsNative},
      {"gattClientReadRemoteRssiNative", "(ILjava/lang/String;)V",
       (void*)gattClientReadRemoteRssiNative},
      {"gattClientConfigureMTUNative", "(II)V",
       (void*)gattClientConfigureMTUNative},
      {"gattConnectionParameterUpdateNative", "(ILjava/lang/String;IIIIII)V",
       (void*)gattConnectionParameterUpdateNative},
      {"gattServerRegisterAppNative", "(JJZ)V",
       (void*)gattServerRegisterAppNative},
      {"gattServerUnregisterAppNative", "(I)V",
       (void*)gattServerUnregisterAppNative},
      {"gattServerConnectNative", "(ILjava/lang/String;ZI)V",
       (void*)gattServerConnectNative},
      {"gattServerDisconnectNative", "(ILjava/lang/String;I)V",
       (void*)gattServerDisconnectNative},
      {"gattServerSetPreferredPhyNative", "(ILjava/lang/String;III)V",
       (void*)gattServerSetPreferredPhyNative},
      {"gattServerReadPhyNative", "(ILjava/lang/String;)V",
       (void*)gattServerReadPhyNative},
      {"gattServerAddServiceNative", "(ILjava/util/List;)V",
       (void*)gattServerAddServiceNative},
      {"gattServerStopServiceNative", "(II)V",
       (void*)gattServerStopServiceNative},
      {"gattServerDeleteServiceNative", "(II)V",
       (void*)gattServerDeleteServiceNative},
      {"gattServerSendIndicationNative", "(III[B)V",
       (void*)gattServerSendIndicationNative},
      {"gattServerSendNotificationNative", "(III[B)V",
       (void*)gattServerSendNotificationNative},
      {"gattServerSendResponseNative", "(IIIIII[BI)V",
       (void*)gattServerSendResponseNative},
      {"gattSubrateRequestNative", "(ILjava/lang/String;IIIII)V",
       (void*)gattSubrateRequestNative},

      {"gattTestNative", "(IJJLjava/lang/String;IIIII)V",
       (void*)gattTestNative},
  };
  const int result = REGISTER_NATIVE_METHODS(
      env, "com/android/bluetooth/gatt/GattNativeInterface", methods);
  if (result != 0) {
    return result;
  }

  const JNIJavaMethod javaMethods[] = {
      // Client callbacks
      {"onClientRegistered", "(IIJJ)V", &method_onClientRegistered},
      {"onConnected", "(IIILjava/lang/String;)V", &method_onConnected},
      {"onDisconnected", "(IIILjava/lang/String;)V", &method_onDisconnected},
      {"onReadCharacteristic", "(III[B)V", &method_onReadCharacteristic},
      {"onWriteCharacteristic", "(III[B)V", &method_onWriteCharacteristic},
      {"onExecuteCompleted", "(II)V", &method_onExecuteCompleted},
      {"onSearchCompleted", "(II)V", &method_onSearchCompleted},
      {"onReadDescriptor", "(III[B)V", &method_onReadDescriptor},
      {"onWriteDescriptor", "(III[B)V", &method_onWriteDescriptor},
      {"onNotify", "(ILjava/lang/String;IZ[B)V", &method_onNotify},
      {"onRegisterForNotifications", "(IIII)V",
       &method_onRegisterForNotifications},
      {"onReadRemoteRssi", "(ILjava/lang/String;II)V",
       &method_onReadRemoteRssi},
      {"onConfigureMTU", "(III)V", &method_onConfigureMTU},
      {"onClientCongestion", "(IZ)V", &method_onClientCongestion},
      {"getSampleGattDbElement", "()Lcom/android/bluetooth/gatt/GattDbElement;",
       &method_getSampleGattDbElement},
      {"onGetGattDb", "(ILjava/util/ArrayList;)V", &method_onGetGattDb},
      {"onClientPhyRead", "(ILjava/lang/String;III)V", &method_onClientPhyRead},
      {"onClientPhyUpdate", "(IIII)V", &method_onClientPhyUpdate},
      {"onClientConnUpdate", "(IIIII)V", &method_onClientConnUpdate},
      {"onServiceChanged", "(I)V", &method_onServiceChanged},
      {"onClientSubrateChange", "(IIIIII)V", &method_onClientSubrateChange},

      // Server callbacks
      {"onServerRegistered", "(IIJJ)V", &method_onServerRegistered},
      {"onClientConnected", "(Ljava/lang/String;ZII)V",
       &method_onClientConnected},
      {"onServiceAdded", "(IILjava/util/List;)V", &method_onServiceAdded},
      {"onServiceStopped", "(III)V", &method_onServiceStopped},
      {"onServiceDeleted", "(III)V", &method_onServiceDeleted},
      {"onResponseSendCompleted", "(II)V", &method_onResponseSendCompleted},
      {"onServerReadCharacteristic", "(Ljava/lang/String;IIIIZ)V",
       &method_onServerReadCharacteristic},
      {"onServerReadDescriptor", "(Ljava/lang/String;IIIIZ)V",
       &method_onServerReadDescriptor},
      {"onServerWriteCharacteristic", "(Ljava/lang/String;IIIIIZZ[B)V",
       &method_onServerWriteCharacteristic},
      {"onServerWriteDescriptor", "(Ljava/lang/String;IIIIIZZ[B)V",
       &method_onServerWriteDescriptor},
      {"onExecuteWrite", "(Ljava/lang/String;III)V", &method_onExecuteWrite},
      {"onNotificationSent", "(II)V", &method_onNotificationSent},
      {"onServerCongestion", "(IZ)V", &method_onServerCongestion},
      {"onMtuChanged", "(II)V", &method_onServerMtuChanged},
      {"onServerPhyRead", "(ILjava/lang/String;III)V", &method_onServerPhyRead},
      {"onServerPhyUpdate", "(IIII)V", &method_onServerPhyUpdate},
      {"onServerConnUpdate", "(IIIII)V", &method_onServerConnUpdate},
      {"onServerSubrateChange", "(IIIIII)V", &method_onServerSubrateChange},
  };
  GET_JAVA_METHODS(env, "com/android/bluetooth/gatt/GattNativeInterface",
                   javaMethods);
  return 0;
}

int register_com_android_bluetooth_gatt(JNIEnv* env) {
  const std::array<std::function<int(JNIEnv*)>, 5> register_fns = {
      register_com_android_bluetooth_gatt_scan,
      register_com_android_bluetooth_gatt_advertise_manager,
      register_com_android_bluetooth_gatt_periodic_scan,
      register_com_android_bluetooth_gatt_distance_measurement,
      register_com_android_bluetooth_gatt_,
  };

  for (const auto& fn : register_fns) {
    const int result = fn(env);
    if (result != 0) {
      return result;
    }
  }
  return 0;
}
}  // namespace android<|MERGE_RESOLUTION|>--- conflicted
+++ resolved
@@ -1594,12 +1594,8 @@
 
   ALOGW("gattSetScanParametersNative");
   sGattIf->scanner->SetScanParameters(
-<<<<<<< HEAD
-      client_if, /* use active scan */ 0x01, scan_interval_unit, scan_window_unit,
-=======
       client_if, /* use active scan */ 0x01, scan_interval_unit,
       scan_window_unit, scan_phy,
->>>>>>> 4d9c9aff
       base::Bind(&set_scan_params_cmpl_cb, client_if));
 }
 
