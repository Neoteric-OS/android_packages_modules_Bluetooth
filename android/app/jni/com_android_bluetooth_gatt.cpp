/*
 * Copyright (C) 2013 The Android Open Source Project
 *
 * Licensed under the Apache License, Version 2.0 (the "License");
 * you may not use this file except in compliance with the License.
 * You may obtain a copy of the License at
 *
 *      http://www.apache.org/licenses/LICENSE-2.0
 *
 * Unless required by applicable law or agreed to in writing, software
 * distributed under the License is distributed on an "AS IS" BASIS,
 * WITHOUT WARRANTIES OR CONDITIONS OF ANY KIND, either express or implied.
 * See the License for the specific language governing permissions and
 * limitations under the License.
 *
 * Changes from Qualcomm Innovation Center are provided under the following license:
 *
 * Copyright (c) 2022 Qualcomm Innovation Center, Inc. All rights reserved.
 *
 * Redistribution and use in source and binary forms, with or without
 * modification, are permitted (subject to the limitations in the
 * disclaimer below) provided that the following conditions are met:
 *
 * Redistributions of source code must retain the above copyright
 * notice, this list of conditions and the following disclaimer.
 *
 * Redistributions in binary form must reproduce the above
 * copyright notice, this list of conditions and the following
 * disclaimer in the documentation and/or other materials provided
 * with the distribution.
 *
 * Neither the name of Qualcomm Innovation Center, Inc. nor the names of its
 * contributors may be used to endorse or promote products derived
 * from this software without specific prior written permission.
 *
 * NO EXPRESS OR IMPLIED LICENSES TO ANY PARTY'S PATENT RIGHTS ARE
 * GRANTED BY THIS LICENSE. THIS SOFTWARE IS PROVIDED BY THE COPYRIGHT
 * HOLDERS AND CONTRIBUTORS "AS IS" AND ANY EXPRESS OR IMPLIED
 * WARRANTIES, INCLUDING, BUT NOT LIMITED TO, THE IMPLIED WARRANTIES OF
 * MERCHANTABILITY AND FITNESS FOR A PARTICULAR PURPOSE ARE DISCLAIMED.
 * IN NO EVENT SHALL THE COPYRIGHT HOLDER OR CONTRIBUTORS BE LIABLE FOR
 * ANY DIRECT, INDIRECT, INCIDENTAL, SPECIAL, EXEMPLARY, OR CONSEQUENTIAL
 * DAMAGES (INCLUDING, BUT NOT LIMITED TO, PROCUREMENT OF SUBSTITUTE
 * GOODS OR SERVICES; LOSS OF USE, DATA, OR PROFITS; OR BUSINESS
 * INTERRUPTION) HOWEVER CAUSED AND ON ANY THEORY OF LIABILITY, WHETHER
 * IN CONTRACT, STRICT LIABILITY, OR TORT (INCLUDING NEGLIGENCE OR
 * OTHERWISE) ARISING IN ANY WAY OUT OF THE USE OF THIS SOFTWARE, EVEN
 * IF ADVISED OF THE POSSIBILITY OF SUCH DAMAGE
 *
 */

#define LOG_TAG "BtGatt.JNI"

#include <base/functional/bind.h>
#include <base/functional/callback.h>
#include <bluetooth/log.h>
#include <jni.h>
#include <nativehelper/JNIHelp.h>
#include <nativehelper/scoped_local_ref.h>

#include <array>
#include <cerrno>
#include <cstdint>
#include <cstdio>
#include <cstring>
#include <functional>
#include <memory>
#include <mutex>
#include <shared_mutex>
#include <string>
#include <utility>
#include <vector>

#include "com_android_bluetooth.h"
#include "com_android_bluetooth_flags.h"
#include "hardware/ble_advertiser.h"
#include "hardware/ble_scanner.h"
#include "hardware/bluetooth.h"
#include "hardware/bt_common_types.h"
#include "hardware/bt_gatt.h"
#include "hardware/bt_gatt_client.h"
#include "hardware/bt_gatt_server.h"
#include "hardware/bt_gatt_types.h"
#include "hardware/distance_measurement_interface.h"
#include "main/shim/le_scanning_manager.h"
#include "rust/cxx.h"
#include "src/gatt/ffi.rs.h"
#include "types/bluetooth/uuid.h"
#include "types/raw_address.h"

// TODO(b/369381361) Enfore -Wmissing-prototypes
#pragma GCC diagnostic ignored "-Wmissing-prototypes"

using bluetooth::Uuid;

#define UUID_PARAMS(uuid) uuid_lsb(uuid), uuid_msb(uuid)

static Uuid from_java_uuid(jlong uuid_msb, jlong uuid_lsb) {
  std::array<uint8_t, Uuid::kNumBytes128> uu;
  for (int i = 0; i < 8; i++) {
    uu[7 - i] = (uuid_msb >> (8 * i)) & 0xFF;
    uu[15 - i] = (uuid_lsb >> (8 * i)) & 0xFF;
  }
  return Uuid::From128BitBE(uu);
}

static uint64_t uuid_lsb(const Uuid& uuid) {
  uint64_t lsb = 0;

  auto uu = uuid.To128BitBE();
  for (int i = 8; i <= 15; i++) {
    lsb <<= 8;
    lsb |= uu[i];
  }

  return lsb;
}

static uint64_t uuid_msb(const Uuid& uuid) {
  uint64_t msb = 0;

  auto uu = uuid.To128BitBE();
  for (int i = 0; i <= 7; i++) {
    msb <<= 8;
    msb |= uu[i];
  }

  return msb;
}

static RawAddress str2addr(JNIEnv* env, jstring address) {
  RawAddress bd_addr;
  const char* c_address = env->GetStringUTFChars(address, NULL);
  if (!c_address) {
    return bd_addr;
  }

  RawAddress::FromString(std::string(c_address), bd_addr);
  env->ReleaseStringUTFChars(address, c_address);

  return bd_addr;
}

static jstring bdaddr2newjstr(JNIEnv* env, const RawAddress* bda) {
  char c_address[32];
  snprintf(c_address, sizeof(c_address), "%02X:%02X:%02X:%02X:%02X:%02X", bda->address[0],
           bda->address[1], bda->address[2], bda->address[3], bda->address[4], bda->address[5]);

  return env->NewStringUTF(c_address);
}

static std::vector<uint8_t> toVector(JNIEnv* env, jbyteArray ba) {
  jbyte* data_data = env->GetByteArrayElements(ba, NULL);
  uint16_t data_len = (uint16_t)env->GetArrayLength(ba);
  std::vector<uint8_t> data_vec(data_data, data_data + data_len);
  env->ReleaseByteArrayElements(ba, data_data, JNI_ABORT);
  return data_vec;
}

static std::string jstr_to_str(JNIEnv* env, jstring js) {
  const char* cstr = env->GetStringUTFChars(js, NULL);
  if (cstr == nullptr) {
    return "";
  }
  std::string ret = std::string(cstr);
  env->ReleaseStringUTFChars(js, cstr);
  return ret;
}

namespace android {

/**
 * Client callback methods
 */
static jmethodID method_onClientRegistered;
static jmethodID method_onConnected;
static jmethodID method_onDisconnected;
static jmethodID method_onReadCharacteristic;
static jmethodID method_onWriteCharacteristic;
static jmethodID method_onExecuteCompleted;
static jmethodID method_onSearchCompleted;
static jmethodID method_onReadDescriptor;
static jmethodID method_onWriteDescriptor;
static jmethodID method_onNotify;
static jmethodID method_onRegisterForNotifications;
static jmethodID method_onReadRemoteRssi;
static jmethodID method_onConfigureMTU;
static jmethodID method_onClientCongestion;

static jmethodID method_getSampleGattDbElement;
static jmethodID method_onGetGattDb;
static jmethodID method_onClientPhyUpdate;
static jmethodID method_onClientPhyRead;
static jmethodID method_onClientConnUpdate;
static jmethodID method_onServiceChanged;
static jmethodID method_onClientSubrateChange;

/**
 * Server callback methods
 */
static jmethodID method_onServerRegistered;
static jmethodID method_onClientConnected;
static jmethodID method_onServiceAdded;
static jmethodID method_onServiceStopped;
static jmethodID method_onServiceDeleted;
static jmethodID method_onResponseSendCompleted;
static jmethodID method_onServerReadCharacteristic;
static jmethodID method_onServerReadDescriptor;
static jmethodID method_onServerWriteCharacteristic;
static jmethodID method_onServerWriteDescriptor;
static jmethodID method_onExecuteWrite;
static jmethodID method_onNotificationSent;
static jmethodID method_onServerCongestion;
static jmethodID method_onServerMtuChanged;
static jmethodID method_onServerPhyUpdate;
static jmethodID method_onServerPhyRead;
static jmethodID method_onServerConnUpdate;
static jmethodID method_onServerSubrateChange;

/**
 * Advertiser callback methods
 */
static jmethodID method_onAdvertisingSetStarted;
static jmethodID method_onOwnAddressRead;
static jmethodID method_onAdvertisingEnabled;
static jmethodID method_onAdvertisingDataSet;
static jmethodID method_onScanResponseDataSet;
static jmethodID method_onAdvertisingParametersUpdated;
static jmethodID method_onPeriodicAdvertisingParametersUpdated;
static jmethodID method_onPeriodicAdvertisingDataSet;
static jmethodID method_onPeriodicAdvertisingEnabled;

/**
 * Scanner callback methods
 */
static jmethodID method_onScannerRegistered;
static jmethodID method_onScanResult;
static jmethodID method_onScanFilterConfig;
static jmethodID method_onScanFilterParamsConfigured;
static jmethodID method_onScanFilterEnableDisabled;
static jmethodID method_onBatchScanStorageConfigured;
static jmethodID method_onBatchScanStartStopped;
static jmethodID method_onBatchScanReports;
static jmethodID method_onBatchScanThresholdCrossed;
static jmethodID method_createOnTrackAdvFoundLostObject;
static jmethodID method_onTrackAdvFoundLost;
static jmethodID method_onScanParamSetupCompleted;
static jmethodID method_onMsftAdvMonitorAdd;
static jmethodID method_onMsftAdvMonitorRemove;
static jmethodID method_onMsftAdvMonitorEnable;

/**
 * Periodic scanner callback methods
 */
static jmethodID method_onSyncLost;
static jmethodID method_onSyncReport;
static jmethodID method_onSyncStarted;
static jmethodID method_onSyncTransferredCallback;
static jmethodID method_onBigInfoReport;

/**
 * Distance Measurement callback methods
 */
static jmethodID method_onDistanceMeasurementStarted;
static jmethodID method_onDistanceMeasurementStopped;
static jmethodID method_onDistanceMeasurementResult;

/**
 * Static variables
 */
static const btgatt_interface_t* sGattIf = NULL;
/** Pointer to the LE scanner interface methods.*/
static BleScannerInterface* sScanner = NULL;
static jobject mCallbacksObj = NULL;
static jobject mScanCallbacksObj = NULL;
static jobject mAdvertiseCallbacksObj = NULL;
static jobject mPeriodicScanCallbacksObj = NULL;
static jobject mDistanceMeasurementCallbacksObj = NULL;
static std::shared_mutex callbacks_mutex;

/**
 * BTA client callbacks
 */

void btgattc_register_app_cb(int status, int clientIf, const Uuid& app_uuid) {
  std::shared_lock<std::shared_mutex> lock(callbacks_mutex);
  CallbackEnv sCallbackEnv(__func__);
  if (!sCallbackEnv.valid() || !mCallbacksObj) {
    return;
  }
  sCallbackEnv->CallVoidMethod(mCallbacksObj, method_onClientRegistered, status, clientIf,
                               UUID_PARAMS(app_uuid));
}

void btgattc_open_cb(int conn_id, int status, int clientIf, const RawAddress& bda) {
  std::shared_lock<std::shared_mutex> lock(callbacks_mutex);
  CallbackEnv sCallbackEnv(__func__);
  if (!sCallbackEnv.valid() || !mCallbacksObj) {
    return;
  }

  ScopedLocalRef<jstring> address(sCallbackEnv.get(), bdaddr2newjstr(sCallbackEnv.get(), &bda));
  sCallbackEnv->CallVoidMethod(mCallbacksObj, method_onConnected, clientIf, conn_id, status,
                               address.get());
}

void btgattc_close_cb(int conn_id, int status, int clientIf, const RawAddress& bda) {
  std::shared_lock<std::shared_mutex> lock(callbacks_mutex);
  CallbackEnv sCallbackEnv(__func__);
  if (!sCallbackEnv.valid() || !mCallbacksObj) {
    return;
  }

  ScopedLocalRef<jstring> address(sCallbackEnv.get(), bdaddr2newjstr(sCallbackEnv.get(), &bda));
  sCallbackEnv->CallVoidMethod(mCallbacksObj, method_onDisconnected, clientIf, conn_id, status,
                               address.get());
}

void btgattc_search_complete_cb(int conn_id, int status) {
  std::shared_lock<std::shared_mutex> lock(callbacks_mutex);
  CallbackEnv sCallbackEnv(__func__);
  if (!sCallbackEnv.valid() || !mCallbacksObj) {
    return;
  }

  sCallbackEnv->CallVoidMethod(mCallbacksObj, method_onSearchCompleted, conn_id, status);
}

void btgattc_register_for_notification_cb(int conn_id, int registered, int status,
                                          uint16_t handle) {
  std::shared_lock<std::shared_mutex> lock(callbacks_mutex);
  CallbackEnv sCallbackEnv(__func__);
  if (!sCallbackEnv.valid() || !mCallbacksObj) {
    return;
  }

  sCallbackEnv->CallVoidMethod(mCallbacksObj, method_onRegisterForNotifications, conn_id, status,
                               registered, handle);
}

void btgattc_notify_cb(int conn_id, const btgatt_notify_params_t& p_data) {
  std::shared_lock<std::shared_mutex> lock(callbacks_mutex);
  CallbackEnv sCallbackEnv(__func__);
  if (!sCallbackEnv.valid() || !mCallbacksObj) {
    return;
  }

  ScopedLocalRef<jstring> address(sCallbackEnv.get(),
                                  bdaddr2newjstr(sCallbackEnv.get(), &p_data.bda));
  ScopedLocalRef<jbyteArray> jb(sCallbackEnv.get(), sCallbackEnv->NewByteArray(p_data.len));
  sCallbackEnv->SetByteArrayRegion(jb.get(), 0, p_data.len, (jbyte*)p_data.value);

  sCallbackEnv->CallVoidMethod(mCallbacksObj, method_onNotify, conn_id, address.get(),
                               p_data.handle, p_data.is_notify, jb.get());
}

void btgattc_read_characteristic_cb(int conn_id, int status, const btgatt_read_params_t& p_data) {
  std::shared_lock<std::shared_mutex> lock(callbacks_mutex);
  CallbackEnv sCallbackEnv(__func__);
  if (!sCallbackEnv.valid() || !mCallbacksObj) {
    return;
  }

  ScopedLocalRef<jbyteArray> jb(sCallbackEnv.get(), NULL);
  if (status == 0) {  // Success
    jb.reset(sCallbackEnv->NewByteArray(p_data.value.len));
    sCallbackEnv->SetByteArrayRegion(jb.get(), 0, p_data.value.len, (jbyte*)p_data.value.value);
  } else {
    uint8_t value = 0;
    jb.reset(sCallbackEnv->NewByteArray(1));
    sCallbackEnv->SetByteArrayRegion(jb.get(), 0, 1, (jbyte*)&value);
  }

  sCallbackEnv->CallVoidMethod(mCallbacksObj, method_onReadCharacteristic, conn_id, status,
                               p_data.handle, jb.get());
}

void btgattc_write_characteristic_cb(int conn_id, int status, uint16_t handle, uint16_t len,
                                     const uint8_t* value) {
  std::shared_lock<std::shared_mutex> lock(callbacks_mutex);
  CallbackEnv sCallbackEnv(__func__);
  if (!sCallbackEnv.valid() || !mCallbacksObj) {
    return;
  }

  ScopedLocalRef<jbyteArray> jb(sCallbackEnv.get(), NULL);
  jb.reset(sCallbackEnv->NewByteArray(len));
  sCallbackEnv->SetByteArrayRegion(jb.get(), 0, len, (jbyte*)value);
  sCallbackEnv->CallVoidMethod(mCallbacksObj, method_onWriteCharacteristic, conn_id, status, handle,
                               jb.get());
}

void btgattc_execute_write_cb(int conn_id, int status) {
  std::shared_lock<std::shared_mutex> lock(callbacks_mutex);
  CallbackEnv sCallbackEnv(__func__);
  if (!sCallbackEnv.valid() || !mCallbacksObj) {
    return;
  }

  sCallbackEnv->CallVoidMethod(mCallbacksObj, method_onExecuteCompleted, conn_id, status);
}

void btgattc_read_descriptor_cb(int conn_id, int status, const btgatt_read_params_t& p_data) {
  std::shared_lock<std::shared_mutex> lock(callbacks_mutex);
  CallbackEnv sCallbackEnv(__func__);
  if (!sCallbackEnv.valid() || !mCallbacksObj) {
    return;
  }

  ScopedLocalRef<jbyteArray> jb(sCallbackEnv.get(), NULL);
  if (p_data.value.len != 0) {
    jb.reset(sCallbackEnv->NewByteArray(p_data.value.len));
    sCallbackEnv->SetByteArrayRegion(jb.get(), 0, p_data.value.len, (jbyte*)p_data.value.value);
  } else {
    jb.reset(sCallbackEnv->NewByteArray(1));
  }

  sCallbackEnv->CallVoidMethod(mCallbacksObj, method_onReadDescriptor, conn_id, status,
                               p_data.handle, jb.get());
}

void btgattc_write_descriptor_cb(int conn_id, int status, uint16_t handle, uint16_t len,
                                 const uint8_t* value) {
  std::shared_lock<std::shared_mutex> lock(callbacks_mutex);
  CallbackEnv sCallbackEnv(__func__);
  if (!sCallbackEnv.valid() || !mCallbacksObj) {
    return;
  }

  ScopedLocalRef<jbyteArray> jb(sCallbackEnv.get(), NULL);
  jb.reset(sCallbackEnv->NewByteArray(len));
  sCallbackEnv->SetByteArrayRegion(jb.get(), 0, len, (jbyte*)value);
  sCallbackEnv->CallVoidMethod(mCallbacksObj, method_onWriteDescriptor, conn_id, status, handle,
                               jb.get());
}

void btgattc_remote_rssi_cb(int client_if, const RawAddress& bda, int rssi, int status) {
  std::shared_lock<std::shared_mutex> lock(callbacks_mutex);
  CallbackEnv sCallbackEnv(__func__);
  if (!sCallbackEnv.valid() || !mCallbacksObj) {
    return;
  }

  ScopedLocalRef<jstring> address(sCallbackEnv.get(), bdaddr2newjstr(sCallbackEnv.get(), &bda));

  sCallbackEnv->CallVoidMethod(mCallbacksObj, method_onReadRemoteRssi, client_if, address.get(),
                               rssi, status);
}

void btgattc_configure_mtu_cb(int conn_id, int status, int mtu) {
  std::shared_lock<std::shared_mutex> lock(callbacks_mutex);
  CallbackEnv sCallbackEnv(__func__);
  if (!sCallbackEnv.valid() || !mCallbacksObj) {
    return;
  }
  sCallbackEnv->CallVoidMethod(mCallbacksObj, method_onConfigureMTU, conn_id, status, mtu);
}

void btgattc_congestion_cb(int conn_id, bool congested) {
  std::shared_lock<std::shared_mutex> lock(callbacks_mutex);
  CallbackEnv sCallbackEnv(__func__);
  if (!sCallbackEnv.valid() || !mCallbacksObj) {
    return;
  }
  sCallbackEnv->CallVoidMethod(mCallbacksObj, method_onClientCongestion, conn_id, congested);
}

void fillGattDbElementArray(JNIEnv* env, jobject* array, const btgatt_db_element_t* db, int count) {
  // Because JNI uses a different class loader in the callback context, we
  // cannot simply get the class.
  // As a workaround, we have to make sure we obtain an object of the class
  // first, as this will cause
  // class loader to load it.
  ScopedLocalRef<jobject> objectForClass(
          env, env->CallObjectMethod(mCallbacksObj, method_getSampleGattDbElement));
  ScopedLocalRef<jclass> gattDbElementClazz(env, env->GetObjectClass(objectForClass.get()));

  jmethodID gattDbElementConstructor = env->GetMethodID(gattDbElementClazz.get(), "<init>", "()V");

  jmethodID arrayAdd;

  const JNIJavaMethod javaMethods[] = {
          {"add", "(Ljava/lang/Object;)Z", &arrayAdd},
  };
  GET_JAVA_METHODS(env, "java/util/ArrayList", javaMethods);

  jmethodID uuidConstructor;

  const JNIJavaMethod javaUuidMethods[] = {
          {"<init>", "(JJ)V", &uuidConstructor},
  };
  GET_JAVA_METHODS(env, "java/util/UUID", javaUuidMethods);

  for (int i = 0; i < count; i++) {
    const btgatt_db_element_t& curr = db[i];

    ScopedLocalRef<jobject> element(
            env, env->NewObject(gattDbElementClazz.get(), gattDbElementConstructor));

    jfieldID fid = env->GetFieldID(gattDbElementClazz.get(), "id", "I");
    env->SetIntField(element.get(), fid, curr.id);

    fid = env->GetFieldID(gattDbElementClazz.get(), "attributeHandle", "I");
    env->SetIntField(element.get(), fid, curr.attribute_handle);

    ScopedLocalRef<jclass> uuidClazz(env, env->FindClass("java/util/UUID"));
    ScopedLocalRef<jobject> uuid(env, env->NewObject(uuidClazz.get(), uuidConstructor,
                                                     uuid_msb(curr.uuid), uuid_lsb(curr.uuid)));
    fid = env->GetFieldID(gattDbElementClazz.get(), "uuid", "Ljava/util/UUID;");
    env->SetObjectField(element.get(), fid, uuid.get());

    fid = env->GetFieldID(gattDbElementClazz.get(), "type", "I");
    env->SetIntField(element.get(), fid, curr.type);

    fid = env->GetFieldID(gattDbElementClazz.get(), "attributeHandle", "I");
    env->SetIntField(element.get(), fid, curr.attribute_handle);

    fid = env->GetFieldID(gattDbElementClazz.get(), "startHandle", "I");
    env->SetIntField(element.get(), fid, curr.start_handle);

    fid = env->GetFieldID(gattDbElementClazz.get(), "endHandle", "I");
    env->SetIntField(element.get(), fid, curr.end_handle);

    fid = env->GetFieldID(gattDbElementClazz.get(), "properties", "I");
    env->SetIntField(element.get(), fid, curr.properties);

    env->CallBooleanMethod(*array, arrayAdd, element.get());
  }
}

void btgattc_get_gatt_db_cb(int conn_id, const btgatt_db_element_t* db, int count) {
  std::shared_lock<std::shared_mutex> lock(callbacks_mutex);
  CallbackEnv sCallbackEnv(__func__);
  if (!sCallbackEnv.valid() || !mCallbacksObj) {
    return;
  }

  jclass arrayListclazz = sCallbackEnv->FindClass("java/util/ArrayList");
  ScopedLocalRef<jobject> array(
          sCallbackEnv.get(),
          sCallbackEnv->NewObject(arrayListclazz,
                                  sCallbackEnv->GetMethodID(arrayListclazz, "<init>", "()V")));

  jobject arrayPtr = array.get();
  fillGattDbElementArray(sCallbackEnv.get(), &arrayPtr, db, count);

  sCallbackEnv->CallVoidMethod(mCallbacksObj, method_onGetGattDb, conn_id, array.get());
}

void btgattc_phy_updated_cb(int conn_id, uint8_t tx_phy, uint8_t rx_phy, uint8_t status) {
  std::shared_lock<std::shared_mutex> lock(callbacks_mutex);
  CallbackEnv sCallbackEnv(__func__);
  if (!sCallbackEnv.valid() || !mCallbacksObj) {
    return;
  }

  sCallbackEnv->CallVoidMethod(mCallbacksObj, method_onClientPhyUpdate, conn_id, tx_phy, rx_phy,
                               status);
}

void btgattc_conn_updated_cb(int conn_id, uint16_t interval, uint16_t latency, uint16_t timeout,
                             uint8_t status) {
  std::shared_lock<std::shared_mutex> lock(callbacks_mutex);
  CallbackEnv sCallbackEnv(__func__);
  if (!sCallbackEnv.valid() || !mCallbacksObj) {
    return;
  }

  sCallbackEnv->CallVoidMethod(mCallbacksObj, method_onClientConnUpdate, conn_id, interval, latency,
                               timeout, status);
}

void btgattc_service_changed_cb(int conn_id) {
  std::shared_lock<std::shared_mutex> lock(callbacks_mutex);
  CallbackEnv sCallbackEnv(__func__);
  if (!sCallbackEnv.valid() || !mCallbacksObj) {
    return;
  }

  sCallbackEnv->CallVoidMethod(mCallbacksObj, method_onServiceChanged, conn_id);
}

void btgattc_subrate_change_cb(int conn_id, uint16_t subrate_factor, uint16_t latency,
                               uint16_t cont_num, uint16_t timeout, uint8_t status) {
  std::shared_lock<std::shared_mutex> lock(callbacks_mutex);
  CallbackEnv sCallbackEnv(__func__);
  if (!sCallbackEnv.valid()) {
    return;
  }
  if (!mCallbacksObj) {
    log::error("mCallbacksObj is NULL. Return.");
    return;
  }

  sCallbackEnv->CallVoidMethod(mCallbacksObj, method_onClientSubrateChange, conn_id, subrate_factor,
                               latency, cont_num, timeout, status);
}

static const btgatt_client_callbacks_t sGattClientCallbacks = {
        btgattc_register_app_cb,
        btgattc_open_cb,
        btgattc_close_cb,
        btgattc_search_complete_cb,
        btgattc_register_for_notification_cb,
        btgattc_notify_cb,
        btgattc_read_characteristic_cb,
        btgattc_write_characteristic_cb,
        btgattc_read_descriptor_cb,
        btgattc_write_descriptor_cb,
        btgattc_execute_write_cb,
        btgattc_remote_rssi_cb,
        btgattc_configure_mtu_cb,
        btgattc_congestion_cb,
        btgattc_get_gatt_db_cb,
        NULL, /* services_removed_cb */
        NULL, /* services_added_cb */
        btgattc_phy_updated_cb,
        btgattc_conn_updated_cb,
        btgattc_service_changed_cb,
        btgattc_subrate_change_cb,
};

/**
 * BTA server callbacks
 */

void btgatts_register_app_cb(int status, int server_if, const Uuid& uuid) {
  bluetooth::gatt::open_server(server_if);
  std::shared_lock<std::shared_mutex> lock(callbacks_mutex);
  CallbackEnv sCallbackEnv(__func__);
  if (!sCallbackEnv.valid() || !mCallbacksObj) {
    return;
  }
  sCallbackEnv->CallVoidMethod(mCallbacksObj, method_onServerRegistered, status, server_if,
                               UUID_PARAMS(uuid));
}

void btgatts_connection_cb(int conn_id, int server_if, int connected, const RawAddress& bda) {
  std::shared_lock<std::shared_mutex> lock(callbacks_mutex);
  CallbackEnv sCallbackEnv(__func__);
  if (!sCallbackEnv.valid() || !mCallbacksObj) {
    return;
  }

  ScopedLocalRef<jstring> address(sCallbackEnv.get(), bdaddr2newjstr(sCallbackEnv.get(), &bda));
  sCallbackEnv->CallVoidMethod(mCallbacksObj, method_onClientConnected, address.get(), connected,
                               conn_id, server_if);
}

void btgatts_service_added_cb(int status, int server_if, const btgatt_db_element_t* service,
                              size_t service_count) {
  // mirror the database in rust, now that it's created.
  if (status == 0x00 /* SUCCESS */) {
    auto service_records = rust::Vec<bluetooth::gatt::GattRecord>();
    for (size_t i = 0; i != service_count; ++i) {
      auto& curr_service = service[i];
      service_records.push_back(bluetooth::gatt::GattRecord{
              curr_service.uuid, (bluetooth::gatt::GattRecordType)curr_service.type,
              curr_service.attribute_handle, curr_service.properties,
              curr_service.extended_properties, curr_service.permissions});
    }
    bluetooth::gatt::add_service(server_if, std::move(service_records));
  }

  std::shared_lock<std::shared_mutex> lock(callbacks_mutex);
  CallbackEnv sCallbackEnv(__func__);
  if (!sCallbackEnv.valid() || !mCallbacksObj) {
    return;
  }

  jclass arrayListclazz = sCallbackEnv->FindClass("java/util/ArrayList");
  ScopedLocalRef<jobject> array(
          sCallbackEnv.get(),
          sCallbackEnv->NewObject(arrayListclazz,
                                  sCallbackEnv->GetMethodID(arrayListclazz, "<init>", "()V")));
  jobject arrayPtr = array.get();
  fillGattDbElementArray(sCallbackEnv.get(), &arrayPtr, service, service_count);

  sCallbackEnv->CallVoidMethod(mCallbacksObj, method_onServiceAdded, status, server_if,
                               array.get());
}

void btgatts_service_stopped_cb(int status, int server_if, int srvc_handle) {
  bluetooth::gatt::remove_service(server_if, srvc_handle);

  std::shared_lock<std::shared_mutex> lock(callbacks_mutex);
  CallbackEnv sCallbackEnv(__func__);
  if (!sCallbackEnv.valid() || !mCallbacksObj) {
    return;
  }
  sCallbackEnv->CallVoidMethod(mCallbacksObj, method_onServiceStopped, status, server_if,
                               srvc_handle);
}

void btgatts_service_deleted_cb(int status, int server_if, int srvc_handle) {
  bluetooth::gatt::remove_service(server_if, srvc_handle);

  std::shared_lock<std::shared_mutex> lock(callbacks_mutex);
  CallbackEnv sCallbackEnv(__func__);
  if (!sCallbackEnv.valid() || !mCallbacksObj) {
    return;
  }
  sCallbackEnv->CallVoidMethod(mCallbacksObj, method_onServiceDeleted, status, server_if,
                               srvc_handle);
}

void btgatts_request_read_characteristic_cb(int conn_id, int trans_id, const RawAddress& bda,
                                            int attr_handle, int offset, bool is_long) {
  std::shared_lock<std::shared_mutex> lock(callbacks_mutex);
  CallbackEnv sCallbackEnv(__func__);
  if (!sCallbackEnv.valid() || !mCallbacksObj) {
    return;
  }

  ScopedLocalRef<jstring> address(sCallbackEnv.get(), bdaddr2newjstr(sCallbackEnv.get(), &bda));
  sCallbackEnv->CallVoidMethod(mCallbacksObj, method_onServerReadCharacteristic, address.get(),
                               conn_id, trans_id, attr_handle, offset, is_long);
}

void btgatts_request_read_descriptor_cb(int conn_id, int trans_id, const RawAddress& bda,
                                        int attr_handle, int offset, bool is_long) {
  std::shared_lock<std::shared_mutex> lock(callbacks_mutex);
  CallbackEnv sCallbackEnv(__func__);
  if (!sCallbackEnv.valid() || !mCallbacksObj) {
    return;
  }

  ScopedLocalRef<jstring> address(sCallbackEnv.get(), bdaddr2newjstr(sCallbackEnv.get(), &bda));
  sCallbackEnv->CallVoidMethod(mCallbacksObj, method_onServerReadDescriptor, address.get(), conn_id,
                               trans_id, attr_handle, offset, is_long);
}

void btgatts_request_write_characteristic_cb(int conn_id, int trans_id, const RawAddress& bda,
                                             int attr_handle, int offset, bool need_rsp,
                                             bool is_prep, const uint8_t* value, size_t length) {
  std::shared_lock<std::shared_mutex> lock(callbacks_mutex);
  CallbackEnv sCallbackEnv(__func__);
  if (!sCallbackEnv.valid() || !mCallbacksObj) {
    return;
  }

  ScopedLocalRef<jstring> address(sCallbackEnv.get(), bdaddr2newjstr(sCallbackEnv.get(), &bda));
  ScopedLocalRef<jbyteArray> val(sCallbackEnv.get(), sCallbackEnv->NewByteArray(length));
  if (val.get()) {
    sCallbackEnv->SetByteArrayRegion(val.get(), 0, length, (jbyte*)value);
  }
  sCallbackEnv->CallVoidMethod(mCallbacksObj, method_onServerWriteCharacteristic, address.get(),
                               conn_id, trans_id, attr_handle, offset, length, need_rsp, is_prep,
                               val.get());
}

void btgatts_request_write_descriptor_cb(int conn_id, int trans_id, const RawAddress& bda,
                                         int attr_handle, int offset, bool need_rsp, bool is_prep,
                                         const uint8_t* value, size_t length) {
  std::shared_lock<std::shared_mutex> lock(callbacks_mutex);
  CallbackEnv sCallbackEnv(__func__);
  if (!sCallbackEnv.valid() || !mCallbacksObj) {
    return;
  }

  ScopedLocalRef<jstring> address(sCallbackEnv.get(), bdaddr2newjstr(sCallbackEnv.get(), &bda));
  ScopedLocalRef<jbyteArray> val(sCallbackEnv.get(), sCallbackEnv->NewByteArray(length));
  if (val.get()) {
    sCallbackEnv->SetByteArrayRegion(val.get(), 0, length, (jbyte*)value);
  }
  sCallbackEnv->CallVoidMethod(mCallbacksObj, method_onServerWriteDescriptor, address.get(),
                               conn_id, trans_id, attr_handle, offset, length, need_rsp, is_prep,
                               val.get());
}

void btgatts_request_exec_write_cb(int conn_id, int trans_id, const RawAddress& bda,
                                   int exec_write) {
  std::shared_lock<std::shared_mutex> lock(callbacks_mutex);
  CallbackEnv sCallbackEnv(__func__);
  if (!sCallbackEnv.valid() || !mCallbacksObj) {
    return;
  }

  ScopedLocalRef<jstring> address(sCallbackEnv.get(), bdaddr2newjstr(sCallbackEnv.get(), &bda));
  sCallbackEnv->CallVoidMethod(mCallbacksObj, method_onExecuteWrite, address.get(), conn_id,
                               trans_id, exec_write);
}

void btgatts_response_confirmation_cb(int status, int handle) {
  std::shared_lock<std::shared_mutex> lock(callbacks_mutex);
  CallbackEnv sCallbackEnv(__func__);
  if (!sCallbackEnv.valid() || !mCallbacksObj) {
    return;
  }
  sCallbackEnv->CallVoidMethod(mCallbacksObj, method_onResponseSendCompleted, status, handle);
}

void btgatts_indication_sent_cb(int conn_id, int status) {
  std::shared_lock<std::shared_mutex> lock(callbacks_mutex);
  CallbackEnv sCallbackEnv(__func__);
  if (!sCallbackEnv.valid() || !mCallbacksObj) {
    return;
  }
  sCallbackEnv->CallVoidMethod(mCallbacksObj, method_onNotificationSent, conn_id, status);
}

void btgatts_congestion_cb(int conn_id, bool congested) {
  std::shared_lock<std::shared_mutex> lock(callbacks_mutex);
  CallbackEnv sCallbackEnv(__func__);
  if (!sCallbackEnv.valid() || !mCallbacksObj) {
    return;
  }
  sCallbackEnv->CallVoidMethod(mCallbacksObj, method_onServerCongestion, conn_id, congested);
}

void btgatts_mtu_changed_cb(int conn_id, int mtu) {
  std::shared_lock<std::shared_mutex> lock(callbacks_mutex);
  CallbackEnv sCallbackEnv(__func__);
  if (!sCallbackEnv.valid() || !mCallbacksObj) {
    return;
  }
  sCallbackEnv->CallVoidMethod(mCallbacksObj, method_onServerMtuChanged, conn_id, mtu);
}

void btgatts_phy_updated_cb(int conn_id, uint8_t tx_phy, uint8_t rx_phy, uint8_t status) {
  std::shared_lock<std::shared_mutex> lock(callbacks_mutex);
  CallbackEnv sCallbackEnv(__func__);
  if (!sCallbackEnv.valid() || !mCallbacksObj) {
    return;
  }

  sCallbackEnv->CallVoidMethod(mCallbacksObj, method_onServerPhyUpdate, conn_id, tx_phy, rx_phy,
                               status);
}

void btgatts_conn_updated_cb(int conn_id, uint16_t interval, uint16_t latency, uint16_t timeout,
                             uint8_t status) {
  std::shared_lock<std::shared_mutex> lock(callbacks_mutex);
  CallbackEnv sCallbackEnv(__func__);
  if (!sCallbackEnv.valid() || !mCallbacksObj) {
    return;
  }

  sCallbackEnv->CallVoidMethod(mCallbacksObj, method_onServerConnUpdate, conn_id, interval, latency,
                               timeout, status);
}

void btgatts_subrate_change_cb(int conn_id, uint16_t subrate_factor, uint16_t latency,
                               uint16_t cont_num, uint16_t timeout, uint8_t status) {
  std::shared_lock<std::shared_mutex> lock(callbacks_mutex);
  CallbackEnv sCallbackEnv(__func__);
  if (!sCallbackEnv.valid()) {
    return;
  }
  if (!mCallbacksObj) {
    log::error("mCallbacksObj is NULL. Return.");
    return;
  }

  sCallbackEnv->CallVoidMethod(mCallbacksObj, method_onServerSubrateChange, conn_id, subrate_factor,
                               latency, cont_num, timeout, status);
}

static const btgatt_server_callbacks_t sGattServerCallbacks = {
        btgatts_register_app_cb,
        btgatts_connection_cb,
        btgatts_service_added_cb,
        btgatts_service_stopped_cb,
        btgatts_service_deleted_cb,
        btgatts_request_read_characteristic_cb,
        btgatts_request_read_descriptor_cb,
        btgatts_request_write_characteristic_cb,
        btgatts_request_write_descriptor_cb,
        btgatts_request_exec_write_cb,
        btgatts_response_confirmation_cb,
        btgatts_indication_sent_cb,
        btgatts_congestion_cb,
        btgatts_mtu_changed_cb,
        btgatts_phy_updated_cb,
        btgatts_conn_updated_cb,
        btgatts_subrate_change_cb,
};

/**
 * GATT callbacks
 */

static const btgatt_callbacks_t sGattCallbacks = {
        sizeof(btgatt_callbacks_t),
        &sGattClientCallbacks,
        &sGattServerCallbacks,
};

class JniAdvertisingCallbacks : AdvertisingCallbacks {
public:
  static AdvertisingCallbacks* GetInstance() {
    static AdvertisingCallbacks* instance = new JniAdvertisingCallbacks();
    return instance;
  }

  void OnAdvertisingSetStarted(int reg_id, uint8_t advertiser_id, int8_t tx_power, uint8_t status) {
    std::shared_lock<std::shared_mutex> lock(callbacks_mutex);
    CallbackEnv sCallbackEnv(__func__);
    if (!sCallbackEnv.valid() || mAdvertiseCallbacksObj == NULL) {
      return;
    }
    sCallbackEnv->CallVoidMethod(mAdvertiseCallbacksObj, method_onAdvertisingSetStarted, reg_id,
                                 advertiser_id, tx_power, status);
  }

  void OnAdvertisingEnabled(uint8_t advertiser_id, bool enable, uint8_t status) {
    std::shared_lock<std::shared_mutex> lock(callbacks_mutex);
    CallbackEnv sCallbackEnv(__func__);
    if (!sCallbackEnv.valid() || mAdvertiseCallbacksObj == NULL) {
      return;
    }
    sCallbackEnv->CallVoidMethod(mAdvertiseCallbacksObj, method_onAdvertisingEnabled, advertiser_id,
                                 enable, status);
  }

  void OnAdvertisingDataSet(uint8_t advertiser_id, uint8_t status) {
    std::shared_lock<std::shared_mutex> lock(callbacks_mutex);
    CallbackEnv sCallbackEnv(__func__);
    if (!sCallbackEnv.valid() || mAdvertiseCallbacksObj == NULL) {
      return;
    }
    sCallbackEnv->CallVoidMethod(mAdvertiseCallbacksObj, method_onAdvertisingDataSet, advertiser_id,
                                 status);
  }

  void OnScanResponseDataSet(uint8_t advertiser_id, uint8_t status) {
    std::shared_lock<std::shared_mutex> lock(callbacks_mutex);
    CallbackEnv sCallbackEnv(__func__);
    if (!sCallbackEnv.valid() || mAdvertiseCallbacksObj == NULL) {
      return;
    }
    sCallbackEnv->CallVoidMethod(mAdvertiseCallbacksObj, method_onScanResponseDataSet,
                                 advertiser_id, status);
  }

  void OnAdvertisingParametersUpdated(uint8_t advertiser_id, int8_t tx_power, uint8_t status) {
    std::shared_lock<std::shared_mutex> lock(callbacks_mutex);
    CallbackEnv sCallbackEnv(__func__);
    if (!sCallbackEnv.valid() || mAdvertiseCallbacksObj == NULL) {
      return;
    }
    sCallbackEnv->CallVoidMethod(mAdvertiseCallbacksObj, method_onAdvertisingParametersUpdated,
                                 advertiser_id, tx_power, status);
  }

  void OnPeriodicAdvertisingParametersUpdated(uint8_t advertiser_id, uint8_t status) {
    std::shared_lock<std::shared_mutex> lock(callbacks_mutex);
    CallbackEnv sCallbackEnv(__func__);
    if (!sCallbackEnv.valid() || mAdvertiseCallbacksObj == NULL) {
      return;
    }
    sCallbackEnv->CallVoidMethod(mAdvertiseCallbacksObj,
                                 method_onPeriodicAdvertisingParametersUpdated, advertiser_id,
                                 status);
  }

  void OnPeriodicAdvertisingDataSet(uint8_t advertiser_id, uint8_t status) {
    std::shared_lock<std::shared_mutex> lock(callbacks_mutex);
    CallbackEnv sCallbackEnv(__func__);
    if (!sCallbackEnv.valid() || mAdvertiseCallbacksObj == NULL) {
      return;
    }
    sCallbackEnv->CallVoidMethod(mAdvertiseCallbacksObj, method_onPeriodicAdvertisingDataSet,
                                 advertiser_id, status);
  }

  void OnPeriodicAdvertisingEnabled(uint8_t advertiser_id, bool enable, uint8_t status) {
    std::shared_lock<std::shared_mutex> lock(callbacks_mutex);
    CallbackEnv sCallbackEnv(__func__);
    if (!sCallbackEnv.valid() || mAdvertiseCallbacksObj == NULL) {
      return;
    }
    sCallbackEnv->CallVoidMethod(mAdvertiseCallbacksObj, method_onPeriodicAdvertisingEnabled,
                                 advertiser_id, enable, status);
  }

  void OnOwnAddressRead(uint8_t advertiser_id, uint8_t address_type, RawAddress address) {
    std::shared_lock<std::shared_mutex> lock(callbacks_mutex);
    CallbackEnv sCallbackEnv(__func__);
    if (!sCallbackEnv.valid() || mAdvertiseCallbacksObj == NULL) {
      return;
    }

    ScopedLocalRef<jstring> addr(sCallbackEnv.get(), bdaddr2newjstr(sCallbackEnv.get(), &address));
    sCallbackEnv->CallVoidMethod(mAdvertiseCallbacksObj, method_onOwnAddressRead, advertiser_id,
                                 address_type, addr.get());
  }
};

class JniScanningCallbacks : ScanningCallbacks {
public:
  static ScanningCallbacks* GetInstance() {
    static ScanningCallbacks* instance = new JniScanningCallbacks();
    return instance;
  }

  void OnScannerRegistered(const Uuid app_uuid, uint8_t scannerId, uint8_t status) {
    std::shared_lock<std::shared_mutex> lock(callbacks_mutex);
    CallbackEnv sCallbackEnv(__func__);
    if (!sCallbackEnv.valid() || !mScanCallbacksObj) {
      return;
    }
    sCallbackEnv->CallVoidMethod(mScanCallbacksObj, method_onScannerRegistered, status, scannerId,
                                 UUID_PARAMS(app_uuid));
  }

  void OnSetScannerParameterComplete(uint8_t scannerId, uint8_t status) {
    std::shared_lock<std::shared_mutex> lock(callbacks_mutex);
    CallbackEnv sCallbackEnv(__func__);
    if (!sCallbackEnv.valid() || !mScanCallbacksObj) {
      return;
    }
    sCallbackEnv->CallVoidMethod(mScanCallbacksObj, method_onScanParamSetupCompleted, status,
                                 scannerId);
  }

  void OnScanResult(uint16_t event_type, uint8_t addr_type, RawAddress bda, uint8_t primary_phy,
                    uint8_t secondary_phy, uint8_t advertising_sid, int8_t tx_power, int8_t rssi,
                    uint16_t periodic_adv_int, std::vector<uint8_t> adv_data) {
    std::shared_lock<std::shared_mutex> lock(callbacks_mutex);
    CallbackEnv sCallbackEnv(__func__);
    if (!sCallbackEnv.valid() || !mScanCallbacksObj) {
      return;
    }

    ScopedLocalRef<jstring> address(sCallbackEnv.get(), bdaddr2newjstr(sCallbackEnv.get(), &bda));
    ScopedLocalRef<jbyteArray> jb(sCallbackEnv.get(), sCallbackEnv->NewByteArray(adv_data.size()));
    sCallbackEnv->SetByteArrayRegion(jb.get(), 0, adv_data.size(), (jbyte*)adv_data.data());

    // TODO(optedoblivion): Figure out original address for here, use empty
    // for now

    // length of data + '\0'
    char empty_address[18] = "00:00:00:00:00:00";
    ScopedLocalRef<jstring> fake_address(sCallbackEnv.get(),
                                         sCallbackEnv->NewStringUTF(empty_address));

    sCallbackEnv->CallVoidMethod(mScanCallbacksObj, method_onScanResult, event_type, addr_type,
                                 address.get(), primary_phy, secondary_phy, advertising_sid,
                                 tx_power, rssi, periodic_adv_int, jb.get(), fake_address.get());
  }

  void OnTrackAdvFoundLost(AdvertisingTrackInfo track_info) {
    std::shared_lock<std::shared_mutex> lock(callbacks_mutex);
    CallbackEnv sCallbackEnv(__func__);
    if (!sCallbackEnv.valid() || !mScanCallbacksObj) {
      log::error("sCallbackEnv not valid or no mScanCallbacksObj.");
      return;
    }

    ScopedLocalRef<jstring> address(
            sCallbackEnv.get(), bdaddr2newjstr(sCallbackEnv.get(), &track_info.advertiser_address));

    ScopedLocalRef<jbyteArray> jb_adv_pkt(sCallbackEnv.get(),
                                          sCallbackEnv->NewByteArray(track_info.adv_packet_len));
    ScopedLocalRef<jbyteArray> jb_scan_rsp(
            sCallbackEnv.get(), sCallbackEnv->NewByteArray(track_info.scan_response_len));

    sCallbackEnv->SetByteArrayRegion(jb_adv_pkt.get(), 0, track_info.adv_packet_len,
                                     (jbyte*)track_info.adv_packet.data());

    sCallbackEnv->SetByteArrayRegion(jb_scan_rsp.get(), 0, track_info.scan_response_len,
                                     (jbyte*)track_info.scan_response.data());

    ScopedLocalRef<jobject> trackadv_obj(
            sCallbackEnv.get(),
            sCallbackEnv->CallObjectMethod(
                    mScanCallbacksObj, method_createOnTrackAdvFoundLostObject,
                    track_info.scanner_id, track_info.adv_packet_len, jb_adv_pkt.get(),
                    track_info.scan_response_len, jb_scan_rsp.get(), track_info.filter_index,
                    track_info.advertiser_state, track_info.advertiser_info_present, address.get(),
                    track_info.advertiser_address_type, track_info.tx_power, track_info.rssi,
                    track_info.time_stamp));

    if (NULL != trackadv_obj.get()) {
      sCallbackEnv->CallVoidMethod(mScanCallbacksObj, method_onTrackAdvFoundLost,
                                   trackadv_obj.get());
    }
  }

  void OnBatchScanReports(int client_if, int status, int report_format, int num_records,
                          std::vector<uint8_t> data) {
    std::shared_lock<std::shared_mutex> lock(callbacks_mutex);
    CallbackEnv sCallbackEnv(__func__);
    if (!sCallbackEnv.valid() || !mScanCallbacksObj) {
      return;
    }
    ScopedLocalRef<jbyteArray> jb(sCallbackEnv.get(), sCallbackEnv->NewByteArray(data.size()));
    sCallbackEnv->SetByteArrayRegion(jb.get(), 0, data.size(), (jbyte*)data.data());

    sCallbackEnv->CallVoidMethod(mScanCallbacksObj, method_onBatchScanReports, status, client_if,
                                 report_format, num_records, jb.get());
  }

  void OnBatchScanThresholdCrossed(int client_if) {
    std::shared_lock<std::shared_mutex> lock(callbacks_mutex);
    CallbackEnv sCallbackEnv(__func__);
    if (!sCallbackEnv.valid() || !mScanCallbacksObj) {
      return;
    }
    sCallbackEnv->CallVoidMethod(mScanCallbacksObj, method_onBatchScanThresholdCrossed, client_if);
  }

  void OnPeriodicSyncStarted(int reg_id, uint8_t status, uint16_t sync_handle, uint8_t sid,
                             uint8_t address_type, RawAddress address, uint8_t phy,
                             uint16_t interval) override {
    std::shared_lock<std::shared_mutex> lock(callbacks_mutex);
    CallbackEnv sCallbackEnv(__func__);
    if (!sCallbackEnv.valid()) {
      return;
    }
    if (!mPeriodicScanCallbacksObj) {
      log::error("mPeriodicScanCallbacksObj is NULL. Return.");
      return;
    }
    ScopedLocalRef<jstring> addr(sCallbackEnv.get(), bdaddr2newjstr(sCallbackEnv.get(), &address));

    sCallbackEnv->CallVoidMethod(mPeriodicScanCallbacksObj, method_onSyncStarted, reg_id,
                                 sync_handle, sid, address_type, addr.get(), phy, interval, status);
  }

  void OnPeriodicSyncReport(uint16_t sync_handle, int8_t tx_power, int8_t rssi, uint8_t data_status,
                            std::vector<uint8_t> data) override {
    std::shared_lock<std::shared_mutex> lock(callbacks_mutex);
    CallbackEnv sCallbackEnv(__func__);
    if (!sCallbackEnv.valid() || !mPeriodicScanCallbacksObj) {
      return;
    }

    ScopedLocalRef<jbyteArray> jb(sCallbackEnv.get(), sCallbackEnv->NewByteArray(data.size()));
    sCallbackEnv->SetByteArrayRegion(jb.get(), 0, data.size(), (jbyte*)data.data());

    sCallbackEnv->CallVoidMethod(mPeriodicScanCallbacksObj, method_onSyncReport, sync_handle,
                                 tx_power, rssi, data_status, jb.get());
  }

  void OnPeriodicSyncLost(uint16_t sync_handle) override {
    std::shared_lock<std::shared_mutex> lock(callbacks_mutex);
    CallbackEnv sCallbackEnv(__func__);
    if (!sCallbackEnv.valid() || !mPeriodicScanCallbacksObj) {
      return;
    }

    sCallbackEnv->CallVoidMethod(mPeriodicScanCallbacksObj, method_onSyncLost, sync_handle);
  }

  void OnPeriodicSyncTransferred(int pa_source, uint8_t status, RawAddress address) override {
    std::shared_lock<std::shared_mutex> lock(callbacks_mutex);
    CallbackEnv sCallbackEnv(__func__);
    if (!sCallbackEnv.valid()) {
      return;
    }
    if (!mPeriodicScanCallbacksObj) {
      log::error("mPeriodicScanCallbacksObj is NULL. Return.");
      return;
    }
    ScopedLocalRef<jstring> addr(sCallbackEnv.get(), bdaddr2newjstr(sCallbackEnv.get(), &address));

    sCallbackEnv->CallVoidMethod(mPeriodicScanCallbacksObj, method_onSyncTransferredCallback,
                                 pa_source, status, addr.get());
  }

  void OnBigInfoReport(uint16_t sync_handle, bool encrypted) {
    std::shared_lock<std::shared_mutex> lock(callbacks_mutex);
    CallbackEnv sCallbackEnv(__func__);
    if (!sCallbackEnv.valid()) {
      return;
    }

    if (!mPeriodicScanCallbacksObj) {
      log::error("mPeriodicScanCallbacksObj is NULL. Return.");
      return;
    }
    sCallbackEnv->CallVoidMethod(mPeriodicScanCallbacksObj, method_onBigInfoReport, sync_handle,
                                 encrypted);
  }
};

class JniDistanceMeasurementCallbacks : DistanceMeasurementCallbacks {
public:
  static DistanceMeasurementCallbacks* GetInstance() {
    static DistanceMeasurementCallbacks* instance = new JniDistanceMeasurementCallbacks();
    return instance;
  }

  void OnDistanceMeasurementStarted(RawAddress address, uint8_t method) {
    std::shared_lock<std::shared_mutex> lock(callbacks_mutex);
    CallbackEnv sCallbackEnv(__func__);
    if (!sCallbackEnv.valid() || !mDistanceMeasurementCallbacksObj) {
      return;
    }
    ScopedLocalRef<jstring> addr(sCallbackEnv.get(), bdaddr2newjstr(sCallbackEnv.get(), &address));
    sCallbackEnv->CallVoidMethod(mDistanceMeasurementCallbacksObj,
                                 method_onDistanceMeasurementStarted, addr.get(), method);
  }

  void OnDistanceMeasurementStopped(RawAddress address, uint8_t reason, uint8_t method) {
    std::shared_lock<std::shared_mutex> lock(callbacks_mutex);
    CallbackEnv sCallbackEnv(__func__);
    if (!sCallbackEnv.valid() || !mDistanceMeasurementCallbacksObj) {
      return;
    }
    ScopedLocalRef<jstring> addr(sCallbackEnv.get(), bdaddr2newjstr(sCallbackEnv.get(), &address));
    sCallbackEnv->CallVoidMethod(mDistanceMeasurementCallbacksObj,
                                 method_onDistanceMeasurementStopped, addr.get(), reason, method);
  }

  void OnDistanceMeasurementResult(RawAddress address, uint32_t centimeter,
                                   uint32_t error_centimeter, int azimuth_angle,
                                   int error_azimuth_angle, int altitude_angle,
                                   int error_altitude_angle, uint64_t elapsed_realtime_nanos,
                                   int8_t confidence_level, double delay_spread_meters,
                                   uint8_t detected_attack_level, double velocity_meters_per_second,
                                   uint8_t method) {
    std::shared_lock<std::shared_mutex> lock(callbacks_mutex);
    CallbackEnv sCallbackEnv(__func__);
    if (!sCallbackEnv.valid() || !mDistanceMeasurementCallbacksObj) {
      return;
    }
    ScopedLocalRef<jstring> addr(sCallbackEnv.get(), bdaddr2newjstr(sCallbackEnv.get(), &address));
    sCallbackEnv->CallVoidMethod(
            mDistanceMeasurementCallbacksObj, method_onDistanceMeasurementResult, addr.get(),
            centimeter, error_centimeter, azimuth_angle, error_azimuth_angle, altitude_angle,
            error_altitude_angle, elapsed_realtime_nanos, confidence_level, delay_spread_meters,
            detected_attack_level, velocity_meters_per_second, method);
  }
};

/**
 * Native function definitions
 */
static const bt_interface_t* btIf;

static void initializeNative(JNIEnv* env, jobject object) {
  std::unique_lock<std::shared_mutex> lock(callbacks_mutex);
  if (btIf) {
    return;
  }

  btIf = getBluetoothInterface();
  if (btIf == NULL) {
    log::error("Bluetooth module is not loaded");
    return;
  }

  if (sGattIf != NULL) {
    log::warn("Cleaning up Bluetooth GATT Interface before initializing...");
    sGattIf->cleanup();
    sGattIf = NULL;
  }

  if (mCallbacksObj != NULL) {
    log::warn("Cleaning up Bluetooth GATT callback object");
    env->DeleteGlobalRef(mCallbacksObj);
    mCallbacksObj = NULL;
  }

  sGattIf = (btgatt_interface_t*)btIf->get_profile_interface(BT_PROFILE_GATT_ID);
  if (sGattIf == NULL) {
    log::error("Failed to get Bluetooth GATT Interface");
    return;
  }

  bt_status_t status = sGattIf->init(&sGattCallbacks);
  if (status != BT_STATUS_SUCCESS) {
    log::error("Failed to initialize Bluetooth GATT, status: {}", bt_status_text(status));
    sGattIf = NULL;
    return;
  }

  if (com::android::bluetooth::flags::scan_manager_refactor()) {
    log::info("Starting rust module");
    btIf->start_rust_module();
  }

  sGattIf->advertiser->RegisterCallbacks(JniAdvertisingCallbacks::GetInstance());
  sGattIf->distance_measurement_manager->RegisterDistanceMeasurementCallbacks(
          JniDistanceMeasurementCallbacks::GetInstance());

  mCallbacksObj = env->NewGlobalRef(object);
}

static void cleanupNative(JNIEnv* env, jobject /* object */) {
  std::unique_lock<std::shared_mutex> lock(callbacks_mutex);

  if (!btIf) {
    return;
  }

  if (com::android::bluetooth::flags::scan_manager_refactor()) {
    log::info("Stopping rust module");
    btIf->stop_rust_module();
  }

  if (sGattIf != NULL) {
    sGattIf->cleanup();
    sGattIf = NULL;
  }

  if (mCallbacksObj != NULL) {
    env->DeleteGlobalRef(mCallbacksObj);
    mCallbacksObj = NULL;
  }
  btIf = NULL;
}

/**
 * Native Client functions
 */

static int gattClientGetDeviceTypeNative(JNIEnv* env, jobject /* object */, jstring address) {
  if (!sGattIf) {
    return 0;
  }
  return sGattIf->client->get_device_type(str2addr(env, address));
}

static void gattClientRegisterAppNative(JNIEnv* env, jobject /* object */, jlong app_uuid_lsb,
                                        jlong app_uuid_msb, jstring name, jboolean eatt_support) {
  if (!sGattIf) {
    return;
  }
  Uuid uuid = from_java_uuid(app_uuid_msb, app_uuid_lsb);
  sGattIf->client->register_client(uuid, jstr_to_str(env, name).c_str(), eatt_support);
}

static void gattClientUnregisterAppNative(JNIEnv* /* env */, jobject /* object */, jint clientIf) {
  if (!sGattIf) {
    return;
  }
  sGattIf->client->unregister_client(clientIf);
}

void btgattc_register_scanner_cb(const Uuid& app_uuid, uint8_t scannerId, uint8_t status) {
  std::shared_lock<std::shared_mutex> lock(callbacks_mutex);
  CallbackEnv sCallbackEnv(__func__);
  if (!sCallbackEnv.valid() || !mScanCallbacksObj) {
    return;
  }
  sCallbackEnv->CallVoidMethod(mScanCallbacksObj, method_onScannerRegistered, status, scannerId,
                               UUID_PARAMS(app_uuid));
}

static void registerScannerNative(JNIEnv* /* env */, jobject /* object */, jlong app_uuid_lsb,
                                  jlong app_uuid_msb) {
  if (!sScanner) {
    return;
  }

  Uuid uuid = from_java_uuid(app_uuid_msb, app_uuid_lsb);
  sScanner->RegisterScanner(uuid, base::Bind(&btgattc_register_scanner_cb, uuid));
}

static void unregisterScannerNative(JNIEnv* /* env */, jobject /* object */, jint scanner_id) {
  if (!sScanner) {
    return;
  }

  sScanner->Unregister(scanner_id);
}

static void gattClientScanNative(JNIEnv* /* env */, jobject /* object */, jboolean start) {
  if (!sScanner) {
    return;
  }
  sScanner->Scan(start);
}

static void gattClientConnectNative(JNIEnv* env, jobject /* object */, jint clientif,
                                    jstring address, jint addressType, jboolean isDirect,
                                    jint transport, jboolean opportunistic, jint initiating_phys,
                                    jint preferred_mtu) {
  if (!sGattIf) {
    return;
  }

  sGattIf->client->connect(clientif, str2addr(env, address), addressType, isDirect, transport,
                           opportunistic, initiating_phys, preferred_mtu);
}

static void gattClientDisconnectNative(JNIEnv* env, jobject /* object */, jint clientIf,
                                       jstring address, jint conn_id) {
  if (!sGattIf) {
    return;
  }
  sGattIf->client->disconnect(clientIf, str2addr(env, address), conn_id);
}

static void gattClientSetPreferredPhyNative(JNIEnv* env, jobject /* object */, jint /* clientIf */,
                                            jstring address, jint tx_phy, jint rx_phy,
                                            jint phy_options) {
  if (!sGattIf) {
    return;
  }
  sGattIf->client->set_preferred_phy(str2addr(env, address), tx_phy, rx_phy, phy_options);
}

static void readClientPhyCb(uint8_t clientIf, RawAddress bda, uint8_t tx_phy, uint8_t rx_phy,
                            uint8_t status) {
  std::shared_lock<std::shared_mutex> lock(callbacks_mutex);
  CallbackEnv sCallbackEnv(__func__);
  if (!sCallbackEnv.valid() || !mCallbacksObj) {
    return;
  }

  ScopedLocalRef<jstring> address(sCallbackEnv.get(), bdaddr2newjstr(sCallbackEnv.get(), &bda));

  sCallbackEnv->CallVoidMethod(mCallbacksObj, method_onClientPhyRead, clientIf, address.get(),
                               tx_phy, rx_phy, status);
}

static void gattClientReadPhyNative(JNIEnv* env, jobject /* object */, jint clientIf,
                                    jstring address) {
  if (!sGattIf) {
    return;
  }

  RawAddress bda = str2addr(env, address);
  sGattIf->client->read_phy(bda, base::Bind(&readClientPhyCb, clientIf, bda));
}

static void gattClientRefreshNative(JNIEnv* env, jobject /* object */, jint clientIf,
                                    jstring address) {
  if (!sGattIf) {
    return;
  }

  sGattIf->client->refresh(clientIf, str2addr(env, address));
}

static void gattClientSearchServiceNative(JNIEnv* /* env */, jobject /* object */, jint conn_id,
                                          jboolean search_all, jlong service_uuid_lsb,
                                          jlong service_uuid_msb) {
  if (!sGattIf) {
    return;
  }

  Uuid uuid = from_java_uuid(service_uuid_msb, service_uuid_lsb);
  sGattIf->client->search_service(conn_id, search_all ? 0 : &uuid);
}

static void gattClientDiscoverServiceByUuidNative(JNIEnv* /* env */, jobject /* object */,
                                                  jint conn_id, jlong service_uuid_lsb,
                                                  jlong service_uuid_msb) {
  if (!sGattIf) {
    return;
  }

  Uuid uuid = from_java_uuid(service_uuid_msb, service_uuid_lsb);
  sGattIf->client->btif_gattc_discover_service_by_uuid(conn_id, uuid);
}

static void gattClientGetGattDbNative(JNIEnv* /* env */, jobject /* object */, jint conn_id) {
  if (!sGattIf) {
    return;
  }

  sGattIf->client->get_gatt_db(conn_id);
}

static void gattClientReadCharacteristicNative(JNIEnv* /* env */, jobject /* object */,
                                               jint conn_id, jint handle, jint authReq) {
  if (!sGattIf) {
    return;
  }

  sGattIf->client->read_characteristic(conn_id, handle, authReq);
}

static void gattClientReadUsingCharacteristicUuidNative(JNIEnv* /* env */, jobject /* object */,
                                                        jint conn_id, jlong uuid_lsb,
                                                        jlong uuid_msb, jint s_handle,
                                                        jint e_handle, jint authReq) {
  if (!sGattIf) {
    return;
  }

  Uuid uuid = from_java_uuid(uuid_msb, uuid_lsb);
  sGattIf->client->read_using_characteristic_uuid(conn_id, uuid, s_handle, e_handle, authReq);
}

static void gattClientReadDescriptorNative(JNIEnv* /* env */, jobject /* object */, jint conn_id,
                                           jint handle, jint authReq) {
  if (!sGattIf) {
    return;
  }

  sGattIf->client->read_descriptor(conn_id, handle, authReq);
}

static void gattClientWriteCharacteristicNative(JNIEnv* env, jobject /* object */, jint conn_id,
                                                jint handle, jint write_type, jint auth_req,
                                                jbyteArray value) {
  if (!sGattIf) {
    return;
  }

  if (value == NULL) {
    log::warn("gattClientWriteCharacteristicNative() ignoring NULL array");
    return;
  }

  uint16_t len = (uint16_t)env->GetArrayLength(value);
  jbyte* p_value = env->GetByteArrayElements(value, NULL);
  if (p_value == NULL) {
    return;
  }

  sGattIf->client->write_characteristic(conn_id, handle, write_type, auth_req,
                                        reinterpret_cast<uint8_t*>(p_value), len);

  env->ReleaseByteArrayElements(value, p_value, 0);
}

static void gattClientExecuteWriteNative(JNIEnv* /* env */, jobject /* object */, jint conn_id,
                                         jboolean execute) {
  if (!sGattIf) {
    return;
  }
  sGattIf->client->execute_write(conn_id, execute ? 1 : 0);
}

static void gattClientWriteDescriptorNative(JNIEnv* env, jobject /* object */, jint conn_id,
                                            jint handle, jint auth_req, jbyteArray value) {
  if (!sGattIf) {
    return;
  }

  if (value == NULL) {
    log::warn("gattClientWriteDescriptorNative() ignoring NULL array");
    return;
  }

  uint16_t len = (uint16_t)env->GetArrayLength(value);
  jbyte* p_value = env->GetByteArrayElements(value, NULL);
  if (p_value == NULL) {
    return;
  }

  sGattIf->client->write_descriptor(conn_id, handle, auth_req, reinterpret_cast<uint8_t*>(p_value),
                                    len);

  env->ReleaseByteArrayElements(value, p_value, 0);
}

static void gattClientRegisterForNotificationsNative(JNIEnv* env, jobject /* object */,
                                                     jint clientIf, jstring address, jint handle,
                                                     jboolean enable) {
  if (!sGattIf) {
    return;
  }

  RawAddress bd_addr = str2addr(env, address);
  if (enable) {
    sGattIf->client->register_for_notification(clientIf, bd_addr, handle);
  } else {
    sGattIf->client->deregister_for_notification(clientIf, bd_addr, handle);
  }
}

static void gattClientReadRemoteRssiNative(JNIEnv* env, jobject /* object */, jint clientif,
                                           jstring address) {
  if (!sGattIf) {
    return;
  }

  sGattIf->client->read_remote_rssi(clientif, str2addr(env, address));
}

static void gattSetScanParametersNative(JNIEnv* /* env */, jobject /* object */, jint client_if_1m,
                                        jint scan_interval_unit_1m, jint scan_window_unit_1m,
                                        jint client_if_coded, jint scan_interval_unit_coded,
                                        jint scan_window_unit_coded, jint scan_phy) {
  if (!sScanner) {
    return;
  }
<<<<<<< HEAD
  log::warn("gattSetScanParametersNative");
  sScanner->SetScanParameters(client_if, /* use active scan */ 0x01, scan_interval_unit,
                              scan_window_unit, scan_phy);
=======
  sScanner->SetScanParameters(/* use active scan */ 0x01, client_if_1m, scan_interval_unit_1m,
                              scan_window_unit_1m, client_if_coded, scan_interval_unit_coded,
                              scan_window_unit_coded, scan_phy);
>>>>>>> 6d81890a
}

void scan_filter_param_cb(uint8_t client_if, uint8_t avbl_space, uint8_t action, uint8_t status) {
  std::shared_lock<std::shared_mutex> lock(callbacks_mutex);
  CallbackEnv sCallbackEnv(__func__);
  if (!sCallbackEnv.valid() || !mScanCallbacksObj) {
    return;
  }
  sCallbackEnv->CallVoidMethod(mScanCallbacksObj, method_onScanFilterParamsConfigured, action,
                               status, client_if, avbl_space);
}

static void gattClientScanFilterParamAddNative(JNIEnv* env, jobject /* object */, jobject params) {
  if (!sScanner) {
    return;
  }
  const int add_scan_filter_params_action = 0;
  auto filt_params = std::make_unique<btgatt_filt_param_setup_t>();

  jmethodID methodId = 0;
  ScopedLocalRef<jclass> filtparam(env, env->GetObjectClass(params));

  methodId = env->GetMethodID(filtparam.get(), "getClientIf", "()I");
  uint8_t client_if = env->CallIntMethod(params, methodId);

  methodId = env->GetMethodID(filtparam.get(), "getFiltIndex", "()I");
  uint8_t filt_index = env->CallIntMethod(params, methodId);

  methodId = env->GetMethodID(filtparam.get(), "getFeatSeln", "()I");
  filt_params->feat_seln = env->CallIntMethod(params, methodId);

  methodId = env->GetMethodID(filtparam.get(), "getListLogicType", "()I");
  filt_params->list_logic_type = env->CallIntMethod(params, methodId);

  methodId = env->GetMethodID(filtparam.get(), "getFiltLogicType", "()I");
  filt_params->filt_logic_type = env->CallIntMethod(params, methodId);

  methodId = env->GetMethodID(filtparam.get(), "getDelyMode", "()I");
  filt_params->dely_mode = env->CallIntMethod(params, methodId);

  methodId = env->GetMethodID(filtparam.get(), "getFoundTimeout", "()I");
  filt_params->found_timeout = env->CallIntMethod(params, methodId);

  methodId = env->GetMethodID(filtparam.get(), "getLostTimeout", "()I");
  filt_params->lost_timeout = env->CallIntMethod(params, methodId);

  methodId = env->GetMethodID(filtparam.get(), "getFoundTimeOutCnt", "()I");
  filt_params->found_timeout_cnt = env->CallIntMethod(params, methodId);

  methodId = env->GetMethodID(filtparam.get(), "getNumOfTrackEntries", "()I");
  filt_params->num_of_tracking_entries = env->CallIntMethod(params, methodId);

  methodId = env->GetMethodID(filtparam.get(), "getRSSIHighValue", "()I");
  filt_params->rssi_high_thres = env->CallIntMethod(params, methodId);

  methodId = env->GetMethodID(filtparam.get(), "getRSSILowValue", "()I");
  filt_params->rssi_low_thres = env->CallIntMethod(params, methodId);

  sScanner->ScanFilterParamSetup(client_if, add_scan_filter_params_action, filt_index,
                                 std::move(filt_params),
                                 base::Bind(&scan_filter_param_cb, client_if));
}

static void gattClientScanFilterParamDeleteNative(JNIEnv* /* env */, jobject /* object */,
                                                  jint client_if, jint filt_index) {
  if (!sScanner) {
    return;
  }
  const int delete_scan_filter_params_action = 1;
  sScanner->ScanFilterParamSetup(client_if, delete_scan_filter_params_action, filt_index, nullptr,
                                 base::Bind(&scan_filter_param_cb, client_if));
}

static void gattClientScanFilterParamClearAllNative(JNIEnv* /* env */, jobject /* object */,
                                                    jint client_if) {
  if (!sScanner) {
    return;
  }
  const int clear_scan_filter_params_action = 2;
  sScanner->ScanFilterParamSetup(client_if, clear_scan_filter_params_action, 0 /* index, unused */,
                                 nullptr, base::Bind(&scan_filter_param_cb, client_if));
}

static void scan_filter_cfg_cb(uint8_t client_if, uint8_t filt_type, uint8_t avbl_space,
                               uint8_t action, uint8_t status) {
  std::shared_lock<std::shared_mutex> lock(callbacks_mutex);
  CallbackEnv sCallbackEnv(__func__);
  if (!sCallbackEnv.valid() || !mScanCallbacksObj) {
    return;
  }
  sCallbackEnv->CallVoidMethod(mScanCallbacksObj, method_onScanFilterConfig, action, status,
                               client_if, filt_type, avbl_space);
}

static void gattClientScanFilterAddNative(JNIEnv* env, jobject /* object */, jint client_if,
                                          jobjectArray filters, jint filter_index) {
  if (!sScanner) {
    return;
  }

  jmethodID uuidGetMsb;
  jmethodID uuidGetLsb;

  const JNIJavaMethod javaMethods[] = {
          {"getMostSignificantBits", "()J", &uuidGetMsb},
          {"getLeastSignificantBits", "()J", &uuidGetLsb},
  };
  GET_JAVA_METHODS(env, "java/util/UUID", javaMethods);

  std::vector<ApcfCommand> native_filters;

  int numFilters = env->GetArrayLength(filters);
  if (numFilters == 0) {
    sScanner->ScanFilterAdd(filter_index, std::move(native_filters),
                            base::Bind(&scan_filter_cfg_cb, client_if));
    return;
  }

  jclass entryClazz = env->GetObjectClass(env->GetObjectArrayElement(filters, 0));

  jfieldID typeFid = env->GetFieldID(entryClazz, "type", "B");
  jfieldID addressFid = env->GetFieldID(entryClazz, "address", "Ljava/lang/String;");
  jfieldID addrTypeFid = env->GetFieldID(entryClazz, "addr_type", "B");
  jfieldID irkTypeFid = env->GetFieldID(entryClazz, "irk", "[B");
  jfieldID uuidFid = env->GetFieldID(entryClazz, "uuid", "Ljava/util/UUID;");
  jfieldID uuidMaskFid = env->GetFieldID(entryClazz, "uuid_mask", "Ljava/util/UUID;");
  jfieldID nameFid = env->GetFieldID(entryClazz, "name", "Ljava/lang/String;");
  jfieldID companyFid = env->GetFieldID(entryClazz, "company", "I");
  jfieldID companyMaskFid = env->GetFieldID(entryClazz, "company_mask", "I");
  jfieldID adTypeFid = env->GetFieldID(entryClazz, "ad_type", "I");
  jfieldID dataFid = env->GetFieldID(entryClazz, "data", "[B");
  jfieldID dataMaskFid = env->GetFieldID(entryClazz, "data_mask", "[B");
  jfieldID orgFid = env->GetFieldID(entryClazz, "org_id", "I");
  jfieldID TDSFlagsFid = env->GetFieldID(entryClazz, "tds_flags", "I");
  jfieldID TDSFlagsMaskFid = env->GetFieldID(entryClazz, "tds_flags_mask", "I");
  jfieldID metaDataTypeFid = env->GetFieldID(entryClazz, "meta_data_type", "I");
  jfieldID metaDataFid = env->GetFieldID(entryClazz, "meta_data", "[B");

  for (int i = 0; i < numFilters; ++i) {
    ApcfCommand curr{};

    ScopedLocalRef<jobject> current(env, env->GetObjectArrayElement(filters, i));

    curr.type = env->GetByteField(current.get(), typeFid);

    ScopedLocalRef<jstring> address(env, (jstring)env->GetObjectField(current.get(), addressFid));
    if (address.get() != NULL) {
      curr.address = str2addr(env, address.get());
    }

    curr.addr_type = env->GetByteField(current.get(), addrTypeFid);

    ScopedLocalRef<jbyteArray> irkByteArray(
            env, (jbyteArray)env->GetObjectField(current.get(), irkTypeFid));

    if (irkByteArray.get() != nullptr) {
      int len = env->GetArrayLength(irkByteArray.get());
      // IRK is 128 bits or 16 octets, set the bytes or zero it out
      if (len != 16) {
        log::error("Invalid IRK length '{}'; expected 16", len);
        jniThrowIOException(env, EINVAL);
        return;
      }
      jbyte* irkBytes = env->GetByteArrayElements(irkByteArray.get(), NULL);
      if (irkBytes == NULL) {
        jniThrowIOException(env, EINVAL);
        return;
      }
      for (int j = 0; j < len; j++) {
        curr.irk[j] = irkBytes[j];
      }
      env->ReleaseByteArrayElements(irkByteArray.get(), irkBytes, JNI_ABORT);
    }

    ScopedLocalRef<jobject> uuid(env, env->GetObjectField(current.get(), uuidFid));
    if (uuid.get() != NULL) {
      jlong uuid_msb = env->CallLongMethod(uuid.get(), uuidGetMsb);
      jlong uuid_lsb = env->CallLongMethod(uuid.get(), uuidGetLsb);
      curr.uuid = from_java_uuid(uuid_msb, uuid_lsb);
    }

    ScopedLocalRef<jobject> uuid_mask(env, env->GetObjectField(current.get(), uuidMaskFid));
    if (uuid.get() != NULL) {
      jlong uuid_msb = env->CallLongMethod(uuid_mask.get(), uuidGetMsb);
      jlong uuid_lsb = env->CallLongMethod(uuid_mask.get(), uuidGetLsb);
      curr.uuid_mask = from_java_uuid(uuid_msb, uuid_lsb);
    }

    ScopedLocalRef<jstring> name(env, (jstring)env->GetObjectField(current.get(), nameFid));
    if (name.get() != NULL) {
      const char* c_name = env->GetStringUTFChars(name.get(), NULL);
      if (c_name != NULL && strlen(c_name) != 0) {
        curr.name = std::vector<uint8_t>(c_name, c_name + strlen(c_name));
        env->ReleaseStringUTFChars(name.get(), c_name);
      }
    }

    curr.company = env->GetIntField(current.get(), companyFid);

    curr.company_mask = env->GetIntField(current.get(), companyMaskFid);

    curr.ad_type = env->GetIntField(current.get(), adTypeFid);

    ScopedLocalRef<jbyteArray> data(env, (jbyteArray)env->GetObjectField(current.get(), dataFid));
    if (data.get() != NULL) {
      jbyte* data_array = env->GetByteArrayElements(data.get(), 0);
      int data_len = env->GetArrayLength(data.get());
      if (data_array && data_len) {
        curr.data = std::vector<uint8_t>(data_array, data_array + data_len);
        env->ReleaseByteArrayElements(data.get(), data_array, JNI_ABORT);
      }
    }

    ScopedLocalRef<jbyteArray> data_mask(
            env, (jbyteArray)env->GetObjectField(current.get(), dataMaskFid));
    if (data_mask.get() != NULL) {
      jbyte* data_array = env->GetByteArrayElements(data_mask.get(), 0);
      int data_len = env->GetArrayLength(data_mask.get());
      if (data_array && data_len) {
        curr.data_mask = std::vector<uint8_t>(data_array, data_array + data_len);
        env->ReleaseByteArrayElements(data_mask.get(), data_array, JNI_ABORT);
      }
    }
    curr.org_id = env->GetIntField(current.get(), orgFid);
    curr.tds_flags = env->GetIntField(current.get(), TDSFlagsFid);
    curr.tds_flags_mask = env->GetIntField(current.get(), TDSFlagsMaskFid);
    curr.meta_data_type = env->GetIntField(current.get(), metaDataTypeFid);

    ScopedLocalRef<jbyteArray> meta_data(
            env, (jbyteArray)env->GetObjectField(current.get(), metaDataFid));
    if (meta_data.get() != NULL) {
      jbyte* data_array = env->GetByteArrayElements(meta_data.get(), 0);
      int data_len = env->GetArrayLength(meta_data.get());
      if (data_array && data_len) {
        curr.meta_data = std::vector<uint8_t>(data_array, data_array + data_len);
        env->ReleaseByteArrayElements(meta_data.get(), data_array, JNI_ABORT);
      }
    }

    native_filters.push_back(curr);
  }

  sScanner->ScanFilterAdd(filter_index, std::move(native_filters),
                          base::Bind(&scan_filter_cfg_cb, client_if));
}

static void gattClientScanFilterClearNative(JNIEnv* /* env */, jobject /* object */, jint client_if,
                                            jint filt_index) {
  if (!sScanner) {
    return;
  }
  sScanner->ScanFilterClear(filt_index, base::Bind(&scan_filter_cfg_cb, client_if));
}

void scan_enable_cb(uint8_t client_if, uint8_t action, uint8_t status) {
  std::shared_lock<std::shared_mutex> lock(callbacks_mutex);
  CallbackEnv sCallbackEnv(__func__);
  if (!sCallbackEnv.valid() || !mScanCallbacksObj) {
    return;
  }
  sCallbackEnv->CallVoidMethod(mScanCallbacksObj, method_onScanFilterEnableDisabled, action, status,
                               client_if);
}

static void gattClientScanFilterEnableNative(JNIEnv* /* env */, jobject /* object */,
                                             jint client_if, jboolean enable) {
  if (!sScanner) {
    return;
  }
  sScanner->ScanFilterEnable(enable, base::Bind(&scan_enable_cb, client_if));
}

void msft_monitor_add_cb(int filter_index, uint8_t monitor_handle, uint8_t status) {
  std::shared_lock<std::shared_mutex> lock(callbacks_mutex);
  CallbackEnv sCallbackEnv(__func__);
  if (!sCallbackEnv.valid() || !mScanCallbacksObj) {
    return;
  }
  sCallbackEnv->CallVoidMethod(mScanCallbacksObj, method_onMsftAdvMonitorAdd, filter_index,
                               monitor_handle, status);
}

void msft_monitor_remove_cb(int filter_index, uint8_t status) {
  std::shared_lock<std::shared_mutex> lock(callbacks_mutex);
  CallbackEnv sCallbackEnv(__func__);
  if (!sCallbackEnv.valid() || !mScanCallbacksObj) {
    return;
  }
  sCallbackEnv->CallVoidMethod(mScanCallbacksObj, method_onMsftAdvMonitorRemove, filter_index,
                               status);
}

void msft_monitor_enable_cb(uint8_t status) {
  std::shared_lock<std::shared_mutex> lock(callbacks_mutex);
  CallbackEnv sCallbackEnv(__func__);
  if (!sCallbackEnv.valid() || !mScanCallbacksObj) {
    return;
  }
  sCallbackEnv->CallVoidMethod(mScanCallbacksObj, method_onMsftAdvMonitorEnable, status);
}

static bool gattClientIsMsftSupportedNative(JNIEnv* /* env */, jobject /* object */) {
  return sScanner && sScanner->IsMsftSupported();
}

static void gattClientMsftAdvMonitorAddNative(JNIEnv* env, jobject /* object*/,
                                              jobject msft_adv_monitor,
                                              jobjectArray msft_adv_monitor_patterns,
                                              jobject msft_adv_monitor_address, jint filter_index) {
  if (!sScanner) {
    return;
  }

  jclass msftAdvMonitorClazz = env->GetObjectClass(msft_adv_monitor);
  jfieldID rssiThresholdHighFid = env->GetFieldID(msftAdvMonitorClazz, "rssi_threshold_high", "B");
  jfieldID rssiThresholdLowFid = env->GetFieldID(msftAdvMonitorClazz, "rssi_threshold_low", "B");
  jfieldID rssiThresholdLowTimeIntervalFid =
          env->GetFieldID(msftAdvMonitorClazz, "rssi_threshold_low_time_interval", "B");
  jfieldID rssiSamplingPeriodFid =
          env->GetFieldID(msftAdvMonitorClazz, "rssi_sampling_period", "B");
  jfieldID conditionTypeFid = env->GetFieldID(msftAdvMonitorClazz, "condition_type", "B");

  jclass msftAdvMonitorAddressClazz = env->GetObjectClass(msft_adv_monitor_address);
  jfieldID addrTypeFid = env->GetFieldID(msftAdvMonitorAddressClazz, "addr_type", "B");
  jfieldID bdAddrFid = env->GetFieldID(msftAdvMonitorAddressClazz, "bd_addr", "Ljava/lang/String;");

  MsftAdvMonitor native_msft_adv_monitor{};
  ScopedLocalRef<jobject> msft_adv_monitor_object(env, msft_adv_monitor);
  native_msft_adv_monitor.rssi_threshold_high =
          env->GetByteField(msft_adv_monitor_object.get(), rssiThresholdHighFid);
  native_msft_adv_monitor.rssi_threshold_low =
          env->GetByteField(msft_adv_monitor_object.get(), rssiThresholdLowFid);
  native_msft_adv_monitor.rssi_threshold_low_time_interval =
          env->GetByteField(msft_adv_monitor_object.get(), rssiThresholdLowTimeIntervalFid);
  native_msft_adv_monitor.rssi_sampling_period =
          env->GetByteField(msft_adv_monitor_object.get(), rssiSamplingPeriodFid);
  native_msft_adv_monitor.condition_type =
          env->GetByteField(msft_adv_monitor_object.get(), conditionTypeFid);

  MsftAdvMonitorAddress native_msft_adv_monitor_address{};
  ScopedLocalRef<jobject> msft_adv_monitor_address_object(env, msftAdvMonitorAddressClazz);
  native_msft_adv_monitor_address.addr_type =
          env->GetByteField(msft_adv_monitor_address_object.get(), addrTypeFid);
  native_msft_adv_monitor_address.bd_addr = str2addr(
          env, (jstring)env->GetObjectField(msft_adv_monitor_address_object.get(), bdAddrFid));
  native_msft_adv_monitor.addr_info = native_msft_adv_monitor_address;

  int numPatterns = env->GetArrayLength(msft_adv_monitor_patterns);
  if (numPatterns == 0) {
    sScanner->MsftAdvMonitorAdd(std::move(native_msft_adv_monitor),
                                base::Bind(&msft_monitor_add_cb, filter_index));
    return;
  }

  jclass msftAdvMonitorPatternClazz =
          env->GetObjectClass(env->GetObjectArrayElement(msft_adv_monitor_patterns, 0));
  jfieldID adTypeFid = env->GetFieldID(msftAdvMonitorPatternClazz, "ad_type", "B");
  jfieldID startByteFid = env->GetFieldID(msftAdvMonitorPatternClazz, "start_byte", "B");
  jfieldID patternFid = env->GetFieldID(msftAdvMonitorPatternClazz, "pattern", "[B");

  std::vector<MsftAdvMonitorPattern> patterns;
  for (int i = 0; i < numPatterns; i++) {
    MsftAdvMonitorPattern native_msft_adv_monitor_pattern{};
    ScopedLocalRef<jobject> msft_adv_monitor_pattern_object(
            env, env->GetObjectArrayElement(msft_adv_monitor_patterns, i));
    native_msft_adv_monitor_pattern.ad_type =
            env->GetByteField(msft_adv_monitor_pattern_object.get(), adTypeFid);
    native_msft_adv_monitor_pattern.start_byte =
            env->GetByteField(msft_adv_monitor_pattern_object.get(), startByteFid);

    ScopedLocalRef<jbyteArray> patternByteArray(
            env,
            (jbyteArray)env->GetObjectField(msft_adv_monitor_pattern_object.get(), patternFid));
    if (patternByteArray.get() != nullptr) {
      jbyte* patternBytes = env->GetByteArrayElements(patternByteArray.get(), NULL);
      if (patternBytes == NULL) {
        jniThrowIOException(env, EINVAL);
        return;
      }
      for (int j = 0; j < env->GetArrayLength(patternByteArray.get()); j++) {
        native_msft_adv_monitor_pattern.pattern.push_back(patternBytes[j]);
      }
      env->ReleaseByteArrayElements(patternByteArray.get(), patternBytes, 0);
    }

    patterns.push_back(native_msft_adv_monitor_pattern);
  }
  native_msft_adv_monitor.patterns = patterns;

  sScanner->MsftAdvMonitorAdd(std::move(native_msft_adv_monitor),
                              base::Bind(&msft_monitor_add_cb, filter_index));
}

static void gattClientMsftAdvMonitorRemoveNative(JNIEnv* /* env */, jobject /* object */,
                                                 int filter_index, int monitor_handle) {
  if (!sScanner) {
    return;
  }
  sScanner->MsftAdvMonitorRemove(monitor_handle, base::Bind(&msft_monitor_remove_cb, filter_index));
}

static void gattClientMsftAdvMonitorEnableNative(JNIEnv* /* env */, jobject /* object */,
                                                 jboolean enable) {
  if (!sScanner) {
    return;
  }
  sScanner->MsftAdvMonitorEnable(enable, base::Bind(&msft_monitor_enable_cb));
}

static void gattClientConfigureMTUNative(JNIEnv* /* env */, jobject /* object */, jint conn_id,
                                         jint mtu) {
  if (!sGattIf) {
    return;
  }
  sGattIf->client->configure_mtu(conn_id, mtu);
}

static void gattConnectionParameterUpdateNative(JNIEnv* env, jobject /* object */,
                                                jint /* client_if */, jstring address,
                                                jint min_interval, jint max_interval, jint latency,
                                                jint timeout, jint min_ce_len, jint max_ce_len) {
  if (!sGattIf) {
    return;
  }
  sGattIf->client->conn_parameter_update(str2addr(env, address), min_interval, max_interval,
                                         latency, timeout, (uint16_t)min_ce_len,
                                         (uint16_t)max_ce_len);
}

static int gattSubrateRequestNative(JNIEnv* env, jobject /* object */, jint /* client_if */,
                                    jstring address, jint subrate_min, jint subrate_max,
                                    jint max_latency, jint cont_num, jint sup_timeout) {
  if (!sGattIf) {
    return 1;  // BluetoothStatusCodes.ERROR_BLUETOOTH_NOT_ENABLED
  }
  // TODO does bt_status_t align with BluetoothStatusCodes ?
  sGattIf->client->subrate_request(str2addr(env, address), subrate_min, subrate_max, max_latency,
                                   cont_num, sup_timeout);
  return 0;  // BluetoothStatusCodes.SUCCESS
}

void batchscan_cfg_storage_cb(uint8_t client_if, uint8_t status) {
  std::shared_lock<std::shared_mutex> lock(callbacks_mutex);
  CallbackEnv sCallbackEnv(__func__);
  if (!sCallbackEnv.valid() || !mScanCallbacksObj) {
    return;
  }
  sCallbackEnv->CallVoidMethod(mScanCallbacksObj, method_onBatchScanStorageConfigured, status,
                               client_if);
}

static void gattClientConfigBatchScanStorageNative(JNIEnv* /* env */, jobject /* object */,
                                                   jint client_if, jint max_full_reports_percent,
                                                   jint max_trunc_reports_percent,
                                                   jint notify_threshold_level_percent) {
  if (!sScanner) {
    return;
  }
  sScanner->BatchscanConfigStorage(client_if, max_full_reports_percent, max_trunc_reports_percent,
                                   notify_threshold_level_percent,
                                   base::Bind(&batchscan_cfg_storage_cb, client_if));
}

void batchscan_enable_cb(uint8_t client_if, uint8_t status) {
  std::shared_lock<std::shared_mutex> lock(callbacks_mutex);
  CallbackEnv sCallbackEnv(__func__);
  if (!sCallbackEnv.valid() || !mScanCallbacksObj) {
    return;
  }
  sCallbackEnv->CallVoidMethod(mScanCallbacksObj, method_onBatchScanStartStopped, 0 /* unused */,
                               status, client_if);
}

static void gattClientStartBatchScanNative(JNIEnv* /* env */, jobject /* object */, jint client_if,
                                           jint scan_mode, jint scan_interval_unit,
                                           jint scan_window_unit, jint addr_type,
                                           jint discard_rule) {
  if (!sScanner) {
    return;
  }
  sScanner->BatchscanEnable(scan_mode, scan_interval_unit, scan_window_unit, addr_type,
                            discard_rule, base::Bind(&batchscan_enable_cb, client_if));
}

static void gattClientStopBatchScanNative(JNIEnv* /* env */, jobject /* object */, jint client_if) {
  if (!sScanner) {
    return;
  }
  sScanner->BatchscanDisable(base::Bind(&batchscan_enable_cb, client_if));
}

static void gattClientReadScanReportsNative(JNIEnv* /* env */, jobject /* object */, jint client_if,
                                            jint scan_type) {
  if (!sScanner) {
    return;
  }
  sScanner->BatchscanReadReports(client_if, scan_type);
}

/**
 * Native server functions
 */

static void gattServerRegisterAppNative(JNIEnv* /* env */, jobject /* object */, jlong app_uuid_lsb,
                                        jlong app_uuid_msb, jboolean eatt_support) {
  if (!sGattIf) {
    return;
  }
  Uuid uuid = from_java_uuid(app_uuid_msb, app_uuid_lsb);
  sGattIf->server->register_server(uuid, eatt_support);
}

static void gattServerUnregisterAppNative(JNIEnv* /* env */, jobject /* object */, jint serverIf) {
  if (!sGattIf) {
    return;
  }
  bluetooth::gatt::close_server(serverIf);
  sGattIf->server->unregister_server(serverIf);
}

static void gattServerConnectNative(JNIEnv* env, jobject /* object */, jint server_if,
                                    jstring address, jint addr_type, jboolean is_direct,
                                    jint transport) {
  if (!sGattIf) {
    return;
  }

  RawAddress bd_addr = str2addr(env, address);
  sGattIf->server->connect(server_if, bd_addr, addr_type, is_direct, transport);
}

static void gattServerDisconnectNative(JNIEnv* env, jobject /* object */, jint serverIf,
                                       jstring address, jint conn_id) {
  if (!sGattIf) {
    return;
  }
  sGattIf->server->disconnect(serverIf, str2addr(env, address), conn_id);
}

static void gattServerSetPreferredPhyNative(JNIEnv* env, jobject /* object */, jint /* serverIf */,
                                            jstring address, jint tx_phy, jint rx_phy,
                                            jint phy_options) {
  if (!sGattIf) {
    return;
  }
  RawAddress bda = str2addr(env, address);
  sGattIf->server->set_preferred_phy(bda, tx_phy, rx_phy, phy_options);
}

static void readServerPhyCb(uint8_t serverIf, RawAddress bda, uint8_t tx_phy, uint8_t rx_phy,
                            uint8_t status) {
  std::shared_lock<std::shared_mutex> lock(callbacks_mutex);
  CallbackEnv sCallbackEnv(__func__);
  if (!sCallbackEnv.valid() || !mCallbacksObj) {
    return;
  }

  ScopedLocalRef<jstring> address(sCallbackEnv.get(), bdaddr2newjstr(sCallbackEnv.get(), &bda));

  sCallbackEnv->CallVoidMethod(mCallbacksObj, method_onServerPhyRead, serverIf, address.get(),
                               tx_phy, rx_phy, status);
}

static void gattServerReadPhyNative(JNIEnv* env, jobject /* object */, jint serverIf,
                                    jstring address) {
  if (!sGattIf) {
    return;
  }

  RawAddress bda = str2addr(env, address);
  sGattIf->server->read_phy(bda, base::Bind(&readServerPhyCb, serverIf, bda));
}

static void gattServerAddServiceNative(JNIEnv* env, jobject /* object */, jint server_if,
                                       jobject gatt_db_elements) {
  if (!sGattIf) {
    return;
  }

  jmethodID arrayGet;
  jmethodID arraySize;

  const JNIJavaMethod javaListMethods[] = {
          {"get", "(I)Ljava/lang/Object;", &arrayGet},
          {"size", "()I", &arraySize},
  };
  GET_JAVA_METHODS(env, "java/util/List", javaListMethods);

  int count = env->CallIntMethod(gatt_db_elements, arraySize);
  std::vector<btgatt_db_element_t> db;

  jmethodID uuidGetMsb;
  jmethodID uuidGetLsb;

  const JNIJavaMethod javaUuidMethods[] = {
          {"getMostSignificantBits", "()J", &uuidGetMsb},
          {"getLeastSignificantBits", "()J", &uuidGetLsb},
  };
  GET_JAVA_METHODS(env, "java/util/UUID", javaUuidMethods);

  jobject objectForClass = env->CallObjectMethod(mCallbacksObj, method_getSampleGattDbElement);
  jclass gattDbElementClazz = env->GetObjectClass(objectForClass);

  for (int i = 0; i < count; i++) {
    btgatt_db_element_t curr;

    jint index = i;
    ScopedLocalRef<jobject> element(env, env->CallObjectMethod(gatt_db_elements, arrayGet, index));

    jfieldID fid;

    fid = env->GetFieldID(gattDbElementClazz, "id", "I");
    curr.id = env->GetIntField(element.get(), fid);

    fid = env->GetFieldID(gattDbElementClazz, "uuid", "Ljava/util/UUID;");
    ScopedLocalRef<jobject> uuid(env, env->GetObjectField(element.get(), fid));
    if (uuid.get() != NULL) {
      jlong uuid_msb = env->CallLongMethod(uuid.get(), uuidGetMsb);
      jlong uuid_lsb = env->CallLongMethod(uuid.get(), uuidGetLsb);
      curr.uuid = from_java_uuid(uuid_msb, uuid_lsb);
    }

    fid = env->GetFieldID(gattDbElementClazz, "type", "I");
    curr.type = (bt_gatt_db_attribute_type_t)env->GetIntField(element.get(), fid);

    fid = env->GetFieldID(gattDbElementClazz, "attributeHandle", "I");
    curr.attribute_handle = env->GetIntField(element.get(), fid);

    fid = env->GetFieldID(gattDbElementClazz, "startHandle", "I");
    curr.start_handle = env->GetIntField(element.get(), fid);

    fid = env->GetFieldID(gattDbElementClazz, "endHandle", "I");
    curr.end_handle = env->GetIntField(element.get(), fid);

    fid = env->GetFieldID(gattDbElementClazz, "properties", "I");
    curr.properties = env->GetIntField(element.get(), fid);

    fid = env->GetFieldID(gattDbElementClazz, "permissions", "I");
    curr.permissions = env->GetIntField(element.get(), fid);

    db.push_back(curr);
  }

  sGattIf->server->add_service(server_if, db.data(), db.size());
}

static void gattServerStopServiceNative(JNIEnv* /* env */, jobject /* object */, jint server_if,
                                        jint svc_handle) {
  if (!sGattIf) {
    return;
  }
  sGattIf->server->stop_service(server_if, svc_handle);
}

static void gattServerDeleteServiceNative(JNIEnv* /* env */, jobject /* object */, jint server_if,
                                          jint svc_handle) {
  if (!sGattIf) {
    return;
  }
  sGattIf->server->delete_service(server_if, svc_handle);
}

static void gattServerSendIndicationNative(JNIEnv* env, jobject /* object */, jint server_if,
                                           jint attr_handle, jint conn_id, jbyteArray val) {
  if (!sGattIf) {
    return;
  }

  jbyte* array = env->GetByteArrayElements(val, 0);
  int val_len = env->GetArrayLength(val);

  if (bluetooth::gatt::is_connection_isolated(conn_id)) {
    auto data = ::rust::Slice<const uint8_t>((uint8_t*)array, val_len);
    bluetooth::gatt::send_indication(server_if, attr_handle, conn_id, data);
  } else {
    sGattIf->server->send_indication(server_if, attr_handle, conn_id,
                                     /*confirm*/ 1, (uint8_t*)array, val_len);
  }

  env->ReleaseByteArrayElements(val, array, JNI_ABORT);
}

static void gattServerSendNotificationNative(JNIEnv* env, jobject /* object */, jint server_if,
                                             jint attr_handle, jint conn_id, jbyteArray val) {
  if (!sGattIf) {
    return;
  }

  jbyte* array = env->GetByteArrayElements(val, 0);
  int val_len = env->GetArrayLength(val);

  sGattIf->server->send_indication(server_if, attr_handle, conn_id,
                                   /*confirm*/ 0, (uint8_t*)array, val_len);

  env->ReleaseByteArrayElements(val, array, JNI_ABORT);
}

static void gattServerSendResponseNative(JNIEnv* env, jobject /* object */, jint server_if,
                                         jint conn_id, jint trans_id, jint status, jint handle,
                                         jint offset, jbyteArray val, jint auth_req) {
  if (!sGattIf) {
    return;
  }

  btgatt_response_t response;

  response.attr_value.handle = handle;
  response.attr_value.auth_req = auth_req;
  response.attr_value.offset = offset;
  response.attr_value.len = 0;

  if (val != NULL) {
    if (env->GetArrayLength(val) < GATT_MAX_ATTR_LEN) {
      response.attr_value.len = (uint16_t)env->GetArrayLength(val);
    } else {
      response.attr_value.len = GATT_MAX_ATTR_LEN;
    }

    jbyte* array = env->GetByteArrayElements(val, 0);

    for (int i = 0; i != response.attr_value.len; ++i) {
      response.attr_value.value[i] = (uint8_t)array[i];
    }
    env->ReleaseByteArrayElements(val, array, JNI_ABORT);
  }

  if (bluetooth::gatt::is_connection_isolated(conn_id)) {
    auto data = ::rust::Slice<const uint8_t>(response.attr_value.value, response.attr_value.len);
    bluetooth::gatt::send_response(server_if, conn_id, trans_id, status, data);
  } else {
    sGattIf->server->send_response(conn_id, trans_id, status, response);
  }
}

static void advertiseInitializeNative(JNIEnv* env, jobject object) {
  std::unique_lock<std::shared_mutex> lock(callbacks_mutex);
  if (mAdvertiseCallbacksObj != NULL) {
    log::warn("Cleaning up Advertise callback object");
    env->DeleteGlobalRef(mAdvertiseCallbacksObj);
    mAdvertiseCallbacksObj = NULL;
  }

  mAdvertiseCallbacksObj = env->NewGlobalRef(object);
}

static void advertiseCleanupNative(JNIEnv* env, jobject /* object */) {
  std::unique_lock<std::shared_mutex> lock(callbacks_mutex);
  if (mAdvertiseCallbacksObj != NULL) {
    env->DeleteGlobalRef(mAdvertiseCallbacksObj);
    mAdvertiseCallbacksObj = NULL;
  }
}

static uint32_t INTERVAL_MAX = 0xFFFFFF;
// Always give controller 31.25ms difference between min and max
static uint32_t INTERVAL_DELTA = 50;

static AdvertiseParameters parseParams(JNIEnv* env, jobject i) {
  AdvertiseParameters p;

  jclass clazz = env->GetObjectClass(i);
  jmethodID methodId;

  methodId = env->GetMethodID(clazz, "isConnectable", "()Z");
  jboolean isConnectable = env->CallBooleanMethod(i, methodId);
  methodId = env->GetMethodID(clazz, "isDiscoverable", "()Z");
  jboolean isDiscoverable = env->CallBooleanMethod(i, methodId);
  methodId = env->GetMethodID(clazz, "isScannable", "()Z");
  jboolean isScannable = env->CallBooleanMethod(i, methodId);
  methodId = env->GetMethodID(clazz, "isLegacy", "()Z");
  jboolean isLegacy = env->CallBooleanMethod(i, methodId);
  methodId = env->GetMethodID(clazz, "isAnonymous", "()Z");
  jboolean isAnonymous = env->CallBooleanMethod(i, methodId);
  methodId = env->GetMethodID(clazz, "includeTxPower", "()Z");
  jboolean includeTxPower = env->CallBooleanMethod(i, methodId);
  methodId = env->GetMethodID(clazz, "getPrimaryPhy", "()I");
  uint8_t primaryPhy = env->CallIntMethod(i, methodId);
  methodId = env->GetMethodID(clazz, "getSecondaryPhy", "()I");
  uint8_t secondaryPhy = env->CallIntMethod(i, methodId);
  methodId = env->GetMethodID(clazz, "getInterval", "()I");
  uint32_t interval = env->CallIntMethod(i, methodId);
  methodId = env->GetMethodID(clazz, "getTxPowerLevel", "()I");
  int8_t txPowerLevel = env->CallIntMethod(i, methodId);
  methodId = env->GetMethodID(clazz, "getOwnAddressType", "()I");
  int8_t ownAddressType = env->CallIntMethod(i, methodId);
  methodId = env->GetMethodID(clazz, "isDirected", "()Z");
  jboolean isDirected = env->CallBooleanMethod(i, methodId);
  methodId = env->GetMethodID(clazz, "isHighDutyCycle", "()Z");
  jboolean isHighDutyCycle = env->CallBooleanMethod(i, methodId);
  methodId = env->GetMethodID(clazz, "getPeerAddress", "()Ljava/lang/String;");
  jstring peerAddress = (jstring)env->CallObjectMethod(i, methodId);
  methodId = env->GetMethodID(clazz, "getPeerAddressType", "()I");
  int8_t peerAddressType = env->CallIntMethod(i, methodId);

  uint16_t props = 0;
  if (isConnectable) {
    props |= 0x01;
  }
  if (isScannable) {
    props |= 0x02;
  }
  if (isDirected) {
    props |= 0x04;
  }
  if (isHighDutyCycle) {
    props |= 0x08;
  }
  if (isLegacy) {
    props |= 0x10;
  }
  if (isAnonymous) {
    props |= 0x20;
  }
  if (includeTxPower) {
    props |= 0x40;
  }

  if (interval > INTERVAL_MAX - INTERVAL_DELTA) {
    interval = INTERVAL_MAX - INTERVAL_DELTA;
  }

  p.advertising_event_properties = props;
  p.min_interval = interval;
  p.max_interval = interval + INTERVAL_DELTA;
  p.channel_map = 0x07; /* all channels */
  p.tx_power = txPowerLevel;
  p.primary_advertising_phy = primaryPhy;
  p.secondary_advertising_phy = secondaryPhy;
  p.scan_request_notification_enable = false;
  p.own_address_type = ownAddressType;
  p.peer_address = str2addr(env, peerAddress);
  p.peer_address_type = peerAddressType;
  p.discoverable = isDiscoverable;
  return p;
}

static PeriodicAdvertisingParameters parsePeriodicParams(JNIEnv* env, jobject i) {
  PeriodicAdvertisingParameters p;

  if (i == NULL) {
    p.enable = false;
    return p;
  }

  jclass clazz = env->GetObjectClass(i);
  jmethodID methodId;

  methodId = env->GetMethodID(clazz, "getIncludeTxPower", "()Z");
  jboolean includeTxPower = env->CallBooleanMethod(i, methodId);
  methodId = env->GetMethodID(clazz, "getInterval", "()I");
  uint16_t interval = env->CallIntMethod(i, methodId);

  p.enable = true;
  p.include_adi = true;
  p.min_interval = interval;
  p.max_interval = interval + 16; /* 20ms difference betwen min and max */
  uint16_t props = 0;
  if (includeTxPower) {
    props |= 0x40;
  }
  p.periodic_advertising_properties = props;
  return p;
}

static void ble_advertising_set_started_cb(int reg_id, int server_if, uint8_t advertiser_id,
                                           int8_t tx_power, uint8_t status) {
  std::shared_lock<std::shared_mutex> lock(callbacks_mutex);
  CallbackEnv sCallbackEnv(__func__);
  if (!sCallbackEnv.valid() || !mAdvertiseCallbacksObj) {
    return;
  }

  // tie advertiser ID to server_if, once the advertisement has started
  if (status == 0 /* AdvertisingCallback::AdvertisingStatus::SUCCESS */ && server_if != 0) {
    bluetooth::gatt::associate_server_with_advertiser(server_if, advertiser_id);
  }

  sCallbackEnv->CallVoidMethod(mAdvertiseCallbacksObj, method_onAdvertisingSetStarted, reg_id,
                               advertiser_id, tx_power, status);
}

static void ble_advertising_set_timeout_cb(uint8_t advertiser_id, uint8_t status) {
  std::shared_lock<std::shared_mutex> lock(callbacks_mutex);
  CallbackEnv sCallbackEnv(__func__);
  if (!sCallbackEnv.valid() || !mAdvertiseCallbacksObj) {
    return;
  }
  sCallbackEnv->CallVoidMethod(mAdvertiseCallbacksObj, method_onAdvertisingEnabled, advertiser_id,
                               false, status);
}

static void startAdvertisingSetNative(JNIEnv* env, jobject /* object */, jobject parameters,
                                      jbyteArray adv_data, jbyteArray adv_data_enc,
                                      jbyteArray scan_resp, jbyteArray scan_resp_enc,
                                      jobject periodic_parameters, jbyteArray periodic_data,
                                      jbyteArray periodic_data_enc, jint duration,
                                      jint maxExtAdvEvents, jbyteArray enc_key_material_value,
                                      jint reg_id, jint server_if) {
  if (!sGattIf) {
    return;
  }

  jbyte* scan_resp_data = env->GetByteArrayElements(scan_resp, NULL);
  uint16_t scan_resp_len = (uint16_t)env->GetArrayLength(scan_resp);
  std::vector<uint8_t> scan_resp_vec(scan_resp_data, scan_resp_data + scan_resp_len);
  env->ReleaseByteArrayElements(scan_resp, scan_resp_data, JNI_ABORT);

  jbyte* scan_resp_data_enc = env->GetByteArrayElements(scan_resp_enc, NULL);
  uint16_t scan_resp_enc_len = (uint16_t)env->GetArrayLength(scan_resp_enc);
  std::vector<uint8_t> scan_resp_enc_vec(scan_resp_data_enc,
                                         scan_resp_data_enc + scan_resp_enc_len);
  env->ReleaseByteArrayElements(scan_resp_enc, scan_resp_data_enc, JNI_ABORT);

  AdvertiseParameters params = parseParams(env, parameters);
  PeriodicAdvertisingParameters periodicParams = parsePeriodicParams(env, periodic_parameters);

  jbyte* adv_data_data = env->GetByteArrayElements(adv_data, NULL);
  uint16_t adv_data_len = (uint16_t)env->GetArrayLength(adv_data);
  std::vector<uint8_t> data_vec(adv_data_data, adv_data_data + adv_data_len);
  env->ReleaseByteArrayElements(adv_data, adv_data_data, JNI_ABORT);

  jbyte* adv_data_data_enc = env->GetByteArrayElements(adv_data_enc, NULL);
  uint16_t adv_data_enc_len = (uint16_t)env->GetArrayLength(adv_data_enc);
  std::vector<uint8_t> data_enc_vec(adv_data_data_enc, adv_data_data_enc + adv_data_enc_len);
  env->ReleaseByteArrayElements(adv_data_enc, adv_data_data_enc, JNI_ABORT);

  jbyte* periodic_data_data = env->GetByteArrayElements(periodic_data, NULL);
  uint16_t periodic_data_len = (uint16_t)env->GetArrayLength(periodic_data);
  std::vector<uint8_t> periodic_data_vec(periodic_data_data,
                                         periodic_data_data + periodic_data_len);
  env->ReleaseByteArrayElements(periodic_data, periodic_data_data, JNI_ABORT);

  jbyte* periodic_data_data_enc = env->GetByteArrayElements(periodic_data_enc, NULL);
  uint16_t periodic_data_enc_len = (uint16_t)env->GetArrayLength(periodic_data_enc);
  std::vector<uint8_t> periodic_data_enc_vec(periodic_data_data_enc,
                                             periodic_data_data_enc + periodic_data_enc_len);
  env->ReleaseByteArrayElements(periodic_data_enc, periodic_data_data_enc, JNI_ABORT);

  jbyte* enc_key_value = env->GetByteArrayElements(enc_key_material_value, NULL);
  uint16_t enc_key_value_len = (uint16_t)env->GetArrayLength(enc_key_material_value);
  std::vector<uint8_t> enc_key_value_vec(enc_key_value, enc_key_value + enc_key_value_len);
  env->ReleaseByteArrayElements(enc_key_material_value, enc_key_value, JNI_ABORT);

  sGattIf->advertiser->StartAdvertisingSet(
          kAdvertiserClientIdJni, reg_id,
          base::Bind(&ble_advertising_set_started_cb, reg_id, server_if), params, data_vec,
          data_enc_vec, scan_resp_vec, scan_resp_enc_vec, periodicParams, periodic_data_vec,
          periodic_data_enc_vec, duration, maxExtAdvEvents, enc_key_value_vec,
          base::Bind(ble_advertising_set_timeout_cb));
}

static void stopAdvertisingSetNative(JNIEnv* /* env */, jobject /* object */, jint advertiser_id) {

  bluetooth::gatt::clear_advertiser(advertiser_id);

  if (!sGattIf) {
    return;
  }

  sGattIf->advertiser->Unregister(advertiser_id);
}

static void getOwnAddressCb(uint8_t advertiser_id, uint8_t address_type, RawAddress address) {
  std::shared_lock<std::shared_mutex> lock(callbacks_mutex);
  CallbackEnv sCallbackEnv(__func__);
  if (!sCallbackEnv.valid() || !mAdvertiseCallbacksObj) {
    return;
  }

  ScopedLocalRef<jstring> addr(sCallbackEnv.get(), bdaddr2newjstr(sCallbackEnv.get(), &address));
  sCallbackEnv->CallVoidMethod(mAdvertiseCallbacksObj, method_onOwnAddressRead, advertiser_id,
                               address_type, addr.get());
}

static void getOwnAddressNative(JNIEnv* /* env */, jobject /* object */, jint advertiser_id) {
  if (!sGattIf) {
    return;
  }
  sGattIf->advertiser->GetOwnAddress(advertiser_id, base::Bind(&getOwnAddressCb, advertiser_id));
}

static void callJniCallback(jmethodID method, uint8_t advertiser_id, uint8_t status) {
  std::shared_lock<std::shared_mutex> lock(callbacks_mutex);
  CallbackEnv sCallbackEnv(__func__);
  if (!sCallbackEnv.valid() || !mAdvertiseCallbacksObj) {
    return;
  }
  sCallbackEnv->CallVoidMethod(mAdvertiseCallbacksObj, method, advertiser_id, status);
}

static void enableSetCb(uint8_t advertiser_id, bool enable, uint8_t status) {
  std::shared_lock<std::shared_mutex> lock(callbacks_mutex);
  CallbackEnv sCallbackEnv(__func__);
  if (!sCallbackEnv.valid() || !mAdvertiseCallbacksObj) {
    return;
  }
  sCallbackEnv->CallVoidMethod(mAdvertiseCallbacksObj, method_onAdvertisingEnabled, advertiser_id,
                               enable, status);
}

static void enableAdvertisingSetNative(JNIEnv* /* env */, jobject /* object */, jint advertiser_id,
                                       jboolean enable, jint duration, jint maxExtAdvEvents) {
  if (!sGattIf) {
    return;
  }

  sGattIf->advertiser->Enable(advertiser_id, enable,
                              base::Bind(&enableSetCb, advertiser_id, enable), duration,
                              maxExtAdvEvents, base::Bind(&enableSetCb, advertiser_id, false));
}

static void setAdvertisingDataNative(JNIEnv* env, jobject /* object */, jint advertiser_id,
                                     jbyteArray data, jbyteArray data_encrypt) {
  if (!sGattIf) {
    return;
  }
  sGattIf->advertiser->SetData(
          advertiser_id, false, toVector(env, data), toVector(env, data_encrypt),
          base::Bind(&callJniCallback, method_onAdvertisingDataSet, advertiser_id));
}

static void setScanResponseDataNative(JNIEnv* env, jobject /* object */, jint advertiser_id,
                                      jbyteArray data, jbyteArray data_encrypt) {
  if (!sGattIf) {
    return;
  }

  std::vector<uint8_t> data_enc;
  sGattIf->advertiser->SetData(
          advertiser_id, true, toVector(env, data), toVector(env, data_encrypt),
          base::Bind(&callJniCallback, method_onScanResponseDataSet, advertiser_id));
}

static void setAdvertisingParametersNativeCb(uint8_t advertiser_id, uint8_t status,
                                             int8_t tx_power) {
  std::shared_lock<std::shared_mutex> lock(callbacks_mutex);
  CallbackEnv sCallbackEnv(__func__);
  if (!sCallbackEnv.valid() || !mAdvertiseCallbacksObj) {
    return;
  }
  sCallbackEnv->CallVoidMethod(mAdvertiseCallbacksObj, method_onAdvertisingParametersUpdated,
                               advertiser_id, tx_power, status);
}

static void setAdvertisingParametersNative(JNIEnv* env, jobject /* object */, jint advertiser_id,
                                           jobject parameters) {
  if (!sGattIf) {
    return;
  }

  AdvertiseParameters params = parseParams(env, parameters);
  sGattIf->advertiser->SetParameters(advertiser_id, params,
                                     base::Bind(&setAdvertisingParametersNativeCb, advertiser_id));
}

static void setPeriodicAdvertisingParametersNative(JNIEnv* env, jobject /* object */,
                                                   jint advertiser_id,
                                                   jobject periodic_parameters) {
  if (!sGattIf) {
    return;
  }

  PeriodicAdvertisingParameters periodicParams = parsePeriodicParams(env, periodic_parameters);
  sGattIf->advertiser->SetPeriodicAdvertisingParameters(
          advertiser_id, periodicParams,
          base::Bind(&callJniCallback, method_onPeriodicAdvertisingParametersUpdated,
                     advertiser_id));
}

static void setPeriodicAdvertisingDataNative(JNIEnv* env, jobject /* object */, jint advertiser_id,
                                             jbyteArray data, jbyteArray data_encrypt) {
  if (!sGattIf) {
    return;
  }

  std::vector<uint8_t> data_enc;
  sGattIf->advertiser->SetPeriodicAdvertisingData(
          advertiser_id, toVector(env, data), toVector(env, data_encrypt),
          base::Bind(&callJniCallback, method_onPeriodicAdvertisingDataSet, advertiser_id));
}

static void enablePeriodicSetCb(uint8_t advertiser_id, bool enable, uint8_t status) {
  std::shared_lock<std::shared_mutex> lock(callbacks_mutex);
  CallbackEnv sCallbackEnv(__func__);
  if (!sCallbackEnv.valid() || !mAdvertiseCallbacksObj) {
    return;
  }
  sCallbackEnv->CallVoidMethod(mAdvertiseCallbacksObj, method_onPeriodicAdvertisingEnabled,
                               advertiser_id, enable, status);
}

static void setPeriodicAdvertisingEnableNative(JNIEnv* /* env */, jobject /* object */,
                                               jint advertiser_id, jboolean enable) {
  if (!sGattIf) {
    return;
  }

  sGattIf->advertiser->SetPeriodicAdvertisingEnable(
          advertiser_id, enable, true /*include_adi*/,
          base::Bind(&enablePeriodicSetCb, advertiser_id, enable));
}

static void periodicScanInitializeNative(JNIEnv* env, jobject object) {
  std::unique_lock<std::shared_mutex> lock(callbacks_mutex);
  if (mPeriodicScanCallbacksObj != NULL) {
    log::warn("Cleaning up periodic scan callback object");
    env->DeleteGlobalRef(mPeriodicScanCallbacksObj);
    mPeriodicScanCallbacksObj = NULL;
  }

  mPeriodicScanCallbacksObj = env->NewGlobalRef(object);
}

static void periodicScanCleanupNative(JNIEnv* env, jobject /* object */) {
  std::unique_lock<std::shared_mutex> lock(callbacks_mutex);
  if (mPeriodicScanCallbacksObj != NULL) {
    env->DeleteGlobalRef(mPeriodicScanCallbacksObj);
    mPeriodicScanCallbacksObj = NULL;
  }
}

static void scanInitializeNative(JNIEnv* env, jobject object) {
  std::unique_lock<std::shared_mutex> lock(callbacks_mutex);

  sScanner = bluetooth::shim::get_ble_scanner_instance();
  sScanner->RegisterCallbacks(JniScanningCallbacks::GetInstance());

  if (mScanCallbacksObj != NULL) {
    log::warn("Cleaning up scan callback object");
    env->DeleteGlobalRef(mScanCallbacksObj);
    mScanCallbacksObj = NULL;
  }

  mScanCallbacksObj = env->NewGlobalRef(object);
}

static void scanCleanupNative(JNIEnv* env, jobject /* object */) {
  std::unique_lock<std::shared_mutex> lock(callbacks_mutex);
  if (mScanCallbacksObj != NULL) {
    env->DeleteGlobalRef(mScanCallbacksObj);
    mScanCallbacksObj = NULL;
  }
  if (sScanner != NULL) {
    sScanner = NULL;
  }
}

static void startSyncNative(JNIEnv* env, jobject /* object */, jint sid, jstring address, jint skip,
                            jint timeout, jint reg_id) {
  if (!sScanner) {
    return;
  }
  sScanner->StartSync(sid, str2addr(env, address), skip, timeout, reg_id);
}

static void stopSyncNative(JNIEnv* /* env */, jobject /* object */, jint sync_handle) {
  if (!sScanner) {
    return;
  }
  sScanner->StopSync(sync_handle);
}

static void cancelSyncNative(JNIEnv* env, jobject /* object */, jint sid, jstring address) {
  if (!sScanner) {
    return;
  }
  sScanner->CancelCreateSync(sid, str2addr(env, address));
}

static void syncTransferNative(JNIEnv* env, jobject /* object */, jint pa_source, jstring addr,
                               jint service_data, jint sync_handle) {
  if (!sScanner) {
    return;
  }
  sScanner->TransferSync(str2addr(env, addr), service_data, sync_handle, pa_source);
}

static void transferSetInfoNative(JNIEnv* env, jobject /* object */, jint pa_source, jstring addr,
                                  jint service_data, jint adv_handle) {
  if (!sScanner) {
    return;
  }
  sScanner->TransferSetInfo(str2addr(env, addr), service_data, adv_handle, pa_source);
}

static void gattTestNative(JNIEnv* env, jobject /* object */, jint command, jlong uuid1_lsb,
                           jlong uuid1_msb, jstring bda1, jint p1, jint p2, jint p3, jint p4,
                           jint p5) {
  if (!sGattIf) {
    return;
  }

  RawAddress bt_bda1 = str2addr(env, bda1);

  Uuid uuid1 = from_java_uuid(uuid1_msb, uuid1_lsb);

  btgatt_test_params_t params;
  params.bda1 = &bt_bda1;
  params.uuid1 = &uuid1;
  params.u1 = p1;
  params.u2 = p2;
  params.u3 = p3;
  params.u4 = p4;
  params.u5 = p5;
  sGattIf->client->test_command(command, params);
}

static void distanceMeasurementInitializeNative(JNIEnv* env, jobject object) {
  std::unique_lock<std::shared_mutex> lock(callbacks_mutex);
  if (mDistanceMeasurementCallbacksObj != NULL) {
    log::warn("Cleaning up Advertise callback object");
    env->DeleteGlobalRef(mDistanceMeasurementCallbacksObj);
    mDistanceMeasurementCallbacksObj = NULL;
  }

  mDistanceMeasurementCallbacksObj = env->NewGlobalRef(object);
}

static void distanceMeasurementCleanupNative(JNIEnv* env, jobject /* object */) {
  std::unique_lock<std::shared_mutex> lock(callbacks_mutex);
  if (mDistanceMeasurementCallbacksObj != NULL) {
    env->DeleteGlobalRef(mDistanceMeasurementCallbacksObj);
    mDistanceMeasurementCallbacksObj = NULL;
  }
}

static void startDistanceMeasurementNative(JNIEnv* env, jobject /* object */, jstring address,
                                           jint interval, jint method) {
  if (!sGattIf) {
    return;
  }
  sGattIf->distance_measurement_manager->StartDistanceMeasurement(str2addr(env, address), interval,
                                                                  method);
}

static void stopDistanceMeasurementNative(JNIEnv* env, jobject /* object */, jstring address,
                                          jint method) {
  if (!sGattIf) {
    return;
  }
  sGattIf->distance_measurement_manager->StopDistanceMeasurement(str2addr(env, address), method);
}

/**
 * JNI function definitions
 */

// JNI functions defined in ScanNativeInterface class.
static int register_com_android_bluetooth_gatt_scan(JNIEnv* env) {
  const JNINativeMethod methods[] = {
          {"initializeNative", "()V", (void*)scanInitializeNative},
          {"cleanupNative", "()V", (void*)scanCleanupNative},
          {"registerScannerNative", "(JJ)V", (void*)registerScannerNative},
          {"unregisterScannerNative", "(I)V", (void*)unregisterScannerNative},
          {"gattClientScanNative", "(Z)V", (void*)gattClientScanNative},
          // Batch scan JNI functions.
          {"gattClientConfigBatchScanStorageNative", "(IIII)V",
           (void*)gattClientConfigBatchScanStorageNative},
          {"gattClientStartBatchScanNative", "(IIIIII)V", (void*)gattClientStartBatchScanNative},
          {"gattClientStopBatchScanNative", "(I)V", (void*)gattClientStopBatchScanNative},
          {"gattClientReadScanReportsNative", "(II)V", (void*)gattClientReadScanReportsNative},
          // Scan filter JNI functions.
          {"gattClientScanFilterParamAddNative", "(Lcom/android/bluetooth/gatt/FilterParams;)V",
           (void*)gattClientScanFilterParamAddNative},
          {"gattClientScanFilterParamDeleteNative", "(II)V",
           (void*)gattClientScanFilterParamDeleteNative},
          {"gattClientScanFilterParamClearAllNative", "(I)V",
           (void*)gattClientScanFilterParamClearAllNative},
          {"gattClientScanFilterAddNative",
           "(I[Lcom/android/bluetooth/le_scan/ScanFilterQueue$Entry;I)V",
           (void*)gattClientScanFilterAddNative},
          {"gattClientScanFilterClearNative", "(II)V", (void*)gattClientScanFilterClearNative},
          {"gattClientScanFilterEnableNative", "(IZ)V", (void*)gattClientScanFilterEnableNative},
          {"gattSetScanParametersNative", "(IIIIIII)V", (void*)gattSetScanParametersNative},
          // MSFT HCI Extension functions.
          {"gattClientIsMsftSupportedNative", "()Z", (bool*)gattClientIsMsftSupportedNative},
          {"gattClientMsftAdvMonitorAddNative",
           "(Lcom/android/bluetooth/le_scan/MsftAdvMonitor$Monitor;[Lcom/android/bluetooth/le_scan/"
           "MsftAdvMonitor$Pattern;Lcom/android/bluetooth/le_scan/MsftAdvMonitor$Address;I)V",
           (void*)gattClientMsftAdvMonitorAddNative},
          {"gattClientMsftAdvMonitorRemoveNative", "(II)V",
           (void*)gattClientMsftAdvMonitorRemoveNative},
          {"gattClientMsftAdvMonitorEnableNative", "(Z)V",
           (void*)gattClientMsftAdvMonitorEnableNative},
  };
  const int result = REGISTER_NATIVE_METHODS(
          env, "com/android/bluetooth/le_scan/ScanNativeInterface", methods);
  if (result != 0) {
    return result;
  }

  const JNIJavaMethod javaMethods[] = {
          // Client callbacks
          {"onScannerRegistered", "(IIJJ)V", &method_onScannerRegistered},
          {"onScanResult", "(IILjava/lang/String;IIIIII[BLjava/lang/String;)V",
           &method_onScanResult},
          {"onScanFilterConfig", "(IIIII)V", &method_onScanFilterConfig},
          {"onScanFilterParamsConfigured", "(IIII)V", &method_onScanFilterParamsConfigured},
          {"onScanFilterEnableDisabled", "(III)V", &method_onScanFilterEnableDisabled},
          {"onBatchScanStorageConfigured", "(II)V", &method_onBatchScanStorageConfigured},
          {"onBatchScanStartStopped", "(III)V", &method_onBatchScanStartStopped},
          {"onBatchScanReports", "(IIII[B)V", &method_onBatchScanReports},
          {"onBatchScanThresholdCrossed", "(I)V", &method_onBatchScanThresholdCrossed},
          {"createOnTrackAdvFoundLostObject",
           "(II[BI[BIIILjava/lang/String;IIII)"
           "Lcom/android/bluetooth/le_scan/AdvtFilterOnFoundOnLostInfo;",
           &method_createOnTrackAdvFoundLostObject},
          {"onTrackAdvFoundLost", "(Lcom/android/bluetooth/le_scan/AdvtFilterOnFoundOnLostInfo;)V",
           &method_onTrackAdvFoundLost},
          {"onScanParamSetupCompleted", "(II)V", &method_onScanParamSetupCompleted},
          {"onMsftAdvMonitorAdd", "(III)V", &method_onMsftAdvMonitorAdd},
          {"onMsftAdvMonitorRemove", "(II)V", &method_onMsftAdvMonitorRemove},
          {"onMsftAdvMonitorEnable", "(I)V", &method_onMsftAdvMonitorEnable},
  };
  GET_JAVA_METHODS(env, "com/android/bluetooth/le_scan/ScanNativeInterface", javaMethods);
  return 0;
}

// JNI functions defined in AdvertiseManagerNativeInterface class.
static int register_com_android_bluetooth_gatt_advertise_manager(JNIEnv* env) {
  const JNINativeMethod methods[] = {
          {"initializeNative", "()V", (void*)advertiseInitializeNative},
          {"cleanupNative", "()V", (void*)advertiseCleanupNative},
          {"startAdvertisingSetNative",
           "(Landroid/bluetooth/le/AdvertisingSetParameters;"
           "[B[B[B[BLandroid/bluetooth/le/"
           "PeriodicAdvertisingParameters;[B[BII[BII)V",
           (void*)startAdvertisingSetNative},
          {"stopAdvertisingSetNative", "(I)V", (void*)stopAdvertisingSetNative},
          {"getOwnAddressNative", "(I)V", (void*)getOwnAddressNative},
          {"enableAdvertisingSetNative", "(IZII)V", (void*)enableAdvertisingSetNative},
          {"setAdvertisingDataNative", "(I[B[B)V", (void*)setAdvertisingDataNative},
          {"setScanResponseDataNative", "(I[B[B)V", (void*)setScanResponseDataNative},
          {"setAdvertisingParametersNative", "(ILandroid/bluetooth/le/AdvertisingSetParameters;)V",
           (void*)setAdvertisingParametersNative},
          {"setPeriodicAdvertisingParametersNative",
           "(ILandroid/bluetooth/le/PeriodicAdvertisingParameters;)V",
           (void*)setPeriodicAdvertisingParametersNative},
          {"setPeriodicAdvertisingDataNative", "(I[B[B)V", (void*)setPeriodicAdvertisingDataNative},
          {"setPeriodicAdvertisingEnableNative", "(IZ)V",
           (void*)setPeriodicAdvertisingEnableNative},
  };
  const int result = REGISTER_NATIVE_METHODS(
          env, "com/android/bluetooth/gatt/AdvertiseManagerNativeInterface", methods);
  if (result != 0) {
    return result;
  }

  const JNIJavaMethod javaMethods[] = {
          {"onAdvertisingSetStarted", "(IIII)V", &method_onAdvertisingSetStarted},
          {"onOwnAddressRead", "(IILjava/lang/String;)V", &method_onOwnAddressRead},
          {"onAdvertisingEnabled", "(IZI)V", &method_onAdvertisingEnabled},
          {"onAdvertisingDataSet", "(II)V", &method_onAdvertisingDataSet},
          {"onScanResponseDataSet", "(II)V", &method_onScanResponseDataSet},
          {"onAdvertisingParametersUpdated", "(III)V", &method_onAdvertisingParametersUpdated},
          {"onPeriodicAdvertisingParametersUpdated", "(II)V",
           &method_onPeriodicAdvertisingParametersUpdated},
          {"onPeriodicAdvertisingDataSet", "(II)V", &method_onPeriodicAdvertisingDataSet},
          {"onPeriodicAdvertisingEnabled", "(IZI)V", &method_onPeriodicAdvertisingEnabled},
  };
  GET_JAVA_METHODS(env, "com/android/bluetooth/gatt/AdvertiseManagerNativeInterface", javaMethods);
  return 0;
}

// JNI functions defined in PeriodicScanNativeInterface class.
static int register_com_android_bluetooth_gatt_periodic_scan(JNIEnv* env) {
  const JNINativeMethod methods[] = {
          {"initializeNative", "()V", (void*)periodicScanInitializeNative},
          {"cleanupNative", "()V", (void*)periodicScanCleanupNative},
          {"startSyncNative", "(ILjava/lang/String;III)V", (void*)startSyncNative},
          {"stopSyncNative", "(I)V", (void*)stopSyncNative},
          {"cancelSyncNative", "(ILjava/lang/String;)V", (void*)cancelSyncNative},
          {"syncTransferNative", "(ILjava/lang/String;II)V", (void*)syncTransferNative},
          {"transferSetInfoNative", "(ILjava/lang/String;II)V", (void*)transferSetInfoNative},
  };
  const int result = REGISTER_NATIVE_METHODS(
          env, "com/android/bluetooth/le_scan/PeriodicScanNativeInterface", methods);
  if (result != 0) {
    return result;
  }

  const JNIJavaMethod javaMethods[] = {
          {"onSyncStarted", "(IIIILjava/lang/String;III)V", &method_onSyncStarted},
          {"onSyncReport", "(IIII[B)V", &method_onSyncReport},
          {"onSyncLost", "(I)V", &method_onSyncLost},
          {"onSyncTransferredCallback", "(IILjava/lang/String;)V",
           &method_onSyncTransferredCallback},
          {"onBigInfoReport", "(IZ)V", &method_onBigInfoReport},
  };
  GET_JAVA_METHODS(env, "com/android/bluetooth/le_scan/PeriodicScanNativeInterface", javaMethods);
  return 0;
}

// JNI functions defined in DistanceMeasurementNativeInterface class.
static int register_com_android_bluetooth_gatt_distance_measurement(JNIEnv* env) {
  const JNINativeMethod methods[] = {
          {"initializeNative", "()V", (void*)distanceMeasurementInitializeNative},
          {"cleanupNative", "()V", (void*)distanceMeasurementCleanupNative},
          {"startDistanceMeasurementNative", "(Ljava/lang/String;II)V",
           (void*)startDistanceMeasurementNative},
          {"stopDistanceMeasurementNative", "(Ljava/lang/String;I)V",
           (void*)stopDistanceMeasurementNative},
  };
  const int result = REGISTER_NATIVE_METHODS(
          env, "com/android/bluetooth/gatt/DistanceMeasurementNativeInterface", methods);
  if (result != 0) {
    return result;
  }

  const JNIJavaMethod javaMethods[] = {
          {"onDistanceMeasurementStarted", "(Ljava/lang/String;I)V",
           &method_onDistanceMeasurementStarted},
          {"onDistanceMeasurementStopped", "(Ljava/lang/String;II)V",
           &method_onDistanceMeasurementStopped},
          {"onDistanceMeasurementResult", "(Ljava/lang/String;IIIIIIJIDIDI)V",
           &method_onDistanceMeasurementResult},
  };
  GET_JAVA_METHODS(env, "com/android/bluetooth/gatt/DistanceMeasurementNativeInterface",
                   javaMethods);
  return 0;
}

// JNI functions defined in GattNativeInterface class.
static int register_com_android_bluetooth_gatt_(JNIEnv* env) {
  const JNINativeMethod methods[] = {
          {"initializeNative", "()V", (void*)initializeNative},
          {"cleanupNative", "()V", (void*)cleanupNative},
          {"gattClientGetDeviceTypeNative", "(Ljava/lang/String;)I",
           (void*)gattClientGetDeviceTypeNative},
          {"gattClientRegisterAppNative", "(JJLjava/lang/String;Z)V",
           (void*)gattClientRegisterAppNative},
          {"gattClientUnregisterAppNative", "(I)V", (void*)gattClientUnregisterAppNative},
          {"gattClientConnectNative", "(ILjava/lang/String;IZIZII)V",
           (void*)gattClientConnectNative},
          {"gattClientDisconnectNative", "(ILjava/lang/String;I)V",
           (void*)gattClientDisconnectNative},
          {"gattClientSetPreferredPhyNative", "(ILjava/lang/String;III)V",
           (void*)gattClientSetPreferredPhyNative},
          {"gattClientReadPhyNative", "(ILjava/lang/String;)V", (void*)gattClientReadPhyNative},
          {"gattClientRefreshNative", "(ILjava/lang/String;)V", (void*)gattClientRefreshNative},
          {"gattClientSearchServiceNative", "(IZJJ)V", (void*)gattClientSearchServiceNative},
          {"gattClientDiscoverServiceByUuidNative", "(IJJ)V",
           (void*)gattClientDiscoverServiceByUuidNative},
          {"gattClientGetGattDbNative", "(I)V", (void*)gattClientGetGattDbNative},
          {"gattClientReadCharacteristicNative", "(III)V",
           (void*)gattClientReadCharacteristicNative},
          {"gattClientReadUsingCharacteristicUuidNative", "(IJJIII)V",
           (void*)gattClientReadUsingCharacteristicUuidNative},
          {"gattClientReadDescriptorNative", "(III)V", (void*)gattClientReadDescriptorNative},
          {"gattClientWriteCharacteristicNative", "(IIII[B)V",
           (void*)gattClientWriteCharacteristicNative},
          {"gattClientWriteDescriptorNative", "(III[B)V", (void*)gattClientWriteDescriptorNative},
          {"gattClientExecuteWriteNative", "(IZ)V", (void*)gattClientExecuteWriteNative},
          {"gattClientRegisterForNotificationsNative", "(ILjava/lang/String;IZ)V",
           (void*)gattClientRegisterForNotificationsNative},
          {"gattClientReadRemoteRssiNative", "(ILjava/lang/String;)V",
           (void*)gattClientReadRemoteRssiNative},
          {"gattClientConfigureMTUNative", "(II)V", (void*)gattClientConfigureMTUNative},
          {"gattConnectionParameterUpdateNative", "(ILjava/lang/String;IIIIII)V",
           (void*)gattConnectionParameterUpdateNative},
          {"gattServerRegisterAppNative", "(JJZ)V", (void*)gattServerRegisterAppNative},
          {"gattServerUnregisterAppNative", "(I)V", (void*)gattServerUnregisterAppNative},
          {"gattServerConnectNative", "(ILjava/lang/String;IZI)V", (void*)gattServerConnectNative},
          {"gattServerDisconnectNative", "(ILjava/lang/String;I)V",
           (void*)gattServerDisconnectNative},
          {"gattServerSetPreferredPhyNative", "(ILjava/lang/String;III)V",
           (void*)gattServerSetPreferredPhyNative},
          {"gattServerReadPhyNative", "(ILjava/lang/String;)V", (void*)gattServerReadPhyNative},
          {"gattServerAddServiceNative", "(ILjava/util/List;)V", (void*)gattServerAddServiceNative},
          {"gattServerStopServiceNative", "(II)V", (void*)gattServerStopServiceNative},
          {"gattServerDeleteServiceNative", "(II)V", (void*)gattServerDeleteServiceNative},
          {"gattServerSendIndicationNative", "(III[B)V", (void*)gattServerSendIndicationNative},
          {"gattServerSendNotificationNative", "(III[B)V", (void*)gattServerSendNotificationNative},
          {"gattServerSendResponseNative", "(IIIIII[BI)V", (void*)gattServerSendResponseNative},
          {"gattSubrateRequestNative", "(ILjava/lang/String;IIIII)I",
           (void*)gattSubrateRequestNative},

          {"gattTestNative", "(IJJLjava/lang/String;IIIII)V", (void*)gattTestNative},
  };
  const int result =
          REGISTER_NATIVE_METHODS(env, "com/android/bluetooth/gatt/GattNativeInterface", methods);
  if (result != 0) {
    return result;
  }

  const JNIJavaMethod javaMethods[] = {
          // Client callbacks
          {"onClientRegistered", "(IIJJ)V", &method_onClientRegistered},
          {"onConnected", "(IIILjava/lang/String;)V", &method_onConnected},
          {"onDisconnected", "(IIILjava/lang/String;)V", &method_onDisconnected},
          {"onReadCharacteristic", "(III[B)V", &method_onReadCharacteristic},
          {"onWriteCharacteristic", "(III[B)V", &method_onWriteCharacteristic},
          {"onExecuteCompleted", "(II)V", &method_onExecuteCompleted},
          {"onSearchCompleted", "(II)V", &method_onSearchCompleted},
          {"onReadDescriptor", "(III[B)V", &method_onReadDescriptor},
          {"onWriteDescriptor", "(III[B)V", &method_onWriteDescriptor},
          {"onNotify", "(ILjava/lang/String;IZ[B)V", &method_onNotify},
          {"onRegisterForNotifications", "(IIII)V", &method_onRegisterForNotifications},
          {"onReadRemoteRssi", "(ILjava/lang/String;II)V", &method_onReadRemoteRssi},
          {"onConfigureMTU", "(III)V", &method_onConfigureMTU},
          {"onClientCongestion", "(IZ)V", &method_onClientCongestion},
          {"getSampleGattDbElement", "()Lcom/android/bluetooth/gatt/GattDbElement;",
           &method_getSampleGattDbElement},
          {"onGetGattDb", "(ILjava/util/List;)V", &method_onGetGattDb},
          {"onClientPhyRead", "(ILjava/lang/String;III)V", &method_onClientPhyRead},
          {"onClientPhyUpdate", "(IIII)V", &method_onClientPhyUpdate},
          {"onClientConnUpdate", "(IIIII)V", &method_onClientConnUpdate},
          {"onServiceChanged", "(I)V", &method_onServiceChanged},
          {"onClientSubrateChange", "(IIIIII)V", &method_onClientSubrateChange},

          // Server callbacks
          {"onServerRegistered", "(IIJJ)V", &method_onServerRegistered},
          {"onClientConnected", "(Ljava/lang/String;ZII)V", &method_onClientConnected},
          {"onServiceAdded", "(IILjava/util/List;)V", &method_onServiceAdded},
          {"onServiceStopped", "(III)V", &method_onServiceStopped},
          {"onServiceDeleted", "(III)V", &method_onServiceDeleted},
          {"onResponseSendCompleted", "(II)V", &method_onResponseSendCompleted},
          {"onServerReadCharacteristic", "(Ljava/lang/String;IIIIZ)V",
           &method_onServerReadCharacteristic},
          {"onServerReadDescriptor", "(Ljava/lang/String;IIIIZ)V", &method_onServerReadDescriptor},
          {"onServerWriteCharacteristic", "(Ljava/lang/String;IIIIIZZ[B)V",
           &method_onServerWriteCharacteristic},
          {"onServerWriteDescriptor", "(Ljava/lang/String;IIIIIZZ[B)V",
           &method_onServerWriteDescriptor},
          {"onExecuteWrite", "(Ljava/lang/String;III)V", &method_onExecuteWrite},
          {"onNotificationSent", "(II)V", &method_onNotificationSent},
          {"onServerCongestion", "(IZ)V", &method_onServerCongestion},
          {"onMtuChanged", "(II)V", &method_onServerMtuChanged},
          {"onServerPhyRead", "(ILjava/lang/String;III)V", &method_onServerPhyRead},
          {"onServerPhyUpdate", "(IIII)V", &method_onServerPhyUpdate},
          {"onServerConnUpdate", "(IIIII)V", &method_onServerConnUpdate},
          {"onServerSubrateChange", "(IIIIII)V", &method_onServerSubrateChange},
  };
  GET_JAVA_METHODS(env, "com/android/bluetooth/gatt/GattNativeInterface", javaMethods);
  return 0;
}

int register_com_android_bluetooth_gatt(JNIEnv* env) {
  const std::array<std::function<int(JNIEnv*)>, 5> register_fns = {
          register_com_android_bluetooth_gatt_scan,
          register_com_android_bluetooth_gatt_advertise_manager,
          register_com_android_bluetooth_gatt_periodic_scan,
          register_com_android_bluetooth_gatt_distance_measurement,
          register_com_android_bluetooth_gatt_,
  };

  for (const auto& fn : register_fns) {
    const int result = fn(env);
    if (result != 0) {
      return result;
    }
  }
  return 0;
}
}  // namespace android<|MERGE_RESOLUTION|>--- conflicted
+++ resolved
@@ -1574,15 +1574,10 @@
   if (!sScanner) {
     return;
   }
-<<<<<<< HEAD
   log::warn("gattSetScanParametersNative");
-  sScanner->SetScanParameters(client_if, /* use active scan */ 0x01, scan_interval_unit,
-                              scan_window_unit, scan_phy);
-=======
   sScanner->SetScanParameters(/* use active scan */ 0x01, client_if_1m, scan_interval_unit_1m,
                               scan_window_unit_1m, client_if_coded, scan_interval_unit_coded,
                               scan_window_unit_coded, scan_phy);
->>>>>>> 6d81890a
 }
 
 void scan_filter_param_cb(uint8_t client_if, uint8_t avbl_space, uint8_t action, uint8_t status) {
