--- conflicted
+++ resolved
@@ -949,37 +949,22 @@
                                 jbyteArray address) {
   std::shared_lock<std::shared_timed_mutex> lock(interface_mutex);
   if (!sBluetoothHfpInterface) {
-<<<<<<< HEAD
-    log::warn("{}: sBluetoothHfpInterface is null", __func__);
-=======
-    log::warn("sBluetoothHfpInterface is null");
->>>>>>> ef37ff81
+    log::warn("sBluetoothHfpInterface is null");
     return JNI_FALSE;
   }
   jbyte* addr = env->GetByteArrayElements(address, NULL);
   if (!addr) {
-<<<<<<< HEAD
-    log::error("{}: failed to get device address", __func__);
-=======
-    log::error("failed to get device address");
->>>>>>> ef37ff81
+    log::error("failed to get device address");
     jniThrowIOException(env, EINVAL);
     return JNI_FALSE;
   }
   bt_status_t ret = sBluetoothHfpInterface->EnableSwb(
           (bluetooth::headset::bthf_swb_codec_t)swbCodec, (bool)enable, (RawAddress*)addr);
   if (ret != BT_STATUS_SUCCESS) {
-<<<<<<< HEAD
-    log::error("{}: Failed to {}", __func__, (enable ? "enable" : "disable"));
-    return JNI_FALSE;
-  }
-  log::verbose("{}: Successfully {}", __func__, (enable ? "enabled" : "disabled"));
-=======
     log::error("Failed to {}", (enable ? "enable" : "disable"));
     return JNI_FALSE;
   }
   log::verbose("Successfully {}", (enable ? "enabled" : "disabled"));
->>>>>>> ef37ff81
   return JNI_TRUE;
 }
 
