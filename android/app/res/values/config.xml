--- conflicted
+++ resolved
@@ -174,13 +174,6 @@
     <integer name="a2dp_source_codec_priority_lc3">7001</integer>
     <integer name="a2dp_source_codec_priority_opus">8001</integer>
 
-<<<<<<< HEAD
-    <!-- For enabling the AVRCP Target Cover Artowrk feature-->
-    <bool name="avrcp_target_enable_cover_art">true</bool>
-
-    <!-- Enable support for URI based images. Off by default due to increased memory usage -->
-    <bool name="avrcp_target_cover_art_uri_images">false</bool>
-
     <!-- Dual Mode use case based Audio mode policies in terms of Audio device type selected in
          form of value pairs where first value is for OUTPUT_ONLY and second one is for DUPLEX
          values being mapped as 1: HFP, 2: A2DP, 22: LE_AUDIO -->
@@ -205,8 +198,6 @@
         <item>1</item>
     </integer-array>
 
-=======
->>>>>>> 7e07b848
     <!-- Package that is responsible for user interaction on pairing request,
          success or cancel.
          Receives:
