--- conflicted
+++ resolved
@@ -344,13 +344,6 @@
     ],
     min_sdk_version: "Tiramisu",
     sdk_version: "module_current",
-<<<<<<< HEAD
-
-    lint: {
-        baseline_filename: "lint-baseline.xml",
-    },
-=======
->>>>>>> 3c465cc4
 }
 
 genrule {
