// MAP API module

package {
    default_applicable_licenses: ["packages_apps_Bluetooth_license"],
}

// Added automatically by a large-scale-change that took the approach of
// 'apply every license found to every target'. While this makes sure we respect
// every license restriction, it may not be entirely correct.
//
// e.g. GPL in an MIT project might only apply to the contrib/ directory.
//
// Please consider splitting the single license below into multiple licenses,
// taking care not to lose any license_kind information, and overriding the
// default license using the 'licenses: [...]' property on targets as needed.
//
// For unused files, consider creating a 'fileGroup' with "//visibility:private"
// to attach the license to, and including a comment whether the files may be
// used in the current project.
// See: http://go/android-license-faq
license {
    name: "packages_apps_Bluetooth_license",
    visibility: [":__subpackages__"],
    license_kinds: [
        "SPDX-license-identifier-Apache-2.0",
        "SPDX-license-identifier-BSD",
    ],
    // large-scale-change unable to identify any license_text files
}

java_library {
    name: "bluetooth.mapsapi",

    srcs: ["lib/mapapi/**/*.java"],
    apex_available: [
        "com.android.btservices",
    ],
    min_sdk_version: "Tiramisu",
    sdk_version: "module_current",
    lint: {
        baseline_filename: "lint-baseline.xml",
    },
}

java_library {
    name: "mmslib",

    srcs: [":framework-mms-shared-srcs"],
    libs: ["unsupportedappusage"],
    apex_available: [
        "com.android.btservices",
    ],
    min_sdk_version: "Tiramisu",
    sdk_version: "module_current",
    lint: {
        baseline_filename: "lint-baseline.xml",
    },
}

// Bluetooth JNI

cc_library_shared {
    name: "libbluetooth_jni",
    defaults: [
        "fluoride_defaults",
        "latest_android_hardware_audio_common_ndk_static",
        "latest_android_hardware_bluetooth_audio_ndk_static",
        "latest_android_media_audio_common_types_ndk_static",
        "libbtconfigstore_qti_defaults",
    ],
    srcs: ["jni/**/*.cpp"],
    version_script: "libbluetooth_jni.map",
    header_libs: [
        "jni_headers",
        "libbluetooth_headers",
    ],
    include_dirs: [
        "packages/modules/Bluetooth/system",
        "packages/modules/Bluetooth/system/gd",
        "packages/modules/Bluetooth/system/types",
    ],
    // libbluetooth_jni is the jni lib included in the btservices apex.
    // As this library is inside an APEX the shared_libs that does not
    // expose stubs are copied inside it. As a result using those as
    // shared libraries is less interesting as they are not shared, so we link
    // them statically to allow the linker to perform more optimisation.
    //
    // The only exception to this is libcrypto because the shared version
    // is required to maintain FIPS compliance.
    stl: "libc++_static",
    static_libs: [
        "android.hardware.audio.common@5.0",
        "android.hardware.bluetooth.audio@2.0",
        "android.hardware.bluetooth.audio@2.1",
        "vendor.qti.hardware.bluetooth_audio@2.1",
        "vendor.qti.hardware.bluetooth_audio@2.0",
        "android.hardware.bluetooth@1.0",
        "android.hardware.bluetooth@1.1",
        "android.hardware.common-V2-ndk",
        "android.hardware.common.fmq-V1-ndk",
        "android.system.suspend-V1-ndk",
        "android.system.suspend.control-V1-ndk",
        "avrcp-target-service",
        "bluetooth_flags_c_lib",
        "lib-bt-packets-avrcp",
        "lib-bt-packets-base",
        "libFraunhoferAAC",
        "libaconfig_storage_read_api_cc",
        "libbase",
        "libbluetooth",
        "libbluetooth-dumpsys",
        "libbluetooth-gdx",
        "libbluetooth-types",
        "libbluetooth_core_rs",
        "libbluetooth_core_rs_bridge",
        "libbluetooth_crypto_toolbox",
        "libbluetooth_gd",
        "libbluetooth_log",
        "libbt-audio-asrc",
        "libbt-audio-hal-interface",
        "libbt-bta",
        "libbt-bta-core",
        "libbt-btu-main-thread",
        "libbt-common",
        "libbt-hci",
        "libbt-jni-thread",
        "libbt-sbc-decoder",
        "libbt-sbc-encoder",
        "libbt-stack",
        "libbt-stack-core",
        "libbt_shim_bridge",
        "libbtcore",
        "libbtdevice",
        "libbte",
        "libbtif",
        "libbtif-core",
        "libchrome",
        "libcutils",
        "libevent",
        "libexpresslog",
        "libflags_rust_cpp_bridge",
        "libflatbuffers-cpp",
        "libfmq",
        "libg722codec",
        "libhidlbase",
        "liblc3",
        "libmodpb64",
        "libopus",
        "libosi",
        "libprotobuf-cpp-lite",
        "libstatslog_bt",
        "libstatslog_express",
        "libtextclassifier_hash_static",
        "libudrv-uipc",
        "libutils",
        "server_configurable_flags",
    ],
    shared_libs: [
        "libaaudio",
        "libbinder_ndk",
        "libcrypto",
        "liblog",
        "libnativehelper",
        "libstatssocket",
        "libvndksupport",
        "vendor.qti.hardware.bluetooth.audio-V1-ndk",
    ],
    sanitize: {
        scs: true,
    },
    apex_available: [
        "com.android.btservices",
    ],
    min_sdk_version: "Tiramisu",

    // TODO(b/346919576) Workaround LTO build breakage.
    lto_O0: true,
}

cc_library {
    name: "libbluetooth-core",
    defaults: ["fluoride_defaults"],
    header_libs: [
        "jni_headers",
        "libbluetooth_headers",
    ],
    include_dirs: [
        "packages/modules/Bluetooth/system/types",
    ],
    static_libs: [
        "libbte",
        "libbt-bta-core",
        "libbt-common",
        "libbtdevice",
        "libbtif-core",
        "libbt-hci",
        "libbt-stack-core",
        "libbtcore",
        "libosi",
        "lib-bt-packets",
        "lib-bt-packets-base",

        "libbluetooth-types",
    ],
    cflags: [
<<<<<<< HEAD
        /* we export all classes, so change default visibility, instead of having EXPORT_SYMBOL on each class*/
        "-fvisibility=default",
        "-Wall",
        "-Werror",
        "-Wextra",
        "-Wno-unused-parameter",
=======
        // we export all classes, so change default visibility,
        // instead of having EXPORT_SYMBOL on each class
        "-fvisibility=default",
>>>>>>> 18c2555a
    ],
    sanitize: {
        scs: true,
    },
    apex_available: [
        "com.android.btservices",
    ],
    host_supported: true,
    min_sdk_version: "Tiramisu",
}

// Bluetooth APK

android_app {
    name: "Bluetooth",
    defaults: ["bluetooth_framework_errorprone_rules"],

    srcs: [
        ":statslog-bluetooth-java-gen",
        ":statslog-bt-restricted-java-gen",
        ":system-messages-proto-src",
        "proto/keystore.proto",
        "src/**/*.java",
    ],
    proto: {
        type: "lite",
    },
    aaptflags: [
        "--custom-package",
        "com.android.bluetooth",
    ],
    certificate: ":com.android.bluetooth.certificate",

    jarjar_rules: ":bluetooth-jarjar-rules",

    jni_uses_platform_apis: true,
    libs: [
        "app-compat-annotations",
        "bluetooth_flags_java_lib",
        "framework-bluetooth-pre-jarjar",
        "framework-statsd.stubs.module_lib",
        "framework-tethering.stubs.module_lib",
        "framework-configinfrastructure.stubs.module_lib",
        "framework-location.stubs.module_lib",
        "framework-connectivity.stubs.module_lib",
        "framework-mediaprovider.stubs.module_lib",
        "framework-wifi.stubs.module_lib",
        "unsupportedappusage",

        // Need to link the class at runtime
        "framework-bluetooth.stubs.module_lib",
        "framework-annotations-lib",
        "error_prone_annotations",
    ],
    static_libs: [
        "BluetoothApiShims",
        "android.hardware.radio-V1.0-java",
        "android.hardware.radio.sap-V1-java",
        "android.os.flags-aconfig-java-export",
        "androidx.core_core",
        "androidx.lifecycle_lifecycle-livedata",
        "androidx.media_media",
        "androidx.room_room-runtime",
        "bluetooth-proto-enums-java-gen",
        "bluetooth-protos-lite",
        "androidx.annotation_annotation",
        "bluetooth.change-ids",
        "bluetooth.mapsapi",
        "com.android.obex",
        "com.android.vcard",
        "guava",
        "libprotobuf-java-lite",
        "mmslib",
        "modules-utils-backgroundthread",
        "modules-utils-bytesmatcher",
        "modules-utils-statemachine",
        "sap-api-java-static",
        "net-utils-services-common",
        "networkstack-client",
    ],

    plugins: [
        "androidx.room_room-compiler-plugin",
        "error_prone_android_framework",
    ],

    // Export schemas to the test directory so that we have an history
    // to be able to test migrations
    // The following path is absolute because a relative path doesn't work
    // TODO(b/147596836): Refactor this
    javacflags: ["-Aroom.schemaLocation=packages/modules/Bluetooth/android/app/tests/unit/src/com/android/bluetooth/btservice/storage/schemas"],

    lint: {
        // TODO(b/318814235): Add back ObsoleteSdkInt to this list.
        error_checks: [
            "ExtraText",
            "MissingClass",
            "NewApi",
            "Recycle",
            "RtlHardcoded",
            "UseSparseArrays",
            "UseValueOf",
        ],
        extra_check_modules: ["BluetoothLintChecker"],
        baseline_filename: "lint-baseline.xml",
    },

    optimize: {
        enabled: true,
        shrink: true,
        optimize: false,
        // TODO(b/289285719): Revisit after resolving mocking issues in testing.
        proguard_compatibility: true,
        proguard_flags_files: ["proguard.flags"],
    },
    apex_available: [
        "com.android.btservices",
    ],
    min_sdk_version: "Tiramisu",
    sdk_version: "module_current",
}

platform_compat_config {
    name: "bluetoothapk-platform-compat-config",
    src: ":bluetooth.change-ids",
}

java_library {
    name: "bluetooth.change-ids",
    srcs: [
        "src/com/android/bluetooth/ChangeIds.java",
    ],
    libs: [
        "app-compat-annotations",
    ],
    apex_available: [
        "com.android.btservices",
    ],
    min_sdk_version: "Tiramisu",
    sdk_version: "module_current",
}

genrule {
    name: "statslog-bt-restricted-java-gen",
    tools: ["stats-log-api-gen"],
    cmd: "$(location stats-log-api-gen) --java $(out) --module bt_restricted" +
        " --javaPackage com.android.bluetooth --javaClass BtRestrictedStatsLog" +
        " --minApiLevel 34",
    out: ["com/android/bluetooth/BtRestrictedStatsLog.java"],
}

java_library {
    name: "bluetooth-proto-enums-java-gen",
    installable: false,
    proto: {
        type: "stream",
    },
    srcs: [
        ":srcs_bluetooth_protos",
    ],
    apex_available: [
        "com.android.btservices",
    ],
    min_sdk_version: "Tiramisu",
    sdk_version: "module_current",
}

genrule {
    name: "statslog-bluetooth-java-gen",
    tools: ["stats-log-api-gen"],
    cmd: "$(location stats-log-api-gen) --java $(out) --module bluetooth" +
        " --javaPackage com.android.bluetooth --javaClass BluetoothStatsLog" +
        " --minApiLevel 33",
    out: ["com/android/bluetooth/BluetoothStatsLog.java"],
}

android_app_certificate {
    name: "com.android.bluetooth.certificate",
    certificate: "certs/com.android.bluetooth",
}<|MERGE_RESOLUTION|>--- conflicted
+++ resolved
@@ -203,18 +203,9 @@
         "libbluetooth-types",
     ],
     cflags: [
-<<<<<<< HEAD
-        /* we export all classes, so change default visibility, instead of having EXPORT_SYMBOL on each class*/
-        "-fvisibility=default",
-        "-Wall",
-        "-Werror",
-        "-Wextra",
-        "-Wno-unused-parameter",
-=======
         // we export all classes, so change default visibility,
         // instead of having EXPORT_SYMBOL on each class
         "-fvisibility=default",
->>>>>>> 18c2555a
     ],
     sanitize: {
         scs: true,
