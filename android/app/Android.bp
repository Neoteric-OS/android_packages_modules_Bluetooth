--- conflicted
+++ resolved
@@ -230,14 +230,11 @@
         "framework-connectivity.stubs.module_lib",
         "framework-mediaprovider",
         "unsupportedappusage",
-<<<<<<< HEAD
+
+        // Need to link the class at runtime
+        "framework-bluetooth",
         "framework-annotations-lib",
         "error_prone_annotations",
-=======
-
-        // Need to link the class at runtime
-        "framework-bluetooth",
->>>>>>> 020d8f64
     ],
     static_libs: [
         "BluetoothApiShims",
@@ -260,11 +257,7 @@
         "modules-utils-backgroundthread",
         "modules-utils-bytesmatcher",
         "modules-utils-statemachine",
-<<<<<<< HEAD
-        "modules-utils-synchronous-result-receiver",
         "sap-api-java-static",
-=======
->>>>>>> 020d8f64
         "net-utils-services-common",
         "networkstack-client",
     ],
