// MAP API module

package {
    default_applicable_licenses: ["packages_apps_Bluetooth_license"],
}

// Added automatically by a large-scale-change that took the approach of
// 'apply every license found to every target'. While this makes sure we respect
// every license restriction, it may not be entirely correct.
//
// e.g. GPL in an MIT project might only apply to the contrib/ directory.
//
// Please consider splitting the single license below into multiple licenses,
// taking care not to lose any license_kind information, and overriding the
// default license using the 'licenses: [...]' property on targets as needed.
//
// For unused files, consider creating a 'fileGroup' with "//visibility:private"
// to attach the license to, and including a comment whether the files may be
// used in the current project.
// See: http://go/android-license-faq
license {
    name: "packages_apps_Bluetooth_license",
    visibility: [":__subpackages__"],
    license_kinds: [
        "SPDX-license-identifier-Apache-2.0",
        "SPDX-license-identifier-BSD",
    ],
    // large-scale-change unable to identify any license_text files
}

java_library {
    name: "bluetooth.mapsapi",

    srcs: ["lib/mapapi/**/*.java"],
    apex_available: [
        "com.android.btservices",
    ],
    min_sdk_version: "Tiramisu",
    sdk_version: "module_current",
    lint: {
        baseline_filename: "lint-baseline.xml",
    },
}

java_library {
    name: "mmslib",

    srcs: [":framework-mms-shared-srcs"],
    libs: ["unsupportedappusage"],
    apex_available: [
        "com.android.btservices",
    ],
    min_sdk_version: "Tiramisu",
    sdk_version: "module_current",
    lint: {
        baseline_filename: "lint-baseline.xml",
    },
}

// Bluetooth JNI

cc_library_shared {
    name: "libbluetooth_jni",
    defaults: [
        "fluoride_defaults",
        "latest_android_hardware_audio_common_ndk_static",
        "latest_android_hardware_bluetooth_audio_ndk_static",
        "latest_android_media_audio_common_types_ndk_static",
        "libbtconfigstore_qti_defaults",
    ],
    srcs: ["jni/**/*.cpp"],
    version_script: "libbluetooth_jni.map",
    header_libs: [
        "jni_headers",
        "libbluetooth_headers",
    ],
    include_dirs: [
        "packages/modules/Bluetooth/system",
        "packages/modules/Bluetooth/system/gd",
        "packages/modules/Bluetooth/system/types",
    ],
    // libbluetooth_jni is the jni lib included in the btservices apex.
    // As this library is inside an APEX the shared_libs that does not
    // expose stubs are copied inside it. As a result using those as
    // shared libraries is less interesting as they are not shared, so we link
    // them statically to allow the linker to perform more optimisation.
    //
    // The only exception to this is libcrypto because the shared version
    // is required to maintain FIPS compliance.
    stl: "libc++_static",
    static_libs: [
        "android.hardware.audio.common@5.0",
        "android.hardware.bluetooth.audio@2.0",
        "android.hardware.bluetooth.audio@2.1",
        "vendor.qti.hardware.bluetooth_audio@2.1",
        "vendor.qti.hardware.bluetooth_audio@2.0",
        "android.hardware.bluetooth@1.0",
        "android.hardware.bluetooth@1.1",
        "android.hardware.common-V2-ndk",
        "android.hardware.common.fmq-V1-ndk",
        "android.system.suspend-V1-ndk",
        "android.system.suspend.control-V1-ndk",
        "avrcp-target-service",
        "lib-bt-packets-avrcp",
        "lib-bt-packets-base",
        "libFraunhoferAAC",
        "libaconfig_storage_read_api_cc",
        "libbase",
        "libbluetooth",
        "libbluetooth-dumpsys",
        "libbluetooth-gdx",
        "libbluetooth-types",
        "libbluetooth_core_rs",
        "libbluetooth_core_rs_bridge",
        "libbluetooth_crypto_toolbox",
        "libbluetooth_gd",
        "libbluetooth_log",
        "libbt-audio-asrc",
        "libbt-audio-hal-interface",
        "libbt-bta",
        "libbt-bta-core",
        "libbt-btu-main-thread",
        "libbt-common",
        "libbt-hci",
        "libbt-jni-thread",
        "libbt-sbc-decoder",
        "libbt-sbc-encoder",
        "libbt-stack",
        "libbt-stack-core",
        "libbt_shim_bridge",
        "libbtcore",
        "libbtdevice",
        "libbte",
        "libbtif",
        "libbtif-core",
        "libchrome",
        "libcutils",
        "libevent",
        "libexpresslog",
        "libflatbuffers-cpp",
        "libfmq",
        "libg722codec",
        "libhidlbase",
        "liblc3",
        "libmodpb64",
        "libopus",
        "libosi",
        "libprotobuf-cpp-lite",
        "libstatslog_bt",
        "libstatslog_express",
        "libtextclassifier_hash_static",
        "libudrv-uipc",
        "libutils",
        "server_configurable_flags",
    ],
    shared_libs: [
        "libaaudio",
        "libbinder_ndk",
        "libcrypto",
        "liblog",
        "libnativehelper",
        "libstatssocket",
        "libvndksupport",
        "vendor.qti.hardware.bluetooth.audio-V1-ndk",
    ],
    sanitize: {
        scs: true,
    },
    apex_available: [
        "com.android.btservices",
    ],
    min_sdk_version: "Tiramisu",

    // TODO(b/346919576) Workaround LTO build breakage.
    lto_O0: true,
}

cc_library {
    name: "libbluetooth-core",
    defaults: ["fluoride_defaults"],
    header_libs: [
        "jni_headers",
        "libbluetooth_headers",
    ],
    include_dirs: [
        "packages/modules/Bluetooth/system/types",
    ],
    static_libs: [
        "libbte",
        "libbt-bta-core",
        "libbt-common",
        "libbtdevice",
        "libbtif-core",
        "libbt-hci",
        "libbt-stack-core",
        "libbtcore",
        "libosi",
        "lib-bt-packets",
        "lib-bt-packets-base",

        "libbluetooth-types",
    ],
    cflags: [
        /* we export all classes, so change default visibility, instead of having EXPORT_SYMBOL on each class*/
        "-fvisibility=default",
        "-Wall",
        "-Werror",
        "-Wextra",
        "-Wno-unused-parameter",
    ],
    sanitize: {
        scs: true,
    },
    apex_available: [
        "com.android.btservices",
    ],
    host_supported: true,
    min_sdk_version: "Tiramisu",
}

// Bluetooth APK

android_app {
    name: "Bluetooth",

    srcs: [
        ":statslog-bluetooth-java-gen",
        ":statslog-bt-restricted-java-gen",
        ":system-messages-proto-src",
        "proto/keystore.proto",
        "src/**/*.java",
    ],
    proto: {
        type: "lite",
    },
    aaptflags: [
        "--custom-package",
        "com.android.bluetooth",
    ],
    certificate: ":com.android.bluetooth.certificate",

    jarjar_rules: ":bluetooth-jarjar-rules",

    jni_uses_platform_apis: true,
    libs: [
        "app-compat-annotations",
        "bluetooth_flags_java_lib",
        "framework-bluetooth-pre-jarjar",
        "framework-statsd.stubs.module_lib",
        "framework-tethering.stubs.module_lib",
        "framework-configinfrastructure",
        "framework-location.stubs.module_lib",
        "framework-connectivity.stubs.module_lib",
        "framework-mediaprovider",
        "framework-wifi",
        "unsupportedappusage",

        // Need to link the class at runtime
        "framework-bluetooth",
        "framework-annotations-lib",
        "error_prone_annotations",
    ],
    static_libs: [
        "BluetoothApiShims",
        "android.hardware.radio-V1.0-java",
        "android.hardware.radio.sap-V1-java",
<<<<<<< HEAD
=======
        "android.os.flags-aconfig-java-export",
        "androidx.annotation_annotation",
>>>>>>> 9622edf2
        "androidx.core_core",
        "androidx.lifecycle_lifecycle-livedata",
        "androidx.media_media",
        "androidx.room_room-runtime",
        "bluetooth-proto-enums-java-gen",
        "bluetooth-protos-lite",
        "androidx.annotation_annotation",
        "bluetooth.change-ids",
        "bluetooth.mapsapi",
        "com.android.obex",
        "com.android.vcard",
        "guava",
        "libprotobuf-java-lite",
        "mmslib",
        "modules-utils-backgroundthread",
        "modules-utils-bytesmatcher",
        "modules-utils-statemachine",
        "sap-api-java-static",
        "net-utils-services-common",
        "networkstack-client",
    ],

    plugins: [
        "androidx.room_room-compiler-plugin",
        "error_prone_android_framework",
    ],

    // Export schemas to the test directory so that we have an history
    // to be able to test migrations
    // The following path is absolute because a relative path doesn't work
    // TODO(b/147596836): Refactor this
    javacflags: ["-Aroom.schemaLocation=packages/modules/Bluetooth/android/app/tests/unit/src/com/android/bluetooth/btservice/storage/schemas"],

    lint: {
        // TODO(b/318814235): Add back ObsoleteSdkInt to this list.
        error_checks: [
            "ExtraText",
            "MissingClass",
            "NewApi",
            "Recycle",
            "RtlHardcoded",
            "UseSparseArrays",
            "UseValueOf",
        ],
        extra_check_modules: ["BluetoothLintChecker"],
        baseline_filename: "lint-baseline.xml",
    },

    optimize: {
        enabled: true,
        shrink: true,
        optimize: false,
        // TODO(b/289285719): Revisit after resolving mocking issues in testing.
        proguard_compatibility: true,
        proguard_flags_files: ["proguard.flags"],
    },
    apex_available: [
        "com.android.btservices",
    ],
    errorprone: {
        javacflags: [
            "-Xep:AlmostJavadoc:ERROR",
            "-Xep:AndroidFrameworkRequiresPermission:ERROR",
            "-Xep:BadImport:ERROR",
            "-Xep:ClassCanBeStatic:ERROR",
            "-Xep:EmptyBlockTag:ERROR",
            "-Xep:InlineMeInliner:ERROR",
            "-Xep:InvalidBlockTag:ERROR",
            "-Xep:InvalidParam:ERROR",
            "-Xep:MockNotUsedInProduction:ERROR",
            "-Xep:NonApiType:ERROR",
            "-Xep:NonCanonicalType:ERROR",
            "-Xep:NotJavadoc:ERROR",
            "-Xep:ReturnAtTheEndOfVoidFunction:ERROR",
            "-Xep:StringCaseLocaleUsage:ERROR",
            "-Xep:StringCharset:ERROR",
            "-Xep:UnusedMethod:ERROR",
            "-Xep:UnusedVariable:ERROR",
            "-XepExcludedPaths:.*/srcjars/.*", // Exclude generated files
        ],
    },
    min_sdk_version: "Tiramisu",
    sdk_version: "module_current",
}

platform_compat_config {
    name: "bluetoothapk-platform-compat-config",
    src: ":bluetooth.change-ids",
}

java_library {
    name: "bluetooth.change-ids",
    srcs: [
        "src/com/android/bluetooth/ChangeIds.java",
    ],
    libs: [
        "app-compat-annotations",
    ],
    apex_available: [
        "com.android.btservices",
    ],
    min_sdk_version: "Tiramisu",
    sdk_version: "module_current",
}

genrule {
    name: "statslog-bt-restricted-java-gen",
    tools: ["stats-log-api-gen"],
    cmd: "$(location stats-log-api-gen) --java $(out) --module bt_restricted" +
        " --javaPackage com.android.bluetooth --javaClass BtRestrictedStatsLog" +
        " --minApiLevel 34",
    out: ["com/android/bluetooth/BtRestrictedStatsLog.java"],
}

java_library {
    name: "bluetooth-proto-enums-java-gen",
    installable: false,
    proto: {
        type: "stream",
    },
    srcs: [
        ":srcs_bluetooth_protos",
    ],
    apex_available: [
        "com.android.btservices",
    ],
    min_sdk_version: "Tiramisu",
    sdk_version: "module_current",
}

genrule {
    name: "statslog-bluetooth-java-gen",
    tools: ["stats-log-api-gen"],
    cmd: "$(location stats-log-api-gen) --java $(out) --module bluetooth" +
        " --javaPackage com.android.bluetooth --javaClass BluetoothStatsLog" +
        " --minApiLevel 33",
    out: ["com/android/bluetooth/BluetoothStatsLog.java"],
}

android_app_certificate {
    name: "com.android.bluetooth.certificate",
    certificate: "certs/com.android.bluetooth",
}<|MERGE_RESOLUTION|>--- conflicted
+++ resolved
@@ -264,11 +264,7 @@
         "BluetoothApiShims",
         "android.hardware.radio-V1.0-java",
         "android.hardware.radio.sap-V1-java",
-<<<<<<< HEAD
-=======
         "android.os.flags-aconfig-java-export",
-        "androidx.annotation_annotation",
->>>>>>> 9622edf2
         "androidx.core_core",
         "androidx.lifecycle_lifecycle-livedata",
         "androidx.media_media",
