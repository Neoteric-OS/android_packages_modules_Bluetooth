--- conflicted
+++ resolved
@@ -175,33 +175,6 @@
     src: ":bluetooth.change-ids",
 }
 
-<<<<<<< HEAD
-=======
-java_library {
-    name: "bluetooth-proto-enums-java-gen",
-    installable: false,
-    proto: {
-        type: "stream",
-    },
-    srcs: [
-        ":srcs_bluetooth_protos",
-    ],
-    apex_available: [
-        "com.android.btservices",
-    ],
-    min_sdk_version: "Tiramisu",
-    sdk_version: "module_current",
-}
-
-genrule {
-    name: "statslog-bluetooth-java-gen",
-    tools: ["stats-log-api-gen"],
-    cmd: "$(location stats-log-api-gen) --java $(out) --module bluetooth" +
-        " --javaPackage com.android.bluetooth --javaClass BluetoothStatsLog" +
-        " --minApiLevel 33",
-    out: ["com/android/bluetooth/BluetoothStatsLog.java"],
-}
-
 genrule {
     name: "statslog-bt-restricted-java-gen",
     tools: ["stats-log-api-gen"],
@@ -211,7 +184,6 @@
     out: ["com/android/bluetooth/BtRestrictedStatsLog.java"],
 }
 
->>>>>>> ac96606b
 android_app_certificate {
     name: "com.android.bluetooth.certificate",
     certificate: "certs/com.android.bluetooth",
