// MAP API module

package {
    default_applicable_licenses: ["packages_apps_Bluetooth_license"],
}

// Added automatically by a large-scale-change that took the approach of
// 'apply every license found to every target'. While this makes sure we respect
// every license restriction, it may not be entirely correct.
//
// e.g. GPL in an MIT project might only apply to the contrib/ directory.
//
// Please consider splitting the single license below into multiple licenses,
// taking care not to lose any license_kind information, and overriding the
// default license using the 'licenses: [...]' property on targets as needed.
//
// For unused files, consider creating a 'fileGroup' with "//visibility:private"
// to attach the license to, and including a comment whether the files may be
// used in the current project.
// See: http://go/android-license-faq
license {
    name: "packages_apps_Bluetooth_license",
    visibility: [":__subpackages__"],
    license_kinds: [
        "SPDX-license-identifier-Apache-2.0",
        "SPDX-license-identifier-BSD",
    ],
    // large-scale-change unable to identify any license_text files
}

java_library {
    name: "bluetooth.mapsapi",

    srcs: ["lib/mapapi/**/*.java"],
    apex_available: [
        "com.android.btservices",
    ],
    min_sdk_version: "Tiramisu",
    sdk_version: "module_current",
    lint: {
        baseline_filename: "lint-baseline.xml",
    },
}

java_library {
    name: "mmslib",

    srcs: [":framework-mms-shared-srcs"],
    libs: ["unsupportedappusage"],
    apex_available: [
        "com.android.btservices",
    ],
    min_sdk_version: "Tiramisu",
    sdk_version: "module_current",
    lint: {
        baseline_filename: "lint-baseline.xml",
    },
}

// Bluetooth JNI

cc_library_shared {
    name: "libbluetooth_jni",
    defaults: [
        "fluoride_defaults",
        "latest_android_hardware_audio_common_ndk_static",
        "latest_android_hardware_bluetooth_audio_ndk_static",
        "latest_android_media_audio_common_types_ndk_static",
    ],
    srcs: ["jni/**/*.cpp"],
    version_script: "libbluetooth_jni.map",
    header_libs: [
        "jni_headers",
        "libbluetooth_headers",
    ],
    include_dirs: [
        "packages/modules/Bluetooth/system",
        "packages/modules/Bluetooth/system/gd",
        "packages/modules/Bluetooth/system/types",
    ],
    // libbluetooth_jni is the jni lib included in the btservices apex.
    // As this library is inside an APEX the shared_libs that does not
    // expose stubs are copied inside it. As a result using those as
    // shared libraries is less interesting as they are not shared, so we link
    // them statically to allow the linker to perform more optimisation.
    //
    // The only exception to this is libcrypto because the shared version
    // is required to maintain FIPS compliance.
    stl: "libc++_static",
    static_libs: [
        "android.hardware.audio.common@5.0",
        "android.hardware.bluetooth.audio@2.0",
        "android.hardware.bluetooth.audio@2.1",
        "android.hardware.bluetooth@1.0",
        "android.hardware.bluetooth@1.1",
        "android.hardware.common-V2-ndk",
        "android.hardware.common.fmq-V1-ndk",
        "android.system.suspend-V1-ndk",
        "android.system.suspend.control-V1-ndk",
        "avrcp-target-service",
        "lib-bt-packets-avrcp",
        "lib-bt-packets-base",
        "libFraunhoferAAC",
        "libaudio-a2dp-hw-utils",
        "libbase",
        "libbluetooth",
        "libbluetooth-dumpsys",
        "libbluetooth-types",
        "libbluetooth_core_rs",
        "libbluetooth_core_rs_bridge",
        "libbluetooth_crypto_toolbox",
        "libbluetooth_gd",
        "libbt-audio-hal-interface",
        "libbt-bta",
        "libbt-bta-core",
        "libbt-btu-main-thread",
        "libbt-common",
        "libbt-hci",
        "libbt-jni-thread",
        "libbt-sbc-decoder",
        "libbt-sbc-encoder",
        "libbt-stack",
        "libbt-stack-core",
        "libbt_shim_bridge",
        "libbtcore",
        "libbtdevice",
        "libbte",
        "libbtif",
        "libbtif-core",
        "libc++fs",
        "libchrome",
        "libcutils",
        "libevent",
        "libflatbuffers-cpp",
        "libfmq",
        "libg722codec",
        "libhidlbase",
        "liblc3",
        "libmodpb64",
        "libopus",
        "libosi",
        "libprotobuf-cpp-lite",
        "libstatslog_bt",
        "libudrv-uipc",
        "libutils",
        "server_configurable_flags",
    ],
    shared_libs: [
        "libaaudio",
        "libbinder_ndk",
        "libcrypto",
        "liblog",
        "libnativehelper",
        "libstatssocket",
        "libvndksupport",
        "vendor.qti.hardware.bluetooth.audio-V1-ndk",
    ],
    sanitize: {
        scs: true,
    },
    apex_available: [
        "com.android.btservices",
    ],
    min_sdk_version: "Tiramisu",
}

cc_library {
    name: "libbluetooth-core",
    defaults: ["fluoride_defaults"],
    header_libs: [
        "jni_headers",
        "libbluetooth_headers",
    ],
    include_dirs: [
        "packages/modules/Bluetooth/system/types",
    ],
    static_libs: [
        "libbte",
        "libbt-bta-core",
        "libbt-common",
        "libbtdevice",
        "libbtif-core",
        "libbt-hci",
        "libbt-stack-core",
        "libbtcore",
        "libosi",
        "lib-bt-packets",
        "lib-bt-packets-base",

        "libbluetooth-types",
        "libc++fs",
    ],
    cflags: [
        /* we export all classes, so change default visibility, instead of having EXPORT_SYMBOL on each class*/
        "-fvisibility=default",
        "-Wall",
        "-Werror",
        "-Wextra",
        "-Wno-unused-parameter",
    ],
    sanitize: {
        scs: true,
    },
    apex_available: [
        "com.android.btservices",
    ],
    host_supported: true,
    min_sdk_version: "Tiramisu",
}

// Bluetooth APK

android_app {
    name: "Bluetooth",
    defaults: ["bluetooth-module-sdk-version-defaults"],

    srcs: [
        ":statslog-bluetooth-java-gen",
        ":statslog-bt-restricted-java-gen",
        ":system-messages-proto-src",
        "proto/keystore.proto",
        "src/**/*.java",
    ],
    proto: {
        type: "lite",
    },
    aaptflags: [
        "--custom-package",
        "com.android.bluetooth",
    ],
    certificate: ":com.android.bluetooth.certificate",

    jarjar_rules: ":bluetooth-jarjar-rules",

    jni_uses_platform_apis: true,
    libs: [
        "app-compat-annotations",
        "framework-bluetooth-pre-jarjar",
        "framework-statsd.stubs.module_lib",
        "framework-tethering.stubs.module_lib",
        "framework-configinfrastructure",
        "framework-location.stubs.module_lib",
        "framework-connectivity.stubs.module_lib",
        "framework-mediaprovider",
        "unsupportedappusage",

        // Need to link the class at runtime
        "framework-bluetooth",
        "framework-annotations-lib",
        "error_prone_annotations",
    ],
    static_libs: [
        "BluetoothApiShims",
        "android.hardware.radio-V1.0-java",
        "android.hardware.radio.sap-V1-java",
        "androidx.core_core",
        "androidx.lifecycle_lifecycle-livedata",
        "androidx.media_media",
        "androidx.room_room-runtime",
        "bluetooth-proto-enums-java-gen",
        "bluetooth-protos-lite",
        "androidx.annotation_annotation",
        "bluetooth.change-ids",
        "bluetooth.mapsapi",
        "bluetooth_flags_java_lib",
        "com.android.obex",
        "com.android.vcard",
        "guava",
        "libprotobuf-java-lite",
        "mmslib",
        "modules-utils-backgroundthread",
        "modules-utils-bytesmatcher",
        "modules-utils-statemachine",
        "sap-api-java-static",
        "net-utils-services-common",
        "networkstack-client",
    ],

    plugins: [
        "androidx.room_room-compiler-plugin",
    ],

    // Export schemas to the test directory so that we have an history
    // to be able to test migrations
    // The following path is absolute because a relative path doesn't work
    // TODO(b/147596836): Refactor this
    javacflags: ["-Aroom.schemaLocation=packages/modules/Bluetooth/android/app/tests/unit/src/com/android/bluetooth/btservice/storage/schemas"],

    lint: {
        error_checks: [
            "ExtraText",
            "MissingClass",
            "NewApi",
            "ObsoleteSdkInt",
            "Recycle",
            "RtlHardcoded",
            "UseSparseArrays",
            "UseValueOf",
        ],
        strict_updatability_linting: true,
        baseline_filename: "lint-baseline.xml",
    },

    optimize: {
        enabled: true,
        shrink: true,
        optimize: false,
        // TODO(b/289285719): Revisit after resolving mocking issues in testing.
        proguard_compatibility: true,
        proguard_flags_files: ["proguard.flags"],
    },
    apex_available: [
        "com.android.btservices",
    ],
    errorprone: {
        javacflags: [
            // "-Xep:AndroidFrameworkRequiresPermission:ERROR",
            "-Xep:AlmostJavadoc:ERROR",
        ],
    },
    min_sdk_version: "Tiramisu",
    sdk_version: "module_current",
}

platform_compat_config {
    name: "bluetoothapk-platform-compat-config",
    src: ":bluetooth.change-ids",
}

java_library {
    name: "bluetooth.change-ids",
    srcs: [
        "src/com/android/bluetooth/ChangeIds.java",
    ],
    libs: [
        "app-compat-annotations",
    ],
    apex_available: [
        "com.android.btservices",
    ],
    min_sdk_version: "Tiramisu",
    sdk_version: "module_current",
<<<<<<< HEAD

=======
    lint: {
        baseline_filename: "lint-baseline.xml",
    },
>>>>>>> ef01e7d9
}

genrule {
    name: "statslog-bt-restricted-java-gen",
    tools: ["stats-log-api-gen"],
    cmd: "$(location stats-log-api-gen) --java $(out) --module bt_restricted" +
        " --javaPackage com.android.bluetooth --javaClass BtRestrictedStatsLog" +
        " --minApiLevel 34",
    out: ["com/android/bluetooth/BtRestrictedStatsLog.java"],
}

java_library {
    name: "bluetooth-proto-enums-java-gen",
    installable: false,
    proto: {
        type: "stream",
    },
    srcs: [
        ":srcs_bluetooth_protos",
    ],
    apex_available: [
        "com.android.btservices",
    ],
    min_sdk_version: "Tiramisu",
    sdk_version: "module_current",
    lint: {
        baseline_filename: "lint-baseline.xml",
    },
}

genrule {
    name: "statslog-bluetooth-java-gen",
    tools: ["stats-log-api-gen"],
    cmd: "$(location stats-log-api-gen) --java $(out) --module bluetooth" +
        " --javaPackage com.android.bluetooth --javaClass BluetoothStatsLog" +
        " --minApiLevel 33",
    out: ["com/android/bluetooth/BluetoothStatsLog.java"],
}

android_app_certificate {
    name: "com.android.bluetooth.certificate",
    certificate: "certs/com.android.bluetooth",
}<|MERGE_RESOLUTION|>--- conflicted
+++ resolved
@@ -340,13 +340,10 @@
     ],
     min_sdk_version: "Tiramisu",
     sdk_version: "module_current",
-<<<<<<< HEAD
-
-=======
-    lint: {
-        baseline_filename: "lint-baseline.xml",
-    },
->>>>>>> ef01e7d9
+
+    lint: {
+        baseline_filename: "lint-baseline.xml",
+    },
 }
 
 genrule {
