package {
    default_applicable_licenses: ["Android-Apache-2.0"],
}

android_test {
    name: "BluetoothJavaUnitTests",
    defaults: [
        "bluetooth_errorprone_rules",
    ],

    sdk_version: "module_current",
    libs: [
        "android.test.base.stubs",
        "android.test.mock.stubs",
        "android.test.runner.stubs",
        "framework-annotations-lib",
        "framework-configinfrastructure.stubs.module_lib",
        "framework-connectivity.stubs.module_lib",
        "framework-location.stubs.module_lib",
        "framework-mediaprovider.stubs.module_lib",
        "framework-tethering.stubs.module_lib",
        "javax.obex.stubs",
        "libprotobuf-java-micro",
    ],

    static_libs: [
        "BluetoothLib",
        "PlatformProperties",
        "TestParameterInjector",
        "android.media.audio-aconfig-exported-java",
        "androidx.media_media",
        "androidx.room_room-migration",
        "androidx.room_room-runtime",
        "androidx.room_room-testing",
        "androidx.test.espresso.intents",
        "androidx.test.ext.junit",
        "androidx.test.ext.truth",
        "androidx.test.rules",
        "androidx.test.uiautomator_uiautomator",
        "bluetooth_flags_java_lib",
        "com.android.sysprop.bluetooth",
        "flag-junit",
        "framework-bluetooth-pre-jarjar",
        "gson",
        "guava-android-testlib",
        "mmslib",
        "mockito-kotlin2",
        "mockito-target-extended",
        "modules-utils-handlerexecutor",
        "platform-parametric-runner-lib",
        "platform-test-annotations",
        "truth",
    ],

    // these are needed for Extended Mockito
    jni_libs: [
        "libdexmakerjvmtiagent",
        "libstaticjvmtiagent",
    ],

    jarjar_rules: ":bluetooth-jarjar-rules",
    asset_dirs: ["src/com/android/bluetooth/btservice/storage/schemas"],

<<<<<<< HEAD
    // Include all test java files.
    srcs: ["src/**/*.java"],
=======
    // Include all test java and kotlin files.
    srcs: [
        "src/**/*.java",
        "src/**/*.kt",
    ],
    jacoco: {
        include_filter: ["com.android.bluetooth.*"],
        exclude_filter: [],
    },
>>>>>>> f3d3aaea

    test_suites: [
        "automotive-general-tests",
        "general-tests",
        "mts-bluetooth",
        "mts-bt",
    ],
    enabled: false,
}

// TODO delete this filegroup to replace by a shadow looper
filegroup {
    name: "bluetooth_test_looper",
    srcs: ["src/com/android/bluetooth/TestLooper.java"],
    visibility: ["//packages/modules/Bluetooth/android/app/tests:__subpackages__"],
}<|MERGE_RESOLUTION|>--- conflicted
+++ resolved
@@ -61,20 +61,11 @@
     jarjar_rules: ":bluetooth-jarjar-rules",
     asset_dirs: ["src/com/android/bluetooth/btservice/storage/schemas"],
 
-<<<<<<< HEAD
-    // Include all test java files.
-    srcs: ["src/**/*.java"],
-=======
     // Include all test java and kotlin files.
     srcs: [
         "src/**/*.java",
         "src/**/*.kt",
     ],
-    jacoco: {
-        include_filter: ["com.android.bluetooth.*"],
-        exclude_filter: [],
-    },
->>>>>>> f3d3aaea
 
     test_suites: [
         "automotive-general-tests",
