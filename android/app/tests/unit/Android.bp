package {
    default_applicable_licenses: ["Android-Apache-2.0"],
}

java_defaults {
    name: "BluetoothInstrumentationTestsDefaults",
    defaults: [
        "bluetooth_errorprone_rules",
    ],

    sdk_version: "module_current",
    libs: [
        "android.test.base.stubs",
        "android.test.mock.stubs",
        "android.test.runner.stubs",
        "framework-annotations-lib",
        "framework-configinfrastructure.stubs.module_lib",
        "framework-connectivity.stubs.module_lib",
        "framework-location.stubs.module_lib",
        "framework-mediaprovider.stubs.module_lib",
        "framework-tethering.stubs.module_lib",
        "javax.obex.stubs",
        "libprotobuf-java-micro",
    ],

    static_libs: [
        "PlatformProperties",
        "TestParameterInjector",
        "android.media.audio-aconfig-exported-java",
        "androidx.media_media",
        "androidx.room_room-migration",
        "androidx.room_room-runtime",
        "androidx.room_room-testing",
        "androidx.test.espresso.intents",
        "androidx.test.ext.truth",
        "androidx.test.rules",
        "androidx.test.uiautomator_uiautomator",
        "bluetooth_flags_java_lib",
        "com.android.sysprop.bluetooth",
        "flag-junit",
        "framework-bluetooth-pre-jarjar",
        "gson",
        "mmslib",
        "mockito-target",
        "modules-utils-handlerexecutor",
        "platform-parametric-runner-lib",
        "platform-test-annotations",
        "truth",
    ],

    jarjar_rules: ":bluetooth-jarjar-rules",
    asset_dirs: ["src/com/android/bluetooth/btservice/storage/schemas"],

    // Include all test java files.
    srcs: ["src/**/*.java"],
<<<<<<< HEAD

    platform_apis: true,
=======
    jacoco: {
        include_filter: ["android.bluetooth.*"],
        exclude_filter: [],
    },
>>>>>>> e31df0f8

    test_suites: [
        "automotive-general-tests",
        "general-tests",
        "mts-bluetooth",
        "mts-bt",
    ],

    instrumentation_for: "Bluetooth",
    enabled: false,

}

android_test {
    name: "BluetoothInstrumentationTests",
    defaults: ["BluetoothInstrumentationTestsDefaults"],
}

android_test {
    name: "GoogleBluetoothInstrumentationTests",
    defaults: ["BluetoothInstrumentationTestsDefaults"],
    test_config: "GoogleAndroidTest.xml",
    instrumentation_target_package: "com.google.android.bluetooth",
}<|MERGE_RESOLUTION|>--- conflicted
+++ resolved
@@ -53,15 +53,6 @@
 
     // Include all test java files.
     srcs: ["src/**/*.java"],
-<<<<<<< HEAD
-
-    platform_apis: true,
-=======
-    jacoco: {
-        include_filter: ["android.bluetooth.*"],
-        exclude_filter: [],
-    },
->>>>>>> e31df0f8
 
     test_suites: [
         "automotive-general-tests",
