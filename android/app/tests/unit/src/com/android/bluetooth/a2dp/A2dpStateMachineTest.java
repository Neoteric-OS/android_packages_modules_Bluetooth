--- conflicted
+++ resolved
@@ -145,25 +145,13 @@
         // Inject an event for when incoming connection is requested
         A2dpStackEvent connStCh =
                 new A2dpStackEvent(A2dpStackEvent.EVENT_TYPE_CONNECTION_STATE_CHANGED);
-<<<<<<< HEAD
-        connStCh.device = mTestDevice;
-        connStCh.valueInt = A2dpStackEvent.CONNECTION_STATE_CONNECTED;
-        mA2dpStateMachine.sendMessage(A2dpStateMachine.STACK_EVENT, connStCh);
-
-        // Verify that no connection state broadcast is executed
-        verify(mA2dpService, after(TIMEOUT_MS).never())
-                .sendBroadcast(any(Intent.class), anyString(), any(Bundle.class));
-        verify(mA2dpService, times(1)).disconnectAvrcp(mTestDevice);
-        // Check that we are in Disconnected state
-        assertThat(mA2dpStateMachine.getCurrentState())
-=======
         connStCh.device = mDevice;
         connStCh.valueInt = STATE_CONNECTED;
         sendAndDispatchMessage(MESSAGE_STACK_EVENT, connStCh);
 
         verify(mService, never()).sendBroadcast(any(Intent.class), anyString(), any(Bundle.class));
+        verify(mService, times(1)).disconnectAvrcp(mTestDevice);
         assertThat(mStateMachine.getCurrentState())
->>>>>>> 0311e40f
                 .isInstanceOf(A2dpStateMachine.Disconnected.class);
     }
 
