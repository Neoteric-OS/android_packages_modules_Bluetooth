/*
 * Copyright 2017 The Android Open Source Project
 *
 * Licensed under the Apache License, Version 2.0 (the "License");
 * you may not use this file except in compliance with the License.
 * You may obtain a copy of the License at
 *
 *      http://www.apache.org/licenses/LICENSE-2.0
 *
 * Unless required by applicable law or agreed to in writing, software
 * distributed under the License is distributed on an "AS IS" BASIS,
 * WITHOUT WARRANTIES OR CONDITIONS OF ANY KIND, either express or implied.
 * See the License for the specific language governing permissions and
 * limitations under the License.
 */

package com.android.bluetooth.a2dp;

import static com.google.common.truth.Truth.assertThat;

import static org.mockito.Mockito.*;

import android.bluetooth.BluetoothA2dp;
import android.bluetooth.BluetoothAdapter;
import android.bluetooth.BluetoothCodecConfig;
import android.bluetooth.BluetoothCodecStatus;
import android.bluetooth.BluetoothDevice;
import android.bluetooth.BluetoothProfile;
import android.content.Context;
import android.content.Intent;
import android.os.Bundle;
import android.os.HandlerThread;

import androidx.test.InstrumentationRegistry;
import androidx.test.filters.MediumTest;
import androidx.test.runner.AndroidJUnit4;

import com.android.bluetooth.TestUtils;
import com.android.bluetooth.btservice.ActiveDeviceManager;
import com.android.bluetooth.btservice.AdapterService;
import com.android.bluetooth.btservice.SilenceDeviceManager;

import org.junit.After;
import org.junit.Before;
import org.junit.Rule;
import org.junit.Test;
import org.junit.runner.RunWith;
import org.mockito.ArgumentCaptor;
import org.mockito.Mock;
import org.mockito.junit.MockitoJUnit;
import org.mockito.junit.MockitoRule;

import java.util.Arrays;

@MediumTest
@RunWith(AndroidJUnit4.class)
public class A2dpStateMachineTest {
    private BluetoothAdapter mAdapter;
    private Context mTargetContext;
    private HandlerThread mHandlerThread;
    private A2dpStateMachine mA2dpStateMachine;
    private BluetoothDevice mTestDevice;
    private static final int TIMEOUT_MS = 1000; // 1s

    private BluetoothCodecConfig mCodecConfigSbc;
    private BluetoothCodecConfig mCodecConfigAac;
    private BluetoothCodecConfig mCodecConfigOpus;

    @Rule public MockitoRule mockitoRule = MockitoJUnit.rule();

    @Mock private AdapterService mAdapterService;
    @Mock private ActiveDeviceManager mActiveDeviceManager;
    @Mock private SilenceDeviceManager mSilenceDeviceManager;
    @Mock private A2dpService mA2dpService;
    @Mock private A2dpNativeInterface mA2dpNativeInterface;

    @Before
    public void setUp() throws Exception {
        mTargetContext = InstrumentationRegistry.getTargetContext();
        doReturn(mActiveDeviceManager).when(mAdapterService).getActiveDeviceManager();
        doReturn(mSilenceDeviceManager).when(mAdapterService).getSilenceDeviceManager();

        TestUtils.setAdapterService(mAdapterService);

        mAdapter = BluetoothAdapter.getDefaultAdapter();

        // Get a device for testing
        mTestDevice = mAdapter.getRemoteDevice("00:01:02:03:04:05");

        // Set up sample codec config
        mCodecConfigSbc =
                new BluetoothCodecConfig.Builder()
                        .setCodecType(BluetoothCodecConfig.SOURCE_CODEC_TYPE_SBC)
                        .setCodecPriority(BluetoothCodecConfig.CODEC_PRIORITY_DEFAULT)
                        .setSampleRate(BluetoothCodecConfig.SAMPLE_RATE_44100)
                        .setBitsPerSample(BluetoothCodecConfig.BITS_PER_SAMPLE_16)
                        .setChannelMode(BluetoothCodecConfig.CHANNEL_MODE_STEREO)
                        .setCodecSpecific1(0)
                        .setCodecSpecific2(0)
                        .setCodecSpecific3(0)
                        .setCodecSpecific4(0)
                        .build();
        mCodecConfigAac =
                new BluetoothCodecConfig.Builder()
                        .setCodecType(BluetoothCodecConfig.SOURCE_CODEC_TYPE_AAC)
                        .setCodecPriority(BluetoothCodecConfig.CODEC_PRIORITY_DEFAULT)
                        .setSampleRate(BluetoothCodecConfig.SAMPLE_RATE_48000)
                        .setBitsPerSample(BluetoothCodecConfig.BITS_PER_SAMPLE_16)
                        .setChannelMode(BluetoothCodecConfig.CHANNEL_MODE_STEREO)
                        .setCodecSpecific1(0)
                        .setCodecSpecific2(0)
                        .setCodecSpecific3(0)
                        .setCodecSpecific4(0)
                        .build();

        mCodecConfigOpus =
                new BluetoothCodecConfig.Builder()
                        .setCodecType(BluetoothCodecConfig.SOURCE_CODEC_TYPE_OPUS)
                        .setCodecPriority(BluetoothCodecConfig.CODEC_PRIORITY_DEFAULT)
                        .setSampleRate(BluetoothCodecConfig.SAMPLE_RATE_48000)
                        .setBitsPerSample(BluetoothCodecConfig.BITS_PER_SAMPLE_16)
                        .setChannelMode(BluetoothCodecConfig.CHANNEL_MODE_STEREO)
                        .setCodecSpecific1(0)
                        .setCodecSpecific2(0)
                        .setCodecSpecific3(0)
                        .setCodecSpecific4(0)
                        .build();

        // Set up thread and looper
        mHandlerThread = new HandlerThread("A2dpStateMachineTestHandlerThread");
        mHandlerThread.start();
        mA2dpStateMachine =
                new A2dpStateMachine(
                        mTestDevice,
                        mA2dpService,
                        mA2dpNativeInterface,
                        mHandlerThread.getLooper());
        // Override the timeout value to speed up the test
        A2dpStateMachine.sConnectTimeoutMs = 1000; // 1s
        mA2dpStateMachine.start();
    }

    @After
    public void tearDown() throws Exception {
        mA2dpStateMachine.doQuit();
        mHandlerThread.quit();
        mHandlerThread.join(TIMEOUT_MS);
        TestUtils.clearAdapterService(mAdapterService);
    }

    /** Test that default state is disconnected */
    @Test
    public void testDefaultDisconnectedState() {
        assertThat(mA2dpStateMachine.getConnectionState())
                .isEqualTo(BluetoothProfile.STATE_DISCONNECTED);
    }

    /**
     * Allow/disallow connection to any device.
     *
     * @param allow if true, connection is allowed
     */
    private void allowConnection(boolean allow) {
        doReturn(allow).when(mA2dpService).okToConnect(any(BluetoothDevice.class), anyBoolean());
    }

    /** Test that an incoming connection with low priority is rejected */
    @Test
    public void testIncomingPriorityReject() {
        allowConnection(false);

        // Inject an event for when incoming connection is requested
        A2dpStackEvent connStCh =
                new A2dpStackEvent(A2dpStackEvent.EVENT_TYPE_CONNECTION_STATE_CHANGED);
        connStCh.device = mTestDevice;
        connStCh.valueInt = A2dpStackEvent.CONNECTION_STATE_CONNECTED;
        mA2dpStateMachine.sendMessage(A2dpStateMachine.STACK_EVENT, connStCh);

        // Verify that no connection state broadcast is executed
<<<<<<< HEAD
        verify(mA2dpService, after(TIMEOUT_MS).never()).sendBroadcast(any(Intent.class),
                anyString(), any(Bundle.class));
        verify(mA2dpService, times(1)).disconnectAvrcp(mTestDevice);
	// Check that we are in Disconnected state
=======
        verify(mA2dpService, after(TIMEOUT_MS).never())
                .sendBroadcast(any(Intent.class), anyString(), any(Bundle.class));
        // Check that we are in Disconnected state
>>>>>>> 9396273f
        assertThat(mA2dpStateMachine.getCurrentState())
                .isInstanceOf(A2dpStateMachine.Disconnected.class);
    }

    /** Test that an incoming connection with high priority is accepted */
    @Test
    public void testIncomingPriorityAccept() {
        allowConnection(true);

        // Inject an event for when incoming connection is requested
        A2dpStackEvent connStCh =
                new A2dpStackEvent(A2dpStackEvent.EVENT_TYPE_CONNECTION_STATE_CHANGED);
        connStCh.device = mTestDevice;
        connStCh.valueInt = A2dpStackEvent.CONNECTION_STATE_CONNECTING;
        mA2dpStateMachine.sendMessage(A2dpStateMachine.STACK_EVENT, connStCh);

        // Verify that one connection state broadcast is executed
        ArgumentCaptor<Intent> intentArgument1 = ArgumentCaptor.forClass(Intent.class);
        verify(mA2dpService, timeout(TIMEOUT_MS).times(1))
                .sendBroadcast(intentArgument1.capture(), anyString(), any(Bundle.class));
        assertThat(intentArgument1.getValue().getIntExtra(BluetoothProfile.EXTRA_STATE, -1))
                .isEqualTo(BluetoothProfile.STATE_CONNECTING);

        // Check that we are in Connecting state
        assertThat(mA2dpStateMachine.getCurrentState())
                .isInstanceOf(A2dpStateMachine.Connecting.class);

        // Send a message to trigger connection completed
        A2dpStackEvent connCompletedEvent =
                new A2dpStackEvent(A2dpStackEvent.EVENT_TYPE_CONNECTION_STATE_CHANGED);
        connCompletedEvent.device = mTestDevice;
        connCompletedEvent.valueInt = A2dpStackEvent.CONNECTION_STATE_CONNECTED;
        mA2dpStateMachine.sendMessage(A2dpStateMachine.STACK_EVENT, connCompletedEvent);

        // Verify that the expected number of broadcasts are executed:
        // - two calls to broadcastConnectionState(): Disconnected -> Connecting -> Connected
        // - one call to broadcastAudioState() when entering Connected state
        ArgumentCaptor<Intent> intentArgument2 = ArgumentCaptor.forClass(Intent.class);
        verify(mA2dpService, timeout(TIMEOUT_MS).times(3))
                .sendBroadcast(intentArgument2.capture(), anyString(), any(Bundle.class));
        // Verify that the last broadcast was to change the A2DP playing state
        // to STATE_NOT_PLAYING
        assertThat(intentArgument2.getValue().getAction())
                .isEqualTo(BluetoothA2dp.ACTION_PLAYING_STATE_CHANGED);
        assertThat(intentArgument2.getValue().getIntExtra(BluetoothProfile.EXTRA_STATE, -1))
                .isEqualTo(BluetoothA2dp.STATE_NOT_PLAYING);
        // Check that we are in Connected state
        assertThat(mA2dpStateMachine.getCurrentState())
                .isInstanceOf(A2dpStateMachine.Connected.class);
    }

    /** Test that an outgoing connection times out */
    @Test
    public void testOutgoingTimeout() {
        allowConnection(true);
        doReturn(true).when(mA2dpNativeInterface).connectA2dp(any(BluetoothDevice.class));
        doReturn(true).when(mA2dpNativeInterface).disconnectA2dp(any(BluetoothDevice.class));

        // Send a connect request
        mA2dpStateMachine.sendMessage(A2dpStateMachine.CONNECT, mTestDevice);

        // Verify that one connection state broadcast is executed
        ArgumentCaptor<Intent> intentArgument1 = ArgumentCaptor.forClass(Intent.class);
        verify(mA2dpService, timeout(TIMEOUT_MS).times(1))
                .sendBroadcast(intentArgument1.capture(), anyString(), any(Bundle.class));
        assertThat(intentArgument1.getValue().getIntExtra(BluetoothProfile.EXTRA_STATE, -1))
                .isEqualTo(BluetoothProfile.STATE_CONNECTING);

        // Check that we are in Connecting state
        assertThat(mA2dpStateMachine.getCurrentState())
                .isInstanceOf(A2dpStateMachine.Connecting.class);

        // Verify that one connection state broadcast is executed
        ArgumentCaptor<Intent> intentArgument2 = ArgumentCaptor.forClass(Intent.class);
        verify(mA2dpService, timeout(A2dpStateMachine.sConnectTimeoutMs * 2).times(2))
                .sendBroadcast(intentArgument2.capture(), anyString(), any(Bundle.class));
        assertThat(intentArgument2.getValue().getIntExtra(BluetoothProfile.EXTRA_STATE, -1))
                .isEqualTo(BluetoothProfile.STATE_DISCONNECTED);

        // Check that we are in Disconnected state
        assertThat(mA2dpStateMachine.getCurrentState())
                .isInstanceOf(A2dpStateMachine.Disconnected.class);
    }

    /** Test that an incoming connection times out */
    @Test
    public void testIncomingTimeout() {
        allowConnection(true);
        doReturn(true).when(mA2dpNativeInterface).connectA2dp(any(BluetoothDevice.class));
        doReturn(true).when(mA2dpNativeInterface).disconnectA2dp(any(BluetoothDevice.class));

        // Inject an event for when incoming connection is requested
        A2dpStackEvent connStCh =
                new A2dpStackEvent(A2dpStackEvent.EVENT_TYPE_CONNECTION_STATE_CHANGED);
        connStCh.device = mTestDevice;
        connStCh.valueInt = A2dpStackEvent.CONNECTION_STATE_CONNECTING;
        mA2dpStateMachine.sendMessage(A2dpStateMachine.STACK_EVENT, connStCh);

        // Verify that one connection state broadcast is executed
        ArgumentCaptor<Intent> intentArgument1 = ArgumentCaptor.forClass(Intent.class);
        verify(mA2dpService, timeout(TIMEOUT_MS).times(1))
                .sendBroadcast(intentArgument1.capture(), anyString(), any(Bundle.class));
        assertThat(intentArgument1.getValue().getIntExtra(BluetoothProfile.EXTRA_STATE, -1))
                .isEqualTo(BluetoothProfile.STATE_CONNECTING);

        // Check that we are in Connecting state
        assertThat(mA2dpStateMachine.getCurrentState())
                .isInstanceOf(A2dpStateMachine.Connecting.class);

        // Verify that one connection state broadcast is executed
        ArgumentCaptor<Intent> intentArgument2 = ArgumentCaptor.forClass(Intent.class);
        verify(mA2dpService, timeout(A2dpStateMachine.sConnectTimeoutMs * 2).times(2))
                .sendBroadcast(intentArgument2.capture(), anyString(), any(Bundle.class));
        assertThat(intentArgument2.getValue().getIntExtra(BluetoothProfile.EXTRA_STATE, -1))
                .isEqualTo(BluetoothProfile.STATE_DISCONNECTED);

        // Check that we are in Disconnected state
        assertThat(mA2dpStateMachine.getCurrentState())
                .isInstanceOf(A2dpStateMachine.Disconnected.class);
    }

    /** Test that codec config change been reported to A2dpService properly. */
    @Test
    public void testProcessCodecConfigEvent() {
        testProcessCodecConfigEventCase(false);
    }

    /**
     * Test that codec config change been reported to A2dpService properly when A2DP hardware
     * offloading is enabled.
     */
    @Test
    public void testProcessCodecConfigEvent_OffloadEnabled() {
        testProcessCodecConfigEventCase(true);
    }

    /** Helper methold to test processCodecConfigEvent() */
    public void testProcessCodecConfigEventCase(boolean offloadEnabled) {
        if (offloadEnabled) {
            mA2dpStateMachine.mA2dpOffloadEnabled = true;
        }

        doNothing()
                .when(mA2dpService)
                .codecConfigUpdated(
                        any(BluetoothDevice.class), any(BluetoothCodecStatus.class), anyBoolean());
        doNothing().when(mA2dpService).updateOptionalCodecsSupport(any(BluetoothDevice.class));
        allowConnection(true);

        BluetoothCodecConfig[] codecsSelectableSbc;
        codecsSelectableSbc = new BluetoothCodecConfig[1];
        codecsSelectableSbc[0] = mCodecConfigSbc;

        BluetoothCodecConfig[] codecsSelectableSbcAac;
        codecsSelectableSbcAac = new BluetoothCodecConfig[2];
        codecsSelectableSbcAac[0] = mCodecConfigSbc;
        codecsSelectableSbcAac[1] = mCodecConfigAac;

        BluetoothCodecConfig[] codecsSelectableSbcAacOpus;
        codecsSelectableSbcAacOpus = new BluetoothCodecConfig[3];
        codecsSelectableSbcAacOpus[0] = mCodecConfigSbc;
        codecsSelectableSbcAacOpus[1] = mCodecConfigAac;
        codecsSelectableSbcAacOpus[2] = mCodecConfigOpus;

        BluetoothCodecStatus codecStatusSbcAndSbc =
                new BluetoothCodecStatus(
                        mCodecConfigSbc,
                        Arrays.asList(codecsSelectableSbcAac),
                        Arrays.asList(codecsSelectableSbc));
        BluetoothCodecStatus codecStatusSbcAndSbcAac =
                new BluetoothCodecStatus(
                        mCodecConfigSbc,
                        Arrays.asList(codecsSelectableSbcAac),
                        Arrays.asList(codecsSelectableSbcAac));
        BluetoothCodecStatus codecStatusAacAndSbcAac =
                new BluetoothCodecStatus(
                        mCodecConfigAac,
                        Arrays.asList(codecsSelectableSbcAac),
                        Arrays.asList(codecsSelectableSbcAac));
        BluetoothCodecStatus codecStatusOpusAndSbcAacOpus =
                new BluetoothCodecStatus(
                        mCodecConfigOpus,
                        Arrays.asList(codecsSelectableSbcAacOpus),
                        Arrays.asList(codecsSelectableSbcAacOpus));

        // Set default codec status when device disconnected
        // Selected codec = SBC, selectable codec = SBC
        mA2dpStateMachine.processCodecConfigEvent(codecStatusSbcAndSbc);
        verify(mA2dpService).codecConfigUpdated(mTestDevice, codecStatusSbcAndSbc, false);
        verify(mA2dpService, times(1)).updateLowLatencyAudioSupport(mTestDevice);

        // Inject an event to change state machine to connected state
        A2dpStackEvent connStCh =
                new A2dpStackEvent(A2dpStackEvent.EVENT_TYPE_CONNECTION_STATE_CHANGED);
        connStCh.device = mTestDevice;
        connStCh.valueInt = A2dpStackEvent.CONNECTION_STATE_CONNECTED;
        mA2dpStateMachine.sendMessage(A2dpStateMachine.STACK_EVENT, connStCh);

        // Verify that the expected number of broadcasts are executed:
        // - two calls to broadcastConnectionState(): Disconnected -> Conecting -> Connected
        // - one call to broadcastAudioState() when entering Connected state
        ArgumentCaptor<Intent> intentArgument2 = ArgumentCaptor.forClass(Intent.class);
        verify(mA2dpService, timeout(TIMEOUT_MS).times(2))
                .sendBroadcast(intentArgument2.capture(), anyString(), any(Bundle.class));

        // Verify that state machine update optional codec when enter connected state
        verify(mA2dpService, times(1)).updateOptionalCodecsSupport(mTestDevice);
        verify(mA2dpService, times(2)).updateLowLatencyAudioSupport(mTestDevice);

        // Change codec status when device connected.
        // Selected codec = SBC, selectable codec = SBC+AAC
        mA2dpStateMachine.processCodecConfigEvent(codecStatusSbcAndSbcAac);
        if (!offloadEnabled) {
            verify(mA2dpService).codecConfigUpdated(mTestDevice, codecStatusSbcAndSbcAac, true);
        }
        verify(mA2dpService, times(2)).updateOptionalCodecsSupport(mTestDevice);
        verify(mA2dpService, times(3)).updateLowLatencyAudioSupport(mTestDevice);

        // Update selected codec with selectable codec unchanged.
        // Selected codec = AAC, selectable codec = SBC+AAC
        mA2dpStateMachine.processCodecConfigEvent(codecStatusAacAndSbcAac);
        verify(mA2dpService).codecConfigUpdated(mTestDevice, codecStatusAacAndSbcAac, false);
        verify(mA2dpService, times(2)).updateOptionalCodecsSupport(mTestDevice);
        verify(mA2dpService, times(4)).updateLowLatencyAudioSupport(mTestDevice);

        // Update selected codec
        // Selected codec = OPUS, selectable codec = SBC+AAC+OPUS
        mA2dpStateMachine.processCodecConfigEvent(codecStatusOpusAndSbcAacOpus);
        if (!offloadEnabled) {
            verify(mA2dpService)
                    .codecConfigUpdated(mTestDevice, codecStatusOpusAndSbcAacOpus, true);
        }
        verify(mA2dpService, times(3)).updateOptionalCodecsSupport(mTestDevice);
        // Check if low latency audio been updated.
        verify(mA2dpService, times(5)).updateLowLatencyAudioSupport(mTestDevice);

        // Update selected codec with selectable codec changed.
        // Selected codec = SBC, selectable codec = SBC+AAC
        mA2dpStateMachine.processCodecConfigEvent(codecStatusSbcAndSbcAac);
        if (!offloadEnabled) {
            verify(mA2dpService).codecConfigUpdated(mTestDevice, codecStatusSbcAndSbcAac, true);
        }
        // Check if low latency audio been update.
        verify(mA2dpService, times(6)).updateLowLatencyAudioSupport(mTestDevice);
    }

    @Test
    public void dump_doesNotCrash() {
        BluetoothCodecConfig[] codecsSelectableSbc;
        codecsSelectableSbc = new BluetoothCodecConfig[1];
        codecsSelectableSbc[0] = mCodecConfigSbc;

        BluetoothCodecConfig[] codecsSelectableSbcAac;
        codecsSelectableSbcAac = new BluetoothCodecConfig[2];
        codecsSelectableSbcAac[0] = mCodecConfigSbc;
        codecsSelectableSbcAac[1] = mCodecConfigAac;

        BluetoothCodecStatus codecStatusSbcAndSbc =
                new BluetoothCodecStatus(
                        mCodecConfigSbc,
                        Arrays.asList(codecsSelectableSbcAac),
                        Arrays.asList(codecsSelectableSbc));
        mA2dpStateMachine.processCodecConfigEvent(codecStatusSbcAndSbc);

        mA2dpStateMachine.dump(new StringBuilder());
    }
}<|MERGE_RESOLUTION|>--- conflicted
+++ resolved
@@ -177,16 +177,10 @@
         mA2dpStateMachine.sendMessage(A2dpStateMachine.STACK_EVENT, connStCh);
 
         // Verify that no connection state broadcast is executed
-<<<<<<< HEAD
-        verify(mA2dpService, after(TIMEOUT_MS).never()).sendBroadcast(any(Intent.class),
-                anyString(), any(Bundle.class));
-        verify(mA2dpService, times(1)).disconnectAvrcp(mTestDevice);
-	// Check that we are in Disconnected state
-=======
         verify(mA2dpService, after(TIMEOUT_MS).never())
                 .sendBroadcast(any(Intent.class), anyString(), any(Bundle.class));
+        verify(mA2dpService, times(1)).disconnectAvrcp(mTestDevice);
         // Check that we are in Disconnected state
->>>>>>> 9396273f
         assertThat(mA2dpStateMachine.getCurrentState())
                 .isInstanceOf(A2dpStateMachine.Disconnected.class);
     }
