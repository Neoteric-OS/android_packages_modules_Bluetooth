/*
 * Copyright 2022 The Android Open Source Project
 *
 * Licensed under the Apache License, Version 2.0 (the "License");
 * you may not use this file except in compliance with the License.
 * You may obtain a copy of the License at
 *
 *      http://www.apache.org/licenses/LICENSE-2.0
 *
 * Unless required by applicable law or agreed to in writing, software
 * distributed under the License is distributed on an "AS IS" BASIS,
 * WITHOUT WARRANTIES OR CONDITIONS OF ANY KIND, either express or implied.
 * See the License for the specific language governing permissions and
 * limitations under the License.
 *
 * Changes from Qualcomm Innovation Center, Inc. are provided under the following license:
 * Copyright (c) 2024 Qualcomm Innovation Center, Inc. All rights reserved.
 * SPDX-License-Identifier: BSD-3-Clause-Clear
 */

package com.android.bluetooth.gatt;

import static com.google.common.truth.Truth.assertThat;

import static org.junit.Assert.assertThrows;

import android.bluetooth.le.AdvertiseData;
import android.bluetooth.le.TransportDiscoveryData;
import android.os.ParcelUuid;

import androidx.test.filters.SmallTest;
import androidx.test.runner.AndroidJUnit4;

import org.junit.Test;
import org.junit.runner.RunWith;

import java.util.UUID;

/** Test cases for {@link AdvertiseHelper}. */
@SmallTest
@RunWith(AndroidJUnit4.class)
public class AdvertiseHelperTest {

    @Test
    public void advertiseDataToBytes() throws Exception {
        byte[] emptyBytes = AdvertiseHelper.advertiseDataToBytes(null, "", false);

        assertThat(emptyBytes.length).isEqualTo(0);

        int manufacturerId = 1;
        byte[] manufacturerData = new byte[] {0x30, 0x31, 0x32, 0x34};

        byte[] serviceData = new byte[] {0x10, 0x12, 0x14};

        byte[] transportDiscoveryData = new byte[] {0x40, 0x44, 0x48};

        AdvertiseData advertiseData =
                new AdvertiseData.Builder()
                        .setIncludeDeviceName(true)
                        .addManufacturerData(manufacturerId, manufacturerData)
                        .setIncludeTxPowerLevel(true)
                        .addServiceUuid(new ParcelUuid(UUID.randomUUID()))
                        .addServiceData(new ParcelUuid(UUID.randomUUID()), serviceData)
                        .addServiceSolicitationUuid(new ParcelUuid(UUID.randomUUID()))
                        .addTransportDiscoveryData(
                                new TransportDiscoveryData(transportDiscoveryData))
                        .build();
        String deviceName = "TestDeviceName";

        int expectedAdvDataBytesLength = 86;
        byte[] advDataBytes =
                AdvertiseHelper.advertiseDataToBytes(advertiseData, deviceName, false);

        String deviceNameLong = "TestDeviceNameLongTestDeviceName";

        assertThat(advDataBytes.length).isEqualTo(expectedAdvDataBytesLength);

        int expectedAdvDataBytesLongNameLength = 98;
        byte[] advDataBytesLongName =
                AdvertiseHelper.advertiseDataToBytes(advertiseData, deviceNameLong, false);

        assertThat(advDataBytesLongName.length).isEqualTo(expectedAdvDataBytesLongNameLength);
    }

    @Test
    public void advertiseDataEncToBytes() throws Exception {
        byte[] emptyBytes = AdvertiseHelper.advertiseDataToBytes(null, "", true);

        assertThat(emptyBytes.length).isEqualTo(0);

        int manufacturerId = 1;
        byte[] manufacturerData = new byte[] {0x30, 0x31, 0x32, 0x34};

        byte[] serviceData = new byte[] {0x10, 0x12, 0x14};

        byte[] transportDiscoveryData = new byte[] {0x40, 0x44, 0x48};

        AdvertiseData advertiseData =
                new AdvertiseData.Builder()
                        .setIncludeDeviceName(true)
                        .setIncludeDeviceNameEncrypted(true)
                        .addManufacturerData(manufacturerId, manufacturerData)
                        .setManufacturerDataEncrypted(true)
                        .setIncludeTxPowerLevel(true)
                        .setIncludeTxPowerLevelEncrypted(true)
                        .addServiceUuid(new ParcelUuid(UUID.randomUUID()))
                        .setServiceUuidEncrypted(true)
                        .addServiceData(new ParcelUuid(UUID.randomUUID()), serviceData)
                        .setServiceDataEncrypted(true)
                        .addServiceSolicitationUuid(new ParcelUuid(UUID.randomUUID()))
                        .setSolicitationUuidEncrypted(true)
                        .addTransportDiscoveryData(
                                new TransportDiscoveryData(transportDiscoveryData))
                        .setTransportDiscoveryDataEncrypted(true)
                        .setIncludePublicBroadcastDeviceName(true)
                        .setIncludePublicBroadcastDeviceNameEncrypted(true)
                        .build();
        String deviceName = "TestDeviceName";

        int expectedAdvDataBytesLength = 86;
        byte[] advDataBytes = AdvertiseHelper.advertiseDataToBytes(advertiseData, deviceName, true);

        String deviceNameLong = "TestDeviceNameLongTestDeviceName";

        assertThat(advDataBytes.length).isEqualTo(expectedAdvDataBytesLength);

        int expectedAdvDataBytesLongNameLength = 98;
        byte[] advDataBytesLongName =
<<<<<<< HEAD
                AdvertiseHelper.advertiseDataToBytes(advertiseData, deviceNameLong, true);
=======
                AdvertiseHelper.advertiseDataToBytes(advertiseData, deviceNameLong);
>>>>>>> 9396273f

        assertThat(advDataBytesLongName.length).isEqualTo(expectedAdvDataBytesLongNameLength);
    }

    @Test
    public void checkLength_withGT255_throwsException() {
        assertThrows(IllegalArgumentException.class, () -> AdvertiseHelper.check_length(0X00, 256));
    }
}<|MERGE_RESOLUTION|>--- conflicted
+++ resolved
@@ -126,11 +126,7 @@
 
         int expectedAdvDataBytesLongNameLength = 98;
         byte[] advDataBytesLongName =
-<<<<<<< HEAD
                 AdvertiseHelper.advertiseDataToBytes(advertiseData, deviceNameLong, true);
-=======
-                AdvertiseHelper.advertiseDataToBytes(advertiseData, deviceNameLong);
->>>>>>> 9396273f
 
         assertThat(advDataBytesLongName.length).isEqualTo(expectedAdvDataBytesLongNameLength);
     }
