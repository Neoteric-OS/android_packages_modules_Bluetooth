--- conflicted
+++ resolved
@@ -1075,8 +1075,6 @@
     }
 
     @Test
-<<<<<<< HEAD
-=======
     public void testCharacteristicNotifyOnAuthorization() {
         BluetoothGattService service = initAllFeaturesGattService();
         prepareConnectedDevice();
@@ -1125,7 +1123,6 @@
     }
 
     @Test
->>>>>>> a5e8c6e4
     public void testCharacteristicReadUnknownUnauthorized() {
         BluetoothGattService service = initAllFeaturesGattService();
 
