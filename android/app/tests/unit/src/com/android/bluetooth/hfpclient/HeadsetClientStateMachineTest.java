--- conflicted
+++ resolved
@@ -929,11 +929,7 @@
         // Expect: Should send +ANDROID=SINKAUDIOPOLICY,1,2,1 to remote
         mHeadsetClientStateMachine.setForceSetAudioPolicyProperty(true);
         mHeadsetClientStateMachine.setAudioRouteAllowed(true);
-<<<<<<< HEAD
         verify(mNativeInterface).sendAndroidAt(mTestDevice, "+ANDROID=SINKAUDIOPOLICY,1,2,1");
-=======
-        verify(mNativeInterface).sendAndroidAt(mTestDevice, "+ANDROID=SINKAUDIOPOLICY,1,1,1");
->>>>>>> 0e948f6f
     }
 
     @Test
