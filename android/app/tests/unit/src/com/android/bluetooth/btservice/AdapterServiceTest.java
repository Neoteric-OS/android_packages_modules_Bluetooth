--- conflicted
+++ resolved
@@ -1135,9 +1135,6 @@
         }
         assertThat(mLooper.nextMessage()).isNull();
     }
-<<<<<<< HEAD
-}
-=======
 
     InOrder prepareLeAudioWithConnectedDevices(
             List<BluetoothDevice> devices,
@@ -1468,4 +1465,3 @@
         assertThat(mAdapterService.mLeGattClientsControllingAutoActiveMode).isEmpty();
     }
 }
->>>>>>> e80d9a6c
