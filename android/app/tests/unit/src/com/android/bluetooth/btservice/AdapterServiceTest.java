--- conflicted
+++ resolved
@@ -303,12 +303,8 @@
                 .thenReturn(InstrumentationRegistry.getTargetContext()
                         .getSharedPreferences("AdapterServiceTestPrefs", Context.MODE_PRIVATE));
 
-<<<<<<< HEAD
-        when(mMockContext.getAttributionSource()).thenReturn(mAttributionSource);
-=======
         doReturn(true).when(mMockContext).bindServiceAsUser(any(), any(), anyInt(), any());
 
->>>>>>> b84479b8
         doAnswer(invocation -> {
             Object[] args = invocation.getArguments();
             return InstrumentationRegistry.getTargetContext().getDatabasePath((String) args[0]);
@@ -391,28 +387,6 @@
         }
     }
 
-<<<<<<< HEAD
-    private void doEnable(int invocationNumber, boolean onlyGatt) {
-        Log.e("AdapterServiceTest", "doEnable() start");
-        Assert.assertFalse(mAdapterService.getState() == BluetoothAdapter.STATE_ON);
-
-        int startServiceCalls;
-        startServiceCalls = 2 * (onlyGatt ? 1 : 3); // Start and stop GATT + 2
-
-        mAdapterService.enable(false);
-
-        verifyStateChange(BluetoothAdapter.STATE_OFF, BluetoothAdapter.STATE_BLE_TURNING_ON,
-                invocationNumber + 1, CONTEXT_SWITCH_MS);
-
-        // Start GATT
-        verify(mMockContext, timeout(GATT_START_TIME_MS).times(
-                startServiceCalls * invocationNumber + 1)).startService(any());
-        mAdapterService.addProfile(mMockGattService);
-        mAdapterService.onProfileServiceStateChanged(mMockGattService, BluetoothAdapter.STATE_ON);
-
-        verifyStateChange(BluetoothAdapter.STATE_BLE_TURNING_ON, BluetoothAdapter.STATE_BLE_ON,
-                invocationNumber + 1, NATIVE_INIT_MS);
-=======
     private void verifyStateChange(int prevState, int currState, int timeoutMs) {
         try {
             verify(mIBluetoothCallback, timeout(timeoutMs))
@@ -438,7 +412,6 @@
             // the mocked onBluetoothStateChange doesn't throw RemoteException
         }
     }
->>>>>>> b84479b8
 
     static void offToBleOn(
             TestLooper looper,
@@ -465,15 +438,6 @@
         assertThat(adapter.getState()).isEqualTo(STATE_BLE_ON);
     }
 
-<<<<<<< HEAD
-        verifyStateChange(BluetoothAdapter.STATE_BLE_ON, BluetoothAdapter.STATE_TURNING_ON,
-                invocationNumber + 1, CONTEXT_SWITCH_MS);
-
-        if (!onlyGatt) {
-            // Start Mock PBAP and PAN services
-            verify(mMockContext, timeout(ONE_SECOND_MS).times(
-                    startServiceCalls * invocationNumber + 3)).startService(any());
-=======
     static void onToBleOn(
             TestLooper looper,
             AdapterService adapter,
@@ -488,7 +452,6 @@
         if (!onlyGatt) {
             // Stop PBAP and PAN services
             verify(ctx, times(4)).startService(any());
->>>>>>> b84479b8
 
             for (ProfileService service : services) {
                 adapter.onProfileServiceStateChanged(service, STATE_OFF);
@@ -496,24 +459,11 @@
             }
         }
 
-<<<<<<< HEAD
-        verifyStateChange(BluetoothAdapter.STATE_TURNING_ON, BluetoothAdapter.STATE_ON,
-                invocationNumber + 1, PROFILE_SERVICE_TOGGLE_TIME_MS);
-
-        verify(mMockContext, timeout(CONTEXT_SWITCH_MS).times(2 * invocationNumber + 2))
-                .sendBroadcast(any(), eq(BLUETOOTH_SCAN),
-                        any(Bundle.class));
-        final int scanMode = mServiceBinder.getScanMode(mAttributionSource);
-        Assert.assertTrue(scanMode == BluetoothAdapter.SCAN_MODE_CONNECTABLE
-                || scanMode == BluetoothAdapter.SCAN_MODE_CONNECTABLE_DISCOVERABLE);
-        Assert.assertTrue(mAdapterService.getState() == BluetoothAdapter.STATE_ON);
-=======
         syncHandler(looper, AdapterState.BREDR_STOPPED);
         verifyStateChange(callback, STATE_TURNING_OFF, STATE_BLE_ON);
 
         assertThat(adapter.getState()).isEqualTo(STATE_BLE_ON);
     }
->>>>>>> b84479b8
 
     void doEnable(boolean onlyGatt) {
         doEnable(
@@ -539,24 +489,10 @@
         doReturn(binder).when(callback).asBinder();
         adapter.registerCallback(callback);
 
-<<<<<<< HEAD
-        int startServiceCalls;
-        startServiceCalls = 2 * (onlyGatt ? 1 : 3); // Start and stop GATT + 2
-=======
         assertThat(adapter.getState()).isEqualTo(STATE_OFF);
->>>>>>> b84479b8
 
         offToBleOn(looper, gattService, adapter, ctx, callback);
 
-<<<<<<< HEAD
-        verifyStateChange(BluetoothAdapter.STATE_ON, BluetoothAdapter.STATE_TURNING_OFF,
-                invocationNumber + 1, CONTEXT_SWITCH_MS);
-
-        if (!onlyGatt) {
-            // Stop PBAP and PAN services
-            verify(mMockContext, timeout(ONE_SECOND_MS).times(
-                    startServiceCalls * invocationNumber + 5)).startService(any());
-=======
         adapter.startBrEdr();
         syncHandler(looper, AdapterState.USER_TURN_ON);
         verifyStateChange(callback, STATE_BLE_ON, STATE_TURNING_ON);
@@ -564,7 +500,6 @@
         if (!onlyGatt) {
             // Start Mock PBAP and PAN services
             verify(ctx, times(2)).startService(any());
->>>>>>> b84479b8
 
             for (ProfileService service : services) {
                 adapter.addProfile(service);
@@ -580,23 +515,6 @@
         syncHandler(looper, AdapterState.BREDR_STARTED);
         verifyStateChange(callback, STATE_TURNING_ON, STATE_ON);
 
-<<<<<<< HEAD
-        verifyStateChange(BluetoothAdapter.STATE_TURNING_OFF, BluetoothAdapter.STATE_BLE_ON,
-                invocationNumber + 1, PROFILE_SERVICE_TOGGLE_TIME_MS);
-
-        mServiceBinder.stopBle(mAttributionSource);
-
-        verifyStateChange(BluetoothAdapter.STATE_BLE_ON, BluetoothAdapter.STATE_BLE_TURNING_OFF,
-                invocationNumber + 1, CONTEXT_SWITCH_MS);
-
-        // Stop GATT
-        verify(mMockContext, timeout(ONE_SECOND_MS).times(
-                startServiceCalls * invocationNumber + startServiceCalls)).startService(any());
-        mAdapterService.onProfileServiceStateChanged(mMockGattService, BluetoothAdapter.STATE_OFF);
-
-        verifyStateChange(BluetoothAdapter.STATE_BLE_TURNING_OFF, BluetoothAdapter.STATE_OFF,
-                invocationNumber + 1, NATIVE_DISABLE_MS);
-=======
         assertThat(adapter.getState()).isEqualTo(STATE_ON);
         adapter.unregisterCallback(callback);
         Log.e(TAG, "doEnable() complete success");
@@ -611,7 +529,6 @@
                 onlyGatt,
                 List.of(mMockService, mMockService2));
     }
->>>>>>> b84479b8
 
     private static void doDisable(
             TestLooper looper,
@@ -715,30 +632,12 @@
         verifyStateChange(STATE_OFF, STATE_BLE_TURNING_ON);
         verify(mMockContext).bindServiceAsUser(any(), any(), anyInt(), any());
 
-<<<<<<< HEAD
-        verifyStateChange(BluetoothAdapter.STATE_OFF, BluetoothAdapter.STATE_BLE_TURNING_ON, 1,
-                CONTEXT_SWITCH_MS);
-
-        // Start GATT
-        verify(mMockContext, timeout(GATT_START_TIME_MS).times(1)).startService(any());
-=======
->>>>>>> b84479b8
         mAdapterService.addProfile(mMockGattService);
         syncHandler(MESSAGE_PROFILE_SERVICE_REGISTERED);
 
-<<<<<<< HEAD
-        verifyStateChange(BluetoothAdapter.STATE_BLE_TURNING_ON,
-                BluetoothAdapter.STATE_BLE_TURNING_OFF, 1,
-                AdapterState.BLE_START_TIMEOUT_DELAY + CONTEXT_SWITCH_MS);
-
-        // Stop GATT
-        verify(mMockContext, timeout(AdapterState.BLE_STOP_TIMEOUT_DELAY + CONTEXT_SWITCH_MS)
-                .times(2)).startService(any());
-=======
         mLooper.moveTimeForward(120_000); // Skip time so the timeout fires
         syncHandler(AdapterState.BLE_START_TIMEOUT);
         verify(mMockContext).unbindService(any());
->>>>>>> b84479b8
 
         // Native loop is not in TestLooper and it will send a event later
         mLooper.startAutoDispatch();
@@ -754,36 +653,6 @@
      */
     @Test
     public void testGattStopTimeout() {
-<<<<<<< HEAD
-        doEnable(0, false);
-        Assert.assertTrue(mAdapterService.getState() == BluetoothAdapter.STATE_ON);
-
-        mAdapterService.disable();
-
-        verifyStateChange(BluetoothAdapter.STATE_ON, BluetoothAdapter.STATE_TURNING_OFF, 1,
-                CONTEXT_SWITCH_MS);
-
-        // Stop PBAP and PAN services
-        verify(mMockContext, timeout(ONE_SECOND_MS).times(5)).startService(any());
-        mAdapterService.onProfileServiceStateChanged(mMockService, BluetoothAdapter.STATE_OFF);
-        mAdapterService.onProfileServiceStateChanged(mMockService2, BluetoothAdapter.STATE_OFF);
-
-        verifyStateChange(BluetoothAdapter.STATE_TURNING_OFF, BluetoothAdapter.STATE_BLE_ON, 1,
-                CONTEXT_SWITCH_MS);
-
-        mServiceBinder.stopBle(mAttributionSource);
-
-        verifyStateChange(BluetoothAdapter.STATE_BLE_ON, BluetoothAdapter.STATE_BLE_TURNING_OFF, 1,
-                CONTEXT_SWITCH_MS);
-
-        // Stop GATT
-        verify(mMockContext, timeout(ONE_SECOND_MS).times(6)).startService(any());
-
-        verifyStateChange(BluetoothAdapter.STATE_BLE_TURNING_OFF, BluetoothAdapter.STATE_OFF, 1,
-                AdapterState.BLE_STOP_TIMEOUT_DELAY + NATIVE_DISABLE_MS);
-
-        Assert.assertFalse(mAdapterService.getState() == BluetoothAdapter.STATE_ON);
-=======
         doEnable(false);
 
         onToBleOn(
@@ -804,7 +673,6 @@
         verifyStateChange(STATE_BLE_TURNING_OFF, STATE_OFF);
 
         assertThat(mAdapterService.getState()).isEqualTo(STATE_OFF);
->>>>>>> b84479b8
     }
 
     /**
@@ -817,29 +685,11 @@
 
         offToBleOn(mLooper, mMockGattService, mAdapterService, mMockContext, mIBluetoothCallback);
 
-<<<<<<< HEAD
-        // Start GATT
-        verify(mMockContext, timeout(GATT_START_TIME_MS).times(1)).startService(any());
-        mAdapterService.addProfile(mMockGattService);
-        mAdapterService.onProfileServiceStateChanged(mMockGattService, BluetoothAdapter.STATE_ON);
-
-        verifyStateChange(BluetoothAdapter.STATE_BLE_TURNING_ON, BluetoothAdapter.STATE_BLE_ON, 1,
-                NATIVE_INIT_MS);
-
-        mServiceBinder.startBrEdr(mAttributionSource);
-
-        verifyStateChange(BluetoothAdapter.STATE_BLE_ON, BluetoothAdapter.STATE_TURNING_ON, 1,
-                CONTEXT_SWITCH_MS);
-
-        // Register Mock PBAP and PAN services
-        verify(mMockContext, timeout(ONE_SECOND_MS).times(3)).startService(any());
-=======
         mAdapterService.startBrEdr();
         syncHandler(AdapterState.USER_TURN_ON);
         verifyStateChange(STATE_BLE_ON, STATE_TURNING_ON);
         verify(mMockContext, times(2)).startService(any()); // Register Mock PBAP and PAN services
 
->>>>>>> b84479b8
         mAdapterService.addProfile(mMockService);
         syncHandler(MESSAGE_PROFILE_SERVICE_REGISTERED);
         mAdapterService.addProfile(mMockService2);
@@ -849,14 +699,6 @@
 
         // Skip onProfileServiceStateChanged for mMockService2 to be in the test situation
 
-<<<<<<< HEAD
-        // Stop PBAP and PAN services
-        verify(mMockContext, timeout(ONE_SECOND_MS).times(5)).startService(any());
-        mAdapterService.onProfileServiceStateChanged(mMockService, BluetoothAdapter.STATE_OFF);
-
-        verifyStateChange(BluetoothAdapter.STATE_TURNING_OFF, BluetoothAdapter.STATE_BLE_ON, 1,
-                CONTEXT_SWITCH_MS);
-=======
         mLooper.moveTimeForward(120_000); // Skip time so the timeout fires
         syncHandler(AdapterState.BREDR_START_TIMEOUT);
 
@@ -870,7 +712,6 @@
 
         // Ensure GATT is still running
         verify(mMockContext, times(0)).unbindService(any());
->>>>>>> b84479b8
     }
 
     /**
@@ -889,27 +730,15 @@
         mAdapterService.onProfileServiceStateChanged(mMockService, STATE_OFF);
         syncHandler(MESSAGE_PROFILE_SERVICE_STATE_CHANGED);
 
-<<<<<<< HEAD
-        // Stop PBAP and PAN services
-        verify(mMockContext, timeout(ONE_SECOND_MS).times(5)).startService(any());
-        mAdapterService.onProfileServiceStateChanged(mMockService, BluetoothAdapter.STATE_OFF);
-=======
         // Skip onProfileServiceStateChanged for mMockService2 to be in the test situation
->>>>>>> b84479b8
 
         mLooper.moveTimeForward(120_000); // Skip time so the timeout fires
         syncHandler(AdapterState.BREDR_STOP_TIMEOUT);
         verifyStateChange(STATE_TURNING_OFF, STATE_BLE_TURNING_OFF);
         verify(mMockContext).unbindService(any());
 
-<<<<<<< HEAD
-        // Stop GATT
-        verify(mMockContext, timeout(ONE_SECOND_MS).times(6)).startService(any());
-        mAdapterService.onProfileServiceStateChanged(mMockGattService, BluetoothAdapter.STATE_OFF);
-=======
         mAdapterService.onProfileServiceStateChanged(mMockGattService, STATE_OFF);
         syncHandler(MESSAGE_PROFILE_SERVICE_STATE_CHANGED);
->>>>>>> b84479b8
 
         // TODO(b/280518177): The only timeout to fire here should be the BREDR
         mLooper.moveTimeForward(120_000); // Skip time so the timeout fires
@@ -938,31 +767,6 @@
 
         BluetoothProperties.snoop_log_mode(BluetoothProperties.snoop_log_mode_values.FULL);
 
-<<<<<<< HEAD
-        mAdapterService.disable();
-
-        verifyStateChange(BluetoothAdapter.STATE_ON, BluetoothAdapter.STATE_TURNING_OFF, 1,
-                CONTEXT_SWITCH_MS);
-
-        // Stop PBAP and PAN services
-        verify(mMockContext, timeout(ONE_SECOND_MS).times(5)).startService(any());
-        mAdapterService.onProfileServiceStateChanged(mMockService, BluetoothAdapter.STATE_OFF);
-        mAdapterService.onProfileServiceStateChanged(mMockService2, BluetoothAdapter.STATE_OFF);
-
-        verifyStateChange(BluetoothAdapter.STATE_TURNING_OFF, BluetoothAdapter.STATE_BLE_ON, 1,
-                CONTEXT_SWITCH_MS);
-
-        // Don't call stopBle().  The Adapter should turn itself off.
-
-        verifyStateChange(
-                BluetoothAdapter.STATE_BLE_ON,
-                BluetoothAdapter.STATE_BLE_TURNING_OFF,
-                1,
-                CONTEXT_SWITCH_MS);
-
-        // Stop GATT
-        verify(mMockContext, timeout(ONE_SECOND_MS).times(6)).startService(any());
-=======
         onToBleOn(
                 mLooper,
                 mAdapterService,
@@ -975,7 +779,6 @@
         syncHandler(AdapterState.BLE_TURN_OFF);
         verifyStateChange(STATE_BLE_ON, STATE_BLE_TURNING_OFF, CONTEXT_SWITCH_MS);
         verify(mMockContext).unbindService(any()); // stop Gatt
->>>>>>> b84479b8
 
         mAdapterService.onProfileServiceStateChanged(mMockGattService, STATE_OFF);
         syncHandler(MESSAGE_PROFILE_SERVICE_STATE_CHANGED);
