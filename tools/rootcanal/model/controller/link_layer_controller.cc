/*
 * Copyright 2017 The Android Open Source Project
 *
 * Licensed under the Apache License, Version 2.0 (the "License");
 * you may not use this file except in compliance with the License.
 * You may obtain a copy of the License at
 *
 *      http://www.apache.org/licenses/LICENSE-2.0
 *
 * Unless required by applicable law or agreed to in writing, software
 * distributed under the License is distributed on an "AS IS" BASIS,
 * WITHOUT WARRANTIES OR CONDITIONS OF ANY KIND, either express or implied.
 * See the License for the specific language governing permissions and
 * limitations under the License.
 */

#include "link_layer_controller.h"

#include <hci/hci_packets.h>

#include <algorithm>

#include "crypto/crypto.h"
#include "log.h"
#include "packet/raw_builder.h"
#include "rootcanal_rs.h"

using namespace std::chrono;
using bluetooth::hci::Address;
using bluetooth::hci::AddressType;
using bluetooth::hci::AddressWithType;
using bluetooth::hci::DirectAdvertisingAddressType;
using bluetooth::hci::EventCode;
using bluetooth::hci::LLFeaturesBits;
using bluetooth::hci::SubeventCode;

using namespace model::packets;
using model::packets::PacketType;
using namespace std::literals;

using TaskId = rootcanal::LinkLayerController::TaskId;

namespace rootcanal {

constexpr milliseconds kNoDelayMs(0);

const Address& LinkLayerController::GetAddress() const { return address_; }

AddressWithType PeerDeviceAddress(Address address,
                                  PeerAddressType peer_address_type) {
  switch (peer_address_type) {
    case PeerAddressType::PUBLIC_DEVICE_OR_IDENTITY_ADDRESS:
      return AddressWithType(address, AddressType::PUBLIC_DEVICE_ADDRESS);
    case PeerAddressType::RANDOM_DEVICE_OR_IDENTITY_ADDRESS:
      return AddressWithType(address, AddressType::RANDOM_DEVICE_ADDRESS);
  }
}

AddressWithType PeerIdentityAddress(Address address,
                                    PeerAddressType peer_address_type) {
  switch (peer_address_type) {
    case PeerAddressType::PUBLIC_DEVICE_OR_IDENTITY_ADDRESS:
      return AddressWithType(address, AddressType::PUBLIC_IDENTITY_ADDRESS);
    case PeerAddressType::RANDOM_DEVICE_OR_IDENTITY_ADDRESS:
      return AddressWithType(address, AddressType::RANDOM_IDENTITY_ADDRESS);
  }
}

bool LinkLayerController::IsEventUnmasked(EventCode event) const {
  uint64_t bit = UINT64_C(1) << (static_cast<uint8_t>(event) - 1);
  return (event_mask_ & bit) != 0;
}

bool LinkLayerController::IsLeEventUnmasked(SubeventCode subevent) const {
  uint64_t bit = UINT64_C(1) << (static_cast<uint8_t>(subevent) - 1);
  return IsEventUnmasked(EventCode::LE_META_EVENT) &&
         (le_event_mask_ & bit) != 0;
}

bool LinkLayerController::FilterAcceptListBusy() {
  // Filter Accept List cannot be modified when
  //  • any advertising filter policy uses the Filter Accept List and
  //    advertising is enabled,
  if (legacy_advertiser_.IsEnabled() &&
      legacy_advertiser_.advertising_filter_policy !=
          bluetooth::hci::AdvertisingFilterPolicy::ALL_DEVICES) {
    return true;
  }

  for (auto const& [_, advertiser] : extended_advertisers_) {
    if (advertiser.IsEnabled() &&
        advertiser.advertising_filter_policy !=
            bluetooth::hci::AdvertisingFilterPolicy::ALL_DEVICES) {
      return true;
    }
  }

  //  • the scanning filter policy uses the Filter Accept List and scanning
  //    is enabled,
  if (scanner_.IsEnabled() &&
      (scanner_.scan_filter_policy ==
           bluetooth::hci::LeScanningFilterPolicy::FILTER_ACCEPT_LIST_ONLY ||
       scanner_.scan_filter_policy ==
           bluetooth::hci::LeScanningFilterPolicy::
               FILTER_ACCEPT_LIST_AND_INITIATORS_IDENTITY)) {
    return true;
  }

  //  • the initiator filter policy uses the Filter Accept List and an
  //    HCI_LE_Create_Connection or HCI_LE_Extended_Create_Connection
  //    command is pending.
  if (initiator_.IsEnabled() &&
      initiator_.initiator_filter_policy ==
          bluetooth::hci::InitiatorFilterPolicy::USE_FILTER_ACCEPT_LIST) {
    return true;
  }

  return false;
}

bool LinkLayerController::LeFilterAcceptListContainsDevice(
    FilterAcceptListAddressType address_type, Address address) {
  for (auto const& entry : le_filter_accept_list_) {
    if (entry.address_type == address_type &&
        (address_type == FilterAcceptListAddressType::ANONYMOUS_ADVERTISERS ||
         entry.address == address)) {
      return true;
    }
  }

  return false;
}

bool LinkLayerController::LePeriodicAdvertiserListContainsDevice(
    bluetooth::hci::AdvertiserAddressType advertiser_address_type,
    Address advertiser_address, uint8_t advertising_sid) {
  for (auto const& entry : le_periodic_advertiser_list_) {
    if (entry.advertiser_address_type == advertiser_address_type &&
        entry.advertiser_address == advertiser_address &&
        entry.advertising_sid == advertising_sid) {
      return true;
    }
  }

  return false;
}

bool LinkLayerController::LeFilterAcceptListContainsDevice(
    AddressWithType address) {
  FilterAcceptListAddressType address_type;
  switch (address.GetAddressType()) {
    case AddressType::PUBLIC_DEVICE_ADDRESS:
    case AddressType::PUBLIC_IDENTITY_ADDRESS:
      address_type = FilterAcceptListAddressType::PUBLIC;
      break;
    case AddressType::RANDOM_DEVICE_ADDRESS:
    case AddressType::RANDOM_IDENTITY_ADDRESS:
      address_type = FilterAcceptListAddressType::RANDOM;
      break;
  }

  return LeFilterAcceptListContainsDevice(address_type, address.GetAddress());
}

bool LinkLayerController::ResolvingListBusy() {
  // The resolving list cannot be modified when
  //  • Advertising (other than periodic advertising) is enabled,
  if (legacy_advertiser_.IsEnabled()) {
    return true;
  }

  for (auto const& [_, advertiser] : extended_advertisers_) {
    if (advertiser.IsEnabled()) {
      return true;
    }
  }

  //  • Scanning is enabled,
  if (scanner_.IsEnabled()) {
    return true;
  }

  //  • an HCI_LE_Create_Connection, HCI_LE_Extended_Create_Connection, or
  //    HCI_LE_Periodic_Advertising_Create_Sync command is pending.
  if (initiator_.IsEnabled()) {
    return true;
  }

  return false;
}

std::optional<AddressWithType> LinkLayerController::ResolvePrivateAddress(
    AddressWithType address, IrkSelection irk) {
  if (!address.IsRpa()) {
    return address;
  }

  if (!le_resolving_list_enabled_) {
    return {};
  }

  for (auto& entry : le_resolving_list_) {
    std::array<uint8_t, LinkLayerController::kIrkSize> const& used_irk =
        irk == IrkSelection::Local ? entry.local_irk : entry.peer_irk;

    if (address.IsRpaThatMatchesIrk(used_irk)) {
      // Update the peer resolvable address used for the peer
      // with the returned identity address.
      if (irk == IrkSelection::Peer) {
        entry.peer_resolvable_address = address.GetAddress();
      }

      return PeerIdentityAddress(entry.peer_identity_address,
                                 entry.peer_identity_address_type);
    }
  }

  return {};
}

std::optional<AddressWithType>
LinkLayerController::GenerateResolvablePrivateAddress(AddressWithType address,
                                                      IrkSelection irk) {
  if (!le_resolving_list_enabled_) {
    return {};
  }

  for (auto& entry : le_resolving_list_) {
    if (address.GetAddress() == entry.peer_identity_address &&
        address.ToPeerAddressType() == entry.peer_identity_address_type) {
      std::array<uint8_t, LinkLayerController::kIrkSize> const& used_irk =
          irk == IrkSelection::Local ? entry.local_irk : entry.peer_irk;
      Address local_resolvable_address = generate_rpa(used_irk);

      // Update the local resolvable address used for the peer
      // with the returned identity address.
      if (irk == IrkSelection::Local) {
        entry.local_resolvable_address = local_resolvable_address;
      }

      return AddressWithType{local_resolvable_address,
                             AddressType::RANDOM_DEVICE_ADDRESS};
    }
  }

  return {};
}

// =============================================================================
//  BR/EDR Commands
// =============================================================================

// HCI Read Rssi command (Vol 4, Part E § 7.5.4).
ErrorCode LinkLayerController::ReadRssi(uint16_t connection_handle,
                                        int8_t* rssi) {
  // Not documented: If the connection handle is not found, the Controller
  // shall return the error code Unknown Connection Identifier (0x02).
  if (!connections_.HasHandle(connection_handle)) {
    INFO(id_, "unknown connection identifier");
    return ErrorCode::UNKNOWN_CONNECTION;
  }

  *rssi = connections_.GetRssi(connection_handle);
  return ErrorCode::SUCCESS;
}

// =============================================================================
//  General LE Commands
// =============================================================================

// HCI LE Set Random Address command (Vol 4, Part E § 7.8.4).
ErrorCode LinkLayerController::LeSetRandomAddress(Address random_address) {
  // If the Host issues this command when any of advertising (created using
  // legacy advertising commands), scanning, or initiating are enabled,
  // the Controller shall return the error code Command Disallowed (0x0C).
  if (legacy_advertiser_.IsEnabled() || scanner_.IsEnabled() ||
      initiator_.IsEnabled()) {
    INFO(id_, "advertising, scanning or initiating are currently active");
    return ErrorCode::COMMAND_DISALLOWED;
  }

  if (random_address == Address::kEmpty) {
    INFO(id_, "the random address may not be set to 00:00:00:00:00:00");
    return ErrorCode::INVALID_HCI_COMMAND_PARAMETERS;
  }

  random_address_ = random_address;
  return ErrorCode::SUCCESS;
}

// HCI LE Set Host Feature command (Vol 4, Part E § 7.8.45).
ErrorCode LinkLayerController::LeSetResolvablePrivateAddressTimeout(
    uint16_t rpa_timeout) {
  // Note: no documented status code for this case.
  if (rpa_timeout < 0x1 || rpa_timeout > 0x0e10) {
    INFO(id_,
         "rpa_timeout (0x{:04x}) is outside the range of supported values "
         " 0x1 - 0x0e10",
         rpa_timeout);
    return ErrorCode::INVALID_HCI_COMMAND_PARAMETERS;
  }

  resolvable_private_address_timeout_ = seconds(rpa_timeout);
  return ErrorCode::SUCCESS;
}

// HCI LE Read Phy command (Vol 4, Part E § 7.8.47).
ErrorCode LinkLayerController::LeReadPhy(uint16_t connection_handle,
                                         bluetooth::hci::PhyType* tx_phy,
                                         bluetooth::hci::PhyType* rx_phy) {
  // Note: no documented status code for this case.
  if (!connections_.HasHandle(connection_handle) ||
      connections_.GetPhyType(connection_handle) != Phy::Type::LOW_ENERGY) {
    INFO(id_, "unknown or invalid connection handle");
    return ErrorCode::UNKNOWN_CONNECTION;
  }

  AclConnection const& connection =
      connections_.GetAclConnection(connection_handle);
  *tx_phy = connection.GetTxPhy();
  *rx_phy = connection.GetRxPhy();
  return ErrorCode::SUCCESS;
}

// HCI LE Set Default Phy command (Vol 4, Part E § 7.8.48).
ErrorCode LinkLayerController::LeSetDefaultPhy(
    bool all_phys_no_transmit_preference, bool all_phys_no_receive_preference,
    uint8_t tx_phys, uint8_t rx_phys) {
  uint8_t supported_phys = properties_.LeSupportedPhys();

  // If the All_PHYs parameter specifies that the Host has no preference,
  // the TX_PHYs parameter shall be ignored; otherwise at least one bit shall
  // be set to 1.
  if (all_phys_no_transmit_preference) {
    tx_phys = supported_phys;
  }
  if (tx_phys == 0) {
    INFO(id_, "TX_Phys does not configure any bit");
    return ErrorCode::INVALID_HCI_COMMAND_PARAMETERS;
  }

  // If the All_PHYs parameter specifies that the Host has no preference,
  // the RX_PHYs parameter shall be ignored; otherwise at least one bit shall
  // be set to 1.
  if (all_phys_no_receive_preference) {
    rx_phys = supported_phys;
  }
  if (rx_phys == 0) {
    INFO(id_, "RX_Phys does not configure any bit");
    return ErrorCode::INVALID_HCI_COMMAND_PARAMETERS;
  }

  // If the Host sets, in the TX_PHYs or RX_PHYs parameter, a bit for a PHY that
  // the Controller does not support, including a bit that is reserved for
  // future use, the Controller shall return the error code Unsupported Feature
  // or Parameter Value (0x11).
  if ((tx_phys & ~supported_phys) != 0) {
    INFO(id_, "TX_PhyS {:x} configures unsupported or reserved bits", tx_phys);
    return ErrorCode::UNSUPPORTED_FEATURE_OR_PARAMETER_VALUE;
  }
  if ((rx_phys & ~supported_phys) != 0) {
    INFO(id_, "RX_PhyS {:x} configures unsupported or reserved bits", rx_phys);
    return ErrorCode::UNSUPPORTED_FEATURE_OR_PARAMETER_VALUE;
  }

  default_tx_phys_ = tx_phys;
  default_rx_phys_ = rx_phys;
  return ErrorCode::SUCCESS;
}

// HCI LE Set Phy command (Vol 4, Part E § 7.8.49).
ErrorCode LinkLayerController::LeSetPhy(
    uint16_t connection_handle, bool all_phys_no_transmit_preference,
    bool all_phys_no_receive_preference, uint8_t tx_phys, uint8_t rx_phys,
    bluetooth::hci::PhyOptions /*phy_options*/) {
  uint8_t supported_phys = properties_.LeSupportedPhys();

  // Note: no documented status code for this case.
  if (!connections_.HasHandle(connection_handle) ||
      connections_.GetPhyType(connection_handle) != Phy::Type::LOW_ENERGY) {
    INFO(id_, "unknown or invalid connection handle");
    return ErrorCode::UNKNOWN_CONNECTION;
  }

  // If the All_PHYs parameter specifies that the Host has no preference,
  // the TX_PHYs parameter shall be ignored; otherwise at least one bit shall
  // be set to 1.
  if (all_phys_no_transmit_preference) {
    tx_phys = supported_phys;
  }
  if (tx_phys == 0) {
    INFO(id_, "TX_Phys does not configure any bit");
    return ErrorCode::INVALID_HCI_COMMAND_PARAMETERS;
  }

  // If the All_PHYs parameter specifies that the Host has no preference,
  // the RX_PHYs parameter shall be ignored; otherwise at least one bit shall
  // be set to 1.
  if (all_phys_no_receive_preference) {
    rx_phys = supported_phys;
  }
  if (rx_phys == 0) {
    INFO(id_, "RX_Phys does not configure any bit");
    return ErrorCode::INVALID_HCI_COMMAND_PARAMETERS;
  }

  // If the Host sets, in the TX_PHYs or RX_PHYs parameter, a bit for a PHY that
  // the Controller does not support, including a bit that is reserved for
  // future use, the Controller shall return the error code Unsupported Feature
  // or Parameter Value (0x11).
  if ((tx_phys & ~supported_phys) != 0) {
    INFO(id_, "TX_PhyS ({:x}) configures unsupported or reserved bits",
         tx_phys);
    return ErrorCode::UNSUPPORTED_FEATURE_OR_PARAMETER_VALUE;
  }
  if ((rx_phys & ~supported_phys) != 0) {
    INFO(id_, "RX_PhyS ({:x}) configures unsupported or reserved bits",
         rx_phys);
    return ErrorCode::UNSUPPORTED_FEATURE_OR_PARAMETER_VALUE;
  }

  // The HCI_LE_PHY_Update_Complete event shall be generated either when one
  // or both PHY changes or when the Controller determines that neither PHY
  // will change immediately.
  SendLeLinkLayerPacket(model::packets::LlPhyReqBuilder::Create(
      connections_.GetOwnAddress(connection_handle).GetAddress(),
      connections_.GetAddress(connection_handle).GetAddress(), tx_phys,
      rx_phys));

  connections_.GetAclConnection(connection_handle).InitiatePhyUpdate();
  requested_tx_phys_ = tx_phys;
  requested_rx_phys_ = rx_phys;
  return ErrorCode::SUCCESS;
}

// Helper to pick one phy in enabled phys.
static bluetooth::hci::PhyType select_phy(uint8_t phys,
                                          bluetooth::hci::PhyType current) {
  return (phys & 0x4)   ? bluetooth::hci::PhyType::LE_CODED
         : (phys & 0x2) ? bluetooth::hci::PhyType::LE_2M
         : (phys & 0x1) ? bluetooth::hci::PhyType::LE_1M
                        : current;
}

// Helper to generate the LL_PHY_UPDATE_IND mask for the selected phy.
// The mask is non zero only if the phy has changed.
static uint8_t indicate_phy(bluetooth::hci::PhyType selected,
                            bluetooth::hci::PhyType current) {
  return selected == current                             ? 0x0
         : selected == bluetooth::hci::PhyType::LE_CODED ? 0x4
         : selected == bluetooth::hci::PhyType::LE_2M    ? 0x2
                                                         : 0x1;
}

void LinkLayerController::IncomingLlPhyReq(
    model::packets::LinkLayerPacketView incoming) {
  auto phy_req = model::packets::LlPhyReqView::Create(incoming);
  ASSERT(phy_req.IsValid());
  uint16_t connection_handle =
      connections_.GetHandleOnlyAddress(incoming.GetSourceAddress());

  if (connection_handle == kReservedHandle) {
<<<<<<< HEAD
    LOG_INFO("@%s: Unknown connection @%s",
             incoming.GetDestinationAddress().ToString().c_str(),
             incoming.GetSourceAddress().ToString().c_str());
=======
    INFO(id_, "@{}: Unknown connection @{}", incoming.GetDestinationAddress(),
         incoming.GetSourceAddress());
>>>>>>> a5e8c6e4
    return;
  }

  AclConnection& connection = connections_.GetAclConnection(connection_handle);

  if (connection.GetRole() == bluetooth::hci::Role::PERIPHERAL) {
    // Peripheral receives the request: respond with local phy preferences
    // in LL_PHY_RSP pdu.
    SendLeLinkLayerPacket(model::packets::LlPhyRspBuilder::Create(
        incoming.GetDestinationAddress(), incoming.GetSourceAddress(),
        default_tx_phys_, default_rx_phys_));
  } else {
    // Central receives the request: respond with LL_PHY_UPDATE_IND and
    // the selected phys.

    // Intersect phy preferences with local preferences.
    uint8_t tx_phys = phy_req.GetRxPhys() & default_tx_phys_;
    uint8_t rx_phys = phy_req.GetTxPhys() & default_rx_phys_;

    // Select valid TX and RX phys from preferences.
    bluetooth::hci::PhyType phy_c_to_p =
        select_phy(tx_phys, connection.GetTxPhy());
    bluetooth::hci::PhyType phy_p_to_c =
        select_phy(rx_phys, connection.GetRxPhy());

    // Send LL_PHY_UPDATE_IND to notify selected phys.
    //
    // PHY_C_TO_P shall be set to indicate the PHY that shall be used for
    // packets sent from the Central to the Peripheral. These fields each
    // consist of 8 bits. If a PHY is changing, the bit corresponding to the new
    // PHY shall be set to 1 and the remaining bits to 0; if a PHY is remaining
    // unchanged, then the corresponding field shall be set to the value 0.
    SendLeLinkLayerPacket(model::packets::LlPhyUpdateIndBuilder::Create(
        incoming.GetDestinationAddress(), incoming.GetSourceAddress(),
        indicate_phy(phy_c_to_p, connection.GetTxPhy()),
        indicate_phy(phy_p_to_c, connection.GetRxPhy()), 0));

    // Notify the host when the phy selection has changed
    // (responder in this case).
    if ((phy_c_to_p != connection.GetTxPhy() ||
         phy_p_to_c != connection.GetRxPhy()) &&
        IsLeEventUnmasked(SubeventCode::PHY_UPDATE_COMPLETE)) {
      send_event_(bluetooth::hci::LePhyUpdateCompleteBuilder::Create(
          ErrorCode::SUCCESS, connection_handle, phy_c_to_p, phy_p_to_c));
    }

    // Update local state.
    connection.SetTxPhy(phy_c_to_p);
    connection.SetRxPhy(phy_p_to_c);
  }
}

void LinkLayerController::IncomingLlPhyRsp(
    model::packets::LinkLayerPacketView incoming) {
  auto phy_rsp = model::packets::LlPhyRspView::Create(incoming);
  ASSERT(phy_rsp.IsValid());
  uint16_t connection_handle =
      connections_.GetHandleOnlyAddress(incoming.GetSourceAddress());

  if (connection_handle == kReservedHandle) {
<<<<<<< HEAD
    LOG_INFO("@%s: Unknown connection @%s",
             incoming.GetDestinationAddress().ToString().c_str(),
             incoming.GetSourceAddress().ToString().c_str());
=======
    INFO(id_, "@{}: Unknown connection @{}", incoming.GetDestinationAddress(),
         incoming.GetSourceAddress());
>>>>>>> a5e8c6e4
    return;
  }

  AclConnection& connection = connections_.GetAclConnection(connection_handle);
  ASSERT(connection.GetRole() == bluetooth::hci::Role::CENTRAL);

  // Intersect phy preferences with local preferences.
  uint8_t tx_phys = phy_rsp.GetRxPhys() & requested_tx_phys_;
  uint8_t rx_phys = phy_rsp.GetTxPhys() & requested_rx_phys_;

  // Select valid TX and RX phys from preferences.
  bluetooth::hci::PhyType phy_c_to_p =
      select_phy(tx_phys, connection.GetTxPhy());
  bluetooth::hci::PhyType phy_p_to_c =
      select_phy(rx_phys, connection.GetRxPhy());

  // Send LL_PHY_UPDATE_IND to notify selected phys.
  //
  // PHY_C_TO_P shall be set to indicate the PHY that shall be used for
  // packets sent from the Central to the Peripheral. These fields each
  // consist of 8 bits. If a PHY is changing, the bit corresponding to the new
  // PHY shall be set to 1 and the remaining bits to 0; if a PHY is remaining
  // unchanged, then the corresponding field shall be set to the value 0.
  SendLeLinkLayerPacket(model::packets::LlPhyUpdateIndBuilder::Create(
      incoming.GetDestinationAddress(), incoming.GetSourceAddress(),
      indicate_phy(phy_c_to_p, connection.GetTxPhy()),
      indicate_phy(phy_p_to_c, connection.GetRxPhy()), 0));

  // Always notify the host, even if the phy selection has not changed
  // (initiator in this case).
  if (IsLeEventUnmasked(SubeventCode::PHY_UPDATE_COMPLETE)) {
    send_event_(bluetooth::hci::LePhyUpdateCompleteBuilder::Create(
        ErrorCode::SUCCESS, connection_handle, phy_c_to_p, phy_p_to_c));
  }

  // Update local state.
  connection.PhyUpdateComplete();
  connection.SetTxPhy(phy_c_to_p);
  connection.SetRxPhy(phy_p_to_c);
}

void LinkLayerController::IncomingLlPhyUpdateInd(
    model::packets::LinkLayerPacketView incoming) {
  auto phy_update_ind = model::packets::LlPhyUpdateIndView::Create(incoming);
  ASSERT(phy_update_ind.IsValid());
  uint16_t connection_handle =
      connections_.GetHandleOnlyAddress(incoming.GetSourceAddress());

  if (connection_handle == kReservedHandle) {
<<<<<<< HEAD
    LOG_INFO("@%s: Unknown connection @%s",
             incoming.GetDestinationAddress().ToString().c_str(),
             incoming.GetSourceAddress().ToString().c_str());
=======
    INFO(id_, "@{}: Unknown connection @{}", incoming.GetDestinationAddress(),
         incoming.GetSourceAddress());
>>>>>>> a5e8c6e4
    return;
  }

  AclConnection& connection = connections_.GetAclConnection(connection_handle);
  ASSERT(connection.GetRole() == bluetooth::hci::Role::PERIPHERAL);

  bluetooth::hci::PhyType tx_phy =
      select_phy(phy_update_ind.GetPhyPToC(), connection.GetTxPhy());
  bluetooth::hci::PhyType rx_phy =
      select_phy(phy_update_ind.GetPhyCToP(), connection.GetRxPhy());

  // Update local state, and notify the host.
  // The notification is sent only when the local host is initiator
  // of the Phy update procedure or the phy selection has changed.
  if (IsLeEventUnmasked(SubeventCode::PHY_UPDATE_COMPLETE) &&
      (tx_phy != connection.GetTxPhy() || rx_phy != connection.GetRxPhy() ||
       connection.InitiatedPhyUpdate())) {
    send_event_(bluetooth::hci::LePhyUpdateCompleteBuilder::Create(
        ErrorCode::SUCCESS, connection_handle, tx_phy, rx_phy));
  }

  connection.PhyUpdateComplete();
  connection.SetTxPhy(tx_phy);
  connection.SetRxPhy(rx_phy);
}

// HCI LE Set Host Feature command (Vol 4, Part E § 7.8.115).
ErrorCode LinkLayerController::LeSetHostFeature(uint8_t bit_number,
                                                uint8_t bit_value) {
  if (bit_number >= 64 || bit_value > 1) {
    return ErrorCode::INVALID_HCI_COMMAND_PARAMETERS;
  }

  // If Bit_Value is set to 0x01 and Bit_Number specifies a feature bit that
  // requires support of a feature that the Controller does not support,
  // the Controller shall return the error code Unsupported Feature or
  // Parameter Value (0x11).
  // TODO

  // If the Host issues this command while the Controller has a connection to
  // another device, the Controller shall return the error code
  // Command Disallowed (0x0C).
  if (HasAclConnection()) {
    return ErrorCode::COMMAND_DISALLOWED;
  }

  uint64_t bit_mask = UINT64_C(1) << bit_number;
  if (bit_mask ==
      static_cast<uint64_t>(
          LLFeaturesBits::CONNECTED_ISOCHRONOUS_STREAM_HOST_SUPPORT)) {
    connected_isochronous_stream_host_support_ = bit_value != 0;
  } else if (bit_mask ==
             static_cast<uint64_t>(
                 LLFeaturesBits::CONNECTION_SUBRATING_HOST_SUPPORT)) {
    connection_subrating_host_support_ = bit_value != 0;
  }
  // If Bit_Number specifies a feature bit that is not controlled by the Host,
  // the Controller shall return the error code Unsupported Feature or
  // Parameter Value (0x11).
  else {
    return ErrorCode::UNSUPPORTED_FEATURE_OR_PARAMETER_VALUE;
  }

  if (bit_value != 0) {
    le_host_supported_features_ |= bit_mask;
  } else {
    le_host_supported_features_ &= ~bit_mask;
  }

  return ErrorCode::SUCCESS;
}

// =============================================================================
//  LE Resolving List
// =============================================================================

// HCI command LE_Add_Device_To_Resolving_List (Vol 4, Part E § 7.8.38).
ErrorCode LinkLayerController::LeAddDeviceToResolvingList(
    PeerAddressType peer_identity_address_type, Address peer_identity_address,
    std::array<uint8_t, kIrkSize> peer_irk,
    std::array<uint8_t, kIrkSize> local_irk) {
  // This command shall not be used when address resolution is enabled in the
  // Controller and:
  //  • Advertising (other than periodic advertising) is enabled,
  //  • Scanning is enabled, or
  //  • an HCI_LE_Create_Connection, HCI_LE_Extended_Create_Connection, or
  //    HCI_LE_Periodic_Advertising_Create_Sync command is pending.
  if (le_resolving_list_enabled_ && ResolvingListBusy()) {
    INFO(id_,
         "device is currently advertising, scanning, or establishing an"
         " LE connection");
    return ErrorCode::COMMAND_DISALLOWED;
  }

  // When a Controller cannot add a device to the list because there is no space
  // available, it shall return the error code Memory Capacity Exceeded (0x07).
  if (le_resolving_list_.size() >= properties_.le_resolving_list_size) {
    INFO(id_, "resolving list is full");
    return ErrorCode::MEMORY_CAPACITY_EXCEEDED;
  }

  // If there is an existing entry in the resolving list with the same
  // Peer_Identity_Address and Peer_Identity_Address_Type, or with the same
  // Peer_IRK, the Controller should return the error code Invalid HCI Command
  // Parameters (0x12).
  for (auto const& entry : le_resolving_list_) {
    if ((entry.peer_identity_address_type == peer_identity_address_type &&
         entry.peer_identity_address == peer_identity_address) ||
        entry.peer_irk == peer_irk) {
      INFO(id_, "device is already present in the resolving list");
      return ErrorCode::INVALID_HCI_COMMAND_PARAMETERS;
    }
  }

  le_resolving_list_.emplace_back(ResolvingListEntry{peer_identity_address_type,
                                                     peer_identity_address,
                                                     peer_irk,
                                                     local_irk,
                                                     PrivacyMode::NETWORK,
                                                     {},
                                                     {}});
  return ErrorCode::SUCCESS;
}

// HCI command LE_Remove_Device_From_Resolving_List (Vol 4, Part E § 7.8.39).
ErrorCode LinkLayerController::LeRemoveDeviceFromResolvingList(
    PeerAddressType peer_identity_address_type, Address peer_identity_address) {
  // This command shall not be used when address resolution is enabled in the
  // Controller and:
  //  • Advertising (other than periodic advertising) is enabled,
  //  • Scanning is enabled, or
  //  • an HCI_LE_Create_Connection, HCI_LE_Extended_Create_Connection, or
  //    HCI_LE_Periodic_Advertising_Create_Sync command is pending.
  if (le_resolving_list_enabled_ && ResolvingListBusy()) {
    INFO(id_,
         "device is currently advertising, scanning, or establishing an"
         " LE connection");
    return ErrorCode::COMMAND_DISALLOWED;
  }

  for (auto it = le_resolving_list_.begin(); it != le_resolving_list_.end();
       it++) {
    if (it->peer_identity_address_type == peer_identity_address_type &&
        it->peer_identity_address == peer_identity_address) {
      le_resolving_list_.erase(it);
      return ErrorCode::SUCCESS;
    }
  }

  // When a Controller cannot remove a device from the resolving list because
  // it is not found, it shall return the error code
  // Unknown Connection Identifier (0x02).
  INFO(id_, "peer address not found in the resolving list");
  return ErrorCode::UNKNOWN_CONNECTION;
}

// HCI command LE_Clear_Resolving_List (Vol 4, Part E § 7.8.40).
ErrorCode LinkLayerController::LeClearResolvingList() {
  // This command shall not be used when address resolution is enabled in the
  // Controller and:
  //  • Advertising (other than periodic advertising) is enabled,
  //  • Scanning is enabled, or
  //  • an HCI_LE_Create_Connection, HCI_LE_Extended_Create_Connection, or
  //    HCI_LE_Periodic_Advertising_Create_Sync command is pending.
  if (le_resolving_list_enabled_ && ResolvingListBusy()) {
    INFO(id_,
         "device is currently advertising, scanning,"
         " or establishing an LE connection");
    return ErrorCode::COMMAND_DISALLOWED;
  }

  le_resolving_list_.clear();
  return ErrorCode::SUCCESS;
}

// HCI command LE_Read_Peer_Resolvable_Address (Vol 4, Part E § 7.8.42).
ErrorCode LinkLayerController::LeReadPeerResolvableAddress(
    PeerAddressType peer_identity_address_type, Address peer_identity_address,
    Address* peer_resolvable_address) {
  for (auto const& entry : le_resolving_list_) {
    if (entry.peer_identity_address_type == peer_identity_address_type &&
        entry.peer_identity_address == peer_identity_address &&
        entry.peer_resolvable_address.has_value()) {
      *peer_resolvable_address = entry.peer_resolvable_address.value();
      return ErrorCode::SUCCESS;
    }
  }

  // When a Controller cannot find a Resolvable Private Address associated with
  // the Peer Identity Address, or if the Peer Identity Address cannot be found
  // in the resolving list, it shall return the error code
  // Unknown Connection Identifier (0x02).
  INFO(id_,
       "peer identity address {}[{}] not found in the resolving list,"
       " or peer resolvable address unavailable",
       peer_identity_address, PeerAddressTypeText(peer_identity_address_type));
  return ErrorCode::UNKNOWN_CONNECTION;
}

// HCI command LE_Read_Local_Resolvable_Address (Vol 4, Part E § 7.8.43).
ErrorCode LinkLayerController::LeReadLocalResolvableAddress(
    PeerAddressType peer_identity_address_type, Address peer_identity_address,
    Address* local_resolvable_address) {
  for (auto const& entry : le_resolving_list_) {
    if (entry.peer_identity_address_type == peer_identity_address_type &&
        entry.peer_identity_address == peer_identity_address &&
        entry.local_resolvable_address.has_value()) {
      *local_resolvable_address = entry.local_resolvable_address.value();
      return ErrorCode::SUCCESS;
    }
  }

  // When a Controller cannot find a Resolvable Private Address associated with
  // the Peer Identity Address, or if the Peer Identity Address cannot be found
  // in the resolving list, it shall return the error code
  // Unknown Connection Identifier (0x02).
  INFO(id_,
       "peer identity address {}[{}] not found in the resolving list,"
       " or peer resolvable address unavailable",
       peer_identity_address, PeerAddressTypeText(peer_identity_address_type));
  return ErrorCode::UNKNOWN_CONNECTION;
}

// HCI command LE_Set_Address_Resolution_Enable (Vol 4, Part E § 7.8.44).
ErrorCode LinkLayerController::LeSetAddressResolutionEnable(bool enable) {
  // This command shall not be used when:
  //  • Advertising (other than periodic advertising) is enabled,
  //  • Scanning is enabled, or
  //  • an HCI_LE_Create_Connection, HCI_LE_Extended_Create_Connection, or
  //    HCI_LE_Periodic_Advertising_Create_Sync command is pending.
  if (ResolvingListBusy()) {
    INFO(id_,
         "device is currently advertising, scanning,"
         " or establishing an LE connection");
    return ErrorCode::COMMAND_DISALLOWED;
  }

  le_resolving_list_enabled_ = enable;
  return ErrorCode::SUCCESS;
}

// HCI command LE_Set_Privacy_Mode (Vol 4, Part E § 7.8.77).
ErrorCode LinkLayerController::LeSetPrivacyMode(
    PeerAddressType peer_identity_address_type, Address peer_identity_address,
    bluetooth::hci::PrivacyMode privacy_mode) {
  // This command shall not be used when address resolution is enabled in the
  // Controller and:
  //  • Advertising (other than periodic advertising) is enabled,
  //  • Scanning is enabled, or
  //  • an HCI_LE_Create_Connection, HCI_LE_Extended_Create_Connection, or
  //    HCI_LE_Periodic_Advertising_Create_Sync command is pending.
  if (le_resolving_list_enabled_ && ResolvingListBusy()) {
    INFO(id_,
         "device is currently advertising, scanning,"
         " or establishing an LE connection");
    return ErrorCode::COMMAND_DISALLOWED;
  }

  for (auto& entry : le_resolving_list_) {
    if (entry.peer_identity_address_type == peer_identity_address_type &&
        entry.peer_identity_address == peer_identity_address) {
      entry.privacy_mode = privacy_mode;
      return ErrorCode::SUCCESS;
    }
  }

  // If the device is not on the resolving list, the Controller shall return
  // the error code Unknown Connection Identifier (0x02).
  INFO(id_, "peer address not found in the resolving list");
  return ErrorCode::UNKNOWN_CONNECTION;
}

// =============================================================================
//  LE Filter Accept List
// =============================================================================

// HCI command LE_Clear_Filter_Accept_List (Vol 4, Part E § 7.8.15).
ErrorCode LinkLayerController::LeClearFilterAcceptList() {
  // This command shall not be used when:
  //  • any advertising filter policy uses the Filter Accept List and
  //    advertising is enabled,
  //  • the scanning filter policy uses the Filter Accept List and scanning
  //    is enabled, or
  //  • the initiator filter policy uses the Filter Accept List and an
  //    HCI_LE_Create_Connection or HCI_LE_Extended_Create_Connection
  //    command is pending.
  if (FilterAcceptListBusy()) {
    INFO(id_,
         "device is currently advertising, scanning,"
         " or establishing an LE connection using the filter accept list");
    return ErrorCode::COMMAND_DISALLOWED;
  }

  le_filter_accept_list_.clear();
  return ErrorCode::SUCCESS;
}

// HCI command LE_Add_Device_To_Filter_Accept_List (Vol 4, Part E § 7.8.16).
ErrorCode LinkLayerController::LeAddDeviceToFilterAcceptList(
    FilterAcceptListAddressType address_type, Address address) {
  // This command shall not be used when:
  //  • any advertising filter policy uses the Filter Accept List and
  //    advertising is enabled,
  //  • the scanning filter policy uses the Filter Accept List and scanning
  //    is enabled, or
  //  • the initiator filter policy uses the Filter Accept List and an
  //    HCI_LE_Create_Connection or HCI_LE_Extended_Create_Connection
  //    command is pending.
  if (FilterAcceptListBusy()) {
    INFO(id_,
         "device is currently advertising, scanning,"
         " or establishing an LE connection using the filter accept list");
    return ErrorCode::COMMAND_DISALLOWED;
  }

  // When a Controller cannot add a device to the Filter Accept List
  // because there is no space available, it shall return the error code
  // Memory Capacity Exceeded (0x07).
  if (le_filter_accept_list_.size() >= properties_.le_filter_accept_list_size) {
    INFO(id_, "filter accept list is full");
    return ErrorCode::MEMORY_CAPACITY_EXCEEDED;
  }

  le_filter_accept_list_.emplace_back(
      FilterAcceptListEntry{address_type, address});
  return ErrorCode::SUCCESS;
}

// HCI command LE_Remove_Device_From_Filter_Accept_List (Vol 4, Part E
// § 7.8.17).
ErrorCode LinkLayerController::LeRemoveDeviceFromFilterAcceptList(
    FilterAcceptListAddressType address_type, Address address) {
  // This command shall not be used when:
  //  • any advertising filter policy uses the Filter Accept List and
  //    advertising is enabled,
  //  • the scanning filter policy uses the Filter Accept List and scanning
  //    is enabled, or
  //  • the initiator filter policy uses the Filter Accept List and an
  //    HCI_LE_Create_Connection or HCI_LE_Extended_Create_Connection
  //    command is pending.
  if (FilterAcceptListBusy()) {
    INFO(id_,
         "device is currently advertising, scanning,"
         " or establishing an LE connection using the filter accept list");
    return ErrorCode::COMMAND_DISALLOWED;
  }

  for (auto it = le_filter_accept_list_.begin();
       it != le_filter_accept_list_.end(); it++) {
    // Address shall be ignored when Address_Type is set to 0xFF.
    if (it->address_type == address_type &&
        (address_type == FilterAcceptListAddressType::ANONYMOUS_ADVERTISERS ||
         it->address == address)) {
      le_filter_accept_list_.erase(it);
      return ErrorCode::SUCCESS;
    }
  }

  // Note: this case is not documented.
  INFO(id_, "address not found in the filter accept list");
  return ErrorCode::SUCCESS;
}

// =============================================================================
//  LE Periodic Advertiser List
// =============================================================================

// HCI LE Add Device To Periodic Advertiser List command (Vol 4, Part E
// § 7.8.70).
ErrorCode LinkLayerController::LeAddDeviceToPeriodicAdvertiserList(
    bluetooth::hci::AdvertiserAddressType advertiser_address_type,
    Address advertiser_address, uint8_t advertising_sid) {
  // If the Host issues this command when an HCI_LE_Periodic_Advertising_-
  // Create_Sync command is pending, the Controller shall return the error code
  // Command Disallowed (0x0C).
  if (synchronizing_.has_value()) {
    INFO(id_,
         "LE Periodic Advertising Create Sync command is currently pending");
    return ErrorCode::COMMAND_DISALLOWED;
  }

  // When a Controller cannot add an entry to the Periodic Advertiser list
  // because the list is full, the Controller shall return the error code Memory
  // Capacity Exceeded (0x07).
  if (le_periodic_advertiser_list_.size() >=
      properties_.le_periodic_advertiser_list_size) {
    INFO(id_, "periodic advertiser list is full");
    return ErrorCode::MEMORY_CAPACITY_EXCEEDED;
  }

  // If the entry is already on the list, the Controller shall
  // return the error code Invalid HCI Command Parameters (0x12).
  for (auto& entry : le_periodic_advertiser_list_) {
    if (entry.advertiser_address_type == advertiser_address_type &&
        entry.advertiser_address == advertiser_address &&
        entry.advertising_sid == advertising_sid) {
      INFO(id_, "entry is already found in the periodic advertiser list");
      return ErrorCode::INVALID_HCI_COMMAND_PARAMETERS;
    }
  }

  le_periodic_advertiser_list_.emplace_back(PeriodicAdvertiserListEntry{
      advertiser_address_type, advertiser_address, advertising_sid});
  return ErrorCode::SUCCESS;
}

// HCI LE Remove Device From Periodic Advertiser List command
// (Vol 4, Part E § 7.8.71).
ErrorCode LinkLayerController::LeRemoveDeviceFromPeriodicAdvertiserList(
    bluetooth::hci::AdvertiserAddressType advertiser_address_type,
    Address advertiser_address, uint8_t advertising_sid) {
  // If this command is used when an HCI_LE_Periodic_Advertising_Create_Sync
  // command is pending, the Controller shall return the error code Command
  // Disallowed (0x0C).
  if (synchronizing_.has_value()) {
    INFO(id_,
         "LE Periodic Advertising Create Sync command is currently pending");
    return ErrorCode::COMMAND_DISALLOWED;
  }

  for (auto it = le_periodic_advertiser_list_.begin();
       it != le_periodic_advertiser_list_.end(); it++) {
    if (it->advertiser_address_type == advertiser_address_type &&
        it->advertiser_address == advertiser_address &&
        it->advertising_sid == advertising_sid) {
      le_periodic_advertiser_list_.erase(it);
      return ErrorCode::SUCCESS;
    }
  }

  // When a Controller cannot remove an entry from the Periodic Advertiser list
  // because it is not found, the Controller shall return the error code Unknown
  // Advertising Identifier (0x42).
  INFO(id_, "entry not found in the periodic advertiser list");
  return ErrorCode::UNKNOWN_ADVERTISING_IDENTIFIER;
}

// HCI LE Clear Periodic Advertiser List command (Vol 4, Part E § 7.8.72).
ErrorCode LinkLayerController::LeClearPeriodicAdvertiserList() {
  // If this command is used when an HCI_LE_Periodic_Advertising_Create_Sync
  // command is pending, the Controller shall return the error code Command
  // Disallowed (0x0C).
  if (synchronizing_.has_value()) {
    INFO(id_,
         "LE Periodic Advertising Create Sync command is currently pending");
    return ErrorCode::COMMAND_DISALLOWED;
  }

  le_periodic_advertiser_list_.clear();
  return ErrorCode::SUCCESS;
}

// =============================================================================
//  LE Periodic Sync
// =============================================================================

// HCI LE Periodic Advertising Create Sync command (Vol 4, Part E § 7.8.67).
ErrorCode LinkLayerController::LePeriodicAdvertisingCreateSync(
    bluetooth::hci::PeriodicAdvertisingOptions options, uint8_t advertising_sid,
    bluetooth::hci::AdvertiserAddressType advertiser_address_type,
    Address advertiser_address, uint16_t /*skip*/, uint16_t sync_timeout,
    uint8_t sync_cte_type) {
  // If the Host issues this command when another HCI_LE_Periodic_Advertising_-
  // Create_Sync command is pending, the Controller shall return the error code
  // Command Disallowed (0x0C).
  if (synchronizing_.has_value()) {
    INFO(id_,
         "LE Periodic Advertising Create Sync command is currently pending");
    return ErrorCode::COMMAND_DISALLOWED;
  }

  // If the Host sets all the non-reserved bits of the Sync_CTE_Type parameter
  // to 1, the Controller shall return the error code Command Disallowed (0x0C).
  uint8_t sync_cte_type_mask = 0x1f;
  if ((sync_cte_type & sync_cte_type_mask) == sync_cte_type_mask) {
    INFO(id_,
         "Sync_CTE_Type is configured to ignore all types of advertisement");
    return ErrorCode::COMMAND_DISALLOWED;
  }

  // If the Host issues this command with bit 0 of Options not set and with
  // Advertising_SID, Advertiser_Address_Type, and Advertiser_Address the same
  // as those of a periodic advertising train that the Controller is already
  // synchronized to, the Controller shall return the error code
  // Connection Already Exists (0x0B).
  bool has_synchronized_train = false;
  for (auto& [_, sync] : synchronized_) {
    has_synchronized_train |=
        sync.advertiser_address_type == advertiser_address_type &&
        sync.advertiser_address == advertiser_address &&
        sync.advertising_sid == advertising_sid;
  }
  if (!options.use_periodic_advertiser_list_ && has_synchronized_train) {
    INFO(id_,
         "the controller is already synchronized on the periodic advertising"
         " train from {}[{}] - SID=0x{:x}",
         advertiser_address,
         bluetooth::hci::AdvertiserAddressTypeText(advertiser_address_type),
         advertising_sid);
    return ErrorCode::CONNECTION_ALREADY_EXISTS;
  }

  // If the Host issues this command and the Controller has insufficient
  // resources to handle any more periodic advertising trains, the Controller
  // shall return the error code Memory Capacity Exceeded (0x07)
  // TODO emulate LE state limits.

  // If bit 1 of Options is set to 0, bit 2 is set to 1, and the Controller does
  // not support the Periodic Advertising ADI Support feature, then the
  // Controller shall return an error which should use the error code
  // Unsupported Feature or Parameter Value (0x11).
  if (!options.disable_reporting_ && options.enable_duplicate_filtering_ &&
      !properties_.SupportsLLFeature(
          LLFeaturesBits::PERIODIC_ADVERTISING_ADI_SUPPORT)) {
    INFO(id_,
         "reporting and duplicate filtering are enabled in the options,"
         " but the controller does not support the Periodic Advertising ADI"
         " Support feature");
    return ErrorCode::UNSUPPORTED_FEATURE_OR_PARAMETER_VALUE;
  }

  // If bit 1 of the Options parameter is set to 1 and the Controller does not
  // support the HCI_LE_Set_Periodic_Advertising_Receive_Enable command, the
  // Controller shall return the error code Connection Failed to be Established
  // / Synchronization Timeout (0x3E).
  if (options.disable_reporting_ &&
      !properties_.SupportsCommand(
          bluetooth::hci::OpCodeIndex::
              LE_SET_PERIODIC_ADVERTISING_RECEIVE_ENABLE)) {
    INFO(id_,
         "reporting is disabled in the options, but the controller does not"
         " support the HCI_LE_Set_Periodic_Advertising_Receive_Enable command");
    return ErrorCode::CONNECTION_FAILED_ESTABLISHMENT;
  }

  synchronizing_ = Synchronizing{
      .options = options,
      .advertiser_address_type = advertiser_address_type,
      .advertiser_address = advertiser_address,
      .advertising_sid = advertising_sid,
      .sync_timeout = 10ms * sync_timeout,
  };
  return ErrorCode::SUCCESS;
}

// HCI LE Periodic Advertising Create Sync Cancel command (Vol 4, Part E
// § 7.8.68).
ErrorCode LinkLayerController::LePeriodicAdvertisingCreateSyncCancel() {
  // If the Host issues this command while no HCI_LE_Periodic_Advertising_-
  // Create_Sync command is pending, the Controller shall return the error code
  // Command Disallowed (0x0C).
  if (!synchronizing_.has_value()) {
    INFO(id_, "no LE Periodic Advertising Create Sync command is pending");
    return ErrorCode::COMMAND_DISALLOWED;
  }

  // After the HCI_Command_Complete is sent and if the cancellation was
  // successful, the Controller sends an HCI_LE_Periodic_Advertising_Sync_-
  // Established event to the Host with the error code Operation Cancelled
  // by Host (0x44).
  if (IsLeEventUnmasked(SubeventCode::PERIODIC_ADVERTISING_SYNC_ESTABLISHED)) {
    ScheduleTask(0ms, [this] {
      send_event_(
          bluetooth::hci::LePeriodicAdvertisingSyncEstablishedBuilder::Create(
              ErrorCode::OPERATION_CANCELLED_BY_HOST, 0, 0,
              AddressType::PUBLIC_DEVICE_ADDRESS, Address::kEmpty,
              bluetooth::hci::SecondaryPhyType::NO_PACKETS, 0,
              bluetooth::hci::ClockAccuracy::PPM_500));
    });
  }

  synchronizing_ = {};
  return ErrorCode::SUCCESS;
}

// HCI LE Periodic Advertising Terminate Sync command (Vol 4, Part E
// § 7.8.69).
ErrorCode LinkLayerController::LePeriodicAdvertisingTerminateSync(
    uint16_t sync_handle) {
  // If the periodic advertising train corresponding to the Sync_Handle
  // parameter does not exist, then the Controller shall return the error
  // code Unknown Advertising Identifier (0x42).
  if (synchronized_.count(sync_handle) == 0) {
    INFO(id_, "the Sync_Handle 0x{:x} does not exist", sync_handle);
    return ErrorCode::UNKNOWN_ADVERTISING_IDENTIFIER;
  }

  synchronized_.erase(sync_handle);
  return ErrorCode::SUCCESS;
}

// =============================================================================
//  LE Legacy Scanning
// =============================================================================

// HCI command LE_Set_Scan_Parameters (Vol 4, Part E § 7.8.10).
ErrorCode LinkLayerController::LeSetScanParameters(
    bluetooth::hci::LeScanType scan_type, uint16_t scan_interval,
    uint16_t scan_window, bluetooth::hci::OwnAddressType own_address_type,
    bluetooth::hci::LeScanningFilterPolicy scanning_filter_policy) {
  // Legacy advertising commands are disallowed when extended advertising
  // commands were used since the last reset.
  if (!SelectLegacyAdvertising()) {
    INFO(id_,
         "legacy advertising command rejected because extended advertising"
         " is being used");
    return ErrorCode::COMMAND_DISALLOWED;
  }

  // The Host shall not issue this command when scanning is enabled in the
  // Controller; if it is the Command Disallowed error code shall be used.
  if (scanner_.IsEnabled()) {
    INFO(id_, "scanning is currently enabled");
    return ErrorCode::COMMAND_DISALLOWED;
  }

  // Note: no explicit error code stated for invalid interval and window
  // values but assuming Unsupported Feature or Parameter Value (0x11)
  // error code based on similar advertising command.
  if (scan_interval < 0x4 || scan_interval > 0x4000 || scan_window < 0x4 ||
      scan_window > 0x4000) {
    INFO(id_,
         "le_scan_interval (0x{:04x}) and/or"
         " le_scan_window (0x{:04x}) are outside the range"
         " of supported values (0x0004 - 0x4000)",
         scan_interval, scan_window);
    return ErrorCode::UNSUPPORTED_FEATURE_OR_PARAMETER_VALUE;
  }

  // The LE_Scan_Window parameter shall always be set to a value smaller
  // or equal to the value set for the LE_Scan_Interval parameter.
  if (scan_window > scan_interval) {
    INFO(id_,
         "le_scan_window (0x{:04x}) is larger than le_scan_interval (0x{:04x})",
         scan_window, scan_interval);
    return ErrorCode::INVALID_HCI_COMMAND_PARAMETERS;
  }

  scanner_.le_1m_phy.enabled = true;
  scanner_.le_coded_phy.enabled = false;
  scanner_.le_1m_phy.scan_type = scan_type;
  scanner_.le_1m_phy.scan_interval = scan_interval;
  scanner_.le_1m_phy.scan_window = scan_window;
  scanner_.own_address_type = own_address_type;
  scanner_.scan_filter_policy = scanning_filter_policy;
  return ErrorCode::SUCCESS;
}

// HCI command LE_Set_Scan_Enable (Vol 4, Part E § 7.8.11).
ErrorCode LinkLayerController::LeSetScanEnable(bool enable,
                                               bool filter_duplicates) {
  // Legacy advertising commands are disallowed when extended advertising
  // commands were used since the last reset.
  if (!SelectLegacyAdvertising()) {
    INFO(id_,
         "legacy advertising command rejected because extended advertising"
         " is being used");
    return ErrorCode::COMMAND_DISALLOWED;
  }

  if (!enable) {
    scanner_.scan_enable = false;
    scanner_.history.clear();
    return ErrorCode::SUCCESS;
  }

  // TODO: additional checks would apply in the case of a LE only Controller
  // with no configured public device address.

  // If LE_Scan_Enable is set to 0x01, the scanning parameters' Own_Address_Type
  // parameter is set to 0x01 or 0x03, and the random address for the device
  // has not been initialized using the HCI_LE_Set_Random_Address command,
  // the Controller shall return the error code
  // Invalid HCI Command Parameters (0x12).
  if ((scanner_.own_address_type ==
           bluetooth::hci::OwnAddressType::RANDOM_DEVICE_ADDRESS ||
       scanner_.own_address_type ==
           bluetooth::hci::OwnAddressType::RESOLVABLE_OR_RANDOM_ADDRESS) &&
      random_address_ == Address::kEmpty) {
    INFO(id_,
         "own_address_type is Random_Device_Address or"
         " Resolvable_or_Random_Address but the Random_Address"
         " has not been initialized");
    return ErrorCode::INVALID_HCI_COMMAND_PARAMETERS;
  }

  scanner_.scan_enable = true;
  scanner_.history.clear();
  scanner_.timeout = {};
  scanner_.periodical_timeout = {};
  scanner_.filter_duplicates = filter_duplicates
                                   ? bluetooth::hci::FilterDuplicates::ENABLED
                                   : bluetooth::hci::FilterDuplicates::DISABLED;
  return ErrorCode::SUCCESS;
}

// =============================================================================
//  LE Extended Scanning
// =============================================================================

// HCI command LE_Set_Extended_Scan_Parameters (Vol 4, Part E § 7.8.64).
ErrorCode LinkLayerController::LeSetExtendedScanParameters(
    bluetooth::hci::OwnAddressType own_address_type,
    bluetooth::hci::LeScanningFilterPolicy scanning_filter_policy,
    uint8_t scanning_phys,
    std::vector<bluetooth::hci::PhyScanParameters> scanning_phy_parameters) {
  uint8_t supported_phys = properties_.LeSupportedPhys();

  // Extended advertising commands are disallowed when legacy advertising
  // commands were used since the last reset.
  if (!SelectExtendedAdvertising()) {
    INFO(id_,
         "extended advertising command rejected because legacy advertising"
         " is being used");
    return ErrorCode::COMMAND_DISALLOWED;
  }

  // If the Host issues this command when scanning is enabled in the Controller,
  // the Controller shall return the error code Command Disallowed (0x0C).
  if (scanner_.IsEnabled()) {
    INFO(id_, "scanning is currently enabled");
    return ErrorCode::COMMAND_DISALLOWED;
  }

  // If the Host specifies a PHY that is not supported by the Controller,
  // including a bit that is reserved for future use, it should return the
  // error code Unsupported Feature or Parameter Value (0x11).
  if ((scanning_phys & ~supported_phys) != 0) {
    INFO(id_,
         "scanning_phys ({:02x}) enables PHYs that are not supported by"
         " the controller",
         scanning_phys);
    return ErrorCode::UNSUPPORTED_FEATURE_OR_PARAMETER_VALUE;
  }

  // TODO(c++20) std::popcount
  if (__builtin_popcount(scanning_phys) !=
      int(scanning_phy_parameters.size())) {
    INFO(id_,
         "scanning_phy_parameters ({})"
         " does not match scanning_phys ({:02x})",
         scanning_phy_parameters.size(), scanning_phys);
    return ErrorCode::INVALID_HCI_COMMAND_PARAMETERS;
  }

  // Note: no explicit error code stated for empty scanning_phys
  // but assuming Unsupported Feature or Parameter Value (0x11)
  // error code based on HCI Extended LE Create Connecton command.
  if (scanning_phys == 0) {
    INFO(id_, "scanning_phys is empty");
    return ErrorCode::INVALID_HCI_COMMAND_PARAMETERS;
  }

  for (auto const& parameter : scanning_phy_parameters) {
    //  If the requested scan cannot be supported by the implementation,
    // the Controller shall return the error code
    // Invalid HCI Command Parameters (0x12).
    if (parameter.le_scan_interval_ < 0x4 || parameter.le_scan_window_ < 0x4) {
      INFO(id_,
           "le_scan_interval (0x{:04x}) and/or"
           " le_scan_window (0x{:04x}) are outside the range"
           " of supported values (0x0004 - 0xffff)",
           parameter.le_scan_interval_, parameter.le_scan_window_);
      return ErrorCode::INVALID_HCI_COMMAND_PARAMETERS;
    }

    if (parameter.le_scan_window_ > parameter.le_scan_interval_) {
      INFO(id_,
           "le_scan_window (0x{:04x}) is larger than le_scan_interval "
           "(0x{:04x})",
           parameter.le_scan_window_, parameter.le_scan_interval_);
      return ErrorCode::INVALID_HCI_COMMAND_PARAMETERS;
    }
  }

  scanner_.own_address_type = own_address_type;
  scanner_.scan_filter_policy = scanning_filter_policy;
  scanner_.le_1m_phy.enabled = false;
  scanner_.le_coded_phy.enabled = false;
  int offset = 0;

  if (scanning_phys & 0x1) {
    scanner_.le_1m_phy = Scanner::PhyParameters{
        .enabled = true,
        .scan_type = scanning_phy_parameters[offset].le_scan_type_,
        .scan_interval = scanning_phy_parameters[offset].le_scan_interval_,
        .scan_window = scanning_phy_parameters[offset].le_scan_window_,
    };
    offset++;
  }

  if (scanning_phys & 0x4) {
    scanner_.le_coded_phy = Scanner::PhyParameters{
        .enabled = true,
        .scan_type = scanning_phy_parameters[offset].le_scan_type_,
        .scan_interval = scanning_phy_parameters[offset].le_scan_interval_,
        .scan_window = scanning_phy_parameters[offset].le_scan_window_,
    };
    offset++;
  }

  return ErrorCode::SUCCESS;
}

// HCI command LE_Set_Extended_Scan_Enable (Vol 4, Part E § 7.8.65).
ErrorCode LinkLayerController::LeSetExtendedScanEnable(
    bool enable, bluetooth::hci::FilterDuplicates filter_duplicates,
    uint16_t duration, uint16_t period) {
  // Extended advertising commands are disallowed when legacy advertising
  // commands were used since the last reset.
  if (!SelectExtendedAdvertising()) {
    INFO(id_,
         "extended advertising command rejected because legacy advertising"
         " is being used");
    return ErrorCode::COMMAND_DISALLOWED;
  }

  if (!enable) {
    scanner_.scan_enable = false;
    scanner_.history.clear();
    return ErrorCode::SUCCESS;
  }

  // The Period parameter shall be ignored when the Duration parameter is zero.
  if (duration == 0) {
    period = 0;
  }

  // If Filter_Duplicates is set to 0x02 and either Period or Duration to zero,
  // the Controller shall return the error code
  // Invalid HCI Command Parameters (0x12).
  if (filter_duplicates ==
          bluetooth::hci::FilterDuplicates::RESET_EACH_PERIOD &&
      (period == 0 || duration == 0)) {
    INFO(id_,
         "filter_duplicates is Reset_Each_Period but either"
         " the period or duration is 0");
    return ErrorCode::INVALID_HCI_COMMAND_PARAMETERS;
  }

  auto duration_ms = std::chrono::milliseconds(10 * duration);
  auto period_ms = std::chrono::milliseconds(1280 * period);

  // If both the Duration and Period parameters are non-zero and the Duration is
  // greater than or equal to the Period, the Controller shall return the
  // error code Invalid HCI Command Parameters (0x12).
  if (period != 0 && duration != 0 && duration_ms >= period_ms) {
    INFO(id_, "the period is greater than or equal to the duration");
    return ErrorCode::INVALID_HCI_COMMAND_PARAMETERS;
  }

  // TODO: additional checks would apply in the case of a LE only Controller
  // with no configured public device address.

  // If LE_Scan_Enable is set to 0x01, the scanning parameters' Own_Address_Type
  // parameter is set to 0x01 or 0x03, and the random address for the device
  // has not been initialized using the HCI_LE_Set_Random_Address command,
  // the Controller shall return the error code
  // Invalid HCI Command Parameters (0x12).
  if ((scanner_.own_address_type ==
           bluetooth::hci::OwnAddressType::RANDOM_DEVICE_ADDRESS ||
       scanner_.own_address_type ==
           bluetooth::hci::OwnAddressType::RESOLVABLE_OR_RANDOM_ADDRESS) &&
      random_address_ == Address::kEmpty) {
    INFO(id_,
         "own_address_type is Random_Device_Address or"
         " Resolvable_or_Random_Address but the Random_Address"
         " has not been initialized");
    return ErrorCode::INVALID_HCI_COMMAND_PARAMETERS;
  }

  scanner_.scan_enable = true;
  scanner_.history.clear();
  scanner_.timeout = {};
  scanner_.periodical_timeout = {};
  scanner_.filter_duplicates = filter_duplicates;
  scanner_.duration = duration_ms;
  scanner_.period = period_ms;

  auto now = std::chrono::steady_clock::now();

  // At the end of a single scan (Duration non-zero but Period zero), an
  // HCI_LE_Scan_Timeout event shall be generated.
  if (duration != 0) {
    scanner_.timeout = now + scanner_.duration;
  }
  if (period != 0) {
    scanner_.periodical_timeout = now + scanner_.period;
  }

  return ErrorCode::SUCCESS;
}

// =============================================================================
//  LE Legacy Connection
// =============================================================================

// HCI LE Create Connection command (Vol 4, Part E § 7.8.12).
ErrorCode LinkLayerController::LeCreateConnection(
    uint16_t scan_interval, uint16_t scan_window,
    bluetooth::hci::InitiatorFilterPolicy initiator_filter_policy,
    AddressWithType peer_address,
    bluetooth::hci::OwnAddressType own_address_type,
    uint16_t connection_interval_min, uint16_t connection_interval_max,
    uint16_t max_latency, uint16_t supervision_timeout, uint16_t min_ce_length,
    uint16_t max_ce_length) {
  // Legacy advertising commands are disallowed when extended advertising
  // commands were used since the last reset.
  if (!SelectLegacyAdvertising()) {
    INFO(id_,
         "legacy advertising command rejected because extended advertising"
         " is being used");
    return ErrorCode::COMMAND_DISALLOWED;
  }

  // If the Host issues this command when another HCI_LE_Create_Connection
  // command is pending in the Controller, the Controller shall return the
  // error code Command Disallowed (0x0C).
  if (initiator_.IsEnabled()) {
    INFO(id_, "initiator is currently enabled");
    return ErrorCode::COMMAND_DISALLOWED;
  }

  // Note: no explicit error code stated for invalid interval and window
  // values but assuming Unsupported Feature or Parameter Value (0x11)
  // error code based on similar advertising command.
  if (scan_interval < 0x4 || scan_interval > 0x4000 || scan_window < 0x4 ||
      scan_window > 0x4000) {
    INFO(id_,
         "scan_interval (0x{:04x}) and/or "
         "scan_window (0x{:04x}) are outside the range"
         " of supported values (0x4 - 0x4000)",
         scan_interval, scan_window);
    return ErrorCode::UNSUPPORTED_FEATURE_OR_PARAMETER_VALUE;
  }

  // The LE_Scan_Window parameter shall be set to a value smaller or equal to
  // the value set for the LE_Scan_Interval parameter.
  if (scan_interval < scan_window) {
    INFO(id_, "scan_window (0x{:04x}) is larger than scan_interval (0x{:04x})",
         scan_window, scan_interval);
    return ErrorCode::INVALID_HCI_COMMAND_PARAMETERS;
  }

  // Note: no explicit error code stated for invalid connection interval
  // values but assuming Unsupported Feature or Parameter Value (0x11)
  // error code based on similar advertising command.
  if (connection_interval_min < 0x6 || connection_interval_min > 0x0c80 ||
      connection_interval_max < 0x6 || connection_interval_max > 0x0c80) {
    INFO(id_,
         "connection_interval_min (0x{:04x}) and/or "
         "connection_interval_max (0x{:04x}) are outside the range"
         " of supported values (0x6 - 0x0c80)",
         connection_interval_min, connection_interval_max);
    return ErrorCode::UNSUPPORTED_FEATURE_OR_PARAMETER_VALUE;
  }

  // The Connection_Interval_Min parameter shall not be greater than the
  // Connection_Interval_Max parameter.
  if (connection_interval_max < connection_interval_min) {
    INFO(id_,
         "connection_interval_min (0x{:04x}) is larger than"
         " connection_interval_max (0x{:04x})",
         connection_interval_min, connection_interval_max);
    return ErrorCode::INVALID_HCI_COMMAND_PARAMETERS;
  }

  // Note: no explicit error code stated for invalid max_latency
  // values but assuming Unsupported Feature or Parameter Value (0x11)
  // error code based on similar advertising command.
  if (max_latency > 0x01f3) {
    INFO(id_,
         "max_latency (0x{:04x}) is outside the range"
         " of supported values (0x0 - 0x01f3)",
         max_latency);
    return ErrorCode::UNSUPPORTED_FEATURE_OR_PARAMETER_VALUE;
  }

  // Note: no explicit error code stated for invalid supervision timeout
  // values but assuming Unsupported Feature or Parameter Value (0x11)
  // error code based on similar advertising command.
  if (supervision_timeout < 0xa || supervision_timeout > 0x0c80) {
    INFO(id_,
         "supervision_timeout (0x{:04x}) is outside the range"
         " of supported values (0xa - 0x0c80)",
         supervision_timeout);
    return ErrorCode::UNSUPPORTED_FEATURE_OR_PARAMETER_VALUE;
  }

  // The Supervision_Timeout in milliseconds shall be larger than
  // (1 + Max_Latency) * Connection_Interval_Max * 2, where
  // Connection_Interval_Max is given in milliseconds.
  milliseconds min_supervision_timeout = duration_cast<milliseconds>(
      (1 + max_latency) * slots(2 * connection_interval_max) * 2);
  if (supervision_timeout * 10ms < min_supervision_timeout) {
    INFO(id_,
         "supervision_timeout ({} ms) is smaller that the minimal supervision "
         "timeout allowed by connection_interval_max and max_latency ({} ms)",
         supervision_timeout * 10,
         static_cast<unsigned>(min_supervision_timeout / 1ms));
    return ErrorCode::INVALID_HCI_COMMAND_PARAMETERS;
  }

  // TODO: additional checks would apply in the case of a LE only Controller
  // with no configured public device address.

  // If the Own_Address_Type parameter is set to 0x01 and the random
  // address for the device has not been initialized using the
  // HCI_LE_Set_Random_Address command, the Controller shall return the
  // error code Invalid HCI Command Parameters (0x12).
  if (own_address_type == OwnAddressType::RANDOM_DEVICE_ADDRESS &&
      random_address_ == Address::kEmpty) {
    INFO(id_,
         "own_address_type is Random_Device_Address but the Random_Address"
         " has not been initialized");
    return ErrorCode::INVALID_HCI_COMMAND_PARAMETERS;
  }

  // If the Own_Address_Type parameter is set to 0x03, the
  // Initiator_Filter_Policy parameter is set to 0x00, the controller's
  // resolving list did not contain matching entry, and the random address for
  // the device has not been initialized using the HCI_LE_Set_Random_Address
  // command, the Controller shall return the error code
  // Invalid HCI Command Parameters (0x12).
  if (own_address_type == OwnAddressType::RESOLVABLE_OR_RANDOM_ADDRESS &&
      initiator_filter_policy == InitiatorFilterPolicy::USE_PEER_ADDRESS &&
      !GenerateResolvablePrivateAddress(peer_address, IrkSelection::Local) &&
      random_address_ == Address::kEmpty) {
    INFO(id_,
         "own_address_type is Resolvable_Or_Random_Address but the"
         " Resolving_List does not contain a matching entry and the"
         " Random_Address is not initialized");
    return ErrorCode::INVALID_HCI_COMMAND_PARAMETERS;
  }

  initiator_.connect_enable = true;
  initiator_.initiator_filter_policy = initiator_filter_policy;
  initiator_.peer_address = peer_address;
  initiator_.own_address_type = own_address_type;
  initiator_.le_1m_phy.enabled = true;
  initiator_.le_1m_phy.scan_interval = scan_interval;
  initiator_.le_1m_phy.scan_window = scan_window;
  initiator_.le_1m_phy.connection_interval_min = connection_interval_min;
  initiator_.le_1m_phy.connection_interval_max = connection_interval_max;
  initiator_.le_1m_phy.max_latency = max_latency;
  initiator_.le_1m_phy.supervision_timeout = supervision_timeout;
  initiator_.le_1m_phy.min_ce_length = min_ce_length;
  initiator_.le_1m_phy.max_ce_length = max_ce_length;
  initiator_.le_2m_phy.enabled = false;
  initiator_.le_coded_phy.enabled = false;
  initiator_.pending_connect_request = {};
  return ErrorCode::SUCCESS;
}

// HCI LE Create Connection Cancel command (Vol 4, Part E § 7.8.12).
ErrorCode LinkLayerController::LeCreateConnectionCancel() {
  // If no HCI_LE_Create_Connection or HCI_LE_Extended_Create_Connection
  // command is pending, then the Controller shall return the error code
  // Command Disallowed (0x0C).
  if (!initiator_.IsEnabled()) {
    INFO(id_, "initiator is currently disabled");
    return ErrorCode::COMMAND_DISALLOWED;
  }

  // If the cancellation was successful then, after the HCI_Command_Complete
  // event for the HCI_LE_Create_Connection_Cancel command, either an LE
  // Connection Complete or an HCI_LE_Enhanced_Connection_Complete event
  // shall be generated. In either case, the event shall be sent with the error
  // code Unknown Connection Identifier (0x02).
  if (IsLeEventUnmasked(SubeventCode::ENHANCED_CONNECTION_COMPLETE)) {
    ScheduleTask(0ms, [this] {
      send_event_(bluetooth::hci::LeEnhancedConnectionCompleteBuilder::Create(
          ErrorCode::UNKNOWN_CONNECTION, 0, Role::CENTRAL,
          AddressType::PUBLIC_DEVICE_ADDRESS, Address(), Address(), Address(),
          0, 0, 0, bluetooth::hci::ClockAccuracy::PPM_500));
    });
  } else if (IsLeEventUnmasked(SubeventCode::CONNECTION_COMPLETE)) {
    ScheduleTask(0ms, [this] {
      send_event_(bluetooth::hci::LeConnectionCompleteBuilder::Create(
          ErrorCode::UNKNOWN_CONNECTION, 0, Role::CENTRAL,
          AddressType::PUBLIC_DEVICE_ADDRESS, Address(), 0, 0, 0,
          bluetooth::hci::ClockAccuracy::PPM_500));
    });
  }

  initiator_.Disable();
  return ErrorCode::SUCCESS;
}

// =============================================================================
//  LE Extended Connection
// =============================================================================

// HCI LE Extended Create Connection command (Vol 4, Part E § 7.8.66).
ErrorCode LinkLayerController::LeExtendedCreateConnection(
    bluetooth::hci::InitiatorFilterPolicy initiator_filter_policy,
    bluetooth::hci::OwnAddressType own_address_type,
    AddressWithType peer_address, uint8_t initiating_phys,
    std::vector<bluetooth::hci::LeCreateConnPhyScanParameters>
        initiating_phy_parameters) {
  // Extended advertising commands are disallowed when legacy advertising
  // commands were used since the last reset.
  if (!SelectExtendedAdvertising()) {
    INFO(id_,
         "extended advertising command rejected because legacy advertising"
         " is being used");
    return ErrorCode::COMMAND_DISALLOWED;
  }

  // If the Host issues this command when another
  // HCI_LE_Extended_Create_Connection command is pending in the Controller,
  // the Controller shall return the error code Command Disallowed (0x0C).
  if (initiator_.IsEnabled()) {
    INFO(id_, "initiator is currently enabled");
    return ErrorCode::COMMAND_DISALLOWED;
  }

  // If the Host specifies a PHY that is not supported by the Controller,
  // including a bit that is reserved for future use, the latter should return
  // the error code Unsupported Feature or Parameter Value (0x11).
  if ((initiating_phys & 0xf8) != 0) {
    INFO(id_,
         "initiating_phys ({:02x}) enables PHYs that are not supported by"
         " the controller",
         initiating_phys);
    return ErrorCode::UNSUPPORTED_FEATURE_OR_PARAMETER_VALUE;
  }

  // TODO(c++20) std::popcount
  if (__builtin_popcount(initiating_phys) !=
      int(initiating_phy_parameters.size())) {
    INFO(id_,
         "initiating_phy_parameters ({})"
         " does not match initiating_phys ({:02x})",
         initiating_phy_parameters.size(), initiating_phys);
    return ErrorCode::INVALID_HCI_COMMAND_PARAMETERS;
  }

  // If the Initiating_PHYs parameter does not have at least one bit set for a
  // PHY allowed for scanning on the primary advertising physical channel, the
  // Controller shall return the error code
  // Invalid HCI Command Parameters (0x12).
  if (initiating_phys == 0) {
    INFO(id_, "initiating_phys is empty");
    return ErrorCode::INVALID_HCI_COMMAND_PARAMETERS;
  }

  for (auto const& parameter : initiating_phy_parameters) {
    // Note: no explicit error code stated for invalid interval and window
    // values but assuming Unsupported Feature or Parameter Value (0x11)
    // error code based on similar advertising command.
    if (parameter.scan_interval_ < 0x4 || parameter.scan_interval_ > 0x4000 ||
        parameter.scan_window_ < 0x4 || parameter.scan_window_ > 0x4000) {
      INFO(id_,
           "scan_interval (0x{:04x}) and/or "
           "scan_window (0x{:04x}) are outside the range"
           " of supported values (0x4 - 0x4000)",
           parameter.scan_interval_, parameter.scan_window_);
      return ErrorCode::UNSUPPORTED_FEATURE_OR_PARAMETER_VALUE;
    }

    // The LE_Scan_Window parameter shall be set to a value smaller or equal to
    // the value set for the LE_Scan_Interval parameter.
    if (parameter.scan_interval_ < parameter.scan_window_) {
      INFO(id_,
           "scan_window (0x{:04x}) is larger than scan_interval (0x{:04x})",
           parameter.scan_window_, parameter.scan_interval_);
      return ErrorCode::INVALID_HCI_COMMAND_PARAMETERS;
    }

    // Note: no explicit error code stated for invalid connection interval
    // values but assuming Unsupported Feature or Parameter Value (0x11)
    // error code based on similar advertising command.
    if (parameter.conn_interval_min_ < 0x6 ||
        parameter.conn_interval_min_ > 0x0c80 ||
        parameter.conn_interval_max_ < 0x6 ||
        parameter.conn_interval_max_ > 0x0c80) {
      INFO(id_,
           "connection_interval_min (0x{:04x}) and/or "
           "connection_interval_max (0x{:04x}) are outside the range"
           " of supported values (0x6 - 0x0c80)",
           parameter.conn_interval_min_, parameter.conn_interval_max_);
      return ErrorCode::UNSUPPORTED_FEATURE_OR_PARAMETER_VALUE;
    }

    // The Connection_Interval_Min parameter shall not be greater than the
    // Connection_Interval_Max parameter.
    if (parameter.conn_interval_max_ < parameter.conn_interval_min_) {
      INFO(id_,
           "connection_interval_min (0x{:04x}) is larger than"
           " connection_interval_max (0x{:04x})",
           parameter.conn_interval_min_, parameter.conn_interval_max_);
      return ErrorCode::INVALID_HCI_COMMAND_PARAMETERS;
    }

    // Note: no explicit error code stated for invalid max_latency
    // values but assuming Unsupported Feature or Parameter Value (0x11)
    // error code based on similar advertising command.
    if (parameter.conn_latency_ > 0x01f3) {
      INFO(id_,
           "max_latency (0x{:04x}) is outside the range"
           " of supported values (0x0 - 0x01f3)",
           parameter.conn_latency_);
      return ErrorCode::UNSUPPORTED_FEATURE_OR_PARAMETER_VALUE;
    }

    // Note: no explicit error code stated for invalid supervision timeout
    // values but assuming Unsupported Feature or Parameter Value (0x11)
    // error code based on similar advertising command.
    if (parameter.supervision_timeout_ < 0xa ||
        parameter.supervision_timeout_ > 0x0c80) {
      INFO(id_,
           "supervision_timeout (0x{:04x}) is outside the range"
           " of supported values (0xa - 0x0c80)",
           parameter.supervision_timeout_);
      return ErrorCode::UNSUPPORTED_FEATURE_OR_PARAMETER_VALUE;
    }

    // The Supervision_Timeout in milliseconds shall be larger than
    // (1 + Max_Latency) * Connection_Interval_Max * 2, where
    // Connection_Interval_Max is given in milliseconds.
    milliseconds min_supervision_timeout = duration_cast<milliseconds>(
        (1 + parameter.conn_latency_) *
        slots(2 * parameter.conn_interval_max_) * 2);
    if (parameter.supervision_timeout_ * 10ms < min_supervision_timeout) {
      INFO(
          id_,
          "supervision_timeout ({} ms) is smaller that the minimal supervision "
          "timeout allowed by connection_interval_max and max_latency ({} ms)",
          parameter.supervision_timeout_ * 10,
          static_cast<unsigned>(min_supervision_timeout / 1ms));
      return ErrorCode::INVALID_HCI_COMMAND_PARAMETERS;
    }
  }

  // TODO: additional checks would apply in the case of a LE only Controller
  // with no configured public device address.

  // If the Own_Address_Type parameter is set to 0x01 and the random
  // address for the device has not been initialized using the
  // HCI_LE_Set_Random_Address command, the Controller shall return the
  // error code Invalid HCI Command Parameters (0x12).
  if (own_address_type == OwnAddressType::RANDOM_DEVICE_ADDRESS &&
      random_address_ == Address::kEmpty) {
    INFO(id_,
         "own_address_type is Random_Device_Address but the Random_Address"
         " has not been initialized");
    return ErrorCode::INVALID_HCI_COMMAND_PARAMETERS;
  }

  // If the Own_Address_Type parameter is set to 0x03, the
  // Initiator_Filter_Policy parameter is set to 0x00, the controller's
  // resolving list did not contain matching entry, and the random address for
  // the device has not been initialized using the HCI_LE_Set_Random_Address
  // command, the Controller shall return the error code
  // Invalid HCI Command Parameters (0x12).
  if (own_address_type == OwnAddressType::RESOLVABLE_OR_RANDOM_ADDRESS &&
      initiator_filter_policy == InitiatorFilterPolicy::USE_PEER_ADDRESS &&
      !GenerateResolvablePrivateAddress(peer_address, IrkSelection::Local) &&
      random_address_ == Address::kEmpty) {
    INFO(id_,
         "own_address_type is Resolvable_Or_Random_Address but the"
         " Resolving_List does not contain a matching entry and the"
         " Random_Address is not initialized");
    return ErrorCode::INVALID_HCI_COMMAND_PARAMETERS;
  }

  initiator_.connect_enable = true;
  initiator_.initiator_filter_policy = initiator_filter_policy;
  initiator_.peer_address = peer_address;
  initiator_.own_address_type = own_address_type;
  initiator_.pending_connect_request = {};

  initiator_.le_1m_phy.enabled = false;
  initiator_.le_2m_phy.enabled = false;
  initiator_.le_coded_phy.enabled = false;
  int offset = 0;

  if (initiating_phys & 0x1) {
    initiator_.le_1m_phy = Initiator::PhyParameters{
        .enabled = true,
        .scan_interval = initiating_phy_parameters[offset].scan_interval_,
        .scan_window = initiating_phy_parameters[offset].scan_window_,
        .connection_interval_min =
            initiating_phy_parameters[offset].conn_interval_min_,
        .connection_interval_max =
            initiating_phy_parameters[offset].conn_interval_max_,
        .max_latency = initiating_phy_parameters[offset].conn_latency_,
        .supervision_timeout =
            initiating_phy_parameters[offset].supervision_timeout_,
        .min_ce_length = initiating_phy_parameters[offset].min_ce_length_,
        .max_ce_length = initiating_phy_parameters[offset].max_ce_length_,
    };
    offset++;
  }

  if (initiating_phys & 0x2) {
    initiator_.le_2m_phy = Initiator::PhyParameters{
        .enabled = true,
        .scan_interval = initiating_phy_parameters[offset].scan_interval_,
        .scan_window = initiating_phy_parameters[offset].scan_window_,
        .connection_interval_min =
            initiating_phy_parameters[offset].conn_interval_min_,
        .connection_interval_max =
            initiating_phy_parameters[offset].conn_interval_max_,
        .max_latency = initiating_phy_parameters[offset].conn_latency_,
        .supervision_timeout =
            initiating_phy_parameters[offset].supervision_timeout_,
        .min_ce_length = initiating_phy_parameters[offset].min_ce_length_,
        .max_ce_length = initiating_phy_parameters[offset].max_ce_length_,
    };
    offset++;
  }

  if (initiating_phys & 0x4) {
    initiator_.le_coded_phy = Initiator::PhyParameters{
        .enabled = true,
        .scan_interval = initiating_phy_parameters[offset].scan_interval_,
        .scan_window = initiating_phy_parameters[offset].scan_window_,
        .connection_interval_min =
            initiating_phy_parameters[offset].conn_interval_min_,
        .connection_interval_max =
            initiating_phy_parameters[offset].conn_interval_max_,
        .max_latency = initiating_phy_parameters[offset].conn_latency_,
        .supervision_timeout =
            initiating_phy_parameters[offset].supervision_timeout_,
        .min_ce_length = initiating_phy_parameters[offset].min_ce_length_,
        .max_ce_length = initiating_phy_parameters[offset].max_ce_length_,
    };
    offset++;
  }

  return ErrorCode::SUCCESS;
}

void LinkLayerController::SetSecureSimplePairingSupport(bool enable) {
  uint64_t bit = 0x1;
  secure_simple_pairing_host_support_ = enable;
  if (enable) {
    host_supported_features_ |= bit;
  } else {
    host_supported_features_ &= ~bit;
  }
}

void LinkLayerController::SetLeHostSupport(bool enable) {
  // TODO: Vol 2, Part C § 3.5 Feature requirements.
  // (65) LE Supported (Host)             implies
  //    (38) LE Supported (Controller)
  uint64_t bit = 0x2;
  le_host_support_ = enable;
  if (enable) {
    host_supported_features_ |= bit;
  } else {
    host_supported_features_ &= ~bit;
  }
}

void LinkLayerController::SetSecureConnectionsSupport(bool enable) {
  // TODO: Vol 2, Part C § 3.5 Feature requirements.
  // (67) Secure Connections (Host Support)           implies
  //    (64) Secure Simple Pairing (Host Support)     and
  //    (136) Secure Connections (Controller Support)
  uint64_t bit = 0x8;
  secure_connections_host_support_ = enable;
  if (enable) {
    host_supported_features_ |= bit;
  } else {
    host_supported_features_ &= ~bit;
  }
}

void LinkLayerController::SetLocalName(
    std::array<uint8_t, kLocalNameSize> const& local_name) {
  std::copy(local_name.begin(), local_name.end(), local_name_.begin());
}

void LinkLayerController::SetLocalName(std::vector<uint8_t> const& local_name) {
  ASSERT(local_name.size() <= local_name_.size());
  local_name_.fill(0);
  std::copy(local_name.begin(), local_name.end(), local_name_.begin());
}

void LinkLayerController::SetExtendedInquiryResponse(
    std::array<uint8_t, 240> const& extended_inquiry_response) {
  extended_inquiry_response_ = extended_inquiry_response;
}

void LinkLayerController::SetExtendedInquiryResponse(
    std::vector<uint8_t> const& extended_inquiry_response) {
  ASSERT(extended_inquiry_response.size() <= extended_inquiry_response_.size());
  extended_inquiry_response_.fill(0);
  std::copy(extended_inquiry_response.begin(), extended_inquiry_response.end(),
            extended_inquiry_response_.begin());
}

LinkLayerController::LinkLayerController(const Address& address,
                                         const ControllerProperties& properties,
                                         int id)
    : id_(id),
      address_(address),
      properties_(properties),
      lm_(nullptr, link_manager_destroy),
      ll_(nullptr, link_layer_destroy) {
  if (properties_.quirks.has_default_random_address) {
    WARNING(id_, "Configuring a default random address for this controller");
    random_address_ = Address { 0xba, 0xdb, 0xad, 0xba, 0xdb, 0xad };
  }

  controller_ops_ = {
      .user_pointer = this,
      .get_handle =
          [](void* user, const uint8_t(*address)[6]) {
            auto controller = static_cast<LinkLayerController*>(user);

            return controller->connections_.GetHandleOnlyAddress(
                Address(*address));
          },

      .get_address =
          [](void* user, uint16_t handle, uint8_t(*result)[6]) {
            auto controller = static_cast<LinkLayerController*>(user);

            auto address_opt = controller->connections_.GetAddressSafe(handle);
            Address address = address_opt.has_value()
                                  ? address_opt.value().GetAddress()
                                  : Address::kEmpty;
            std::copy(address.data(), address.data() + 6,
                      reinterpret_cast<uint8_t*>(result));
          },

      .get_extended_features =
          [](void* user, uint8_t features_page) {
            auto controller = static_cast<LinkLayerController*>(user);
            return controller->GetLmpFeatures(features_page);
          },

      .get_le_features =
          [](void* user) {
            auto controller = static_cast<LinkLayerController*>(user);
            return controller->GetLeSupportedFeatures();
          },

      .get_le_event_mask =
          [](void* user) {
            auto controller = static_cast<LinkLayerController*>(user);
            return controller->le_event_mask_;
          },

      .send_hci_event =
          [](void* user, const uint8_t* data, uintptr_t len) {
            auto controller = static_cast<LinkLayerController*>(user);

            auto event_code = static_cast<EventCode>(data[0]);
            auto payload = std::make_unique<bluetooth::packet::RawBuilder>(
                std::vector(data + 2, data + len));

            controller->send_event_(bluetooth::hci::EventBuilder::Create(
                event_code, std::move(payload)));
          },

      .send_lmp_packet =
          [](void* user, const uint8_t(*to)[6], const uint8_t* data,
             uintptr_t len) {
            auto controller = static_cast<LinkLayerController*>(user);

            auto payload = std::make_unique<bluetooth::packet::RawBuilder>(
                std::vector(data, data + len));

            Address source = controller->GetAddress();
            Address dest(*to);

            controller->SendLinkLayerPacket(model::packets::LmpBuilder::Create(
                source, dest, std::move(payload)));
          },

      .send_llcp_packet =
          [](void* user, uint16_t acl_connection_handle, const uint8_t* data,
             uintptr_t len) {
            auto controller = static_cast<LinkLayerController*>(user);
            auto payload = std::make_unique<bluetooth::packet::RawBuilder>(
                std::vector(data, data + len));

            if (!controller->connections_.HasHandle(acl_connection_handle)) {
<<<<<<< HEAD
              LOG_ERROR(
                  "Dropping LLCP packet sent for unknown connection handle "
                  "0x%x",
=======
              ERROR(
                  "Dropping LLCP packet sent for unknown connection handle "
                  "0x{:x}",
>>>>>>> a5e8c6e4
                  acl_connection_handle);
              return;
            }

            AclConnection const& connection =
                controller->connections_.GetAclConnection(
                    acl_connection_handle);
            Address source = connection.GetOwnAddress().GetAddress();
            Address destination = connection.GetAddress().GetAddress();

            controller->SendLinkLayerPacket(model::packets::LlcpBuilder::Create(
                source, destination, std::move(payload)));
          }};

  lm_.reset(link_manager_create(controller_ops_));
  ll_.reset(link_layer_create(controller_ops_));
}

LinkLayerController::~LinkLayerController() {}

void LinkLayerController::SendLeLinkLayerPacket(
    std::unique_ptr<model::packets::LinkLayerPacketBuilder> packet,
    int8_t tx_power) {
  std::shared_ptr<model::packets::LinkLayerPacketBuilder> shared_packet =
      std::move(packet);
  ScheduleTask(kNoDelayMs, [this, shared_packet, tx_power]() {
    send_to_remote_(shared_packet, Phy::Type::LOW_ENERGY, tx_power);
  });
}

void LinkLayerController::SendLinkLayerPacket(
    std::unique_ptr<model::packets::LinkLayerPacketBuilder> packet,
    int8_t tx_power) {
  std::shared_ptr<model::packets::LinkLayerPacketBuilder> shared_packet =
      std::move(packet);
  ScheduleTask(kNoDelayMs, [this, shared_packet, tx_power]() {
    send_to_remote_(shared_packet, Phy::Type::BR_EDR, tx_power);
  });
}

ErrorCode LinkLayerController::SendLeCommandToRemoteByAddress(
    OpCode opcode, const Address& own_address, const Address& peer_address) {
  switch (opcode) {
    case (OpCode::LE_READ_REMOTE_FEATURES):
      SendLeLinkLayerPacket(model::packets::LeReadRemoteFeaturesBuilder::Create(
          own_address, peer_address));
      break;
    default:
      INFO(id_, "Dropping unhandled command 0x{:04x}",
           static_cast<uint16_t>(opcode));
      return ErrorCode::UNKNOWN_HCI_COMMAND;
  }

  return ErrorCode::SUCCESS;
}

ErrorCode LinkLayerController::SendCommandToRemoteByAddress(
    OpCode opcode, bluetooth::packet::PacketView<true> args,
    const Address& own_address, const Address& peer_address) {
  switch (opcode) {
    case (OpCode::REMOTE_NAME_REQUEST):
      // LMP features get requested with remote name requests.
      SendLinkLayerPacket(model::packets::ReadRemoteLmpFeaturesBuilder::Create(
          own_address, peer_address));
      SendLinkLayerPacket(model::packets::RemoteNameRequestBuilder::Create(
          own_address, peer_address));
      break;
    case (OpCode::READ_REMOTE_SUPPORTED_FEATURES):
      SendLinkLayerPacket(
          model::packets::ReadRemoteSupportedFeaturesBuilder::Create(
              own_address, peer_address));
      break;
    case (OpCode::READ_REMOTE_EXTENDED_FEATURES): {
      uint8_t page_number =
          (args.begin() + 2).extract<uint8_t>();  // skip the handle
      SendLinkLayerPacket(
          model::packets::ReadRemoteExtendedFeaturesBuilder::Create(
              own_address, peer_address, page_number));
    } break;
    case (OpCode::READ_REMOTE_VERSION_INFORMATION):
      SendLinkLayerPacket(
          model::packets::ReadRemoteVersionInformationBuilder::Create(
              own_address, peer_address));
      break;
    case (OpCode::READ_CLOCK_OFFSET):
      SendLinkLayerPacket(model::packets::ReadClockOffsetBuilder::Create(
          own_address, peer_address));
      break;
    default:
      INFO(id_, "Dropping unhandled command 0x{:04x}",
           static_cast<uint16_t>(opcode));
      return ErrorCode::UNKNOWN_HCI_COMMAND;
  }

  return ErrorCode::SUCCESS;
}

ErrorCode LinkLayerController::SendCommandToRemoteByHandle(
    OpCode opcode, bluetooth::packet::PacketView<true> args, uint16_t handle) {
  if (!connections_.HasHandle(handle)) {
    return ErrorCode::UNKNOWN_CONNECTION;
  }

  switch (opcode) {
    case (OpCode::LE_READ_REMOTE_FEATURES):
      return SendLeCommandToRemoteByAddress(
          opcode, connections_.GetOwnAddress(handle).GetAddress(),
          connections_.GetAddress(handle).GetAddress());
    default:
      return SendCommandToRemoteByAddress(
          opcode, args, connections_.GetOwnAddress(handle).GetAddress(),
          connections_.GetAddress(handle).GetAddress());
  }
}

ErrorCode LinkLayerController::SendAclToRemote(
    bluetooth::hci::AclView acl_packet) {
  uint16_t handle = acl_packet.GetHandle();
  if (!connections_.HasHandle(handle)) {
    return ErrorCode::UNKNOWN_CONNECTION;
  }

  AddressWithType my_address = connections_.GetOwnAddress(handle);
  AddressWithType destination = connections_.GetAddress(handle);
  Phy::Type phy = connections_.GetPhyType(handle);

  auto acl_packet_payload = acl_packet.GetPayload();
  auto acl = model::packets::AclBuilder::Create(
      my_address.GetAddress(), destination.GetAddress(),
      static_cast<uint8_t>(acl_packet.GetPacketBoundaryFlag()),
      static_cast<uint8_t>(acl_packet.GetBroadcastFlag()),
      std::vector(acl_packet_payload.begin(), acl_packet_payload.end()));

  switch (phy) {
    case Phy::Type::BR_EDR:
      SendLinkLayerPacket(std::move(acl));
      break;
    case Phy::Type::LOW_ENERGY:
      SendLeLinkLayerPacket(std::move(acl));
      break;
  }

  ScheduleTask(kNoDelayMs, [this, handle]() {
    send_event_(bluetooth::hci::NumberOfCompletedPacketsBuilder::Create(
        {bluetooth::hci::CompletedPackets(handle, 1)}));
  });
  return ErrorCode::SUCCESS;
}

ErrorCode LinkLayerController::SendScoToRemote(
    bluetooth::hci::ScoView sco_packet) {
  uint16_t handle = sco_packet.GetHandle();
  if (!connections_.HasScoHandle(handle)) {
    return ErrorCode::UNKNOWN_CONNECTION;
  }

  // TODO: SCO flow control
  Address source = GetAddress();
  Address destination = connections_.GetScoAddress(handle);

  auto sco_data = sco_packet.GetData();
  std::vector<uint8_t> sco_data_bytes(sco_data.begin(), sco_data.end());

  SendLinkLayerPacket(model::packets::ScoBuilder::Create(
      source, destination,
      std::make_unique<bluetooth::packet::RawBuilder>(sco_data_bytes)));
  return ErrorCode::SUCCESS;
}

void LinkLayerController::IncomingPacket(
    model::packets::LinkLayerPacketView incoming, int8_t rssi) {
  ASSERT(incoming.IsValid());
  auto destination_address = incoming.GetDestinationAddress();

  // Match broadcasts
  bool address_matches = (destination_address == Address::kEmpty);

  // Address match is performed in specific handlers for these PDU types.
  switch (incoming.GetType()) {
    case model::packets::PacketType::LE_SCAN:
    case model::packets::PacketType::LE_SCAN_RESPONSE:
    case model::packets::PacketType::LE_LEGACY_ADVERTISING_PDU:
    case model::packets::PacketType::LE_EXTENDED_ADVERTISING_PDU:
    case model::packets::PacketType::LE_CONNECT:
      address_matches = true;
      break;
    default:
      break;
  }

  // Check public address
  if (destination_address == address_ ||
      destination_address == random_address_) {
    address_matches = true;
  }

  // Check current connection address
  if (destination_address == initiator_.initiating_address) {
    address_matches = true;
  }

  // Check connection addresses
  auto source_address = incoming.GetSourceAddress();
  auto handle = connections_.GetHandleOnlyAddress(source_address);
  if (handle != kReservedHandle) {
    if (connections_.GetOwnAddress(handle).GetAddress() ==
        destination_address) {
      address_matches = true;

      // Update link timeout for valid ACL connections
      connections_.ResetLinkTimer(handle);
    }
  }

  // Drop packets not addressed to me
  if (!address_matches) {
    INFO(id_, "{} | Dropping packet not addressed to me {}->{} (type 0x{:x})",
         address_, source_address, destination_address,
         static_cast<int>(incoming.GetType()));
    return;
  }

  switch (incoming.GetType()) {
    case model::packets::PacketType::ACL:
      IncomingAclPacket(incoming, rssi);
      break;
    case model::packets::PacketType::SCO:
      IncomingScoPacket(incoming);
      break;
    case model::packets::PacketType::LE_CONNECTED_ISOCHRONOUS_PDU:
      IncomingLeConnectedIsochronousPdu(incoming);
      break;
    case model::packets::PacketType::DISCONNECT:
      IncomingDisconnectPacket(incoming);
      break;
    case model::packets::PacketType::LMP:
      IncomingLmpPacket(incoming);
      break;
    case model::packets::PacketType::LLCP:
      IncomingLlcpPacket(incoming);
      break;
    case model::packets::PacketType::INQUIRY:
      if (inquiry_scan_enable_) {
        IncomingInquiryPacket(incoming, rssi);
      }
      break;
    case model::packets::PacketType::INQUIRY_RESPONSE:
      IncomingInquiryResponsePacket(incoming);
      break;
    case model::packets::PacketType::LE_LEGACY_ADVERTISING_PDU:
      IncomingLeLegacyAdvertisingPdu(incoming, rssi);
      return;
    case model::packets::PacketType::LE_EXTENDED_ADVERTISING_PDU:
      IncomingLeExtendedAdvertisingPdu(incoming, rssi);
      return;
    case model::packets::PacketType::LE_PERIODIC_ADVERTISING_PDU:
      IncomingLePeriodicAdvertisingPdu(incoming, rssi);
      return;
    case model::packets::PacketType::LE_CONNECT:
      IncomingLeConnectPacket(incoming);
      break;
    case model::packets::PacketType::LE_CONNECT_COMPLETE:
      IncomingLeConnectCompletePacket(incoming);
      break;
    case model::packets::PacketType::LE_CONNECTION_PARAMETER_REQUEST:
      IncomingLeConnectionParameterRequest(incoming);
      break;
    case model::packets::PacketType::LE_CONNECTION_PARAMETER_UPDATE:
      IncomingLeConnectionParameterUpdate(incoming);
      break;
    case model::packets::PacketType::LE_ENCRYPT_CONNECTION:
      IncomingLeEncryptConnection(incoming);
      break;
    case model::packets::PacketType::LE_ENCRYPT_CONNECTION_RESPONSE:
      IncomingLeEncryptConnectionResponse(incoming);
      break;
    case (model::packets::PacketType::LE_READ_REMOTE_FEATURES):
      IncomingLeReadRemoteFeatures(incoming);
      break;
    case (model::packets::PacketType::LE_READ_REMOTE_FEATURES_RESPONSE):
      IncomingLeReadRemoteFeaturesResponse(incoming);
      break;
    case model::packets::PacketType::LE_SCAN:
      IncomingLeScanPacket(incoming);
      break;
    case model::packets::PacketType::LE_SCAN_RESPONSE:
      IncomingLeScanResponsePacket(incoming, rssi);
      break;
    case model::packets::PacketType::PAGE:
      if (page_scan_enable_) {
        IncomingPagePacket(incoming);
      }
      break;
    case model::packets::PacketType::PAGE_RESPONSE:
      IncomingPageResponsePacket(incoming);
      break;
    case model::packets::PacketType::PAGE_REJECT:
      IncomingPageRejectPacket(incoming);
      break;
    case (model::packets::PacketType::REMOTE_NAME_REQUEST):
      IncomingRemoteNameRequest(incoming);
      break;
    case (model::packets::PacketType::REMOTE_NAME_REQUEST_RESPONSE):
      IncomingRemoteNameRequestResponse(incoming);
      break;
    case (model::packets::PacketType::READ_REMOTE_SUPPORTED_FEATURES):
      IncomingReadRemoteSupportedFeatures(incoming);
      break;
    case (model::packets::PacketType::READ_REMOTE_SUPPORTED_FEATURES_RESPONSE):
      IncomingReadRemoteSupportedFeaturesResponse(incoming);
      break;
    case (model::packets::PacketType::READ_REMOTE_LMP_FEATURES):
      IncomingReadRemoteLmpFeatures(incoming);
      break;
    case (model::packets::PacketType::READ_REMOTE_LMP_FEATURES_RESPONSE):
      IncomingReadRemoteLmpFeaturesResponse(incoming);
      break;
    case (model::packets::PacketType::READ_REMOTE_EXTENDED_FEATURES):
      IncomingReadRemoteExtendedFeatures(incoming);
      break;
    case (model::packets::PacketType::READ_REMOTE_EXTENDED_FEATURES_RESPONSE):
      IncomingReadRemoteExtendedFeaturesResponse(incoming);
      break;
    case (model::packets::PacketType::READ_REMOTE_VERSION_INFORMATION):
      IncomingReadRemoteVersion(incoming);
      break;
    case (model::packets::PacketType::READ_REMOTE_VERSION_INFORMATION_RESPONSE):
      IncomingReadRemoteVersionResponse(incoming);
      break;
    case (model::packets::PacketType::READ_CLOCK_OFFSET):
      IncomingReadClockOffset(incoming);
      break;
    case (model::packets::PacketType::READ_CLOCK_OFFSET_RESPONSE):
      IncomingReadClockOffsetResponse(incoming);
      break;
    case model::packets::PacketType::SCO_CONNECTION_REQUEST:
      IncomingScoConnectionRequest(incoming);
      break;
    case model::packets::PacketType::SCO_CONNECTION_RESPONSE:
      IncomingScoConnectionResponse(incoming);
      break;
    case model::packets::PacketType::SCO_DISCONNECT:
      IncomingScoDisconnect(incoming);
      break;
    case model::packets::PacketType::PING_REQUEST:
      IncomingPingRequest(incoming);
      break;
    case model::packets::PacketType::PING_RESPONSE:
      // ping responses require no action
      break;
    case model::packets::PacketType::ROLE_SWITCH_REQUEST:
      IncomingRoleSwitchRequest(incoming);
      break;
    case model::packets::PacketType::ROLE_SWITCH_RESPONSE:
      IncomingRoleSwitchResponse(incoming);
      break;
    case model::packets::PacketType::LL_PHY_REQ:
      IncomingLlPhyReq(incoming);
      break;
    case model::packets::PacketType::LL_PHY_RSP:
      IncomingLlPhyRsp(incoming);
      break;
    case model::packets::PacketType::LL_PHY_UPDATE_IND:
      IncomingLlPhyUpdateInd(incoming);
      break;
    default:
      WARNING(id_, "Dropping unhandled packet of type {}",
              model::packets::PacketTypeText(incoming.GetType()));
  }
}

void LinkLayerController::IncomingAclPacket(
    model::packets::LinkLayerPacketView incoming, int8_t rssi) {
  auto acl = model::packets::AclView::Create(incoming);
  ASSERT(acl.IsValid());

  auto acl_data = acl.GetData();
  auto packet_boundary_flag =
      bluetooth::hci::PacketBoundaryFlag(acl.GetPacketBoundaryFlag());
  auto broadcast_flag = bluetooth::hci::BroadcastFlag(acl.GetBroadcastFlag());

  if (packet_boundary_flag ==
      bluetooth::hci::PacketBoundaryFlag::FIRST_NON_AUTOMATICALLY_FLUSHABLE) {
    packet_boundary_flag =
        bluetooth::hci::PacketBoundaryFlag::FIRST_AUTOMATICALLY_FLUSHABLE;
  }

  INFO(id_, "Acl Packet [{}] {} -> {}", acl_data.size(),
       incoming.GetSourceAddress(), incoming.GetDestinationAddress());

  uint16_t connection_handle =
      connections_.GetHandleOnlyAddress(incoming.GetSourceAddress());
  if (connection_handle == kReservedHandle) {
    INFO(id_, "Dropping packet since connection does not exist");
    return;
  }

  // Update the RSSI for the local ACL connection.
  connections_.SetRssi(connection_handle, rssi);

  // Send the packet to the host segmented according to the
  // controller ACL data packet length.
  size_t acl_buffer_size = properties_.acl_data_packet_length;
  size_t offset = 0;

  while (offset < acl_data.size()) {
    size_t fragment_size = std::min(acl_buffer_size, acl_data.size() - offset);
    std::vector<uint8_t> fragment(acl_data.begin() + offset,
                                  acl_data.begin() + offset + fragment_size);

    auto acl_packet = bluetooth::hci::AclBuilder::Create(
        connection_handle, packet_boundary_flag, broadcast_flag,
        std::make_unique<bluetooth::packet::RawBuilder>(std::move(fragment)));

    send_acl_(std::move(acl_packet));

    packet_boundary_flag =
        bluetooth::hci::PacketBoundaryFlag::CONTINUING_FRAGMENT;
    offset += fragment_size;
  }
}

void LinkLayerController::IncomingScoPacket(
    model::packets::LinkLayerPacketView incoming) {
  Address source = incoming.GetSourceAddress();
  uint16_t sco_handle = connections_.GetScoHandle(source);
  if (!connections_.HasScoHandle(sco_handle)) {
    INFO(id_, "Spurious SCO packet from {}", source);
    return;
  }

  auto sco = model::packets::ScoView::Create(incoming);
  ASSERT(sco.IsValid());
  auto sco_data = sco.GetPayload();
  std::vector<uint8_t> sco_data_bytes(sco_data.begin(), sco_data.end());

  INFO(id_, "Sco Packet [{}] {} -> {}", static_cast<int>(sco_data_bytes.size()),
       incoming.GetSourceAddress(), incoming.GetDestinationAddress());

  send_sco_(bluetooth::hci::ScoBuilder::Create(
      sco_handle, bluetooth::hci::PacketStatusFlag::CORRECTLY_RECEIVED,
      sco_data_bytes));
}

void LinkLayerController::IncomingRemoteNameRequest(
    model::packets::LinkLayerPacketView incoming) {
  auto view = model::packets::RemoteNameRequestView::Create(incoming);
  ASSERT(view.IsValid());

  SendLinkLayerPacket(model::packets::RemoteNameRequestResponseBuilder::Create(
      incoming.GetDestinationAddress(), incoming.GetSourceAddress(),
      local_name_));
}

void LinkLayerController::IncomingRemoteNameRequestResponse(
    model::packets::LinkLayerPacketView incoming) {
  auto view = model::packets::RemoteNameRequestResponseView::Create(incoming);
  ASSERT(view.IsValid());

  if (IsEventUnmasked(EventCode::REMOTE_NAME_REQUEST_COMPLETE)) {
    send_event_(bluetooth::hci::RemoteNameRequestCompleteBuilder::Create(
        ErrorCode::SUCCESS, incoming.GetSourceAddress(), view.GetName()));
  }
}

void LinkLayerController::IncomingReadRemoteLmpFeatures(
    model::packets::LinkLayerPacketView incoming) {
  SendLinkLayerPacket(
      model::packets::ReadRemoteLmpFeaturesResponseBuilder::Create(
          incoming.GetDestinationAddress(), incoming.GetSourceAddress(),
          host_supported_features_));
}

void LinkLayerController::IncomingReadRemoteLmpFeaturesResponse(
    model::packets::LinkLayerPacketView incoming) {
  auto view =
      model::packets::ReadRemoteLmpFeaturesResponseView::Create(incoming);
  ASSERT(view.IsValid());
  if (IsEventUnmasked(EventCode::REMOTE_HOST_SUPPORTED_FEATURES_NOTIFICATION)) {
    send_event_(
        bluetooth::hci::RemoteHostSupportedFeaturesNotificationBuilder::Create(
            incoming.GetSourceAddress(), view.GetFeatures()));
  }
}

void LinkLayerController::IncomingReadRemoteSupportedFeatures(
    model::packets::LinkLayerPacketView incoming) {
  SendLinkLayerPacket(
      model::packets::ReadRemoteSupportedFeaturesResponseBuilder::Create(
          incoming.GetDestinationAddress(), incoming.GetSourceAddress(),
          properties_.lmp_features[0]));
}

void LinkLayerController::IncomingReadRemoteSupportedFeaturesResponse(
    model::packets::LinkLayerPacketView incoming) {
  auto view =
      model::packets::ReadRemoteSupportedFeaturesResponseView::Create(incoming);
  ASSERT(view.IsValid());
  Address source = incoming.GetSourceAddress();
  uint16_t handle = connections_.GetHandleOnlyAddress(source);
  if (handle == kReservedHandle) {
    INFO(id_, "Discarding response from a disconnected device {}", source);
    return;
  }
  if (IsEventUnmasked(EventCode::READ_REMOTE_SUPPORTED_FEATURES_COMPLETE)) {
    send_event_(
        bluetooth::hci::ReadRemoteSupportedFeaturesCompleteBuilder::Create(
            ErrorCode::SUCCESS, handle, view.GetFeatures()));
  }
}

void LinkLayerController::IncomingReadRemoteExtendedFeatures(
    model::packets::LinkLayerPacketView incoming) {
  auto view = model::packets::ReadRemoteExtendedFeaturesView::Create(incoming);
  ASSERT(view.IsValid());
  uint8_t page_number = view.GetPageNumber();
  uint8_t error_code = static_cast<uint8_t>(ErrorCode::SUCCESS);
  if (page_number >= properties_.lmp_features.size()) {
    error_code = static_cast<uint8_t>(ErrorCode::INVALID_LMP_OR_LL_PARAMETERS);
  }
  SendLinkLayerPacket(
      model::packets::ReadRemoteExtendedFeaturesResponseBuilder::Create(
          incoming.GetDestinationAddress(), incoming.GetSourceAddress(),
          error_code, page_number, GetMaxLmpFeaturesPageNumber(),
          GetLmpFeatures(page_number)));
}

void LinkLayerController::IncomingReadRemoteExtendedFeaturesResponse(
    model::packets::LinkLayerPacketView incoming) {
  auto view =
      model::packets::ReadRemoteExtendedFeaturesResponseView::Create(incoming);
  ASSERT(view.IsValid());
  Address source = incoming.GetSourceAddress();
  uint16_t handle = connections_.GetHandleOnlyAddress(source);
  if (handle == kReservedHandle) {
    INFO(id_, "Discarding response from a disconnected device {}", source);
    return;
  }
  if (IsEventUnmasked(EventCode::READ_REMOTE_EXTENDED_FEATURES_COMPLETE)) {
    send_event_(
        bluetooth::hci::ReadRemoteExtendedFeaturesCompleteBuilder::Create(
            static_cast<ErrorCode>(view.GetStatus()), handle,
            view.GetPageNumber(), view.GetMaxPageNumber(), view.GetFeatures()));
  }
}

void LinkLayerController::IncomingReadRemoteVersion(
    model::packets::LinkLayerPacketView incoming) {
  SendLinkLayerPacket(
      model::packets::ReadRemoteVersionInformationResponseBuilder::Create(
          incoming.GetDestinationAddress(), incoming.GetSourceAddress(),
          static_cast<uint8_t>(properties_.lmp_version),
          static_cast<uint16_t>(properties_.lmp_subversion),
          properties_.company_identifier));
}

void LinkLayerController::IncomingReadRemoteVersionResponse(
    model::packets::LinkLayerPacketView incoming) {
  auto view = model::packets::ReadRemoteVersionInformationResponseView::Create(
      incoming);
  ASSERT(view.IsValid());
  Address source = incoming.GetSourceAddress();
  uint16_t handle = connections_.GetHandleOnlyAddress(source);
  if (handle == kReservedHandle) {
    INFO(id_, "Discarding response from a disconnected device {}", source);
    return;
  }
  if (IsEventUnmasked(EventCode::READ_REMOTE_VERSION_INFORMATION_COMPLETE)) {
    send_event_(
        bluetooth::hci::ReadRemoteVersionInformationCompleteBuilder::Create(
            ErrorCode::SUCCESS, handle, view.GetLmpVersion(),
            view.GetManufacturerName(), view.GetLmpSubversion()));
  }
}

void LinkLayerController::IncomingReadClockOffset(
    model::packets::LinkLayerPacketView incoming) {
  SendLinkLayerPacket(model::packets::ReadClockOffsetResponseBuilder::Create(
      incoming.GetDestinationAddress(), incoming.GetSourceAddress(),
      GetClockOffset()));
}

void LinkLayerController::IncomingReadClockOffsetResponse(
    model::packets::LinkLayerPacketView incoming) {
  auto view = model::packets::ReadClockOffsetResponseView::Create(incoming);
  ASSERT(view.IsValid());
  Address source = incoming.GetSourceAddress();
  uint16_t handle = connections_.GetHandleOnlyAddress(source);
  if (handle == kReservedHandle) {
    INFO(id_, "Discarding response from a disconnected device {}", source);
    return;
  }
  if (IsEventUnmasked(EventCode::READ_CLOCK_OFFSET_COMPLETE)) {
    send_event_(bluetooth::hci::ReadClockOffsetCompleteBuilder::Create(
        ErrorCode::SUCCESS, handle, view.GetOffset()));
  }
}

void LinkLayerController::IncomingDisconnectPacket(
    model::packets::LinkLayerPacketView incoming) {
  INFO(id_, "Disconnect Packet");
  auto disconnect = model::packets::DisconnectView::Create(incoming);
  ASSERT(disconnect.IsValid());

  Address peer = incoming.GetSourceAddress();
  uint16_t handle = connections_.GetHandleOnlyAddress(peer);
  if (handle == kReservedHandle) {
    INFO(id_, "Discarding disconnect from a disconnected device {}", peer);
    return;
  }
  auto is_br_edr = connections_.GetPhyType(handle) == Phy::Type::BR_EDR;
  ASSERT_LOG(
      connections_.Disconnect(
          handle, [this](TaskId task_id) { CancelScheduledTask(task_id); }),
      "GetHandle() returned invalid handle 0x{:x}", handle);

  uint8_t reason = disconnect.GetReason();
  SendDisconnectionCompleteEvent(handle, ErrorCode(reason));
  if (is_br_edr) {
    ASSERT(link_manager_remove_link(
        lm_.get(), reinterpret_cast<uint8_t(*)[6]>(peer.data())));
  } else {
    ASSERT(link_layer_remove_link(ll_.get(), handle));
  }
}

void LinkLayerController::IncomingInquiryPacket(
    model::packets::LinkLayerPacketView incoming, uint8_t rssi) {
  auto inquiry = model::packets::InquiryView::Create(incoming);
  ASSERT(inquiry.IsValid());

  Address peer = incoming.GetSourceAddress();
  uint8_t lap = inquiry.GetLap();

  // Filter out inquiry packets with IAC not present in the
  // list Current_IAC_LAP.
  if (std::none_of(current_iac_lap_list_.cbegin(), current_iac_lap_list_.cend(),
                   [lap](auto iac_lap) { return iac_lap.lap_ == lap; })) {
    return;
  }

  switch (inquiry.GetInquiryType()) {
    case (model::packets::InquiryType::STANDARD): {
      SendLinkLayerPacket(model::packets::InquiryResponseBuilder::Create(
          GetAddress(), peer, static_cast<uint8_t>(GetPageScanRepetitionMode()),
          class_of_device_, GetClockOffset()));
    } break;
    case (model::packets::InquiryType::RSSI): {
      SendLinkLayerPacket(
          model::packets::InquiryResponseWithRssiBuilder::Create(
              GetAddress(), peer,
              static_cast<uint8_t>(GetPageScanRepetitionMode()),
              class_of_device_, GetClockOffset(), rssi));
    } break;
    case (model::packets::InquiryType::EXTENDED): {
      SendLinkLayerPacket(
          model::packets::ExtendedInquiryResponseBuilder::Create(
              GetAddress(), peer,
              static_cast<uint8_t>(GetPageScanRepetitionMode()),
              class_of_device_, GetClockOffset(), rssi,
              extended_inquiry_response_));
    } break;
    default:
      WARNING(id_, "Unhandled Incoming Inquiry of type {}",
              static_cast<int>(inquiry.GetType()));
      return;
  }
  // TODO: Send an Inquiry Response Notification Event 7.7.74
}

void LinkLayerController::IncomingInquiryResponsePacket(
    model::packets::LinkLayerPacketView incoming) {
  auto basic_inquiry_response =
      model::packets::BasicInquiryResponseView::Create(incoming);
  ASSERT(basic_inquiry_response.IsValid());
  std::vector<uint8_t> eir;

  switch (basic_inquiry_response.GetInquiryType()) {
    case (model::packets::InquiryType::STANDARD): {
      // TODO: Support multiple inquiries in the same packet.
      auto inquiry_response =
          model::packets::InquiryResponseView::Create(basic_inquiry_response);
      ASSERT(inquiry_response.IsValid());

      auto page_scan_repetition_mode =
          (bluetooth::hci::PageScanRepetitionMode)
              inquiry_response.GetPageScanRepetitionMode();

      std::vector<bluetooth::hci::InquiryResponse> responses;
      responses.emplace_back();
      responses.back().bd_addr_ = inquiry_response.GetSourceAddress();
      responses.back().page_scan_repetition_mode_ = page_scan_repetition_mode;
      responses.back().class_of_device_ = inquiry_response.GetClassOfDevice();
      responses.back().clock_offset_ = inquiry_response.GetClockOffset();
      if (IsEventUnmasked(EventCode::INQUIRY_RESULT)) {
        send_event_(bluetooth::hci::InquiryResultBuilder::Create(responses));
      }
    } break;

    case (model::packets::InquiryType::RSSI): {
      auto inquiry_response =
          model::packets::InquiryResponseWithRssiView::Create(
              basic_inquiry_response);
      ASSERT(inquiry_response.IsValid());

      auto page_scan_repetition_mode =
          (bluetooth::hci::PageScanRepetitionMode)
              inquiry_response.GetPageScanRepetitionMode();

      std::vector<bluetooth::hci::InquiryResponseWithRssi> responses;
      responses.emplace_back();
      responses.back().address_ = inquiry_response.GetSourceAddress();
      responses.back().page_scan_repetition_mode_ = page_scan_repetition_mode;
      responses.back().class_of_device_ = inquiry_response.GetClassOfDevice();
      responses.back().clock_offset_ = inquiry_response.GetClockOffset();
      responses.back().rssi_ = inquiry_response.GetRssi();
      if (IsEventUnmasked(EventCode::INQUIRY_RESULT_WITH_RSSI)) {
        send_event_(
            bluetooth::hci::InquiryResultWithRssiBuilder::Create(responses));
      }
    } break;

    case (model::packets::InquiryType::EXTENDED): {
      auto inquiry_response =
          model::packets::ExtendedInquiryResponseView::Create(
              basic_inquiry_response);
      ASSERT(inquiry_response.IsValid());

      send_event_(bluetooth::hci::ExtendedInquiryResultBuilder::Create(
          inquiry_response.GetSourceAddress(),
          static_cast<bluetooth::hci::PageScanRepetitionMode>(
              inquiry_response.GetPageScanRepetitionMode()),
          inquiry_response.GetClassOfDevice(),
          inquiry_response.GetClockOffset(), inquiry_response.GetRssi(),
          inquiry_response.GetExtendedInquiryResponse()));
    } break;
    default:
<<<<<<< HEAD
      LOG_WARN("Unhandled Incoming Inquiry Response of type %d",
               static_cast<int>(basic_inquiry_response.GetInquiryType()));
=======
      WARNING(id_, "Unhandled Incoming Inquiry Response of type {}",
              static_cast<int>(basic_inquiry_response.GetInquiryType()));
>>>>>>> a5e8c6e4
  }
}

Address LinkLayerController::generate_rpa(
    std::array<uint8_t, LinkLayerController::kIrkSize> irk) {
  // most significant bit, bit7, bit6 is 01 to be resolvable random
  // Bits of the random part of prand shall not be all 1 or all 0
  std::array<uint8_t, 3> prand;
  prand[0] = std::rand();
  prand[1] = std::rand();
  prand[2] = std::rand();

  constexpr uint8_t BLE_RESOLVE_ADDR_MSB = 0x40;
  prand[2] &= ~0xC0;  // BLE Address mask
  if ((prand[0] == 0x00 && prand[1] == 0x00 && prand[2] == 0x00) ||
      (prand[0] == 0xFF && prand[1] == 0xFF && prand[2] == 0x3F)) {
    prand[0] = (uint8_t)(std::rand() % 0xFE + 1);
  }
  prand[2] |= BLE_RESOLVE_ADDR_MSB;

  Address rpa;
  rpa.address[3] = prand[0];
  rpa.address[4] = prand[1];
  rpa.address[5] = prand[2];

  /* encrypt with IRK */
  rootcanal::crypto::Octet16 p =
      rootcanal::crypto::aes_128(irk, prand.data(), 3);

  /* set hash to be LSB of rpAddress */
  rpa.address[0] = p[0];
  rpa.address[1] = p[1];
  rpa.address[2] = p[2];
  INFO("RPA {}", rpa);
  return rpa;
}

// Handle legacy advertising PDUs while in the Scanning state.
void LinkLayerController::ScanIncomingLeLegacyAdvertisingPdu(
    model::packets::LeLegacyAdvertisingPduView& pdu, uint8_t rssi) {
  if (!scanner_.IsEnabled()) {
    return;
  }

  auto advertising_type = pdu.GetAdvertisingType();
  std::vector<uint8_t> advertising_data = pdu.GetAdvertisingData();

  AddressWithType advertising_address{
      pdu.GetSourceAddress(),
      static_cast<AddressType>(pdu.GetAdvertisingAddressType())};

  AddressWithType target_address{
      pdu.GetDestinationAddress(),
      static_cast<AddressType>(pdu.GetTargetAddressType())};

  bool scannable_advertising =
      advertising_type == model::packets::LegacyAdvertisingType::ADV_IND ||
      advertising_type == model::packets::LegacyAdvertisingType::ADV_SCAN_IND;

  bool directed_advertising =
      advertising_type == model::packets::LegacyAdvertisingType::ADV_DIRECT_IND;

  bool connectable_advertising =
      advertising_type == model::packets::LegacyAdvertisingType::ADV_IND ||
      advertising_type == model::packets::LegacyAdvertisingType::ADV_DIRECT_IND;

  // TODO: check originating PHY, compare against active scanning PHYs
  // (scanner_.le_1m_phy or scanner_.le_coded_phy).

  // When a scanner receives an advertising packet that contains a resolvable
  // private address for the advertiser’s device address (AdvA field) and
  // address resolution is enabled, the Link Layer shall resolve the private
  // address. The scanner’s filter policy shall then determine if the scanner
  // responds with a scan request.
  AddressWithType resolved_advertising_address =
      ResolvePrivateAddress(advertising_address, IrkSelection::Peer)
          .value_or(advertising_address);

  std::optional<AddressWithType> resolved_target_address =
      ResolvePrivateAddress(target_address, IrkSelection::Peer);

  if (resolved_advertising_address != advertising_address) {
    DEBUG(id_, "Resolved the advertising address {} to {}", advertising_address,
          resolved_advertising_address);
  }

  // Vol 6, Part B § 4.3.3 Scanner filter policy
  switch (scanner_.scan_filter_policy) {
    case bluetooth::hci::LeScanningFilterPolicy::ACCEPT_ALL:
    case bluetooth::hci::LeScanningFilterPolicy::CHECK_INITIATORS_IDENTITY:
      break;
    case bluetooth::hci::LeScanningFilterPolicy::FILTER_ACCEPT_LIST_ONLY:
    case bluetooth::hci::LeScanningFilterPolicy::
        FILTER_ACCEPT_LIST_AND_INITIATORS_IDENTITY:
      if (!LeFilterAcceptListContainsDevice(resolved_advertising_address)) {
        DEBUG(id_,
              "Legacy advertising ignored by scanner because the advertising "
              "address {} is not in the filter accept list",
              resolved_advertising_address);
        return;
      }
      break;
  }

  // When LE_Set_Scan_Enable is used:
  //
  // When the Scanning_Filter_Policy is set to 0x02 or 0x03 (see Section 7.8.10)
  // and a directed advertisement was received where the advertiser used a
  // resolvable private address which the Controller is unable to resolve, an
  // HCI_LE_Directed_Advertising_Report event shall be generated instead of an
  // HCI_LE_Advertising_Report event.
  bool should_send_directed_advertising_report = false;

  if (directed_advertising) {
    switch (scanner_.scan_filter_policy) {
      // In both basic scanner filter policy modes, a directed advertising PDU
      // shall be ignored unless either:
      //  • the TargetA field is identical to the scanner's device address, or
      //  • the TargetA field is a resolvable private address, address
      //  resolution is enabled, and the address is resolved successfully
      case bluetooth::hci::LeScanningFilterPolicy::ACCEPT_ALL:
      case bluetooth::hci::LeScanningFilterPolicy::FILTER_ACCEPT_LIST_ONLY:
        if (!IsLocalPublicOrRandomAddress(target_address) &&
            !(target_address.IsRpa() && resolved_target_address)) {
          DEBUG(id_,
                "Legacy advertising ignored by scanner because the directed "
                "address {} does not match the current device or cannot be "
                "resolved",
                target_address);
          return;
        }
        break;
      // These are identical to the basic modes except
      // that a directed advertising PDU shall be ignored unless either:
      //  • the TargetA field is identical to the scanner's device address, or
      //  • the TargetA field is a resolvable private address.
      case bluetooth::hci::LeScanningFilterPolicy::CHECK_INITIATORS_IDENTITY:
      case bluetooth::hci::LeScanningFilterPolicy::
          FILTER_ACCEPT_LIST_AND_INITIATORS_IDENTITY:
        if (!IsLocalPublicOrRandomAddress(target_address) &&
            !target_address.IsRpa()) {
          DEBUG(id_,
                "Legacy advertising ignored by scanner because the directed "
                "address {} does not match the current device or is not a "
                "resovable private address",
                target_address);
          return;
        }
        should_send_directed_advertising_report =
            target_address.IsRpa() && !resolved_target_address;
        break;
    }
  }

  bool should_send_advertising_report = true;
  if (scanner_.filter_duplicates !=
      bluetooth::hci::FilterDuplicates::DISABLED) {
    if (scanner_.IsPacketInHistory(pdu)) {
      should_send_advertising_report = false;
    } else {
      scanner_.AddPacketToHistory(pdu);
    }
  }

  // Legacy scanning, directed advertising.
  if (LegacyAdvertising() && should_send_advertising_report &&
      should_send_directed_advertising_report &&
      IsLeEventUnmasked(SubeventCode::DIRECTED_ADVERTISING_REPORT)) {
    bluetooth::hci::LeDirectedAdvertisingResponse response;
    response.event_type_ =
        bluetooth::hci::DirectAdvertisingEventType::ADV_DIRECT_IND;
    response.address_type_ =
        static_cast<bluetooth::hci::DirectAdvertisingAddressType>(
            resolved_advertising_address.GetAddressType());
    response.address_ = resolved_advertising_address.GetAddress();
    response.direct_address_type_ =
        bluetooth::hci::DirectAddressType::RANDOM_DEVICE_ADDRESS;
    response.direct_address_ = target_address.GetAddress();
    response.rssi_ = rssi;

    send_event_(
        bluetooth::hci::LeDirectedAdvertisingReportBuilder::Create({response}));
  }

  // Legacy scanning, un-directed advertising.
  if (LegacyAdvertising() && should_send_advertising_report &&
      !should_send_directed_advertising_report &&
      IsLeEventUnmasked(SubeventCode::ADVERTISING_REPORT)) {
    bluetooth::hci::LeAdvertisingResponse response;
    response.address_type_ = resolved_advertising_address.GetAddressType();
    response.address_ = resolved_advertising_address.GetAddress();
    response.advertising_data_ = advertising_data;
    response.rssi_ = rssi;

    switch (advertising_type) {
      case model::packets::LegacyAdvertisingType::ADV_IND:
        response.event_type_ = bluetooth::hci::AdvertisingEventType::ADV_IND;
        break;
      case model::packets::LegacyAdvertisingType::ADV_DIRECT_IND:
        response.event_type_ =
            bluetooth::hci::AdvertisingEventType::ADV_DIRECT_IND;
        break;
      case model::packets::LegacyAdvertisingType::ADV_SCAN_IND:
        response.event_type_ =
            bluetooth::hci::AdvertisingEventType::ADV_SCAN_IND;
        break;
      case model::packets::LegacyAdvertisingType::ADV_NONCONN_IND:
        response.event_type_ =
            bluetooth::hci::AdvertisingEventType::ADV_NONCONN_IND;
        break;
    }

    send_event_(bluetooth::hci::LeAdvertisingReportBuilder::Create({response}));
  }

  // Extended scanning.
  if (ExtendedAdvertising() && should_send_advertising_report &&
      IsLeEventUnmasked(SubeventCode::EXTENDED_ADVERTISING_REPORT)) {
    bluetooth::hci::LeExtendedAdvertisingResponse response;
    response.connectable_ = connectable_advertising;
    response.scannable_ = scannable_advertising;
    response.directed_ = directed_advertising;
    response.scan_response_ = false;
    response.legacy_ = true;
    response.data_status_ = bluetooth::hci::DataStatus::COMPLETE;
    response.address_type_ =
        static_cast<bluetooth::hci::DirectAdvertisingAddressType>(
            resolved_advertising_address.GetAddressType());
    response.address_ = resolved_advertising_address.GetAddress();
    response.primary_phy_ = bluetooth::hci::PrimaryPhyType::LE_1M;
    response.secondary_phy_ = bluetooth::hci::SecondaryPhyType::NO_PACKETS;
    response.advertising_sid_ = 0xff;  // ADI not provided.
    response.tx_power_ = 0x7f;         // TX power information not available.
    response.rssi_ = rssi;
    response.periodic_advertising_interval_ = 0;  // No periodic advertising.
    if (directed_advertising) {
      response.direct_address_type_ =
          bluetooth::hci::DirectAdvertisingAddressType(
              target_address.GetAddressType());
      response.direct_address_ = target_address.GetAddress();
    } else {
      response.direct_address_type_ =
          bluetooth::hci::DirectAdvertisingAddressType::NO_ADDRESS_PROVIDED;
      response.direct_address_ = Address::kEmpty;
    }
    response.advertising_data_ = advertising_data;

    send_event_(
        bluetooth::hci::LeExtendedAdvertisingReportBuilder::Create({response}));
  }

  // Did the user enable Active scanning ?
  bool active_scanning =
      (scanner_.le_1m_phy.enabled &&
       scanner_.le_1m_phy.scan_type == bluetooth::hci::LeScanType::ACTIVE) ||
      (scanner_.le_coded_phy.enabled &&
       scanner_.le_coded_phy.scan_type == bluetooth::hci::LeScanType::ACTIVE);

  // Active scanning.
  // Note: only send SCAN requests in response to scannable advertising
  // events (ADV_IND, ADV_SCAN_IND).
  if (!scannable_advertising) {
    DEBUG(id_,
          "Not sending LE Scan request to advertising address {} because "
          "it is not scannable",
          advertising_address);
  } else if (!active_scanning) {
    DEBUG(id_,
          "Not sending LE Scan request to advertising address {} because "
          "the scanner is passive",
          advertising_address);
  } else if (scanner_.pending_scan_request) {
    DEBUG(id_,
          "Not sending LE Scan request to advertising address {} because "
          "an LE Scan request is already pending",
          advertising_address);
  } else if (!should_send_advertising_report) {
    DEBUG(id_,
          "Not sending LE Scan request to advertising address {} because "
          "the advertising message was filtered",
          advertising_address);
  } else {
    // TODO: apply privacy mode in resolving list.
    // Scan requests with public or random device addresses must be ignored
    // when the peer has network privacy mode.

    AddressWithType public_address{address_,
                                   AddressType::PUBLIC_DEVICE_ADDRESS};
    AddressWithType random_address{random_address_,
                                   AddressType::RANDOM_DEVICE_ADDRESS};
    std::optional<AddressWithType> resolvable_scanning_address =
        GenerateResolvablePrivateAddress(resolved_advertising_address,
                                         IrkSelection::Local);

    // The ScanA field of the scanning PDU is generated using the
    // Resolving List’s Local IRK value and the Resolvable Private Address
    // Generation procedure (see Section 1.3.2.2), or the address is provided
    // by the Host.
    AddressWithType scanning_address;
    switch (scanner_.own_address_type) {
      case bluetooth::hci::OwnAddressType::PUBLIC_DEVICE_ADDRESS:
        scanning_address = public_address;
        break;
      case bluetooth::hci::OwnAddressType::RANDOM_DEVICE_ADDRESS:
        // The random address is checked in Le_Set_Scan_Enable or
        // Le_Set_Extended_Scan_Enable.
        ASSERT(random_address_ != Address::kEmpty);
        scanning_address = random_address;
        break;
      case bluetooth::hci::OwnAddressType::RESOLVABLE_OR_PUBLIC_ADDRESS:
        scanning_address = resolvable_scanning_address.value_or(public_address);
        break;
      case bluetooth::hci::OwnAddressType::RESOLVABLE_OR_RANDOM_ADDRESS:
        // The random address is checked in Le_Set_Scan_Enable or
        // Le_Set_Extended_Scan_Enable.
        ASSERT(random_address_ != Address::kEmpty);
        scanning_address = resolvable_scanning_address.value_or(random_address);
        break;
    }

    // Save the original advertising type to report if the advertising
    // is connectable in the scan response report.
    scanner_.connectable_scan_response = connectable_advertising;
    scanner_.pending_scan_request = advertising_address;

    INFO(id_,
         "Sending LE Scan request to advertising address {} with scanning "
         "address {}",
         advertising_address, scanning_address);

    // The advertiser’s device address (AdvA field) in the scan request PDU
    // shall be the same as the advertiser’s device address (AdvA field)
    // received in the advertising PDU to which the scanner is responding.
    SendLeLinkLayerPacket(model::packets::LeScanBuilder::Create(
        scanning_address.GetAddress(), advertising_address.GetAddress(),
        static_cast<model::packets::AddressType>(
            scanning_address.GetAddressType()),
        static_cast<model::packets::AddressType>(
            advertising_address.GetAddressType())));
  }
}

void LinkLayerController::ConnectIncomingLeLegacyAdvertisingPdu(
    model::packets::LeLegacyAdvertisingPduView& pdu) {
  if (!initiator_.IsEnabled()) {
    return;
  }

  auto advertising_type = pdu.GetAdvertisingType();
  bool connectable_advertising =
      advertising_type == model::packets::LegacyAdvertisingType::ADV_IND ||
      advertising_type == model::packets::LegacyAdvertisingType::ADV_DIRECT_IND;
  bool directed_advertising =
      advertising_type == model::packets::LegacyAdvertisingType::ADV_DIRECT_IND;

  // Connection.
  // Note: only send CONNECT requests in response to connectable advertising
  // events (ADV_IND, ADV_DIRECT_IND).
  if (!connectable_advertising) {
    DEBUG(id_,
          "Legacy advertising ignored by initiator because it is not "
          "connectable");
    return;
  }
  if (initiator_.pending_connect_request) {
    DEBUG(id_,
          "Legacy advertising ignored because an LE Connect request is already "
          "pending");
    return;
  }

  AddressWithType advertising_address{
      pdu.GetSourceAddress(),
      static_cast<AddressType>(pdu.GetAdvertisingAddressType())};

  AddressWithType target_address{
      pdu.GetDestinationAddress(),
      static_cast<AddressType>(pdu.GetTargetAddressType())};

  AddressWithType resolved_advertising_address =
      ResolvePrivateAddress(advertising_address, IrkSelection::Peer)
          .value_or(advertising_address);

  AddressWithType resolved_target_address =
      ResolvePrivateAddress(target_address, IrkSelection::Peer)
          .value_or(target_address);

  // Vol 6, Part B § 4.3.5 Initiator filter policy.
  switch (initiator_.initiator_filter_policy) {
    case bluetooth::hci::InitiatorFilterPolicy::USE_PEER_ADDRESS:
      if (resolved_advertising_address != initiator_.peer_address) {
        DEBUG(id_,
              "Legacy advertising ignored by initiator because the "
              "advertising address {} does not match the peer address {}",
              resolved_advertising_address, initiator_.peer_address);
        return;
      }
      break;
    case bluetooth::hci::InitiatorFilterPolicy::USE_FILTER_ACCEPT_LIST:
      if (!LeFilterAcceptListContainsDevice(resolved_advertising_address)) {
        DEBUG(id_,
              "Legacy advertising ignored by initiator because the "
              "advertising address {} is not in the filter accept list",
              resolved_advertising_address);
        return;
      }
      break;
  }

  // When an initiator receives a directed connectable advertising event that
  // contains a resolvable private address for the target’s address
  // (TargetA field) and address resolution is enabled, the Link Layer shall
  // resolve the private address using the resolving list’s Local IRK values.
  // An initiator that has been instructed by the Host to use Resolvable Private
  // Addresses shall not respond to directed connectable advertising events that
  // contain Public or Static addresses for the target’s address (TargetA
  // field).
  if (directed_advertising) {
    if (!IsLocalPublicOrRandomAddress(resolved_target_address)) {
      DEBUG(id_,
            "Directed legacy advertising ignored by initiator because the "
            "target address {} does not match the current device addresses",
            resolved_advertising_address);
      return;
    }
    if (resolved_target_address == target_address &&
        (initiator_.own_address_type ==
             OwnAddressType::RESOLVABLE_OR_PUBLIC_ADDRESS ||
         initiator_.own_address_type ==
             OwnAddressType::RESOLVABLE_OR_RANDOM_ADDRESS)) {
      DEBUG(id_,
            "Directed legacy advertising ignored by initiator because the "
            "target address {} is static or public and the initiator is "
            "configured to use resolvable addresses",
            resolved_advertising_address);
      return;
    }
  }

  AddressWithType public_address{address_, AddressType::PUBLIC_DEVICE_ADDRESS};
  AddressWithType random_address{random_address_,
                                 AddressType::RANDOM_DEVICE_ADDRESS};
  std::optional<AddressWithType> resolvable_initiating_address =
      GenerateResolvablePrivateAddress(resolved_advertising_address,
                                       IrkSelection::Local);

  // The Link Layer shall use resolvable private addresses for the initiator’s
  // device address (InitA field) when initiating connection establishment with
  // an associated device that exists in the Resolving List.
  AddressWithType initiating_address;
  switch (initiator_.own_address_type) {
    case bluetooth::hci::OwnAddressType::PUBLIC_DEVICE_ADDRESS:
      initiating_address = public_address;
      break;
    case bluetooth::hci::OwnAddressType::RANDOM_DEVICE_ADDRESS:
      // The random address is checked in Le_Create_Connection or
      // Le_Extended_Create_Connection.
      ASSERT(random_address_ != Address::kEmpty);
      initiating_address = random_address;
      break;
    case bluetooth::hci::OwnAddressType::RESOLVABLE_OR_PUBLIC_ADDRESS:
      initiating_address =
          resolvable_initiating_address.value_or(public_address);
      break;
    case bluetooth::hci::OwnAddressType::RESOLVABLE_OR_RANDOM_ADDRESS:
      // The random address is checked in Le_Create_Connection or
      // Le_Extended_Create_Connection.
      ASSERT(random_address_ != Address::kEmpty);
      initiating_address =
          resolvable_initiating_address.value_or(random_address);
      break;
  }

  if (!connections_.CreatePendingLeConnection(
          advertising_address,
          resolved_advertising_address != advertising_address
              ? resolved_advertising_address
              : AddressWithType{},
          initiating_address)) {
    WARNING(id_, "CreatePendingLeConnection failed for connection to {}",
            advertising_address);
  }

  initiator_.pending_connect_request = advertising_address;

  INFO(id_, "Sending LE Connect request to {} with initiating address {}",
       resolved_advertising_address, initiating_address);

  // The advertiser’s device address (AdvA field) in the initiating PDU
  // shall be the same as the advertiser’s device address (AdvA field)
  // received in the advertising event PDU to which the initiator is
  // responding.
  SendLeLinkLayerPacket(model::packets::LeConnectBuilder::Create(
      initiating_address.GetAddress(), advertising_address.GetAddress(),
      static_cast<model::packets::AddressType>(
          initiating_address.GetAddressType()),
      static_cast<model::packets::AddressType>(
          advertising_address.GetAddressType()),
      // The connection is created with the highest allowed
      // value for the connection interval and the latency.
      initiator_.le_1m_phy.connection_interval_max,
      initiator_.le_1m_phy.max_latency,
      initiator_.le_1m_phy.supervision_timeout));
}

void LinkLayerController::IncomingLeLegacyAdvertisingPdu(
    model::packets::LinkLayerPacketView incoming, uint8_t rssi) {
  auto pdu = model::packets::LeLegacyAdvertisingPduView::Create(incoming);
  ASSERT(pdu.IsValid());

  ScanIncomingLeLegacyAdvertisingPdu(pdu, rssi);
  ConnectIncomingLeLegacyAdvertisingPdu(pdu);
}

// Handle legacy advertising PDUs while in the Scanning state.
void LinkLayerController::ScanIncomingLeExtendedAdvertisingPdu(
    model::packets::LeExtendedAdvertisingPduView& pdu, uint8_t rssi) {
  if (!scanner_.IsEnabled()) {
    return;
  }
  if (!ExtendedAdvertising()) {
    DEBUG(id_, "Extended advertising ignored because the scanner is legacy");
    return;
  }

  std::vector<uint8_t> advertising_data = pdu.GetAdvertisingData();
  AddressWithType advertising_address{
      pdu.GetSourceAddress(),
      static_cast<AddressType>(pdu.GetAdvertisingAddressType())};

  AddressWithType target_address{
      pdu.GetDestinationAddress(),
      static_cast<AddressType>(pdu.GetTargetAddressType())};

  bool scannable_advertising = pdu.GetScannable();
  bool connectable_advertising = pdu.GetConnectable();
  bool directed_advertising = pdu.GetDirected();

  // TODO: check originating PHY, compare against active scanning PHYs
  // (scanner_.le_1m_phy or scanner_.le_coded_phy).

  // When a scanner receives an advertising packet that contains a resolvable
  // private address for the advertiser’s device address (AdvA field) and
  // address resolution is enabled, the Link Layer shall resolve the private
  // address. The scanner’s filter policy shall then determine if the scanner
  // responds with a scan request.
  AddressWithType resolved_advertising_address =
      ResolvePrivateAddress(advertising_address, IrkSelection::Peer)
          .value_or(advertising_address);

  std::optional<AddressWithType> resolved_target_address =
      ResolvePrivateAddress(target_address, IrkSelection::Peer);

  if (resolved_advertising_address != advertising_address) {
    DEBUG(id_, "Resolved the advertising address {} to {}", advertising_address,
          advertising_address.GetAddressType(), resolved_advertising_address,
          resolved_advertising_address.GetAddressType());
  }

  // Vol 6, Part B § 4.3.3 Scanner filter policy
  switch (scanner_.scan_filter_policy) {
    case bluetooth::hci::LeScanningFilterPolicy::ACCEPT_ALL:
    case bluetooth::hci::LeScanningFilterPolicy::CHECK_INITIATORS_IDENTITY:
      break;
    case bluetooth::hci::LeScanningFilterPolicy::FILTER_ACCEPT_LIST_ONLY:
    case bluetooth::hci::LeScanningFilterPolicy::
        FILTER_ACCEPT_LIST_AND_INITIATORS_IDENTITY:
      if (!LeFilterAcceptListContainsDevice(resolved_advertising_address)) {
        DEBUG(id_,
              "Extended advertising ignored by scanner because the advertising "
              "address {} is not in the filter accept list",
              resolved_advertising_address);
        return;
      }
      break;
  }

  if (directed_advertising) {
    switch (scanner_.scan_filter_policy) {
      // In both basic scanner filter policy modes, a directed advertising PDU
      // shall be ignored unless either:
      //  • the TargetA field is identical to the scanner's device address, or
      //  • the TargetA field is a resolvable private address, address
      //    resolution is enabled, and the address is resolved successfully
      case bluetooth::hci::LeScanningFilterPolicy::ACCEPT_ALL:
      case bluetooth::hci::LeScanningFilterPolicy::FILTER_ACCEPT_LIST_ONLY:
        if (!IsLocalPublicOrRandomAddress(target_address) &&
            !(target_address.IsRpa() && resolved_target_address)) {
          DEBUG(id_,
                "Extended advertising ignored by scanner because the directed "
                "address {} does not match the current device or cannot be "
                "resolved",
                target_address);
          return;
        }
        break;
      // These are identical to the basic modes except
      // that a directed advertising PDU shall be ignored unless either:
      //  • the TargetA field is identical to the scanner's device address, or
      //  • the TargetA field is a resolvable private address.
      case bluetooth::hci::LeScanningFilterPolicy::CHECK_INITIATORS_IDENTITY:
      case bluetooth::hci::LeScanningFilterPolicy::
          FILTER_ACCEPT_LIST_AND_INITIATORS_IDENTITY:
        if (!IsLocalPublicOrRandomAddress(target_address) &&
            !target_address.IsRpa()) {
          DEBUG(id_,
                "Extended advertising ignored by scanner because the directed "
                "address {} does not match the current device or is not a "
                "resovable private address",
                target_address);
          return;
        }
        break;
    }
  }

  bool should_send_advertising_report = true;
  if (scanner_.filter_duplicates !=
      bluetooth::hci::FilterDuplicates::DISABLED) {
    if (scanner_.IsPacketInHistory(pdu)) {
      should_send_advertising_report = false;
    } else {
      scanner_.AddPacketToHistory(pdu);
    }
  }

  if (should_send_advertising_report &&
      IsLeEventUnmasked(SubeventCode::EXTENDED_ADVERTISING_REPORT)) {
    bluetooth::hci::LeExtendedAdvertisingResponse response;
    response.connectable_ = connectable_advertising;
    response.scannable_ = scannable_advertising;
    response.directed_ = directed_advertising;
    response.scan_response_ = false;
    response.legacy_ = false;
    response.data_status_ = bluetooth::hci::DataStatus::COMPLETE;
    response.address_type_ =
        static_cast<bluetooth::hci::DirectAdvertisingAddressType>(
            resolved_advertising_address.GetAddressType());
    response.address_ = resolved_advertising_address.GetAddress();
    response.primary_phy_ = bluetooth::hci::PrimaryPhyType::LE_1M;
    response.secondary_phy_ = bluetooth::hci::SecondaryPhyType::NO_PACKETS;
    response.advertising_sid_ = pdu.GetSid();
    response.tx_power_ = pdu.GetTxPower();
    response.rssi_ = rssi;
    response.periodic_advertising_interval_ =
        pdu.GetPeriodicAdvertisingInterval();
    if (directed_advertising) {
      response.direct_address_type_ =
          bluetooth::hci::DirectAdvertisingAddressType(
              target_address.GetAddressType());
      response.direct_address_ = target_address.GetAddress();
    } else {
      response.direct_address_type_ =
          bluetooth::hci::DirectAdvertisingAddressType::NO_ADDRESS_PROVIDED;
      response.direct_address_ = Address::kEmpty;
    }
    response.advertising_data_ = advertising_data;

    // Each extended advertising report can only pass 229 bytes of
    // advertising data (255 - size of report fields).
    // RootCanal must fragment the report as necessary.
    const size_t max_fragment_size = 229;
    size_t offset = 0;
    do {
      size_t remaining_size = advertising_data.size() - offset;
      size_t fragment_size = std::min(max_fragment_size, remaining_size);
      response.data_status_ = remaining_size <= max_fragment_size
                                  ? bluetooth::hci::DataStatus::COMPLETE
                                  : bluetooth::hci::DataStatus::CONTINUING;
      response.advertising_data_ =
          std::vector(advertising_data.begin() + offset,
                      advertising_data.begin() + offset + fragment_size);
      offset += fragment_size;
      send_event_(bluetooth::hci::LeExtendedAdvertisingReportBuilder::Create(
          {response}));
    } while (offset < advertising_data.size());
  }

  // Did the user enable Active scanning ?
  bool active_scanning =
      (scanner_.le_1m_phy.enabled &&
       scanner_.le_1m_phy.scan_type == bluetooth::hci::LeScanType::ACTIVE) ||
      (scanner_.le_coded_phy.enabled &&
       scanner_.le_coded_phy.scan_type == bluetooth::hci::LeScanType::ACTIVE);

  // Active scanning.
  // Note: only send SCAN requests in response to scannable advertising
  // events (ADV_IND, ADV_SCAN_IND).
  if (!scannable_advertising) {
    DEBUG(id_,
          "Not sending LE Scan request to advertising address {} because "
          "it is not scannable",
          advertising_address);
  } else if (!active_scanning) {
    DEBUG(id_,
          "Not sending LE Scan request to advertising address {} because "
          "the scanner is passive",
          advertising_address);
  } else if (scanner_.pending_scan_request) {
    DEBUG(id_,
          "Not sending LE Scan request to advertising address {} because "
          "an LE Scan request is already pending",
          advertising_address);
  } else if (!should_send_advertising_report) {
    DEBUG(id_,
          "Not sending LE Scan request to advertising address {} because "
          "the advertising message was filtered",
          advertising_address);
  } else {
    // TODO: apply privacy mode in resolving list.
    // Scan requests with public or random device addresses must be ignored
    // when the peer has network privacy mode.

    AddressWithType public_address{address_,
                                   AddressType::PUBLIC_DEVICE_ADDRESS};
    AddressWithType random_address{random_address_,
                                   AddressType::RANDOM_DEVICE_ADDRESS};
    std::optional<AddressWithType> resolvable_address =
        GenerateResolvablePrivateAddress(resolved_advertising_address,
                                         IrkSelection::Local);

    // The ScanA field of the scanning PDU is generated using the
    // Resolving List’s Local IRK value and the Resolvable Private Address
    // Generation procedure (see Section 1.3.2.2), or the address is provided
    // by the Host.
    AddressWithType scanning_address;
    std::optional<AddressWithType> resolvable_scanning_address;
    switch (scanner_.own_address_type) {
      case bluetooth::hci::OwnAddressType::PUBLIC_DEVICE_ADDRESS:
        scanning_address = public_address;
        break;
      case bluetooth::hci::OwnAddressType::RANDOM_DEVICE_ADDRESS:
        // The random address is checked in Le_Set_Scan_Enable or
        // Le_Set_Extended_Scan_Enable.
        ASSERT(random_address_ != Address::kEmpty);
        scanning_address = random_address;
        break;
      case bluetooth::hci::OwnAddressType::RESOLVABLE_OR_PUBLIC_ADDRESS:
        scanning_address = resolvable_address.value_or(public_address);
        break;
      case bluetooth::hci::OwnAddressType::RESOLVABLE_OR_RANDOM_ADDRESS:
        // The random address is checked in Le_Set_Scan_Enable or
        // Le_Set_Extended_Scan_Enable.
        ASSERT(random_address_ != Address::kEmpty);
        scanning_address = resolvable_address.value_or(random_address);
        break;
    }

    // Save the original advertising type to report if the advertising
    // is connectable in the scan response report.
    scanner_.connectable_scan_response = connectable_advertising;
    scanner_.pending_scan_request = advertising_address;

    INFO(id_,
         "Sending LE Scan request to advertising address {} with scanning "
         "address {}",
         advertising_address, scanning_address);

    // The advertiser’s device address (AdvA field) in the scan request PDU
    // shall be the same as the advertiser’s device address (AdvA field)
    // received in the advertising PDU to which the scanner is responding.
    SendLeLinkLayerPacket(model::packets::LeScanBuilder::Create(
        scanning_address.GetAddress(), advertising_address.GetAddress(),
        static_cast<model::packets::AddressType>(
            scanning_address.GetAddressType()),
        static_cast<model::packets::AddressType>(
            advertising_address.GetAddressType())));
  }
}

void LinkLayerController::ConnectIncomingLeExtendedAdvertisingPdu(
    model::packets::LeExtendedAdvertisingPduView& pdu) {
  if (!initiator_.IsEnabled()) {
    return;
  }
  if (!ExtendedAdvertising()) {
    DEBUG(id_, "Extended advertising ignored because the initiator is legacy");
    return;
  }

  // Connection.
  // Note: only send CONNECT requests in response to connectable advertising
  // events (ADV_IND, ADV_DIRECT_IND).
  if (!pdu.GetConnectable()) {
    DEBUG(id_,
          "Extended advertising ignored by initiator because it is not "
          "connectable");
    return;
  }
  if (initiator_.pending_connect_request) {
    DEBUG(
        id_,
        "Extended advertising ignored because an LE Connect request is already "
        "pending");
    return;
  }

  AddressWithType advertising_address{
      pdu.GetSourceAddress(),
      static_cast<AddressType>(pdu.GetAdvertisingAddressType())};

  AddressWithType target_address{
      pdu.GetDestinationAddress(),
      static_cast<AddressType>(pdu.GetTargetAddressType())};

  AddressWithType resolved_advertising_address =
      ResolvePrivateAddress(advertising_address, IrkSelection::Peer)
          .value_or(advertising_address);

  AddressWithType resolved_target_address =
      ResolvePrivateAddress(target_address, IrkSelection::Peer)
          .value_or(target_address);

  // Vol 6, Part B § 4.3.5 Initiator filter policy.
  switch (initiator_.initiator_filter_policy) {
    case bluetooth::hci::InitiatorFilterPolicy::USE_PEER_ADDRESS:
      if (resolved_advertising_address != initiator_.peer_address) {
        DEBUG(id_,
              "Extended advertising ignored by initiator because the "
              "advertising address {} does not match the peer address {}",
              resolved_advertising_address, initiator_.peer_address);
        return;
      }
      break;
    case bluetooth::hci::InitiatorFilterPolicy::USE_FILTER_ACCEPT_LIST:
      if (!LeFilterAcceptListContainsDevice(resolved_advertising_address)) {
        DEBUG(id_,
              "Extended advertising ignored by initiator because the "
              "advertising address {} is not in the filter accept list",
              resolved_advertising_address);
        return;
      }
      break;
  }

  // When an initiator receives a directed connectable advertising event that
  // contains a resolvable private address for the target’s address
  // (TargetA field) and address resolution is enabled, the Link Layer shall
  // resolve the private address using the resolving list’s Local IRK values.
  // An initiator that has been instructed by the Host to use Resolvable Private
  // Addresses shall not respond to directed connectable advertising events that
  // contain Public or Static addresses for the target’s address (TargetA
  // field).
  if (pdu.GetDirected()) {
    if (!IsLocalPublicOrRandomAddress(resolved_target_address)) {
      DEBUG(id_,
            "Directed extended advertising ignored by initiator because the "
            "target address {} does not match the current device addresses",
            resolved_advertising_address);
      return;
    }
    if (resolved_target_address == target_address &&
        (initiator_.own_address_type ==
             OwnAddressType::RESOLVABLE_OR_PUBLIC_ADDRESS ||
         initiator_.own_address_type ==
             OwnAddressType::RESOLVABLE_OR_RANDOM_ADDRESS)) {
      DEBUG(id_,
            "Directed extended advertising ignored by initiator because the "
            "target address {} is static or public and the initiator is "
            "configured to use resolvable addresses",
            resolved_advertising_address);
      return;
    }
  }

  AddressWithType public_address{address_, AddressType::PUBLIC_DEVICE_ADDRESS};
  AddressWithType random_address{random_address_,
                                 AddressType::RANDOM_DEVICE_ADDRESS};
  std::optional<AddressWithType> resolvable_initiating_address =
      GenerateResolvablePrivateAddress(resolved_advertising_address,
                                       IrkSelection::Local);

  // The Link Layer shall use resolvable private addresses for the initiator’s
  // device address (InitA field) when initiating connection establishment with
  // an associated device that exists in the Resolving List.
  AddressWithType initiating_address;
  switch (initiator_.own_address_type) {
    case bluetooth::hci::OwnAddressType::PUBLIC_DEVICE_ADDRESS:
      initiating_address = public_address;
      break;
    case bluetooth::hci::OwnAddressType::RANDOM_DEVICE_ADDRESS:
      // The random address is checked in Le_Create_Connection or
      // Le_Extended_Create_Connection.
      ASSERT(random_address_ != Address::kEmpty);
      initiating_address = random_address;
      break;
    case bluetooth::hci::OwnAddressType::RESOLVABLE_OR_PUBLIC_ADDRESS:
      initiating_address =
          resolvable_initiating_address.value_or(public_address);
      break;
    case bluetooth::hci::OwnAddressType::RESOLVABLE_OR_RANDOM_ADDRESS:
      // The random address is checked in Le_Create_Connection or
      // Le_Extended_Create_Connection.
      ASSERT(random_address_ != Address::kEmpty);
      initiating_address =
          resolvable_initiating_address.value_or(random_address);
      break;
  }

  if (!connections_.CreatePendingLeConnection(
          advertising_address,
          resolved_advertising_address != advertising_address
              ? resolved_advertising_address
              : AddressWithType{},
          initiating_address)) {
    WARNING(id_, "CreatePendingLeConnection failed for connection to {}",
            advertising_address);
  }

  initiator_.pending_connect_request = advertising_address;

  INFO(id_, "Sending LE Connect request to {} with initiating address {}",
       resolved_advertising_address, initiating_address);

  // The advertiser’s device address (AdvA field) in the initiating PDU
  // shall be the same as the advertiser’s device address (AdvA field)
  // received in the advertising event PDU to which the initiator is
  // responding.
  SendLeLinkLayerPacket(model::packets::LeConnectBuilder::Create(
      initiating_address.GetAddress(), advertising_address.GetAddress(),
      static_cast<model::packets::AddressType>(
          initiating_address.GetAddressType()),
      static_cast<model::packets::AddressType>(
          advertising_address.GetAddressType()),
      // The connection is created with the highest allowed value
      // for the connection interval and the latency.
      initiator_.le_1m_phy.connection_interval_max,
      initiator_.le_1m_phy.max_latency,
      initiator_.le_1m_phy.supervision_timeout));
}

void LinkLayerController::IncomingLeExtendedAdvertisingPdu(
    model::packets::LinkLayerPacketView incoming, uint8_t rssi) {
  auto pdu = model::packets::LeExtendedAdvertisingPduView::Create(incoming);
  ASSERT(pdu.IsValid());

  ScanIncomingLeExtendedAdvertisingPdu(pdu, rssi);
  ConnectIncomingLeExtendedAdvertisingPdu(pdu);
}

void LinkLayerController::IncomingLePeriodicAdvertisingPdu(
    model::packets::LinkLayerPacketView incoming, uint8_t rssi) {
  auto pdu = model::packets::LePeriodicAdvertisingPduView::Create(incoming);
  ASSERT(pdu.IsValid());

  // Synchronization with periodic advertising only occurs while extended
  // scanning is enabled.
  if (!scanner_.IsEnabled()) {
    return;
  }
  if (!ExtendedAdvertising()) {
    DEBUG(id_, "Extended advertising ignored because the scanner is legacy");
    return;
  }

  AddressWithType advertiser_address{
      pdu.GetSourceAddress(),
      static_cast<AddressType>(pdu.GetAdvertisingAddressType())};
  uint8_t advertising_sid = pdu.GetSid();

  // When a scanner receives an advertising packet that contains a resolvable
  // private address for the advertiser's device address (AdvA field) and
  // address resolution is enabled, the Link Layer shall resolve the private
  // address. The scanner's periodic sync establishment filter policy shall
  // determine if the scanner processes the advertising packet.
  AddressWithType resolved_advertiser_address =
      ResolvePrivateAddress(advertiser_address, IrkSelection::Peer)
          .value_or(advertiser_address);

  bluetooth::hci::AdvertiserAddressType advertiser_address_type;
  switch (resolved_advertiser_address.GetAddressType()) {
    case AddressType::PUBLIC_DEVICE_ADDRESS:
    case AddressType::PUBLIC_IDENTITY_ADDRESS:
    default:
      advertiser_address_type = bluetooth::hci::AdvertiserAddressType::
          PUBLIC_DEVICE_OR_IDENTITY_ADDRESS;
      break;
    case AddressType::RANDOM_DEVICE_ADDRESS:
    case AddressType::RANDOM_IDENTITY_ADDRESS:
      advertiser_address_type = bluetooth::hci::AdvertiserAddressType::
          RANDOM_DEVICE_OR_IDENTITY_ADDRESS;
      break;
  }

  // Check if the periodic advertising PDU matches a pending
  // LE Periodic Advertising Create Sync command.
  // The direct parameters or the periodic advertiser list are used
  // depending on the synchronizing options.
  bool matches_synchronizing = false;
  if (synchronizing_.has_value()) {
    matches_synchronizing =
        synchronizing_->options.use_periodic_advertiser_list_
            ? LePeriodicAdvertiserListContainsDevice(
                  advertiser_address_type,
                  resolved_advertiser_address.GetAddress(), advertising_sid)
            : synchronizing_->advertiser_address_type ==
                      advertiser_address_type &&
                  synchronizing_->advertiser_address ==
                      resolved_advertiser_address.GetAddress() &&
                  synchronizing_->advertising_sid == advertising_sid;
  }

  // If the periodic advertising event matches the synchronizing state,
  // create the synchronized train and report to the Host.
  if (matches_synchronizing) {
    INFO(id_, "Established Sync with advertiser {}[{}] - SID 0x{:x}",
         advertiser_address,
         bluetooth::hci::AdvertiserAddressTypeText(advertiser_address_type),
         advertising_sid);
    // Use the first unused Sync_Handle.
    // Note: sync handles are allocated from a different number space
    // compared to connection handles.
    uint16_t sync_handle = 0;
    for (; synchronized_.count(sync_handle) != 0; sync_handle++) {
    }

    // Notify of the new Synchronized train.
    if (IsLeEventUnmasked(
            SubeventCode::PERIODIC_ADVERTISING_SYNC_ESTABLISHED)) {
      send_event_(
          bluetooth::hci::LePeriodicAdvertisingSyncEstablishedBuilder::Create(
              ErrorCode::SUCCESS, sync_handle, advertising_sid,
              resolved_advertiser_address.GetAddressType(),
              resolved_advertiser_address.GetAddress(),
              bluetooth::hci::SecondaryPhyType::LE_1M,
              pdu.GetAdvertisingInterval(),
              bluetooth::hci::ClockAccuracy::PPM_500));
    }

    // Update the synchronization state.
    synchronized_.insert(
        {sync_handle,
         Synchronized{
             .advertiser_address_type = advertiser_address_type,
             .advertiser_address = resolved_advertiser_address.GetAddress(),
             .advertising_sid = advertising_sid,
             .sync_handle = sync_handle,
             .sync_timeout = synchronizing_->sync_timeout,
             .timeout = std::chrono::steady_clock::now() +
                        synchronizing_->sync_timeout,
         }});

    // Quit synchronizing state.
    synchronizing_ = {};

    // Create Sync ensure that they are no other established syncs that
    // already match the advertiser address and advertising SID;
    // no need to check again.
    return;
  }

  // Check if the periodic advertising PDU matches any of the established
  // syncs.
  for (auto& [_, sync] : synchronized_) {
    if (sync.advertiser_address_type != advertiser_address_type ||
        sync.advertiser_address != resolved_advertiser_address.GetAddress() ||
        sync.advertising_sid != advertising_sid) {
      continue;
    }

    // Send a Periodic Advertising event for the matching Sync,
    // and refresh the timeout for sync termination. The periodic
    // advertising event might need to be fragmented to fit the maximum
    // size of an HCI event.
    if (IsLeEventUnmasked(SubeventCode::PERIODIC_ADVERTISING_REPORT)) {
      // Each extended advertising report can only pass 229 bytes of
      // advertising data (255 - 8 = size of report fields).
      std::vector<uint8_t> advertising_data = pdu.GetAdvertisingData();
      const size_t max_fragment_size = 247;
      size_t offset = 0;
      do {
        size_t remaining_size = advertising_data.size() - offset;
        size_t fragment_size = std::min(max_fragment_size, remaining_size);

        bluetooth::hci::DataStatus data_status =
            remaining_size <= max_fragment_size
                ? bluetooth::hci::DataStatus::COMPLETE
                : bluetooth::hci::DataStatus::CONTINUING;
        std::vector<uint8_t> fragment_data(
            advertising_data.begin() + offset,
            advertising_data.begin() + offset + fragment_size);
        offset += fragment_size;
        send_event_(bluetooth::hci::LePeriodicAdvertisingReportBuilder::Create(
            sync.sync_handle, pdu.GetTxPower(), rssi,
            bluetooth::hci::CteType::NO_CONSTANT_TONE_EXTENSION, data_status,
            fragment_data));
      } while (offset < advertising_data.size());
    }

    // Refresh the timeout for the sync disconnection.
    sync.timeout = std::chrono::steady_clock::now() + sync.sync_timeout;
  }
}

void LinkLayerController::IncomingScoConnectionRequest(
    model::packets::LinkLayerPacketView incoming) {
  Address address = incoming.GetSourceAddress();
  auto request = model::packets::ScoConnectionRequestView::Create(incoming);
  ASSERT(request.IsValid());

  INFO(id_, "Received eSCO connection request from {}", address);

  // Automatically reject if connection request was already sent
  // from the current device.
  if (connections_.HasPendingScoConnection(address)) {
    INFO(id_,
         "Rejecting eSCO connection request from {}, "
         "an eSCO connection already exist with this device",
         address);

    SendLinkLayerPacket(model::packets::ScoConnectionResponseBuilder::Create(
        GetAddress(), address,
        (uint8_t)ErrorCode::SYNCHRONOUS_CONNECTION_LIMIT_EXCEEDED, 0, 0, 0, 0,
        0, 0));
    return;
  }

  // Create local connection context.
  ScoConnectionParameters connection_parameters = {
      request.GetTransmitBandwidth(),    request.GetReceiveBandwidth(),
      request.GetMaxLatency(),           request.GetVoiceSetting(),
      request.GetRetransmissionEffort(), request.GetPacketType()};

  bool extended = connection_parameters.IsExtended();
  connections_.CreateScoConnection(
      address, connection_parameters,
      extended ? ScoState::SCO_STATE_SENT_ESCO_CONNECTION_REQUEST
               : ScoState::SCO_STATE_SENT_SCO_CONNECTION_REQUEST,
      ScoDatapath::NORMAL);

  // Send connection request event and wait for Accept or Reject command.
  send_event_(bluetooth::hci::ConnectionRequestBuilder::Create(
      address, request.GetClassOfDevice(),
      extended ? bluetooth::hci::ConnectionRequestLinkType::ESCO
               : bluetooth::hci::ConnectionRequestLinkType::SCO));
}

void LinkLayerController::IncomingScoConnectionResponse(
    model::packets::LinkLayerPacketView incoming) {
  Address address = incoming.GetSourceAddress();
  auto response = model::packets::ScoConnectionResponseView::Create(incoming);
  ASSERT(response.IsValid());
  auto status = ErrorCode(response.GetStatus());
  bool is_legacy = connections_.IsLegacyScoConnection(address);

  INFO(id_, "Received eSCO connection response with status 0x{:02x} from {}",
       static_cast<unsigned>(status), incoming.GetSourceAddress());

  if (status == ErrorCode::SUCCESS) {
    bool extended = response.GetExtended();
    ScoLinkParameters link_parameters = {
        response.GetTransmissionInterval(),
        response.GetRetransmissionWindow(),
        response.GetRxPacketLength(),
        response.GetTxPacketLength(),
        response.GetAirMode(),
        extended,
    };

    connections_.AcceptPendingScoConnection(
        address, link_parameters, [this, address] {
          return LinkLayerController::StartScoStream(address);
        });

    if (is_legacy) {
      send_event_(bluetooth::hci::ConnectionCompleteBuilder::Create(
          ErrorCode::SUCCESS, connections_.GetScoHandle(address), address,
          bluetooth::hci::LinkType::SCO, bluetooth::hci::Enable::DISABLED));
    } else {
      send_event_(bluetooth::hci::SynchronousConnectionCompleteBuilder::Create(
          ErrorCode::SUCCESS, connections_.GetScoHandle(address), address,
          extended ? bluetooth::hci::ScoLinkType::ESCO
                   : bluetooth::hci::ScoLinkType::SCO,
          extended ? response.GetTransmissionInterval() : 0,
          extended ? response.GetRetransmissionWindow() : 0,
          extended ? response.GetRxPacketLength() : 0,
          extended ? response.GetTxPacketLength() : 0,
          bluetooth::hci::ScoAirMode(response.GetAirMode())));
    }
  } else {
    connections_.CancelPendingScoConnection(address);
    if (is_legacy) {
      send_event_(bluetooth::hci::ConnectionCompleteBuilder::Create(
          status, 0, address, bluetooth::hci::LinkType::SCO,
          bluetooth::hci::Enable::DISABLED));
    } else {
      ScoConnectionParameters connection_parameters =
          connections_.GetScoConnectionParameters(address);
      send_event_(bluetooth::hci::SynchronousConnectionCompleteBuilder::Create(
          status, 0, address,
          connection_parameters.IsExtended() ? bluetooth::hci::ScoLinkType::ESCO
                                             : bluetooth::hci::ScoLinkType::SCO,
          0, 0, 0, 0, bluetooth::hci::ScoAirMode::TRANSPARENT));
    }
  }
}

void LinkLayerController::IncomingScoDisconnect(
    model::packets::LinkLayerPacketView incoming) {
  Address address = incoming.GetSourceAddress();
  auto request = model::packets::ScoDisconnectView::Create(incoming);
  ASSERT(request.IsValid());
  auto reason = request.GetReason();
  uint16_t handle = connections_.GetScoHandle(address);

  INFO(id_,
       "Received eSCO disconnection request with"
       " reason 0x{:02x} from {}",
       static_cast<unsigned>(reason), incoming.GetSourceAddress());

  if (handle != kReservedHandle) {
    connections_.Disconnect(
        handle, [this](TaskId task_id) { CancelScheduledTask(task_id); });
    SendDisconnectionCompleteEvent(handle, ErrorCode(reason));
  }
}

void LinkLayerController::IncomingLmpPacket(
    model::packets::LinkLayerPacketView incoming) {
  Address address = incoming.GetSourceAddress();
  auto request = model::packets::LmpView::Create(incoming);
  ASSERT(request.IsValid());
  auto payload = request.GetPayload();
  auto packet = std::vector(payload.begin(), payload.end());

  ASSERT(link_manager_ingest_lmp(
      lm_.get(), reinterpret_cast<uint8_t(*)[6]>(address.data()), packet.data(),
      packet.size()));
}

void LinkLayerController::IncomingLlcpPacket(
    model::packets::LinkLayerPacketView incoming) {
  Address address = incoming.GetSourceAddress();
  auto request = model::packets::LlcpView::Create(incoming);
  ASSERT(request.IsValid());
  auto payload = request.GetPayload();
  auto packet = std::vector(payload.begin(), payload.end());
  uint16_t acl_connection_handle = connections_.GetHandleOnlyAddress(address);

  if (acl_connection_handle == kReservedHandle) {
<<<<<<< HEAD
    LOG_INFO("Dropping LLCP packet since connection does not exist");
=======
    INFO(id_, "Dropping LLCP packet since connection does not exist");
>>>>>>> a5e8c6e4
    return;
  }

  ASSERT(link_layer_ingest_llcp(ll_.get(), acl_connection_handle, packet.data(),
                                packet.size()));
}

void LinkLayerController::IncomingLeConnectedIsochronousPdu(
    LinkLayerPacketView incoming) {
  auto pdu = model::packets::LeConnectedIsochronousPduView::Create(incoming);
  ASSERT(pdu.IsValid());
  auto data = pdu.GetData();
  auto packet = std::vector(data.begin(), data.end());
  uint8_t cig_id = pdu.GetCigId();
  uint8_t cis_id = pdu.GetCisId();
  uint16_t cis_connection_handle = 0;
  uint16_t iso_sdu_length = packet.size();

  if (!link_layer_get_cis_connection_handle(ll_.get(), cig_id, cis_id,
                                            &cis_connection_handle)) {
<<<<<<< HEAD
    LOG_INFO(
        "Dropping CIS pdu received on disconnected CIS cig_id=%d, cis_id=%d",
        cig_id, cis_id);
=======
    INFO(id_,
         "Dropping CIS pdu received on disconnected CIS cig_id={}, cis_id={}",
         cig_id, cis_id);
>>>>>>> a5e8c6e4
    return;
  }

  // Fragment the ISO SDU if larger than the maximum payload size (4095).
  constexpr size_t kMaxPayloadSize = 4095 - 4;  // remove sequence_number and
                                                // iso_sdu_length
  size_t remaining_size = packet.size();
  size_t offset = 0;
  auto packet_boundary_flag =
      remaining_size <= kMaxPayloadSize
          ? bluetooth::hci::IsoPacketBoundaryFlag::COMPLETE_SDU
          : bluetooth::hci::IsoPacketBoundaryFlag::FIRST_FRAGMENT;

  do {
    size_t fragment_size = std::min(kMaxPayloadSize, remaining_size);
    std::vector<uint8_t> fragment(packet.data() + offset,
                                  packet.data() + offset + fragment_size);

    send_iso_(bluetooth::hci::IsoWithoutTimestampBuilder::Create(
        cis_connection_handle, packet_boundary_flag, pdu.GetSequenceNumber(),
        iso_sdu_length, bluetooth::hci::IsoPacketStatusFlag::VALID,
        std::make_unique<bluetooth::packet::RawBuilder>(std::move(fragment))));

    remaining_size -= fragment_size;
    offset += fragment_size;
    packet_boundary_flag =
        remaining_size <= kMaxPayloadSize
            ? bluetooth::hci::IsoPacketBoundaryFlag::LAST_FRAGMENT
            : bluetooth::hci::IsoPacketBoundaryFlag::CONTINUATION_FRAGMENT;
  } while (remaining_size > 0);
}

void LinkLayerController::HandleIso(bluetooth::hci::IsoView iso) {
  uint16_t cis_connection_handle = iso.GetConnectionHandle();
  auto pb_flag = iso.GetPbFlag();
  auto ts_flag = iso.GetTsFlag();
  auto iso_data_load = iso.GetPayload();

  // In the Host to Controller direction, ISO_Data_Load_Length
  // shall be less than or equal to the size of the buffer supported by the
  // Controller (which is returned using the ISO_Data_Packet_Length return
  // parameter of the LE Read Buffer Size command).
  if (iso_data_load.size() > properties_.iso_data_packet_length) {
<<<<<<< HEAD
    LOG_ALWAYS_FATAL(
        "Received ISO HCI packet with ISO_Data_Load_Length (%zu) larger than"
        " the controller buffer size ISO_Data_Packet_Length (%d)",
        iso_data_load.size(), properties_.iso_data_packet_length);
=======
    FATAL(id_,
          "Received ISO HCI packet with ISO_Data_Load_Length ({}) larger than"
          " the controller buffer size ISO_Data_Packet_Length ({})",
          iso_data_load.size(), properties_.iso_data_packet_length);
>>>>>>> a5e8c6e4
  }

  // The TS_Flag bit shall only be set if the PB_Flag field equals 0b00 or 0b10.
  if (ts_flag == bluetooth::hci::TimeStampFlag::PRESENT &&
      (pb_flag ==
           bluetooth::hci::IsoPacketBoundaryFlag::CONTINUATION_FRAGMENT ||
       pb_flag == bluetooth::hci::IsoPacketBoundaryFlag::LAST_FRAGMENT)) {
<<<<<<< HEAD
    LOG_ALWAYS_FATAL(
        "Received ISO HCI packet with TS_Flag set, but no ISO Header is "
        "expected");
=======
    FATAL(id_,
          "Received ISO HCI packet with TS_Flag set, but no ISO Header is "
          "expected");
>>>>>>> a5e8c6e4
  }

  uint8_t cig_id = 0;
  uint8_t cis_id = 0;
  uint16_t acl_connection_handle = kReservedHandle;
  uint16_t packet_sequence_number = 0;
  uint16_t max_sdu_length = 0;

  if (!link_layer_get_cis_information(ll_.get(), cis_connection_handle,
                                      &acl_connection_handle, &cig_id, &cis_id,
                                      &max_sdu_length)) {
<<<<<<< HEAD
    LOG_INFO("Ignoring CIS pdu received on disconnected CIS handle=%d",
             cis_connection_handle);
=======
    INFO(id_, "Ignoring CIS pdu received on disconnected CIS handle={}",
         cis_connection_handle);
>>>>>>> a5e8c6e4
    return;
  }

  if (pb_flag == bluetooth::hci::IsoPacketBoundaryFlag::FIRST_FRAGMENT ||
      pb_flag == bluetooth::hci::IsoPacketBoundaryFlag::COMPLETE_SDU) {
    iso_sdu_.clear();
  }

  switch (ts_flag) {
    case bluetooth::hci::TimeStampFlag::PRESENT: {
      auto iso_with_timestamp =
          bluetooth::hci::IsoWithTimestampView::Create(iso);
      ASSERT(iso_with_timestamp.IsValid());
      auto iso_payload = iso_with_timestamp.GetPayload();
      iso_sdu_.insert(iso_sdu_.end(), iso_payload.begin(), iso_payload.end());
      packet_sequence_number = iso_with_timestamp.GetPacketSequenceNumber();
      break;
    }
    default:
    case bluetooth::hci::TimeStampFlag::NOT_PRESENT: {
      auto iso_without_timestamp =
          bluetooth::hci::IsoWithoutTimestampView::Create(iso);
      ASSERT(iso_without_timestamp.IsValid());
      auto iso_payload = iso_without_timestamp.GetPayload();
      iso_sdu_.insert(iso_sdu_.end(), iso_payload.begin(), iso_payload.end());
      packet_sequence_number = iso_without_timestamp.GetPacketSequenceNumber();
      break;
    }
  }

  if (pb_flag == bluetooth::hci::IsoPacketBoundaryFlag::LAST_FRAGMENT ||
      pb_flag == bluetooth::hci::IsoPacketBoundaryFlag::COMPLETE_SDU) {
    // Validate that the Host stack is not sending ISO SDUs that are larger
    // that what was configured for the CIS.
    if (iso_sdu_.size() > max_sdu_length) {
<<<<<<< HEAD
      LOG_WARN(
          "attempted to send an SDU of length %zu that exceeds the configure "
          "Max_SDU_Length (%u)",
=======
      WARNING(
          id_,
          "attempted to send an SDU of length {} that exceeds the configure "
          "Max_SDU_Length ({})",
>>>>>>> a5e8c6e4
          iso_sdu_.size(), max_sdu_length);
      return;
    }

    SendLeLinkLayerPacket(
        model::packets::LeConnectedIsochronousPduBuilder::Create(
            address_,
            connections_.GetAddress(acl_connection_handle).GetAddress(), cig_id,
            cis_id, packet_sequence_number, std::move(iso_sdu_)));
  }
}

uint16_t LinkLayerController::HandleLeConnection(
    AddressWithType address, AddressWithType own_address,
    bluetooth::hci::Role role, uint16_t connection_interval,
    uint16_t connection_latency, uint16_t supervision_timeout,
    bool send_le_channel_selection_algorithm_event) {
  // Note: the HCI_LE_Connection_Complete event is not sent if the
  // HCI_LE_Enhanced_Connection_Complete event (see Section 7.7.65.10) is
  // unmasked.

  uint16_t handle = connections_.CreateLeConnection(address, own_address, role);
  if (handle == kReservedHandle) {
    WARNING(id_, "No pending connection for connection from {}", address);
    return kReservedHandle;
  }

  if (IsLeEventUnmasked(SubeventCode::ENHANCED_CONNECTION_COMPLETE)) {
    AddressWithType peer_resolved_address =
        connections_.GetResolvedAddress(handle);
    Address peer_resolvable_private_address;
    Address connection_address = address.GetAddress();
    AddressType peer_address_type = address.GetAddressType();
    if (peer_resolved_address != AddressWithType()) {
      peer_resolvable_private_address = address.GetAddress();
      if (peer_resolved_address.GetAddressType() ==
          AddressType::PUBLIC_DEVICE_ADDRESS) {
        peer_address_type = AddressType::PUBLIC_IDENTITY_ADDRESS;
      } else if (peer_resolved_address.GetAddressType() ==
                 AddressType::RANDOM_DEVICE_ADDRESS) {
        peer_address_type = AddressType::RANDOM_IDENTITY_ADDRESS;
      } else {
        WARNING(id_, "Unhandled resolved address type {} -> {}", address,
                peer_resolved_address);
      }
      connection_address = peer_resolved_address.GetAddress();
    }
    Address local_resolved_address = own_address.GetAddress();
    if (local_resolved_address == GetAddress() ||
        local_resolved_address == random_address_) {
      local_resolved_address = Address::kEmpty;
    }

    send_event_(bluetooth::hci::LeEnhancedConnectionCompleteBuilder::Create(
        ErrorCode::SUCCESS, handle, role, peer_address_type, connection_address,
        local_resolved_address, peer_resolvable_private_address,
        connection_interval, connection_latency, supervision_timeout,
        static_cast<bluetooth::hci::ClockAccuracy>(0x00)));
  } else if (IsLeEventUnmasked(SubeventCode::CONNECTION_COMPLETE)) {
    send_event_(bluetooth::hci::LeConnectionCompleteBuilder::Create(
        ErrorCode::SUCCESS, handle, role, address.GetAddressType(),
        address.GetAddress(), connection_interval, connection_latency,
        supervision_timeout, static_cast<bluetooth::hci::ClockAccuracy>(0x00)));
  }

  // Update the link layer with the new link.
  ASSERT(link_layer_add_link(
      ll_.get(), handle,
      reinterpret_cast<const uint8_t(*)[6]>(address.GetAddress().data()),
      static_cast<uint8_t>(role)));

  // Note: the HCI_LE_Connection_Complete event is immediately followed by
  // an HCI_LE_Channel_Selection_Algorithm event if the connection is created
  // using the LE_Extended_Create_Connection command (see Section 7.7.8.66).
  if (send_le_channel_selection_algorithm_event &&
      IsLeEventUnmasked(SubeventCode::CHANNEL_SELECTION_ALGORITHM)) {
    // The selection channel algorithm probably will have no impact
    // on emulation.
    send_event_(bluetooth::hci::LeChannelSelectionAlgorithmBuilder::Create(
        handle, bluetooth::hci::ChannelSelectionAlgorithm::ALGORITHM_1));
  }

  if (own_address.GetAddress() == initiator_.initiating_address) {
    initiator_.initiating_address = Address::kEmpty;
  }
  return handle;
}

// Handle CONNECT_IND PDUs for the legacy advertiser.
bool LinkLayerController::ProcessIncomingLegacyConnectRequest(
    model::packets::LeConnectView const& connect_ind) {
  if (!legacy_advertiser_.IsEnabled()) {
    return false;
  }
  if (!legacy_advertiser_.IsConnectable()) {
    DEBUG(id_,
          "LE Connect request ignored by legacy advertiser because it is not "
          "connectable");
    return false;
  }

  AddressWithType advertising_address{
      connect_ind.GetDestinationAddress(),
      static_cast<AddressType>(connect_ind.GetAdvertisingAddressType()),
  };

  AddressWithType initiating_address{
      connect_ind.GetSourceAddress(),
      static_cast<AddressType>(connect_ind.GetInitiatingAddressType()),
  };

  if (legacy_advertiser_.GetAdvertisingAddress() != advertising_address) {
    DEBUG(id_,
          "LE Connect request ignored by legacy advertiser because the "
          "advertising address {} does not match {}",
          advertising_address, legacy_advertiser_.GetAdvertisingAddress());
    return false;
  }

  // When an advertiser receives a connection request that contains a resolvable
  // private address for the initiator’s address (InitA field) and address
  // resolution is enabled, the Link Layer shall resolve the private address.
  // The advertising filter policy shall then determine if the
  // advertiser establishes a connection.
  AddressWithType resolved_initiating_address =
      ResolvePrivateAddress(initiating_address, IrkSelection::Peer)
          .value_or(initiating_address);

  if (resolved_initiating_address != initiating_address) {
    DEBUG(id_, "Resolved the initiating address {} to {}", initiating_address,
          resolved_initiating_address);
  }

  // When the Link Layer is [...] connectable directed advertising events the
  // advertising filter policy shall be ignored.
  if (legacy_advertiser_.IsDirected()) {
    if (legacy_advertiser_.GetTargetAddress() != resolved_initiating_address) {
      DEBUG(id_,
            "LE Connect request ignored by legacy advertiser because the "
            "initiating address {} does not match the target address {}",
            resolved_initiating_address, legacy_advertiser_.GetTargetAddress());
      return false;
    }
  } else {
    // Check if initiator address is in the filter accept list
    // for this advertiser.
    switch (legacy_advertiser_.advertising_filter_policy) {
      case bluetooth::hci::AdvertisingFilterPolicy::ALL_DEVICES:
      case bluetooth::hci::AdvertisingFilterPolicy::LISTED_SCAN:
        break;
      case bluetooth::hci::AdvertisingFilterPolicy::LISTED_CONNECT:
      case bluetooth::hci::AdvertisingFilterPolicy::LISTED_SCAN_AND_CONNECT:
        if (!LeFilterAcceptListContainsDevice(resolved_initiating_address)) {
          DEBUG(id_,
                "LE Connect request ignored by legacy advertiser because the "
                "initiating address {} is not in the filter accept list",
                resolved_initiating_address);
          return false;
        }
        break;
    }
  }

  INFO(id_,
       "Accepting LE Connect request to legacy advertiser from initiating "
       "address {}",
       resolved_initiating_address);

  if (!connections_.CreatePendingLeConnection(
          initiating_address,
          resolved_initiating_address != initiating_address
              ? resolved_initiating_address
              : AddressWithType{},
          advertising_address)) {
    WARNING(id_, "CreatePendingLeConnection failed for connection from {}",
            initiating_address.GetAddress());
    return false;
  }

  (void)HandleLeConnection(
      initiating_address, advertising_address, bluetooth::hci::Role::PERIPHERAL,
      connect_ind.GetConnInterval(), connect_ind.GetConnPeripheralLatency(),
      connect_ind.GetConnSupervisionTimeout(), false);

  SendLeLinkLayerPacket(model::packets::LeConnectCompleteBuilder::Create(
      advertising_address.GetAddress(), initiating_address.GetAddress(),
      static_cast<model::packets::AddressType>(
          initiating_address.GetAddressType()),
      static_cast<model::packets::AddressType>(
          advertising_address.GetAddressType()),
      connect_ind.GetConnInterval(), connect_ind.GetConnPeripheralLatency(),
      connect_ind.GetConnSupervisionTimeout()));

  legacy_advertiser_.Disable();
  return true;
}

// Handle CONNECT_IND PDUs for the selected extended advertiser.
bool LinkLayerController::ProcessIncomingExtendedConnectRequest(
    ExtendedAdvertiser& advertiser,
    model::packets::LeConnectView const& connect_ind) {
  if (!advertiser.IsEnabled()) {
    return false;
  }
  if (!advertiser.IsConnectable()) {
    DEBUG(id_,
          "LE Connect request ignored by extended advertiser {} because it is "
          "not connectable",
          advertiser.advertising_handle);
    return false;
  }

  AddressWithType advertising_address{
      connect_ind.GetDestinationAddress(),
      static_cast<AddressType>(connect_ind.GetAdvertisingAddressType()),
  };

  AddressWithType initiating_address{
      connect_ind.GetSourceAddress(),
      static_cast<AddressType>(connect_ind.GetInitiatingAddressType()),
  };

  if (advertiser.GetAdvertisingAddress() != advertising_address) {
    DEBUG(id_,
          "LE Connect request ignored by extended advertiser {} because the "
          "advertising address {} does not match {}",
          advertiser.advertising_handle, advertising_address,
          advertiser.GetAdvertisingAddress());
    return false;
  }

  // When an advertiser receives a connection request that contains a resolvable
  // private address for the initiator’s address (InitA field) and address
  // resolution is enabled, the Link Layer shall resolve the private address.
  // The advertising filter policy shall then determine if the
  // advertiser establishes a connection.
  AddressWithType resolved_initiating_address =
      ResolvePrivateAddress(initiating_address, IrkSelection::Peer)
          .value_or(initiating_address);

  if (resolved_initiating_address != initiating_address) {
    DEBUG(id_, "Resolved the initiating address {} to {}", initiating_address,
          resolved_initiating_address);
  }

  // When the Link Layer is [...] connectable directed advertising events the
  // advertising filter policy shall be ignored.
  if (advertiser.IsDirected()) {
    if (advertiser.GetTargetAddress() != resolved_initiating_address) {
      DEBUG(id_,
            "LE Connect request ignored by extended advertiser {} because the "
            "initiating address {} does not match the target address {}",
            advertiser.advertising_handle, resolved_initiating_address,
            advertiser.GetTargetAddress());
      return false;
    }
  } else {
    // Check if initiator address is in the filter accept list
    // for this advertiser.
    switch (advertiser.advertising_filter_policy) {
      case bluetooth::hci::AdvertisingFilterPolicy::ALL_DEVICES:
      case bluetooth::hci::AdvertisingFilterPolicy::LISTED_SCAN:
        break;
      case bluetooth::hci::AdvertisingFilterPolicy::LISTED_CONNECT:
      case bluetooth::hci::AdvertisingFilterPolicy::LISTED_SCAN_AND_CONNECT:
        if (!LeFilterAcceptListContainsDevice(resolved_initiating_address)) {
          DEBUG(id_,
                "LE Connect request ignored by extended advertiser {} because "
                "the initiating address {} is not in the filter accept list",
                advertiser.advertising_handle, resolved_initiating_address);
          return false;
        }
        break;
    }
  }

  INFO(id_,
       "Accepting LE Connect request to extended advertiser {} from initiating "
       "address {}",
       advertiser.advertising_handle, resolved_initiating_address);

  if (!connections_.CreatePendingLeConnection(
          initiating_address,
          resolved_initiating_address != initiating_address
              ? resolved_initiating_address
              : AddressWithType{},
          advertising_address)) {
    WARNING(id_, "CreatePendingLeConnection failed for connection from {}",
            initiating_address.GetAddress());
    return false;
  }

  advertiser.Disable();

  uint16_t connection_handle = HandleLeConnection(
      initiating_address, advertising_address, bluetooth::hci::Role::PERIPHERAL,
      connect_ind.GetConnInterval(), connect_ind.GetConnPeripheralLatency(),
      connect_ind.GetConnSupervisionTimeout(), false);

  SendLeLinkLayerPacket(model::packets::LeConnectCompleteBuilder::Create(
      advertising_address.GetAddress(), initiating_address.GetAddress(),
      static_cast<model::packets::AddressType>(
          initiating_address.GetAddressType()),
      static_cast<model::packets::AddressType>(
          advertising_address.GetAddressType()),
      connect_ind.GetConnInterval(), connect_ind.GetConnPeripheralLatency(),
      connect_ind.GetConnSupervisionTimeout()));

  // If the advertising set is connectable and a connection gets created, an
  // HCI_LE_Connection_Complete or HCI_LE_Enhanced_Connection_Complete
  // event shall be generated followed by an HCI_LE_Advertising_Set_Terminated
  // event with the Status parameter set to 0x00. The Controller should not send
  // any other events in between these two events

  if (IsLeEventUnmasked(SubeventCode::ADVERTISING_SET_TERMINATED)) {
    send_event_(bluetooth::hci::LeAdvertisingSetTerminatedBuilder::Create(
        ErrorCode::SUCCESS, advertiser.advertising_handle, connection_handle,
        advertiser.num_completed_extended_advertising_events));
  }

  return true;
}

void LinkLayerController::IncomingLeConnectPacket(
    model::packets::LinkLayerPacketView incoming) {
  model::packets::LeConnectView connect =
      model::packets::LeConnectView::Create(incoming);
  ASSERT(connect.IsValid());

  if (ProcessIncomingLegacyConnectRequest(connect)) {
    return;
  }

  for (auto& [_, advertiser] : extended_advertisers_) {
    if (ProcessIncomingExtendedConnectRequest(advertiser, connect)) {
      return;
    }
  }
}

void LinkLayerController::IncomingLeConnectCompletePacket(
    model::packets::LinkLayerPacketView incoming) {
  auto complete = model::packets::LeConnectCompleteView::Create(incoming);
  ASSERT(complete.IsValid());

  AddressWithType advertising_address{
      incoming.GetSourceAddress(), static_cast<bluetooth::hci::AddressType>(
                                       complete.GetAdvertisingAddressType())};

  INFO(id_, "Received LE Connect complete response with advertising address {}",
       advertising_address);

  HandleLeConnection(advertising_address,
                     AddressWithType(incoming.GetDestinationAddress(),
                                     static_cast<bluetooth::hci::AddressType>(
                                         complete.GetInitiatingAddressType())),
                     bluetooth::hci::Role::CENTRAL, complete.GetConnInterval(),
                     complete.GetConnPeripheralLatency(),
                     complete.GetConnSupervisionTimeout(),
                     ExtendedAdvertising());

  initiator_.pending_connect_request = {};
  initiator_.Disable();
}

void LinkLayerController::IncomingLeConnectionParameterRequest(
    model::packets::LinkLayerPacketView incoming) {
  auto request =
      model::packets::LeConnectionParameterRequestView::Create(incoming);
  ASSERT(request.IsValid());
  Address peer = incoming.GetSourceAddress();
  uint16_t handle = connections_.GetHandleOnlyAddress(peer);
  if (handle == kReservedHandle) {
    INFO(id_, "@{}: Unknown connection @{}", incoming.GetDestinationAddress(),
         peer);
    return;
  }

  if (IsLeEventUnmasked(SubeventCode::REMOTE_CONNECTION_PARAMETER_REQUEST)) {
    send_event_(
        bluetooth::hci::LeRemoteConnectionParameterRequestBuilder::Create(
            handle, request.GetIntervalMin(), request.GetIntervalMax(),
            request.GetLatency(), request.GetTimeout()));
  } else {
    // If the request is being indicated to the Host and the event to the Host
    // is masked, then the Link Layer shall issue an LL_REJECT_EXT_IND PDU with
    // the ErrorCode set to Unsupported Remote Feature (0x1A).
    SendLeLinkLayerPacket(
        model::packets::LeConnectionParameterUpdateBuilder::Create(
            request.GetDestinationAddress(), request.GetSourceAddress(),
            static_cast<uint8_t>(ErrorCode::UNSUPPORTED_REMOTE_OR_LMP_FEATURE),
            0, 0, 0));
  }
}

void LinkLayerController::IncomingLeConnectionParameterUpdate(
    model::packets::LinkLayerPacketView incoming) {
  auto update =
      model::packets::LeConnectionParameterUpdateView::Create(incoming);
  ASSERT(update.IsValid());
  Address peer = incoming.GetSourceAddress();
  uint16_t handle = connections_.GetHandleOnlyAddress(peer);
  if (handle == kReservedHandle) {
    INFO(id_, "@{}: Unknown connection @{}", incoming.GetDestinationAddress(),
         peer);
    return;
  }
  if (IsLeEventUnmasked(SubeventCode::CONNECTION_UPDATE_COMPLETE)) {
    send_event_(bluetooth::hci::LeConnectionUpdateCompleteBuilder::Create(
        static_cast<ErrorCode>(update.GetStatus()), handle,
        update.GetInterval(), update.GetLatency(), update.GetTimeout()));
  }
}

void LinkLayerController::IncomingLeEncryptConnection(
    model::packets::LinkLayerPacketView incoming) {
  INFO(id_, "IncomingLeEncryptConnection");

  Address peer = incoming.GetSourceAddress();
  uint16_t handle = connections_.GetHandleOnlyAddress(peer);
  if (handle == kReservedHandle) {
    INFO(id_, "@{}: Unknown connection @{}", incoming.GetDestinationAddress(),
         peer);
    return;
  }
  auto le_encrypt = model::packets::LeEncryptConnectionView::Create(incoming);
  ASSERT(le_encrypt.IsValid());

  // TODO: Save keys to check

  if (IsEventUnmasked(EventCode::LE_META_EVENT)) {
    send_event_(bluetooth::hci::LeLongTermKeyRequestBuilder::Create(
        handle, le_encrypt.GetRand(), le_encrypt.GetEdiv()));
  }
}

void LinkLayerController::IncomingLeEncryptConnectionResponse(
    model::packets::LinkLayerPacketView incoming) {
  INFO(id_, "IncomingLeEncryptConnectionResponse");
  // TODO: Check keys
  uint16_t handle =
      connections_.GetHandleOnlyAddress(incoming.GetSourceAddress());
  if (handle == kReservedHandle) {
    INFO(id_, "@{}: Unknown connection @{}", incoming.GetDestinationAddress(),
         incoming.GetSourceAddress());
    return;
  }
  ErrorCode status = ErrorCode::SUCCESS;
  auto response =
      model::packets::LeEncryptConnectionResponseView::Create(incoming);
  ASSERT(response.IsValid());

  bool success = true;
  // Zero LTK is a rejection
  if (response.GetLtk() == std::array<uint8_t, 16>{0}) {
    status = ErrorCode::AUTHENTICATION_FAILURE;
    success = false;
  }

  if (connections_.IsEncrypted(handle)) {
    if (IsEventUnmasked(EventCode::ENCRYPTION_KEY_REFRESH_COMPLETE)) {
      send_event_(bluetooth::hci::EncryptionKeyRefreshCompleteBuilder::Create(
          status, handle));
    }
  } else if (success) {
    connections_.Encrypt(handle);
    if (IsEventUnmasked(EventCode::ENCRYPTION_CHANGE)) {
      send_event_(bluetooth::hci::EncryptionChangeBuilder::Create(
          status, handle, bluetooth::hci::EncryptionEnabled::ON));
    }
  } else {
    if (IsEventUnmasked(EventCode::ENCRYPTION_CHANGE)) {
      send_event_(bluetooth::hci::EncryptionChangeBuilder::Create(
          status, handle, bluetooth::hci::EncryptionEnabled::OFF));
    }
  }
}

void LinkLayerController::IncomingLeReadRemoteFeatures(
    model::packets::LinkLayerPacketView incoming) {
  uint16_t handle =
      connections_.GetHandleOnlyAddress(incoming.GetSourceAddress());
  ErrorCode status = ErrorCode::SUCCESS;
  if (handle == kReservedHandle) {
    WARNING(id_, "@{}: Unknown connection @{}",
            incoming.GetDestinationAddress(), incoming.GetSourceAddress());
  }
  SendLeLinkLayerPacket(
      model::packets::LeReadRemoteFeaturesResponseBuilder::Create(
          incoming.GetDestinationAddress(), incoming.GetSourceAddress(),
          GetLeSupportedFeatures(), static_cast<uint8_t>(status)));
}

void LinkLayerController::IncomingLeReadRemoteFeaturesResponse(
    model::packets::LinkLayerPacketView incoming) {
  uint16_t handle =
      connections_.GetHandleOnlyAddress(incoming.GetSourceAddress());
  ErrorCode status = ErrorCode::SUCCESS;
  auto response =
      model::packets::LeReadRemoteFeaturesResponseView::Create(incoming);
  ASSERT(response.IsValid());
  if (handle == kReservedHandle) {
    INFO(id_, "@{}: Unknown connection @{}", incoming.GetDestinationAddress(),
         incoming.GetSourceAddress());
    status = ErrorCode::UNKNOWN_CONNECTION;
  } else {
    status = static_cast<ErrorCode>(response.GetStatus());
  }
  if (IsEventUnmasked(EventCode::LE_META_EVENT)) {
    send_event_(bluetooth::hci::LeReadRemoteFeaturesCompleteBuilder::Create(
        status, handle, response.GetFeatures()));
  }
}

void LinkLayerController::ProcessIncomingLegacyScanRequest(
    AddressWithType scanning_address, AddressWithType resolved_scanning_address,
    AddressWithType advertising_address) {
  // Check if the advertising addresses matches the legacy
  // advertising address.
  if (!legacy_advertiser_.IsEnabled()) {
    return;
  }
  if (!legacy_advertiser_.IsScannable()) {
    DEBUG(id_,
          "LE Scan request ignored by legacy advertiser because it is not "
          "scannable");
    return;
  }

  if (advertising_address != legacy_advertiser_.advertising_address) {
    DEBUG(
        id_,
        "LE Scan request ignored by legacy advertiser because the advertising "
        "address {} does not match {}",
        advertising_address, legacy_advertiser_.GetAdvertisingAddress());
    return;
  }

  // Check if scanner address is in the filter accept list
  // for this advertiser.
  switch (legacy_advertiser_.advertising_filter_policy) {
    case bluetooth::hci::AdvertisingFilterPolicy::ALL_DEVICES:
    case bluetooth::hci::AdvertisingFilterPolicy::LISTED_CONNECT:
      break;
    case bluetooth::hci::AdvertisingFilterPolicy::LISTED_SCAN:
    case bluetooth::hci::AdvertisingFilterPolicy::LISTED_SCAN_AND_CONNECT:
      if (!LeFilterAcceptListContainsDevice(resolved_scanning_address)) {
        DEBUG(
            id_,
            "LE Scan request ignored by legacy advertiser because the scanning "
            "address {} is not in the filter accept list",
            resolved_scanning_address);
        return;
      }
      break;
  }

  INFO(id_,
       "Accepting LE Scan request to legacy advertiser from scanning address "
       "{}",
       resolved_scanning_address);

  // Generate the SCAN_RSP packet.
  // Note: If the advertiser processes the scan request, the advertiser’s
  // device address (AdvA field) in the SCAN_RSP PDU shall be the same as
  // the advertiser’s device address (AdvA field) in the SCAN_REQ PDU to
  // which it is responding.
  SendLeLinkLayerPacket(
      model::packets::LeScanResponseBuilder::Create(
          advertising_address.GetAddress(), scanning_address.GetAddress(),
          static_cast<model::packets::AddressType>(
              advertising_address.GetAddressType()),
          legacy_advertiser_.scan_response_data),
      properties_.le_advertising_physical_channel_tx_power);
}

void LinkLayerController::ProcessIncomingExtendedScanRequest(
    ExtendedAdvertiser const& advertiser, AddressWithType scanning_address,
    AddressWithType resolved_scanning_address,
    AddressWithType advertising_address) {
  // Check if the advertising addresses matches the legacy
  // advertising address.
  if (!advertiser.IsEnabled()) {
    return;
  }
  if (!advertiser.IsScannable()) {
    DEBUG(id_,
          "LE Scan request ignored by extended advertiser {} because it is not "
          "scannable",
          advertiser.advertising_handle);
    return;
  }

  if (advertising_address != advertiser.advertising_address) {
    DEBUG(id_,
          "LE Scan request ignored by extended advertiser {} because the "
          "advertising address {} does not match {}",
          advertiser.advertising_handle, advertising_address,
          advertiser.GetAdvertisingAddress());
    return;
  }

  // Check if scanner address is in the filter accept list
  // for this advertiser.
  switch (advertiser.advertising_filter_policy) {
    case bluetooth::hci::AdvertisingFilterPolicy::ALL_DEVICES:
    case bluetooth::hci::AdvertisingFilterPolicy::LISTED_CONNECT:
      break;
    case bluetooth::hci::AdvertisingFilterPolicy::LISTED_SCAN:
    case bluetooth::hci::AdvertisingFilterPolicy::LISTED_SCAN_AND_CONNECT:
      if (!LeFilterAcceptListContainsDevice(resolved_scanning_address)) {
        DEBUG(id_,
              "LE Scan request ignored by extended advertiser {} because the "
              "scanning address {} is not in the filter accept list",
              advertiser.advertising_handle, resolved_scanning_address);
        return;
      }
      break;
  }

  // Check if the scanner address is the target address in the case of
  // scannable directed event types.
  if (advertiser.IsDirected() &&
      advertiser.target_address != resolved_scanning_address) {
    DEBUG(id_,
          "LE Scan request ignored by extended advertiser {} because the "
          "scanning address {} does not match the target address {}",
          advertiser.advertising_handle, resolved_scanning_address,
          advertiser.GetTargetAddress());
    return;
  }

  INFO(id_,
       "Accepting LE Scan request to extended advertiser {} from scanning "
       "address {}",
       advertiser.advertising_handle, resolved_scanning_address);

  // Generate the SCAN_RSP packet.
  // Note: If the advertiser processes the scan request, the advertiser’s
  // device address (AdvA field) in the SCAN_RSP PDU shall be the same as
  // the advertiser’s device address (AdvA field) in the SCAN_REQ PDU to
  // which it is responding.
  SendLeLinkLayerPacket(
      model::packets::LeScanResponseBuilder::Create(
          advertising_address.GetAddress(), scanning_address.GetAddress(),
          static_cast<model::packets::AddressType>(
              advertising_address.GetAddressType()),
          advertiser.scan_response_data),
      advertiser.advertising_tx_power);
}

void LinkLayerController::IncomingLeScanPacket(
    model::packets::LinkLayerPacketView incoming) {
  auto scan_request = model::packets::LeScanView::Create(incoming);
  ASSERT(scan_request.IsValid());

  AddressWithType scanning_address{
      scan_request.GetSourceAddress(),
      static_cast<AddressType>(scan_request.GetScanningAddressType())};

  AddressWithType advertising_address{
      scan_request.GetDestinationAddress(),
      static_cast<AddressType>(scan_request.GetAdvertisingAddressType())};

  // Note: Vol 6, Part B § 6.2 Privacy in the Advertising State.
  //
  // When an advertiser receives a scan request that contains a resolvable
  // private address for the scanner’s device address (ScanA field) and
  // address resolution is enabled, the Link Layer shall resolve the private
  // address. The advertising filter policy shall then determine if
  // the advertiser processes the scan request.
  AddressWithType resolved_scanning_address =
      ResolvePrivateAddress(scanning_address, IrkSelection::Peer)
          .value_or(scanning_address);

  if (resolved_scanning_address != scanning_address) {
    DEBUG(id_, "Resolved the scanning address {} to {}", scanning_address,
          resolved_scanning_address);
  }

  ProcessIncomingLegacyScanRequest(scanning_address, resolved_scanning_address,
                                   advertising_address);
  for (auto& [_, advertiser] : extended_advertisers_) {
    ProcessIncomingExtendedScanRequest(advertiser, scanning_address,
                                       resolved_scanning_address,
                                       advertising_address);
  }
}

void LinkLayerController::IncomingLeScanResponsePacket(
    model::packets::LinkLayerPacketView incoming, uint8_t rssi) {
  auto scan_response = model::packets::LeScanResponseView::Create(incoming);
  ASSERT(scan_response.IsValid());

  if (!scanner_.IsEnabled()) {
    return;
  }

  if (!scanner_.pending_scan_request) {
    DEBUG(id_,
          "LE Scan response ignored by scanner because no request is currently "
          "pending");
    return;
  }

  AddressWithType advertising_address{
      scan_response.GetSourceAddress(),
      static_cast<AddressType>(scan_response.GetAdvertisingAddressType())};

  // If the advertiser processes the scan request, the advertiser’s device
  // address (AdvA field) in the scan response PDU shall be the same as the
  // advertiser’s device address (AdvA field) in the scan request PDU to which
  // it is responding.
  if (advertising_address != scanner_.pending_scan_request) {
    DEBUG(id_,
          "LE Scan response ignored by scanner because the advertising address "
          "{} does not match the pending request {}",
          advertising_address, scanner_.pending_scan_request.value());
    return;
  }

  AddressWithType resolved_advertising_address =
      ResolvePrivateAddress(advertising_address, IrkSelection::Peer)
          .value_or(advertising_address);

  if (advertising_address != resolved_advertising_address) {
    DEBUG(id_, "Resolved the advertising address {} to {}", advertising_address,
          resolved_advertising_address);
  }

  INFO(id_, "Accepting LE Scan response from advertising address {}",
       resolved_advertising_address);

  scanner_.pending_scan_request = {};

  bool should_send_advertising_report = true;
  if (scanner_.filter_duplicates !=
      bluetooth::hci::FilterDuplicates::DISABLED) {
    if (scanner_.IsPacketInHistory(incoming)) {
      should_send_advertising_report = false;
    } else {
      scanner_.AddPacketToHistory(incoming);
    }
  }

  if (LegacyAdvertising() && should_send_advertising_report &&
      IsLeEventUnmasked(SubeventCode::ADVERTISING_REPORT)) {
    bluetooth::hci::LeAdvertisingResponse response;
    response.event_type_ = bluetooth::hci::AdvertisingEventType::SCAN_RESPONSE;
    response.address_ = resolved_advertising_address.GetAddress();
    response.address_type_ = resolved_advertising_address.GetAddressType();
    response.advertising_data_ = scan_response.GetScanResponseData();
    response.rssi_ = rssi;
    send_event_(bluetooth::hci::LeAdvertisingReportBuilder::Create({response}));
  }

  if (ExtendedAdvertising() && should_send_advertising_report &&
      IsLeEventUnmasked(SubeventCode::EXTENDED_ADVERTISING_REPORT)) {
    bluetooth::hci::LeExtendedAdvertisingResponse response;
    response.address_ = resolved_advertising_address.GetAddress();
    response.address_type_ =
        static_cast<bluetooth::hci::DirectAdvertisingAddressType>(
            resolved_advertising_address.GetAddressType());
    response.connectable_ = scanner_.connectable_scan_response;
    response.scannable_ = true;
    response.legacy_ = true;
    response.scan_response_ = true;
    response.primary_phy_ = bluetooth::hci::PrimaryPhyType::LE_1M;
    response.advertising_sid_ = 0xFF;
    response.tx_power_ = 0x7F;
    response.advertising_data_ = scan_response.GetScanResponseData();
    response.rssi_ = rssi;
    send_event_(
        bluetooth::hci::LeExtendedAdvertisingReportBuilder::Create({response}));
  }
}

void LinkLayerController::LeScanning() {
  if (!scanner_.IsEnabled()) {
    return;
  }

  std::chrono::steady_clock::time_point now = std::chrono::steady_clock::now();

  // Extended Scanning Timeout

  // Generate HCI Connection Complete or Enhanced HCI Connection Complete
  // events with Advertising Timeout error code when the advertising
  // type is ADV_DIRECT_IND and the connection failed to be established.

  if (scanner_.timeout.has_value() &&
      !scanner_.periodical_timeout.has_value() &&
      now >= scanner_.timeout.value()) {
    // At the end of a single scan (Duration non-zero but Period zero),
    // an HCI_LE_Scan_Timeout event shall be generated.
    INFO(id_, "Extended Scan Timeout");
    scanner_.scan_enable = false;
    scanner_.history.clear();
    if (IsLeEventUnmasked(SubeventCode::SCAN_TIMEOUT)) {
      send_event_(bluetooth::hci::LeScanTimeoutBuilder::Create());
    }
  }

  // End of duration with scan enabled
  if (scanner_.timeout.has_value() && scanner_.periodical_timeout.has_value() &&
      now >= scanner_.timeout.value()) {
    scanner_.timeout = {};
  }

  // End of period
  if (!scanner_.timeout.has_value() &&
      scanner_.periodical_timeout.has_value() &&
      now >= scanner_.periodical_timeout.value()) {
    if (scanner_.filter_duplicates == FilterDuplicates::RESET_EACH_PERIOD) {
      scanner_.history.clear();
    }
    scanner_.timeout = now + scanner_.duration;
    scanner_.periodical_timeout = now + scanner_.period;
  }
}

void LinkLayerController::LeSynchronization() {
  std::vector<uint16_t> removed_sync_handles;
  for (auto& [_, sync] : synchronized_) {
    if (sync.timeout > std::chrono::steady_clock::now()) {
      INFO(id_, "Periodic advertising sync with handle 0x{:x} lost",
           sync.sync_handle);
      removed_sync_handles.push_back(sync.sync_handle);
    }
    if (IsLeEventUnmasked(SubeventCode::PERIODIC_ADVERTISING_SYNC_LOST)) {
      send_event_(bluetooth::hci::LePeriodicAdvertisingSyncLostBuilder::Create(
          sync.sync_handle));
    }
  }

  for (auto sync_handle : removed_sync_handles) {
    synchronized_.erase(sync_handle);
  }
}

void LinkLayerController::IncomingPagePacket(
    model::packets::LinkLayerPacketView incoming) {
  auto page = model::packets::PageView::Create(incoming);
  ASSERT(page.IsValid());
  INFO(id_, "from {}", incoming.GetSourceAddress());

  bool allow_role_switch = page.GetAllowRoleSwitch();
  if (!connections_.CreatePendingConnection(
          incoming.GetSourceAddress(),
          authentication_enable_ == AuthenticationEnable::REQUIRED,
          allow_role_switch)) {
    // Send a response to indicate that we're busy, or drop the packet?
    WARNING(id_, "Failed to create a pending connection for {}",
            incoming.GetSourceAddress());
  }

  bluetooth::hci::Address source_address{};
  bluetooth::hci::Address::FromString(page.GetSourceAddress().ToString(),
                                      source_address);

  if (IsEventUnmasked(EventCode::CONNECTION_REQUEST)) {
    send_event_(bluetooth::hci::ConnectionRequestBuilder::Create(
        source_address, page.GetClassOfDevice(),
        bluetooth::hci::ConnectionRequestLinkType::ACL));
  }
}

void LinkLayerController::IncomingPageRejectPacket(
    model::packets::LinkLayerPacketView incoming) {
  INFO(id_, "{}", incoming.GetSourceAddress());
  auto reject = model::packets::PageRejectView::Create(incoming);
  ASSERT(reject.IsValid());
  INFO(id_, "Sending CreateConnectionComplete");
  if (IsEventUnmasked(EventCode::CONNECTION_COMPLETE)) {
    send_event_(bluetooth::hci::ConnectionCompleteBuilder::Create(
        static_cast<ErrorCode>(reject.GetReason()), 0x0eff,
        incoming.GetSourceAddress(), bluetooth::hci::LinkType::ACL,
        bluetooth::hci::Enable::DISABLED));
  }
}

void LinkLayerController::IncomingPageResponsePacket(
    model::packets::LinkLayerPacketView incoming) {
  Address peer = incoming.GetSourceAddress();
  INFO(id_, "{}", peer);
  uint16_t handle =
      connections_.CreateConnection(peer, incoming.GetDestinationAddress());
  if (handle == kReservedHandle) {
    WARNING(id_, "No free handles");
    return;
  }

  CancelScheduledTask(page_timeout_task_id_);
  ASSERT(link_manager_add_link(
      lm_.get(), reinterpret_cast<const uint8_t(*)[6]>(peer.data())));

  CheckExpiringConnection(handle);

  AclConnection& connection = connections_.GetAclConnection(handle);
  auto bd_addr = incoming.GetSourceAddress();
  auto response = model::packets::PageResponseView::Create(incoming);
  ASSERT(response.IsValid());

  bluetooth::hci::Role role =
      connections_.IsRoleSwitchAllowedForPendingConnection() &&
              response.GetTryRoleSwitch()
          ? bluetooth::hci::Role::PERIPHERAL
          : bluetooth::hci::Role::CENTRAL;

  connection.SetLinkPolicySettings(default_link_policy_settings_);
  connection.SetRole(role);

  // Role change event before connection complete generates an HCI Role Change
  // event on the initiator side if accepted; the event is sent before the
  // HCI Connection Complete event.
  if (role == bluetooth::hci::Role::PERIPHERAL &&
      IsEventUnmasked(EventCode::ROLE_CHANGE)) {
    send_event_(bluetooth::hci::RoleChangeBuilder::Create(ErrorCode::SUCCESS,
                                                          bd_addr, role));
  }

  if (IsEventUnmasked(EventCode::CONNECTION_COMPLETE)) {
    send_event_(bluetooth::hci::ConnectionCompleteBuilder::Create(
        ErrorCode::SUCCESS, handle, bd_addr, bluetooth::hci::LinkType::ACL,
        bluetooth::hci::Enable::DISABLED));
  }
}

void LinkLayerController::Tick() {
  RunPendingTasks();
  if (inquiry_timer_task_id_ != kInvalidTaskId) {
    Inquiry();
  }
  LeAdvertising();
  LeScanning();
  link_manager_tick(lm_.get());
}

void LinkLayerController::Close() {
  for (auto handle : connections_.GetAclHandles()) {
    Disconnect(handle, ErrorCode::CONNECTION_TIMEOUT,
               ErrorCode::CONNECTION_TIMEOUT);
  }
}

void LinkLayerController::RegisterEventChannel(
    const std::function<void(std::shared_ptr<bluetooth::hci::EventBuilder>)>&
        send_event) {
  send_event_ = send_event;
}

void LinkLayerController::RegisterAclChannel(
    const std::function<void(std::shared_ptr<bluetooth::hci::AclBuilder>)>&
        send_acl) {
  send_acl_ = send_acl;
}

void LinkLayerController::RegisterScoChannel(
    const std::function<void(std::shared_ptr<bluetooth::hci::ScoBuilder>)>&
        send_sco) {
  send_sco_ = send_sco;
}

void LinkLayerController::RegisterIsoChannel(
    const std::function<void(std::shared_ptr<bluetooth::hci::IsoBuilder>)>&
        send_iso) {
  send_iso_ = send_iso;
}

void LinkLayerController::RegisterRemoteChannel(
    const std::function<
        void(std::shared_ptr<model::packets::LinkLayerPacketBuilder>, Phy::Type,
             int8_t)>& send_to_remote) {
  send_to_remote_ = send_to_remote;
}

void LinkLayerController::ForwardToLm(bluetooth::hci::CommandView command) {
  auto packet = std::vector(command.begin(), command.end());
  ASSERT(link_manager_ingest_hci(lm_.get(), packet.data(), packet.size()));
}

void LinkLayerController::ForwardToLl(bluetooth::hci::CommandView command) {
  auto packet = std::vector(command.begin(), command.end());
  ASSERT(link_layer_ingest_hci(ll_.get(), packet.data(), packet.size()));
}

std::vector<bluetooth::hci::Lap> const& LinkLayerController::ReadCurrentIacLap()
    const {
  return current_iac_lap_list_;
}

void LinkLayerController::WriteCurrentIacLap(
    std::vector<bluetooth::hci::Lap> iac_lap) {
  current_iac_lap_list_.swap(iac_lap);

  //  If Num_Current_IAC is greater than Num_Supported_IAC then only the first
  //  Num_Supported_IAC shall be stored in the Controller
  if (current_iac_lap_list_.size() > properties_.num_supported_iac) {
    current_iac_lap_list_.resize(properties_.num_supported_iac);
  }
}

ErrorCode LinkLayerController::AcceptConnectionRequest(const Address& bd_addr,
                                                       bool try_role_switch) {
  if (connections_.HasPendingConnection(bd_addr)) {
    INFO(id_, "Accepting connection request from {}", bd_addr);
    ScheduleTask(kNoDelayMs, [this, bd_addr, try_role_switch]() {
      INFO(id_, "Accepted connection from {}", bd_addr);
      MakePeripheralConnection(bd_addr, try_role_switch);
    });

    return ErrorCode::SUCCESS;
  }

  // The HCI command Accept Connection may be used to accept incoming SCO
  // connection requests.
  if (connections_.HasPendingScoConnection(bd_addr)) {
    ErrorCode status = ErrorCode::SUCCESS;
    uint16_t sco_handle = 0;
    ScoLinkParameters link_parameters = {};
    ScoConnectionParameters connection_parameters =
        connections_.GetScoConnectionParameters(bd_addr);

    if (!connections_.AcceptPendingScoConnection(
            bd_addr, connection_parameters, [this, bd_addr] {
              return LinkLayerController::StartScoStream(bd_addr);
            })) {
      connections_.CancelPendingScoConnection(bd_addr);
      status = ErrorCode::SCO_INTERVAL_REJECTED;  // TODO: proper status code
    } else {
      sco_handle = connections_.GetScoHandle(bd_addr);
      link_parameters = connections_.GetScoLinkParameters(bd_addr);
    }

    // Send eSCO connection response to peer.
    SendLinkLayerPacket(model::packets::ScoConnectionResponseBuilder::Create(
        GetAddress(), bd_addr, (uint8_t)status,
        link_parameters.transmission_interval,
        link_parameters.retransmission_window, link_parameters.rx_packet_length,
        link_parameters.tx_packet_length, link_parameters.air_mode,
        link_parameters.extended));

    // Schedule HCI Connection Complete event.
    ScheduleTask(kNoDelayMs, [this, status, sco_handle, bd_addr]() {
      send_event_(bluetooth::hci::ConnectionCompleteBuilder::Create(
          ErrorCode(status), sco_handle, bd_addr, bluetooth::hci::LinkType::SCO,
          bluetooth::hci::Enable::DISABLED));
    });

    return ErrorCode::SUCCESS;
  }

  INFO(id_, "No pending connection for {}", bd_addr);
  return ErrorCode::UNKNOWN_CONNECTION;
}

void LinkLayerController::MakePeripheralConnection(const Address& bd_addr,
                                                   bool try_role_switch) {
  INFO(id_, "Sending page response to {}", bd_addr);
  SendLinkLayerPacket(model::packets::PageResponseBuilder::Create(
      GetAddress(), bd_addr, try_role_switch));

  uint16_t connection_handle =
      connections_.CreateConnection(bd_addr, GetAddress());
  if (connection_handle == kReservedHandle) {
    INFO(id_, "CreateConnection failed");
    return;
  }

  ASSERT(link_manager_add_link(
      lm_.get(), reinterpret_cast<const uint8_t(*)[6]>(bd_addr.data())));

  CheckExpiringConnection(connection_handle);

  bluetooth::hci::Role role =
      try_role_switch && connections_.IsRoleSwitchAllowedForPendingConnection()
          ? bluetooth::hci::Role::CENTRAL
          : bluetooth::hci::Role::PERIPHERAL;

  AclConnection& connection = connections_.GetAclConnection(connection_handle);

  connection.SetLinkPolicySettings(default_link_policy_settings_);
  connection.SetRole(role);

  // Role change event before connection complete generates an HCI Role Change
  // event on the acceptor side if accepted; the event is sent before the
  // HCI Connection Complete event.
  if (role == bluetooth::hci::Role::CENTRAL &&
      IsEventUnmasked(EventCode::ROLE_CHANGE)) {
    INFO(id_, "Role at connection setup accepted");
    send_event_(bluetooth::hci::RoleChangeBuilder::Create(ErrorCode::SUCCESS,
                                                          bd_addr, role));
  }

  INFO(id_, "CreateConnection returned handle 0x{:x}", connection_handle);
  if (IsEventUnmasked(EventCode::CONNECTION_COMPLETE)) {
    send_event_(bluetooth::hci::ConnectionCompleteBuilder::Create(
        ErrorCode::SUCCESS, connection_handle, bd_addr,
        bluetooth::hci::LinkType::ACL, bluetooth::hci::Enable::DISABLED));
  }
}

ErrorCode LinkLayerController::RejectConnectionRequest(const Address& addr,
                                                       uint8_t reason) {
  if (!connections_.HasPendingConnection(addr)) {
    INFO(id_, "No pending connection for {}", addr);
    return ErrorCode::UNKNOWN_CONNECTION;
  }

  ScheduleTask(kNoDelayMs, [this, addr, reason]() {
    RejectPeripheralConnection(addr, reason);
  });

  return ErrorCode::SUCCESS;
}

void LinkLayerController::RejectPeripheralConnection(const Address& addr,
                                                     uint8_t reason) {
  INFO(id_, "Sending page reject to {} (reason 0x{:02x})", addr, reason);
  SendLinkLayerPacket(
      model::packets::PageRejectBuilder::Create(GetAddress(), addr, reason));

  if (IsEventUnmasked(EventCode::CONNECTION_COMPLETE)) {
    send_event_(bluetooth::hci::ConnectionCompleteBuilder::Create(
        static_cast<ErrorCode>(reason), 0xeff, addr,
        bluetooth::hci::LinkType::ACL, bluetooth::hci::Enable::DISABLED));
  }
}

ErrorCode LinkLayerController::CreateConnection(const Address& addr,
                                                uint16_t /* packet_type */,
                                                uint8_t /* page_scan_mode */,
                                                uint16_t /* clock_offset */,
                                                uint8_t allow_role_switch) {
  if (!connections_.CreatePendingConnection(
          addr, authentication_enable_ == AuthenticationEnable::REQUIRED,
          allow_role_switch)) {
    return ErrorCode::CONTROLLER_BUSY;
  }

  page_timeout_task_id_ = ScheduleTask(
      duration_cast<milliseconds>(page_timeout_ * microseconds(625)),
      [this, addr] {
        send_event_(bluetooth::hci::ConnectionCompleteBuilder::Create(
            ErrorCode::PAGE_TIMEOUT, 0xeff, addr, bluetooth::hci::LinkType::ACL,
            bluetooth::hci::Enable::DISABLED));
      });

  SendLinkLayerPacket(model::packets::PageBuilder::Create(
      GetAddress(), addr, class_of_device_, allow_role_switch));

  return ErrorCode::SUCCESS;
}

ErrorCode LinkLayerController::CreateConnectionCancel(const Address& addr) {
  if (!connections_.CancelPendingConnection(addr)) {
    return ErrorCode::UNKNOWN_CONNECTION;
  }
  CancelScheduledTask(page_timeout_task_id_);
  return ErrorCode::SUCCESS;
}

void LinkLayerController::SendDisconnectionCompleteEvent(uint16_t handle,
                                                         ErrorCode reason) {
  if (IsEventUnmasked(EventCode::DISCONNECTION_COMPLETE)) {
    ScheduleTask(kNoDelayMs, [this, handle, reason]() {
      send_event_(bluetooth::hci::DisconnectionCompleteBuilder::Create(
          ErrorCode::SUCCESS, handle, reason));
    });
  }
}

ErrorCode LinkLayerController::Disconnect(uint16_t handle,
                                          ErrorCode host_reason,
                                          ErrorCode controller_reason) {
  if (connections_.HasScoHandle(handle)) {
    const Address remote = connections_.GetScoAddress(handle);
    INFO(id_, "Disconnecting eSCO connection with {}", remote);

    SendLinkLayerPacket(model::packets::ScoDisconnectBuilder::Create(
        GetAddress(), remote, static_cast<uint8_t>(host_reason)));

    connections_.Disconnect(
        handle, [this](TaskId task_id) { CancelScheduledTask(task_id); });
    SendDisconnectionCompleteEvent(handle, controller_reason);
    return ErrorCode::SUCCESS;
  }

  if (!connections_.HasHandle(handle)) {
    return ErrorCode::UNKNOWN_CONNECTION;
  }

  const AddressWithType remote = connections_.GetAddress(handle);
  auto is_br_edr = connections_.GetPhyType(handle) == Phy::Type::BR_EDR;

  if (is_br_edr) {
    INFO(id_, "Disconnecting ACL connection with {}", remote);

    uint16_t sco_handle = connections_.GetScoHandle(remote.GetAddress());
    if (sco_handle != kReservedHandle) {
      SendLinkLayerPacket(model::packets::ScoDisconnectBuilder::Create(
          GetAddress(), remote.GetAddress(),
          static_cast<uint8_t>(host_reason)));

      connections_.Disconnect(
          sco_handle, [this](TaskId task_id) { CancelScheduledTask(task_id); });
      SendDisconnectionCompleteEvent(sco_handle, controller_reason);
    }

    SendLinkLayerPacket(model::packets::DisconnectBuilder::Create(
        GetAddress(), remote.GetAddress(), static_cast<uint8_t>(host_reason)));
  } else {
    INFO(id_, "Disconnecting LE connection with {}", remote);

    SendLeLinkLayerPacket(model::packets::DisconnectBuilder::Create(
        connections_.GetOwnAddress(handle).GetAddress(), remote.GetAddress(),
        static_cast<uint8_t>(host_reason)));
  }

  connections_.Disconnect(
      handle, [this](TaskId task_id) { CancelScheduledTask(task_id); });
  SendDisconnectionCompleteEvent(handle, controller_reason);
  if (is_br_edr) {
    ASSERT(link_manager_remove_link(
        lm_.get(),
        reinterpret_cast<uint8_t(*)[6]>(remote.GetAddress().data())));
  } else {
    ASSERT(link_layer_remove_link(ll_.get(), handle));
  }
  return ErrorCode::SUCCESS;
}

ErrorCode LinkLayerController::ChangeConnectionPacketType(uint16_t handle,
                                                          uint16_t types) {
  if (!connections_.HasHandle(handle)) {
    return ErrorCode::UNKNOWN_CONNECTION;
  }

  ScheduleTask(kNoDelayMs, [this, handle, types]() {
    if (IsEventUnmasked(EventCode::CONNECTION_PACKET_TYPE_CHANGED)) {
      send_event_(bluetooth::hci::ConnectionPacketTypeChangedBuilder::Create(
          ErrorCode::SUCCESS, handle, types));
    }
  });

  return ErrorCode::SUCCESS;
}

// NOLINTNEXTLINE(readability-convert-member-functions-to-static)
ErrorCode LinkLayerController::ChangeConnectionLinkKey(uint16_t handle) {
  if (!connections_.HasHandle(handle)) {
    return ErrorCode::UNKNOWN_CONNECTION;
  }

  // TODO: implement real logic
  return ErrorCode::COMMAND_DISALLOWED;
}

// NOLINTNEXTLINE(readability-convert-member-functions-to-static)
ErrorCode LinkLayerController::CentralLinkKey(uint8_t /* key_flag */) {
  // TODO: implement real logic
  return ErrorCode::COMMAND_DISALLOWED;
}

ErrorCode LinkLayerController::HoldMode(uint16_t handle,
                                        uint16_t hold_mode_max_interval,
                                        uint16_t hold_mode_min_interval) {
  if (!connections_.HasHandle(handle)) {
    return ErrorCode::UNKNOWN_CONNECTION;
  }

  if (hold_mode_max_interval < hold_mode_min_interval) {
    return ErrorCode::INVALID_HCI_COMMAND_PARAMETERS;
  }

  // TODO: implement real logic
  return ErrorCode::COMMAND_DISALLOWED;
}

ErrorCode LinkLayerController::SniffMode(uint16_t handle,
                                         uint16_t sniff_max_interval,
                                         uint16_t sniff_min_interval,
                                         uint16_t sniff_attempt,
                                         uint16_t sniff_timeout) {
  if (!connections_.HasHandle(handle)) {
    return ErrorCode::UNKNOWN_CONNECTION;
  }

  if (sniff_max_interval < sniff_min_interval || sniff_attempt < 0x0001 ||
      sniff_attempt > 0x7FFF || sniff_timeout > 0x7FFF) {
    return ErrorCode::INVALID_HCI_COMMAND_PARAMETERS;
  }

  // TODO: implement real logic
  return ErrorCode::COMMAND_DISALLOWED;
}

ErrorCode LinkLayerController::ExitSniffMode(uint16_t handle) {
  if (!connections_.HasHandle(handle)) {
    return ErrorCode::UNKNOWN_CONNECTION;
  }

  // TODO: implement real logic
  return ErrorCode::COMMAND_DISALLOWED;
}

ErrorCode LinkLayerController::QosSetup(uint16_t handle, uint8_t service_type,
                                        uint32_t /* token_rate */,
                                        uint32_t /* peak_bandwidth */,
                                        uint32_t /* latency */,
                                        uint32_t /* delay_variation */) {
  if (!connections_.HasHandle(handle)) {
    return ErrorCode::UNKNOWN_CONNECTION;
  }

  if (service_type > 0x02) {
    return ErrorCode::INVALID_HCI_COMMAND_PARAMETERS;
  }

  // TODO: implement real logic
  return ErrorCode::COMMAND_DISALLOWED;
}

ErrorCode LinkLayerController::RoleDiscovery(uint16_t handle,
                                             bluetooth::hci::Role* role) {
  if (!connections_.HasHandle(handle)) {
    return ErrorCode::UNKNOWN_CONNECTION;
  }

  *role = connections_.GetAclRole(handle);
  return ErrorCode::SUCCESS;
}

ErrorCode LinkLayerController::SwitchRole(Address bd_addr,
                                          bluetooth::hci::Role role) {
  // The BD_ADDR command parameter indicates for which connection
  // the role switch is to be performed and shall specify a BR/EDR Controller
  // for which a connection already exists.
  uint16_t connection_handle = connections_.GetHandleOnlyAddress(bd_addr);
  if (connection_handle == kReservedHandle) {
    INFO(id_, "unknown connection address {}", bd_addr);
    return ErrorCode::UNKNOWN_CONNECTION;
  }

  AclConnection& connection = connections_.GetAclConnection(connection_handle);

  // If there is an (e)SCO connection between the local device and the device
  // identified by the BD_ADDR parameter, an attempt to perform a role switch
  // shall be rejected by the local device.
  if (connections_.GetScoHandle(bd_addr) != kReservedHandle) {
    INFO(id_,
         "role switch rejected because an Sco link is opened with"
         " the target device");
    return ErrorCode::COMMAND_DISALLOWED;
  }

  // If the connection between the local device and the device identified by the
  // BD_ADDR parameter is placed in Sniff mode, an attempt to perform a role
  // switch shall be rejected by the local device.
  if (connection.GetMode() == AclConnectionState::kSniffMode) {
    INFO(id_,
         "role switch rejected because the acl connection is in sniff mode");
    return ErrorCode::COMMAND_DISALLOWED;
  }

  if (role != connection.GetRole()) {
    SendLinkLayerPacket(model::packets::RoleSwitchRequestBuilder::Create(
        GetAddress(), bd_addr));
  } else if (IsEventUnmasked(EventCode::ROLE_CHANGE)) {
    // Note: the status is Success only if the role change procedure was
    // actually performed, otherwise the status is >0.
    ScheduleTask(kNoDelayMs, [this, bd_addr, role]() {
      send_event_(bluetooth::hci::RoleChangeBuilder::Create(
          ErrorCode::ROLE_SWITCH_FAILED, bd_addr, role));
    });
  }

  return ErrorCode::SUCCESS;
}

void LinkLayerController::IncomingRoleSwitchRequest(
    model::packets::LinkLayerPacketView incoming) {
  auto bd_addr = incoming.GetSourceAddress();
  auto connection_handle = connections_.GetHandleOnlyAddress(bd_addr);
  auto switch_req = model::packets::RoleSwitchRequestView::Create(incoming);
  ASSERT(switch_req.IsValid());

  if (connection_handle == kReservedHandle) {
    INFO(id_, "ignoring Switch Request received on unknown connection");
    return;
  }

  AclConnection& connection = connections_.GetAclConnection(connection_handle);

  if (!connection.IsRoleSwitchEnabled()) {
    INFO(id_, "role switch disabled by local link policy settings");
    SendLinkLayerPacket(model::packets::RoleSwitchResponseBuilder::Create(
        GetAddress(), bd_addr,
        static_cast<uint8_t>(ErrorCode::ROLE_CHANGE_NOT_ALLOWED)));
  } else {
    INFO(id_, "role switch request accepted by local device");
    SendLinkLayerPacket(model::packets::RoleSwitchResponseBuilder::Create(
        GetAddress(), bd_addr, static_cast<uint8_t>(ErrorCode::SUCCESS)));

    bluetooth::hci::Role new_role =
        connection.GetRole() == bluetooth::hci::Role::CENTRAL
            ? bluetooth::hci::Role::PERIPHERAL
            : bluetooth::hci::Role::CENTRAL;

    connection.SetRole(new_role);

    if (IsEventUnmasked(EventCode::ROLE_CHANGE)) {
      ScheduleTask(kNoDelayMs, [this, bd_addr, new_role]() {
        send_event_(bluetooth::hci::RoleChangeBuilder::Create(
            ErrorCode::SUCCESS, bd_addr, new_role));
      });
    }
  }
}

void LinkLayerController::IncomingRoleSwitchResponse(
    model::packets::LinkLayerPacketView incoming) {
  auto bd_addr = incoming.GetSourceAddress();
  auto connection_handle = connections_.GetHandleOnlyAddress(bd_addr);
  auto switch_rsp = model::packets::RoleSwitchResponseView::Create(incoming);
  ASSERT(switch_rsp.IsValid());

  if (connection_handle == kReservedHandle) {
    INFO(id_, "ignoring Switch Response received on unknown connection");
    return;
  }

  AclConnection& connection = connections_.GetAclConnection(connection_handle);
  ErrorCode status = ErrorCode(switch_rsp.GetStatus());
  bluetooth::hci::Role new_role =
      status != ErrorCode::SUCCESS ? connection.GetRole()
      : connection.GetRole() == bluetooth::hci::Role::CENTRAL
          ? bluetooth::hci::Role::PERIPHERAL
          : bluetooth::hci::Role::CENTRAL;

  connection.SetRole(new_role);

  if (IsEventUnmasked(EventCode::ROLE_CHANGE)) {
    ScheduleTask(kNoDelayMs, [this, status, bd_addr, new_role]() {
      send_event_(
          bluetooth::hci::RoleChangeBuilder::Create(status, bd_addr, new_role));
    });
  }
}

ErrorCode LinkLayerController::ReadLinkPolicySettings(uint16_t handle,
                                                      uint16_t* settings) {
  if (!connections_.HasHandle(handle)) {
    return ErrorCode::UNKNOWN_CONNECTION;
  }

  *settings = connections_.GetAclLinkPolicySettings(handle);
  return ErrorCode::SUCCESS;
}

ErrorCode LinkLayerController::WriteLinkPolicySettings(uint16_t handle,
                                                       uint16_t settings) {
  if (!connections_.HasHandle(handle)) {
    return ErrorCode::UNKNOWN_CONNECTION;
  }
  if (settings > 7 /* Sniff + Hold + Role switch */) {
    return ErrorCode::INVALID_HCI_COMMAND_PARAMETERS;
  }
  connections_.SetAclLinkPolicySettings(handle, settings);
  return ErrorCode::SUCCESS;
}

ErrorCode LinkLayerController::WriteDefaultLinkPolicySettings(
    uint16_t settings) {
  if (settings > 7 /* Sniff + Hold + Role switch */) {
    return ErrorCode::INVALID_HCI_COMMAND_PARAMETERS;
  }

  default_link_policy_settings_ = settings;
  return ErrorCode::SUCCESS;
}

uint16_t LinkLayerController::ReadDefaultLinkPolicySettings() const {
  return default_link_policy_settings_;
}

void LinkLayerController::ReadLocalOobData() {
  std::array<uint8_t, 16> c_array(
      {'c', ' ', 'a', 'r', 'r', 'a', 'y', ' ', '0', '0', '0', '0', '0', '0',
       static_cast<uint8_t>((oob_id_ % 0x10000) >> 8),
       static_cast<uint8_t>(oob_id_ % 0x100)});

  std::array<uint8_t, 16> r_array(
      {'r', ' ', 'a', 'r', 'r', 'a', 'y', ' ', '0', '0', '0', '0', '0', '0',
       static_cast<uint8_t>((oob_id_ % 0x10000) >> 8),
       static_cast<uint8_t>(oob_id_ % 0x100)});

  send_event_(bluetooth::hci::ReadLocalOobDataCompleteBuilder::Create(
      1, ErrorCode::SUCCESS, c_array, r_array));
  oob_id_ += 1;
}

void LinkLayerController::ReadLocalOobExtendedData() {
  std::array<uint8_t, 16> c_192_array(
      {'c', ' ', 'a', 'r', 'r', 'a', 'y', ' ', '1', '9', '2', '0', '0', '0',
       static_cast<uint8_t>((oob_id_ % 0x10000) >> 8),
       static_cast<uint8_t>(oob_id_ % 0x100)});

  std::array<uint8_t, 16> r_192_array(
      {'r', ' ', 'a', 'r', 'r', 'a', 'y', ' ', '1', '9', '2', '0', '0', '0',
       static_cast<uint8_t>((oob_id_ % 0x10000) >> 8),
       static_cast<uint8_t>(oob_id_ % 0x100)});

  std::array<uint8_t, 16> c_256_array(
      {'c', ' ', 'a', 'r', 'r', 'a', 'y', ' ', '2', '5', '6', '0', '0', '0',
       static_cast<uint8_t>((oob_id_ % 0x10000) >> 8),
       static_cast<uint8_t>(oob_id_ % 0x100)});

  std::array<uint8_t, 16> r_256_array(
      {'r', ' ', 'a', 'r', 'r', 'a', 'y', ' ', '2', '5', '6', '0', '0', '0',
       static_cast<uint8_t>((oob_id_ % 0x10000) >> 8),
       static_cast<uint8_t>(oob_id_ % 0x100)});

  send_event_(bluetooth::hci::ReadLocalOobExtendedDataCompleteBuilder::Create(
      1, ErrorCode::SUCCESS, c_192_array, r_192_array, c_256_array,
      r_256_array));
  oob_id_ += 1;
}

ErrorCode LinkLayerController::FlowSpecification(
    uint16_t handle, uint8_t flow_direction, uint8_t service_type,
    uint32_t /* token_rate */, uint32_t /* token_bucket_size */,
    uint32_t /* peak_bandwidth */, uint32_t /* access_latency */) {
  if (!connections_.HasHandle(handle)) {
    return ErrorCode::UNKNOWN_CONNECTION;
  }

  if (flow_direction > 0x01 || service_type > 0x02) {
    return ErrorCode::INVALID_HCI_COMMAND_PARAMETERS;
  }

  // TODO: implement real logic
  return ErrorCode::COMMAND_DISALLOWED;
}

ErrorCode LinkLayerController::WriteLinkSupervisionTimeout(
    uint16_t handle, uint16_t /* timeout */) {
  if (!connections_.HasHandle(handle)) {
    return ErrorCode::UNKNOWN_CONNECTION;
  }
  return ErrorCode::SUCCESS;
}

void LinkLayerController::LeConnectionUpdateComplete(
    uint16_t handle, uint16_t interval_min, uint16_t interval_max,
    uint16_t latency, uint16_t supervision_timeout) {
  ErrorCode status = ErrorCode::SUCCESS;
  if (!connections_.HasHandle(handle)) {
    status = ErrorCode::UNKNOWN_CONNECTION;
  }

  if (interval_min < 6 || interval_max > 0xC80 || interval_min > interval_max ||
      interval_max < interval_min || latency > 0x1F3 ||
      supervision_timeout < 0xA || supervision_timeout > 0xC80 ||
      // The Supervision_Timeout in milliseconds (*10) shall be larger than (1 +
      // Connection_Latency) * Connection_Interval_Max (* 5/4) * 2
      supervision_timeout <= ((((1 + latency) * interval_max * 10) / 4) / 10)) {
    status = ErrorCode::INVALID_HCI_COMMAND_PARAMETERS;
  }
  uint16_t interval = (interval_min + interval_max) / 2;

  SendLeLinkLayerPacket(LeConnectionParameterUpdateBuilder::Create(
      connections_.GetOwnAddress(handle).GetAddress(),
      connections_.GetAddress(handle).GetAddress(),
      static_cast<uint8_t>(ErrorCode::SUCCESS), interval, latency,
      supervision_timeout));

  if (IsLeEventUnmasked(SubeventCode::CONNECTION_UPDATE_COMPLETE)) {
    send_event_(bluetooth::hci::LeConnectionUpdateCompleteBuilder::Create(
        status, handle, interval, latency, supervision_timeout));
  }
}

ErrorCode LinkLayerController::LeConnectionUpdate(
    uint16_t handle, uint16_t interval_min, uint16_t interval_max,
    uint16_t latency, uint16_t supervision_timeout) {
  if (!connections_.HasHandle(handle)) {
    return ErrorCode::UNKNOWN_CONNECTION;
  }

  bluetooth::hci::Role role = connections_.GetAclRole(handle);

  if (role == bluetooth::hci::Role::CENTRAL) {
    // As Central, it is allowed to directly send
    // LL_CONNECTION_PARAM_UPDATE_IND to update the parameters.
    SendLeLinkLayerPacket(LeConnectionParameterUpdateBuilder::Create(
        connections_.GetOwnAddress(handle).GetAddress(),
        connections_.GetAddress(handle).GetAddress(),
        static_cast<uint8_t>(ErrorCode::SUCCESS), interval_max, latency,
        supervision_timeout));

    if (IsLeEventUnmasked(SubeventCode::CONNECTION_UPDATE_COMPLETE)) {
      send_event_(bluetooth::hci::LeConnectionUpdateCompleteBuilder::Create(
          ErrorCode::SUCCESS, handle, interval_max, latency,
          supervision_timeout));
    }
  } else {
    // Send LL_CONNECTION_PARAM_REQ and wait for LL_CONNECTION_PARAM_RSP
    // in return.
    SendLeLinkLayerPacket(LeConnectionParameterRequestBuilder::Create(
        connections_.GetOwnAddress(handle).GetAddress(),
        connections_.GetAddress(handle).GetAddress(), interval_min,
        interval_max, latency, supervision_timeout));
  }

  return ErrorCode::SUCCESS;
}

ErrorCode LinkLayerController::LeRemoteConnectionParameterRequestReply(
    uint16_t connection_handle, uint16_t interval_min, uint16_t interval_max,
    uint16_t timeout, uint16_t latency, uint16_t minimum_ce_length,
    uint16_t maximum_ce_length) {
  if (!connections_.HasHandle(connection_handle)) {
    return ErrorCode::UNKNOWN_CONNECTION;
  }

  if ((interval_min > interval_max) ||
      (minimum_ce_length > maximum_ce_length)) {
    return ErrorCode::INVALID_HCI_COMMAND_PARAMETERS;
  }

  ScheduleTask(kNoDelayMs, [this, connection_handle, interval_min, interval_max,
                            latency, timeout]() {
    LeConnectionUpdateComplete(connection_handle, interval_min, interval_max,
                               latency, timeout);
  });
  return ErrorCode::SUCCESS;
}

ErrorCode LinkLayerController::LeRemoteConnectionParameterRequestNegativeReply(
    uint16_t connection_handle, bluetooth::hci::ErrorCode reason) {
  if (!connections_.HasHandle(connection_handle)) {
    return ErrorCode::UNKNOWN_CONNECTION;
  }

  uint16_t interval = 0;
  uint16_t latency = 0;
  uint16_t timeout = 0;
  SendLeLinkLayerPacket(LeConnectionParameterUpdateBuilder::Create(
      connections_.GetOwnAddress(connection_handle).GetAddress(),
      connections_.GetAddress(connection_handle).GetAddress(),
      static_cast<uint8_t>(reason), interval, latency, timeout));
  return ErrorCode::SUCCESS;
}

bool LinkLayerController::HasAclConnection() {
  return !connections_.GetAclHandles().empty();
}

bool LinkLayerController::HasAclConnection(uint16_t connection_handle) {
  return connections_.HasHandle(connection_handle);
}

void LinkLayerController::HandleLeEnableEncryption(
    uint16_t handle, std::array<uint8_t, 8> rand, uint16_t ediv,
    std::array<uint8_t, kLtkSize> ltk) {
  // TODO: Check keys
  // TODO: Block ACL traffic or at least guard against it
  if (!connections_.HasHandle(handle)) {
    return;
  }
  SendLeLinkLayerPacket(model::packets::LeEncryptConnectionBuilder::Create(
      connections_.GetOwnAddress(handle).GetAddress(),
      connections_.GetAddress(handle).GetAddress(), rand, ediv, ltk));
}

ErrorCode LinkLayerController::LeEnableEncryption(
    uint16_t handle, std::array<uint8_t, 8> rand, uint16_t ediv,
    std::array<uint8_t, kLtkSize> ltk) {
  if (!connections_.HasHandle(handle)) {
    INFO(id_, "Unknown handle 0x{:04x}", handle);
    return ErrorCode::UNKNOWN_CONNECTION;
  }

  ScheduleTask(kNoDelayMs, [this, handle, rand, ediv, ltk]() {
    HandleLeEnableEncryption(handle, rand, ediv, ltk);
  });
  return ErrorCode::SUCCESS;
}

ErrorCode LinkLayerController::LeLongTermKeyRequestReply(
    uint16_t handle, std::array<uint8_t, kLtkSize> ltk) {
  if (!connections_.HasHandle(handle)) {
    INFO(id_, "Unknown handle {:04x}", handle);
    return ErrorCode::UNKNOWN_CONNECTION;
  }

  // TODO: Check keys
  if (connections_.IsEncrypted(handle)) {
    if (IsEventUnmasked(EventCode::ENCRYPTION_KEY_REFRESH_COMPLETE)) {
      send_event_(bluetooth::hci::EncryptionKeyRefreshCompleteBuilder::Create(
          ErrorCode::SUCCESS, handle));
    }
  } else {
    connections_.Encrypt(handle);
    if (IsEventUnmasked(EventCode::ENCRYPTION_CHANGE)) {
      send_event_(bluetooth::hci::EncryptionChangeBuilder::Create(
          ErrorCode::SUCCESS, handle, bluetooth::hci::EncryptionEnabled::ON));
    }
  }
  SendLeLinkLayerPacket(
      model::packets::LeEncryptConnectionResponseBuilder::Create(
          connections_.GetOwnAddress(handle).GetAddress(),
          connections_.GetAddress(handle).GetAddress(),
          std::array<uint8_t, 8>(), uint16_t(), ltk));

  return ErrorCode::SUCCESS;
}

ErrorCode LinkLayerController::LeLongTermKeyRequestNegativeReply(
    uint16_t handle) {
  if (!connections_.HasHandle(handle)) {
    INFO(id_, "Unknown handle {:04x}", handle);
    return ErrorCode::UNKNOWN_CONNECTION;
  }

  SendLeLinkLayerPacket(
      model::packets::LeEncryptConnectionResponseBuilder::Create(
          connections_.GetOwnAddress(handle).GetAddress(),
          connections_.GetAddress(handle).GetAddress(),
          std::array<uint8_t, 8>(), uint16_t(), std::array<uint8_t, 16>()));
  return ErrorCode::SUCCESS;
}

void LinkLayerController::Reset() {
  host_supported_features_ = 0;
  le_host_support_ = false;
  secure_simple_pairing_host_support_ = false;
  secure_connections_host_support_ = false;
  le_host_supported_features_ = 0;
  connected_isochronous_stream_host_support_ = false;
  connection_subrating_host_support_ = false;
  random_address_ = Address::kEmpty;
  page_scan_enable_ = false;
  inquiry_scan_enable_ = false;
  inquiry_scan_interval_ = 0x1000;
  inquiry_scan_window_ = 0x0012;
  page_timeout_ = 0x2000;
  connection_accept_timeout_ = 0x1FA0;
  page_scan_interval_ = 0x0800;
  page_scan_window_ = 0x0012;
  voice_setting_ = 0x0060;
  authentication_enable_ = AuthenticationEnable::NOT_REQUIRED;
  default_link_policy_settings_ = 0x0000;
  sco_flow_control_enable_ = false;
  local_name_.fill(0);
  extended_inquiry_response_.fill(0);
  class_of_device_ = ClassOfDevice({0, 0, 0});
  min_encryption_key_size_ = 16;
  event_mask_ = 0x00001fffffffffff;
  event_mask_page_2_ = 0x0;
  le_event_mask_ = 0x01f;
  le_suggested_max_tx_octets_ = 0x001b;
  le_suggested_max_tx_time_ = 0x0148;
  resolvable_private_address_timeout_ = std::chrono::seconds(0x0384);
  page_scan_repetition_mode_ = PageScanRepetitionMode::R0;
  connections_ = AclConnectionHandler();
  oob_id_ = 1;
  key_id_ = 1;
  le_periodic_advertiser_list_.clear();
  le_filter_accept_list_.clear();
  le_resolving_list_.clear();
  le_resolving_list_enabled_ = false;
  legacy_advertising_in_use_ = false;
  extended_advertising_in_use_ = false;
  legacy_advertiser_ = LegacyAdvertiser{};
  extended_advertisers_.clear();
  scanner_ = Scanner{};
  initiator_ = Initiator{};
  synchronizing_ = {};
  synchronized_ = {};
  last_inquiry_ = steady_clock::now();
  inquiry_mode_ = InquiryType::STANDARD;
  inquiry_lap_ = 0;
  inquiry_max_responses_ = 0;
  default_tx_phys_ = properties_.LeSupportedPhys();
  default_rx_phys_ = properties_.LeSupportedPhys();

  bluetooth::hci::Lap general_iac;
  general_iac.lap_ = 0x33;  // 0x9E8B33
  current_iac_lap_list_.clear();
  current_iac_lap_list_.emplace_back(general_iac);

  if (inquiry_timer_task_id_ != kInvalidTaskId) {
    CancelScheduledTask(inquiry_timer_task_id_);
    inquiry_timer_task_id_ = kInvalidTaskId;
  }

  if (page_timeout_task_id_ != kInvalidTaskId) {
    CancelScheduledTask(page_timeout_task_id_);
    page_timeout_task_id_ = kInvalidTaskId;
  }

  lm_.reset(link_manager_create(controller_ops_));
  ll_.reset(link_layer_create(controller_ops_));
}

void LinkLayerController::StartInquiry(milliseconds timeout) {
  inquiry_timer_task_id_ = ScheduleTask(milliseconds(timeout), [this]() {
    LinkLayerController::InquiryTimeout();
  });
}

void LinkLayerController::InquiryCancel() {
  ASSERT(inquiry_timer_task_id_ != kInvalidTaskId);
  CancelScheduledTask(inquiry_timer_task_id_);
  inquiry_timer_task_id_ = kInvalidTaskId;
}

void LinkLayerController::InquiryTimeout() {
  if (inquiry_timer_task_id_ != kInvalidTaskId) {
    inquiry_timer_task_id_ = kInvalidTaskId;
    if (IsEventUnmasked(EventCode::INQUIRY_COMPLETE)) {
      send_event_(
          bluetooth::hci::InquiryCompleteBuilder::Create(ErrorCode::SUCCESS));
    }
  }
}

void LinkLayerController::SetInquiryMode(uint8_t mode) {
  inquiry_mode_ = static_cast<model::packets::InquiryType>(mode);
}

void LinkLayerController::SetInquiryLAP(uint64_t lap) { inquiry_lap_ = lap; }

void LinkLayerController::SetInquiryMaxResponses(uint8_t max) {
  inquiry_max_responses_ = max;
}

void LinkLayerController::Inquiry() {
  steady_clock::time_point now = steady_clock::now();
  if (duration_cast<milliseconds>(now - last_inquiry_) < milliseconds(2000)) {
    return;
  }

  SendLinkLayerPacket(model::packets::InquiryBuilder::Create(
      GetAddress(), Address::kEmpty, inquiry_mode_, inquiry_lap_));
  last_inquiry_ = now;
}

void LinkLayerController::SetInquiryScanEnable(bool enable) {
  inquiry_scan_enable_ = enable;
}

void LinkLayerController::SetPageScanEnable(bool enable) {
  page_scan_enable_ = enable;
}

void LinkLayerController::SetPageTimeout(uint16_t page_timeout) {
  page_timeout_ = page_timeout;
}

ErrorCode LinkLayerController::AddScoConnection(uint16_t connection_handle,
                                                uint16_t packet_type,
                                                ScoDatapath datapath) {
  if (!connections_.HasHandle(connection_handle)) {
    return ErrorCode::UNKNOWN_CONNECTION;
  }

  Address bd_addr = connections_.GetAddress(connection_handle).GetAddress();
  if (connections_.HasPendingScoConnection(bd_addr)) {
    return ErrorCode::COMMAND_DISALLOWED;
  }

  INFO(id_, "Creating SCO connection with {}", bd_addr);

  // Save connection parameters.
  ScoConnectionParameters connection_parameters = {
      8000,
      8000,
      0xffff,
      0x60 /* 16bit CVSD */,
      (uint8_t)bluetooth::hci::RetransmissionEffort::NO_RETRANSMISSION,
      (uint16_t)((uint16_t)((packet_type >> 5) & 0x7U) |
                 (uint16_t)bluetooth::hci::SynchronousPacketTypeBits::
                     NO_2_EV3_ALLOWED |
                 (uint16_t)bluetooth::hci::SynchronousPacketTypeBits::
                     NO_3_EV3_ALLOWED |
                 (uint16_t)bluetooth::hci::SynchronousPacketTypeBits::
                     NO_2_EV5_ALLOWED |
                 (uint16_t)bluetooth::hci::SynchronousPacketTypeBits::
                     NO_3_EV5_ALLOWED)};
  connections_.CreateScoConnection(
      connections_.GetAddress(connection_handle).GetAddress(),
      connection_parameters, SCO_STATE_PENDING, datapath, true);

  // Send SCO connection request to peer.
  SendLinkLayerPacket(model::packets::ScoConnectionRequestBuilder::Create(
      GetAddress(), bd_addr, connection_parameters.transmit_bandwidth,
      connection_parameters.receive_bandwidth,
      connection_parameters.max_latency, connection_parameters.voice_setting,
      connection_parameters.retransmission_effort,
      connection_parameters.packet_type, class_of_device_));
  return ErrorCode::SUCCESS;
}

ErrorCode LinkLayerController::SetupSynchronousConnection(
    uint16_t connection_handle, uint32_t transmit_bandwidth,
    uint32_t receive_bandwidth, uint16_t max_latency, uint16_t voice_setting,
    uint8_t retransmission_effort, uint16_t packet_types,
    ScoDatapath datapath) {
  if (!connections_.HasHandle(connection_handle)) {
    return ErrorCode::UNKNOWN_CONNECTION;
  }

  Address bd_addr = connections_.GetAddress(connection_handle).GetAddress();
  if (connections_.HasPendingScoConnection(bd_addr)) {
    // This command may be used to modify an exising eSCO link.
    // Skip for now. TODO: should return an event
    // HCI_Synchronous_Connection_Changed on both sides.
    return ErrorCode::COMMAND_DISALLOWED;
  }

  INFO(id_, "Creating eSCO connection with {}", bd_addr);

  // Save connection parameters.
  ScoConnectionParameters connection_parameters = {
      transmit_bandwidth, receive_bandwidth,     max_latency,
      voice_setting,      retransmission_effort, packet_types};
  connections_.CreateScoConnection(
      connections_.GetAddress(connection_handle).GetAddress(),
      connection_parameters, SCO_STATE_PENDING, datapath);

  // Send eSCO connection request to peer.
  SendLinkLayerPacket(model::packets::ScoConnectionRequestBuilder::Create(
      GetAddress(), bd_addr, transmit_bandwidth, receive_bandwidth, max_latency,
      voice_setting, retransmission_effort, packet_types, class_of_device_));
  return ErrorCode::SUCCESS;
}

ErrorCode LinkLayerController::AcceptSynchronousConnection(
    Address bd_addr, uint32_t transmit_bandwidth, uint32_t receive_bandwidth,
    uint16_t max_latency, uint16_t voice_setting, uint8_t retransmission_effort,
    uint16_t packet_types) {
  INFO(id_, "Accepting eSCO connection request from {}", bd_addr);

  if (!connections_.HasPendingScoConnection(bd_addr)) {
    INFO(id_, "No pending eSCO connection for {}", bd_addr);
    return ErrorCode::COMMAND_DISALLOWED;
  }

  ErrorCode status = ErrorCode::SUCCESS;
  uint16_t sco_handle = 0;
  ScoLinkParameters link_parameters = {};
  ScoConnectionParameters connection_parameters = {
      transmit_bandwidth, receive_bandwidth,     max_latency,
      voice_setting,      retransmission_effort, packet_types};

  if (!connections_.AcceptPendingScoConnection(
          bd_addr, connection_parameters, [this, bd_addr] {
            return LinkLayerController::StartScoStream(bd_addr);
          })) {
    connections_.CancelPendingScoConnection(bd_addr);
    status = ErrorCode::STATUS_UNKNOWN;  // TODO: proper status code
  } else {
    sco_handle = connections_.GetScoHandle(bd_addr);
    link_parameters = connections_.GetScoLinkParameters(bd_addr);
  }

  // Send eSCO connection response to peer.
  SendLinkLayerPacket(model::packets::ScoConnectionResponseBuilder::Create(
      GetAddress(), bd_addr, (uint8_t)status,
      link_parameters.transmission_interval,
      link_parameters.retransmission_window, link_parameters.rx_packet_length,
      link_parameters.tx_packet_length, link_parameters.air_mode,
      link_parameters.extended));

  // Schedule HCI Synchronous Connection Complete event.
  ScheduleTask(kNoDelayMs, [this, status, sco_handle, bd_addr,
                            link_parameters]() {
    send_event_(bluetooth::hci::SynchronousConnectionCompleteBuilder::Create(
        ErrorCode(status), sco_handle, bd_addr,
        link_parameters.extended ? bluetooth::hci::ScoLinkType::ESCO
                                 : bluetooth::hci::ScoLinkType::SCO,
        link_parameters.extended ? link_parameters.transmission_interval : 0,
        link_parameters.extended ? link_parameters.retransmission_window : 0,
        link_parameters.extended ? link_parameters.rx_packet_length : 0,
        link_parameters.extended ? link_parameters.tx_packet_length : 0,
        bluetooth::hci::ScoAirMode(link_parameters.air_mode)));
  });

  return ErrorCode::SUCCESS;
}

ErrorCode LinkLayerController::RejectSynchronousConnection(Address bd_addr,
                                                           uint16_t reason) {
  INFO(id_, "Rejecting eSCO connection request from {}", bd_addr);

  if (reason == (uint8_t)ErrorCode::SUCCESS) {
    reason = (uint8_t)ErrorCode::REMOTE_USER_TERMINATED_CONNECTION;
  }
  if (!connections_.HasPendingScoConnection(bd_addr)) {
    return ErrorCode::COMMAND_DISALLOWED;
  }

  connections_.CancelPendingScoConnection(bd_addr);

  // Send eSCO connection response to peer.
  SendLinkLayerPacket(model::packets::ScoConnectionResponseBuilder::Create(
      GetAddress(), bd_addr, reason, 0, 0, 0, 0, 0, 0));

  // Schedule HCI Synchronous Connection Complete event.
  ScheduleTask(kNoDelayMs, [this, reason, bd_addr]() {
    send_event_(bluetooth::hci::SynchronousConnectionCompleteBuilder::Create(
        ErrorCode(reason), 0, bd_addr, bluetooth::hci::ScoLinkType::ESCO, 0, 0,
        0, 0, bluetooth::hci::ScoAirMode::TRANSPARENT));
  });

  return ErrorCode::SUCCESS;
}

void LinkLayerController::CheckExpiringConnection(uint16_t handle) {
  if (!connections_.HasHandle(handle)) {
    return;
  }

  if (connections_.HasLinkExpired(handle)) {
    Disconnect(handle, ErrorCode::CONNECTION_TIMEOUT,
               ErrorCode::CONNECTION_TIMEOUT);
    return;
  }

  if (connections_.IsLinkNearExpiring(handle)) {
    AddressWithType my_address = connections_.GetOwnAddress(handle);
    AddressWithType destination = connections_.GetAddress(handle);
    SendLinkLayerPacket(model::packets::PingRequestBuilder::Create(
        my_address.GetAddress(), destination.GetAddress()));
    ScheduleTask(std::chrono::duration_cast<milliseconds>(
                     connections_.TimeUntilLinkExpired(handle)),
                 [this, handle] { CheckExpiringConnection(handle); });
    return;
  }

  ScheduleTask(std::chrono::duration_cast<milliseconds>(
                   connections_.TimeUntilLinkNearExpiring(handle)),
               [this, handle] { CheckExpiringConnection(handle); });
}

void LinkLayerController::IncomingPingRequest(
    model::packets::LinkLayerPacketView incoming) {
  auto view = model::packets::PingRequestView::Create(incoming);
  ASSERT(view.IsValid());
  SendLinkLayerPacket(model::packets::PingResponseBuilder::Create(
      incoming.GetDestinationAddress(), incoming.GetSourceAddress()));
}

TaskId LinkLayerController::StartScoStream(Address address) {
  auto sco_builder = bluetooth::hci::ScoBuilder::Create(
      connections_.GetScoHandle(address), PacketStatusFlag::CORRECTLY_RECEIVED,
      {0, 0, 0, 0, 0});

  auto bytes = std::make_shared<std::vector<uint8_t>>();
  bluetooth::packet::BitInserter bit_inserter(*bytes);
  sco_builder->Serialize(bit_inserter);
  auto raw_view =
      bluetooth::hci::PacketView<bluetooth::hci::kLittleEndian>(bytes);
  auto sco_view = bluetooth::hci::ScoView::Create(raw_view);
  ASSERT(sco_view.IsValid());

  return SchedulePeriodicTask(0ms, 20ms, [this, address, sco_view]() {
    INFO(id_, "SCO sending...");
    SendScoToRemote(sco_view);
  });
}

TaskId LinkLayerController::NextTaskId() {
  TaskId task_id = task_counter_++;
  while (
      task_id == kInvalidTaskId ||
      std::any_of(task_queue_.begin(), task_queue_.end(),
                  [=](Task const& task) { return task.task_id == task_id; })) {
    task_id = task_counter_++;
  }
  return task_id;
}

TaskId LinkLayerController::ScheduleTask(std::chrono::milliseconds delay,
                                         TaskCallback task_callback) {
  TaskId task_id = NextTaskId();
  task_queue_.emplace(std::chrono::steady_clock::now() + delay,
                      std::move(task_callback), task_id);
  return task_id;
}

TaskId LinkLayerController::SchedulePeriodicTask(
    std::chrono::milliseconds delay, std::chrono::milliseconds period,
    TaskCallback task_callback) {
  TaskId task_id = NextTaskId();
  task_queue_.emplace(std::chrono::steady_clock::now() + delay, period,
                      std::move(task_callback), task_id);
  return task_id;
}

void LinkLayerController::CancelScheduledTask(TaskId task_id) {
  auto it = task_queue_.cbegin();
  for (; it != task_queue_.cend(); it++) {
    if (it->task_id == task_id) {
      task_queue_.erase(it);
      return;
    }
  }
}

void LinkLayerController::RunPendingTasks() {
  std::chrono::steady_clock::time_point now = std::chrono::steady_clock::now();
  while (!task_queue_.empty()) {
    auto it = task_queue_.begin();
    if (it->time > now) {
      break;
    }

    Task task = *it;
    task_queue_.erase(it);
    task.callback();

    // Re-insert periodic tasks after updating the
    // time by the period.
    if (task.periodic) {
      task.time = now + task.period;
      task_queue_.insert(task);
    }
  }
}

}  // namespace rootcanal<|MERGE_RESOLUTION|>--- conflicted
+++ resolved
@@ -460,14 +460,8 @@
       connections_.GetHandleOnlyAddress(incoming.GetSourceAddress());
 
   if (connection_handle == kReservedHandle) {
-<<<<<<< HEAD
-    LOG_INFO("@%s: Unknown connection @%s",
-             incoming.GetDestinationAddress().ToString().c_str(),
-             incoming.GetSourceAddress().ToString().c_str());
-=======
     INFO(id_, "@{}: Unknown connection @{}", incoming.GetDestinationAddress(),
          incoming.GetSourceAddress());
->>>>>>> a5e8c6e4
     return;
   }
 
@@ -528,14 +522,8 @@
       connections_.GetHandleOnlyAddress(incoming.GetSourceAddress());
 
   if (connection_handle == kReservedHandle) {
-<<<<<<< HEAD
-    LOG_INFO("@%s: Unknown connection @%s",
-             incoming.GetDestinationAddress().ToString().c_str(),
-             incoming.GetSourceAddress().ToString().c_str());
-=======
     INFO(id_, "@{}: Unknown connection @{}", incoming.GetDestinationAddress(),
          incoming.GetSourceAddress());
->>>>>>> a5e8c6e4
     return;
   }
 
@@ -585,14 +573,8 @@
       connections_.GetHandleOnlyAddress(incoming.GetSourceAddress());
 
   if (connection_handle == kReservedHandle) {
-<<<<<<< HEAD
-    LOG_INFO("@%s: Unknown connection @%s",
-             incoming.GetDestinationAddress().ToString().c_str(),
-             incoming.GetSourceAddress().ToString().c_str());
-=======
     INFO(id_, "@{}: Unknown connection @{}", incoming.GetDestinationAddress(),
          incoming.GetSourceAddress());
->>>>>>> a5e8c6e4
     return;
   }
 
@@ -2077,15 +2059,9 @@
                 std::vector(data, data + len));
 
             if (!controller->connections_.HasHandle(acl_connection_handle)) {
-<<<<<<< HEAD
-              LOG_ERROR(
-                  "Dropping LLCP packet sent for unknown connection handle "
-                  "0x%x",
-=======
               ERROR(
                   "Dropping LLCP packet sent for unknown connection handle "
                   "0x{:x}",
->>>>>>> a5e8c6e4
                   acl_connection_handle);
               return;
             }
@@ -2823,13 +2799,8 @@
           inquiry_response.GetExtendedInquiryResponse()));
     } break;
     default:
-<<<<<<< HEAD
-      LOG_WARN("Unhandled Incoming Inquiry Response of type %d",
-               static_cast<int>(basic_inquiry_response.GetInquiryType()));
-=======
       WARNING(id_, "Unhandled Incoming Inquiry Response of type {}",
               static_cast<int>(basic_inquiry_response.GetInquiryType()));
->>>>>>> a5e8c6e4
   }
 }
 
@@ -4070,11 +4041,7 @@
   uint16_t acl_connection_handle = connections_.GetHandleOnlyAddress(address);
 
   if (acl_connection_handle == kReservedHandle) {
-<<<<<<< HEAD
-    LOG_INFO("Dropping LLCP packet since connection does not exist");
-=======
     INFO(id_, "Dropping LLCP packet since connection does not exist");
->>>>>>> a5e8c6e4
     return;
   }
 
@@ -4095,15 +4062,9 @@
 
   if (!link_layer_get_cis_connection_handle(ll_.get(), cig_id, cis_id,
                                             &cis_connection_handle)) {
-<<<<<<< HEAD
-    LOG_INFO(
-        "Dropping CIS pdu received on disconnected CIS cig_id=%d, cis_id=%d",
-        cig_id, cis_id);
-=======
     INFO(id_,
          "Dropping CIS pdu received on disconnected CIS cig_id={}, cis_id={}",
          cig_id, cis_id);
->>>>>>> a5e8c6e4
     return;
   }
 
@@ -4147,17 +4108,10 @@
   // Controller (which is returned using the ISO_Data_Packet_Length return
   // parameter of the LE Read Buffer Size command).
   if (iso_data_load.size() > properties_.iso_data_packet_length) {
-<<<<<<< HEAD
-    LOG_ALWAYS_FATAL(
-        "Received ISO HCI packet with ISO_Data_Load_Length (%zu) larger than"
-        " the controller buffer size ISO_Data_Packet_Length (%d)",
-        iso_data_load.size(), properties_.iso_data_packet_length);
-=======
     FATAL(id_,
           "Received ISO HCI packet with ISO_Data_Load_Length ({}) larger than"
           " the controller buffer size ISO_Data_Packet_Length ({})",
           iso_data_load.size(), properties_.iso_data_packet_length);
->>>>>>> a5e8c6e4
   }
 
   // The TS_Flag bit shall only be set if the PB_Flag field equals 0b00 or 0b10.
@@ -4165,15 +4119,9 @@
       (pb_flag ==
            bluetooth::hci::IsoPacketBoundaryFlag::CONTINUATION_FRAGMENT ||
        pb_flag == bluetooth::hci::IsoPacketBoundaryFlag::LAST_FRAGMENT)) {
-<<<<<<< HEAD
-    LOG_ALWAYS_FATAL(
-        "Received ISO HCI packet with TS_Flag set, but no ISO Header is "
-        "expected");
-=======
     FATAL(id_,
           "Received ISO HCI packet with TS_Flag set, but no ISO Header is "
           "expected");
->>>>>>> a5e8c6e4
   }
 
   uint8_t cig_id = 0;
@@ -4185,13 +4133,8 @@
   if (!link_layer_get_cis_information(ll_.get(), cis_connection_handle,
                                       &acl_connection_handle, &cig_id, &cis_id,
                                       &max_sdu_length)) {
-<<<<<<< HEAD
-    LOG_INFO("Ignoring CIS pdu received on disconnected CIS handle=%d",
-             cis_connection_handle);
-=======
     INFO(id_, "Ignoring CIS pdu received on disconnected CIS handle={}",
          cis_connection_handle);
->>>>>>> a5e8c6e4
     return;
   }
 
@@ -4227,16 +4170,10 @@
     // Validate that the Host stack is not sending ISO SDUs that are larger
     // that what was configured for the CIS.
     if (iso_sdu_.size() > max_sdu_length) {
-<<<<<<< HEAD
-      LOG_WARN(
-          "attempted to send an SDU of length %zu that exceeds the configure "
-          "Max_SDU_Length (%u)",
-=======
       WARNING(
           id_,
           "attempted to send an SDU of length {} that exceeds the configure "
           "Max_SDU_Length ({})",
->>>>>>> a5e8c6e4
           iso_sdu_.size(), max_sdu_length);
       return;
     }
