/*
 * Copyright 2015 The Android Open Source Project
 *
 * Licensed under the Apache License, Version 2.0 (the "License");
 * you may not use this file except in compliance with the License.
 * You may obtain a copy of the License at
 *
 *      http://www.apache.org/licenses/LICENSE-2.0
 *
 * Unless required by applicable law or agreed to in writing, software
 * distributed under the License is distributed on an "AS IS" BASIS,
 * WITHOUT WARRANTIES OR CONDITIONS OF ANY KIND, either express or implied.
 * See the License for the specific language governing permissions and
 * limitations under the License.
 */

#pragma once

#include <unistd.h>

#include <cstdint>
#include <memory>
#include <random>
#include <string>
#include <unordered_map>
#include <vector>

#include "controller_properties.h"
#include "hci/address.h"
#include "hci/hci_packets.h"
#include "link_layer_controller.h"
#include "model/controller/vendor_commands/csr.h"
#include "model/devices/device.h"

namespace rootcanal {

using ::bluetooth::hci::Address;
using ::bluetooth::hci::CommandView;

// Emulates a dual mode BR/EDR + LE controller by maintaining the link layer
// state machine detailed in the Bluetooth Core Specification Version 4.2,
// Volume 6, Part B, Section 1.1 (page 30). Provides methods corresponding to
// commands sent by the HCI. These methods will be registered as callbacks from
// a controller instance with the HciHandler. To implement a new Bluetooth
// command, simply add the method declaration below, with return type void and a
// single const std::vector<uint8_t>& argument. After implementing the
// method, simply register it with the HciHandler using the SET_HANDLER macro in
// the controller's default constructor. Be sure to name your method after the
// corresponding Bluetooth command in the Core Specification with the prefix
// "Hci" to distinguish it as a controller command.
class DualModeController : public Device {
 public:
  // Unique instance identifier.
  const int id_;

  DualModeController(ControllerProperties properties = ControllerProperties());
  DualModeController(DualModeController&&) = delete;
  DualModeController(const DualModeController&) = delete;
  ~DualModeController() = default;

  DualModeController& operator=(const DualModeController&) = delete;

  // Device methods.
  std::string GetTypeString() const override;

  void ReceiveLinkLayerPacket(model::packets::LinkLayerPacketView incoming,
                              Phy::Type type, int8_t rssi) override;

  void Tick() override;
  void Close() override;

  // Route commands and data from the stack.
  void HandleAcl(std::shared_ptr<std::vector<uint8_t>> acl_packet);
  void HandleCommand(std::shared_ptr<std::vector<uint8_t>> command_packet);
  void HandleSco(std::shared_ptr<std::vector<uint8_t>> sco_packet);
  void HandleIso(std::shared_ptr<std::vector<uint8_t>> iso_packet);

  // Set the callbacks for sending packets to the HCI.
  void RegisterEventChannel(
      const std::function<void(std::shared_ptr<std::vector<uint8_t>>)>&
          send_event);

  void RegisterAclChannel(
      const std::function<void(std::shared_ptr<std::vector<uint8_t>>)>&
          send_acl);

  void RegisterScoChannel(
      const std::function<void(std::shared_ptr<std::vector<uint8_t>>)>&
          send_sco);

  void RegisterIsoChannel(
      const std::function<void(std::shared_ptr<std::vector<uint8_t>>)>&
          send_iso);

  // Controller commands. For error codes, see the Bluetooth Core Specification,
  // Version 4.2, Volume 2, Part D (page 370).

  // Link Control Commands
  // Bluetooth Core Specification Version 4.2 Volume 2 Part E 7.1

  // 7.1.1
  void Inquiry(CommandView command);

  // 7.1.2
  void InquiryCancel(CommandView command);

  // 7.1.5
  void CreateConnection(CommandView command);

  // 7.1.6
  void Disconnect(CommandView command);

  // Deprecated
  void AddScoConnection(CommandView command);

  // 7.1.7
  void CreateConnectionCancel(CommandView command);

  // 7.1.8
  void AcceptConnectionRequest(CommandView command);

  // 7.1.9
  void RejectConnectionRequest(CommandView command);

  // 7.1.14
  void ChangeConnectionPacketType(CommandView command);

  // 7.1.17
  void ChangeConnectionLinkKey(CommandView command);

  // 7.1.18
  void CentralLinkKey(CommandView command);

  // 7.1.19
  void RemoteNameRequest(CommandView command);

  // 7.1.21
  void ReadRemoteSupportedFeatures(CommandView command);

  // 7.1.22
  void ReadRemoteExtendedFeatures(CommandView command);

  // 7.1.23
  void ReadRemoteVersionInformation(CommandView command);

  // 7.1.24
  void ReadClockOffset(CommandView command);

  // 7.1.26
  void SetupSynchronousConnection(CommandView command);

  // 7.1.27
  void AcceptSynchronousConnection(CommandView command);

  // 7.1.28
  void RejectSynchronousConnection(CommandView command);

  // 7.1.45
  void EnhancedSetupSynchronousConnection(CommandView command);

  // 7.1.46
  void EnhancedAcceptSynchronousConnection(CommandView command);

  // Link Policy Commands
  // Bluetooth Core Specification Version 4.2 Volume 2 Part E 7.2

  // 7.2.1
  void HoldMode(CommandView command);

  // 7.2.2
  void SniffMode(CommandView command);

  // 7.2.3
  void ExitSniffMode(CommandView command);

  // 7.2.6
  void QosSetup(CommandView command);

  // 7.2.7
  void RoleDiscovery(CommandView command);

  // 7.2.8
  void SwitchRole(CommandView command);

  // 7.2.9
  void ReadLinkPolicySettings(CommandView command);

  // 7.2.10
  void WriteLinkPolicySettings(CommandView command);

  // 7.2.11
  void ReadDefaultLinkPolicySettings(CommandView command);

  // 7.2.12
  void WriteDefaultLinkPolicySettings(CommandView command);

  // 7.2.13
  void FlowSpecification(CommandView command);

  // 7.2.14
  void SniffSubrating(CommandView command);

  // Link Controller Commands
  // Bluetooth Core Specification Version 4.2 Volume 2 Part E 7.3

  // 7.3.1
  void SetEventMask(CommandView command);

  // 7.3.2
  void Reset(CommandView command);

  // 7.3.3
  void SetEventFilter(CommandView command);

  // 7.3.10
  void DeleteStoredLinkKey(CommandView command);

  // 7.3.11
  void WriteLocalName(CommandView command);

  // 7.3.12
  void ReadLocalName(CommandView command);

  // 7.3.13 - 7.3.14
  void ReadConnectionAcceptTimeout(CommandView command);
  void WriteConnectionAcceptTimeout(CommandView command);

  // 7.3.15 - 7.3.16
  void ReadPageTimeout(CommandView command);
  void WritePageTimeout(CommandView command);

  // 7.3.17 - 7.3.18
  void ReadScanEnable(CommandView command);
  void WriteScanEnable(CommandView command);

  // 7.3.19 - 7.3.20
  void ReadPageScanActivity(CommandView command);
  void WritePageScanActivity(CommandView command);

  // 7.3.21 - 7.3.22
  void ReadInquiryScanActivity(CommandView command);
  void WriteInquiryScanActivity(CommandView command);

  // 7.3.23 - 7.3.24
  void ReadAuthenticationEnable(CommandView command);
  void WriteAuthenticationEnable(CommandView command);

  // 7.3.25 - 7.3.26
  void ReadClassOfDevice(CommandView command);
  void WriteClassOfDevice(CommandView command);

  // 7.3.27 - 7.3.28
  void ReadVoiceSetting(CommandView command);
  void WriteVoiceSetting(CommandView command);

  // 7.3.35
  void ReadTransmitPowerLevel(CommandView command);

  // 7.3.36 - 7.3.37
  void ReadSynchronousFlowControlEnable(CommandView command);
  void WriteSynchronousFlowControlEnable(CommandView command);

  // 7.3.39
  void HostBufferSize(CommandView command);

  // 7.3.42
  void WriteLinkSupervisionTimeout(CommandView command);

  // 7.3.43
  void ReadNumberOfSupportedIac(CommandView command);

  // 7.3.44 - 7.3.45
  void ReadCurrentIacLap(CommandView command);
  void WriteCurrentIacLap(CommandView command);

  // 7.3.47
  void ReadInquiryScanType(CommandView command);

  // 7.3.48
  void WriteInquiryScanType(CommandView command);

  // 7.3.49
  void ReadInquiryMode(CommandView command);

  // 7.3.50
  void WriteInquiryMode(CommandView command);

  // 7.3.52
  void ReadPageScanType(CommandView command);

  // 7.3.52
  void WritePageScanType(CommandView command);

  // 7.3.56
  void WriteExtendedInquiryResponse(CommandView command);

  // 7.3.57
  void RefreshEncryptionKey(CommandView command);

  // 7.3.59
  void WriteSimplePairingMode(CommandView command);

  // 7.3.60
  void ReadLocalOobData(CommandView command);

  // 7.3.61
  void ReadInquiryResponseTransmitPowerLevel(CommandView command);

  // 7.3.66
  void EnhancedFlush(CommandView command);

  // 7.3.69
  void SetEventMaskPage2(CommandView command);

  // 7.3.74
  void ReadEnhancedTransmitPowerLevel(CommandView command);

  // 7.3.79
  void WriteLeHostSupport(CommandView command);

  // 7.3.92
  void WriteSecureConnectionsHostSupport(CommandView command);

  // 7.3.95
  void ReadLocalOobExtendedData(CommandView command);

  // Informational Parameters Commands
  // Bluetooth Core Specification Version 4.2 Volume 2 Part E 7.4

  // 7.4.5
  void ReadBufferSize(CommandView command);

  // 7.4.1
  void ReadLocalVersionInformation(CommandView command);

  // 7.4.6
  void ReadBdAddr(CommandView command);

  // 7.4.2
  void ReadLocalSupportedCommands(CommandView command);

  // 7.4.3
  void ReadLocalSupportedFeatures(CommandView command);

  // 7.4.4
  void ReadLocalExtendedFeatures(CommandView command);

  // 7.4.8
  void ReadLocalSupportedCodecsV1(CommandView command);

  // Status Parameters Commands
  // Bluetooth Core Specification Version 4.2 Volume 2 Part E 7.5

  // 7.5.1 - 7.5.2
  void ReadFailedContactCounter(CommandView command);
  void ResetFailedContactCounter(CommandView command);

  // 7.5.4
  void ReadRssi(CommandView command);

  // 7.5.7
  void ReadEncryptionKeySize(CommandView command);

  // Test Commands
  // Bluetooth Core Specification Version 4.2 Volume 2 Part E 7.7

  // 7.7.1
  void ReadLoopbackMode(CommandView command);

  // 7.7.2
  void WriteLoopbackMode(CommandView command);

  // LE Controller Commands
  // Bluetooth Core Specification Version 4.2 Volume 2 Part E 7.8

  // 7.8.1
  void LeSetEventMask(CommandView command);

  // 7.8.2 - 7.8.93
  void LeReadBufferSizeV1(CommandView command);
  void LeReadBufferSizeV2(CommandView command);

  // 7.8.3
  void LeReadLocalSupportedFeatures(CommandView command);

  // 7.8.4
  void LeSetRandomAddress(CommandView command);

  // 7.8.5 - 7.8.9
  void LeSetAdvertisingParameters(CommandView command);
  void LeReadAdvertisingPhysicalChannelTxPower(CommandView command);
  void LeSetAdvertisingData(CommandView command);
  void LeSetScanResponseData(CommandView command);
  void LeSetAdvertisingEnable(CommandView command);

  // 7.8.10 - 7.8.11
  void LeSetScanParameters(CommandView command);
  void LeSetScanEnable(CommandView command);

  // 7.8.12 - 7.8.13
  void LeCreateConnection(CommandView command);
  void LeCreateConnectionCancel(CommandView command);

  // 7.8.14 - 7.8.17
  void LeReadFilterAcceptListSize(CommandView command);
  void LeClearFilterAcceptList(CommandView command);
  void LeAddDeviceToFilterAcceptList(CommandView command);
  void LeRemoveDeviceFromFilterAcceptList(CommandView command);

  // 7.8.18
  void LeConnectionUpdate(CommandView command);

  // 7.8.21
  void LeReadRemoteFeatures(CommandView command);

  // 7.8.22
  void LeEncrypt(CommandView command);

  // 7.8.23
  void LeRand(CommandView command);

  // 7.8.24
  void LeStartEncryption(CommandView command);

  // 7.8.25 - 7.8.26
  void LeLongTermKeyRequestReply(CommandView command);
  void LeLongTermKeyRequestNegativeReply(CommandView command);

  // 7.8.27
  void LeReadSupportedStates(CommandView command);

  // 7.8.31 - 7.8.32
  void LeRemoteConnectionParameterRequestReply(CommandView command);
  void LeRemoteConnectionParameterRequestNegativeReply(CommandView command);

  // 7.8.34 - 7.8.35
  void LeReadSuggestedDefaultDataLength(CommandView command);
  void LeWriteSuggestedDefaultDataLength(CommandView command);

  // 7.8.38 - 7.8.41
  void LeAddDeviceToResolvingList(CommandView command);
  void LeRemoveDeviceFromResolvingList(CommandView command);
  void LeClearResolvingList(CommandView command);
  void LeReadResolvingListSize(CommandView command);

  // 7.8.42 - 7.8.43
  void LeReadPeerResolvableAddress(CommandView command);
  void LeReadLocalResolvableAddress(CommandView command);

  // 7.8.44 - 7.8.45
  void LeSetAddressResolutionEnable(CommandView command);
  void LeSetResolvablePrivateAddressTimeout(CommandView command);

  // 7.8.46
  void LeReadMaximumDataLength(CommandView command);

  // 7.8.47 - 7.8.49
  void LeReadPhy(CommandView command);
  void LeSetDefaultPhy(CommandView command);
  void LeSetPhy(CommandView command);

  // 7.8.52 - 7.8.60
  void LeSetAdvertisingSetRandomAddress(CommandView command);
  void LeSetExtendedAdvertisingParameters(CommandView command);
  void LeSetExtendedAdvertisingData(CommandView command);
  void LeSetExtendedScanResponseData(CommandView command);
  void LeSetExtendedAdvertisingEnable(CommandView command);
  void LeReadMaximumAdvertisingDataLength(CommandView command);
  void LeReadNumberOfSupportedAdvertisingSets(CommandView command);
  void LeRemoveAdvertisingSet(CommandView command);
  void LeClearAdvertisingSets(CommandView command);

  // 7.8.61 - 7.8.63
  void LeSetPeriodicAdvertisingParameters(CommandView command);
  void LeSetPeriodicAdvertisingData(CommandView command);
  void LeSetPeriodicAdvertisingEnable(CommandView command);

  // 7.8.67 - 7.8.69
  void LePeriodicAdvertisingCreateSync(CommandView command);
  void LePeriodicAdvertisingCreateSyncCancel(CommandView command);
  void LePeriodicAdvertisingTerminateSync(CommandView command);

  // 7.8.70 - 7.8.73
  void LeAddDeviceToPeriodicAdvertiserList(CommandView command);
  void LeRemoveDeviceFromPeriodicAdvertiserList(CommandView command);
  void LeClearPeriodicAdvertiserList(CommandView command);
  void LeReadPeriodicAdvertiserListSize(CommandView command);

  // 7.8.64 - 7.8.65
  void LeSetExtendedScanParameters(CommandView command);
  void LeSetExtendedScanEnable(CommandView command);

  // 7.8.66
  void LeExtendedCreateConnection(CommandView command);

  // 7.8.77
  void LeSetPrivacyMode(CommandView command);

<<<<<<< HEAD
=======
  // 7.8.108
  void LeRequestPeerSca(CommandView command);

>>>>>>> a5e8c6e4
  // 7.8.115
  void LeSetHostFeature(CommandView command);

  // Vendor-specific Commands
  void LeGetVendorCapabilities(CommandView command);
  void LeEnergyInfo(CommandView command);
  void LeMultiAdv(CommandView command);
  void LeAdvertisingFilter(CommandView command);
  void LeExtendedScanParams(CommandView command);

  // CSR vendor command.
  // Implement the command specific to the CSR controller
  // used specifically by the PTS tool to pass certification tests.
  void CsrVendorCommand(CommandView command);
  void CsrReadVarid(CsrVarid varid, std::vector<uint8_t>& value) const;
  void CsrWriteVarid(CsrVarid varid, std::vector<uint8_t> const& value) const;
  void CsrReadPskey(CsrPskey pskey, std::vector<uint8_t>& value) const;
  void CsrWritePskey(CsrPskey pskey, std::vector<uint8_t> const& value);

  // Command pass-through.
  void ForwardToLm(CommandView command);
  void ForwardToLl(CommandView command);

 protected:
  // Controller configuration.
  ControllerProperties properties_;

  // Link Layer state.
  LinkLayerController link_layer_controller_{address_, properties_, id_};

 private:
  // Send a HCI_Command_Complete event for the specified op_code with
  // the error code UNKNOWN_OPCODE.
  void SendCommandCompleteUnknownOpCodeEvent(
      bluetooth::hci::OpCode op_code) const;

  // Callbacks to send packets back to the HCI.
  std::function<void(std::shared_ptr<bluetooth::hci::AclBuilder>)> send_acl_;
  std::function<void(std::shared_ptr<bluetooth::hci::EventBuilder>)>
      send_event_;
  std::function<void(std::shared_ptr<bluetooth::hci::ScoBuilder>)> send_sco_;
  std::function<void(std::shared_ptr<bluetooth::hci::IsoBuilder>)> send_iso_;

  // Loopback mode (Vol 4, Part E § 7.6.1).
  // The local loopback mode is used to pass the android Vendor Test Suite
  // with RootCanal.
  bluetooth::hci::LoopbackMode loopback_mode_{LoopbackMode::NO_LOOPBACK};

  // Random value generator, always seeded with 0 to be deterministic.
  std::mt19937_64 random_generator_{};

  // Flag set to true after the HCI Reset command has been received
  // the first time.
  bool controller_reset_{false};

  // Map command opcodes to the corresponding bit index in the
  // supported command mask.
  static const std::unordered_map<OpCode, OpCodeIndex>
      hci_command_op_code_to_index_;

  // Map all implemented opcodes to the function implementing the handler
  // for the associated command. The map should be a subset of the
  // supported_command field in the properties_ object. Commands
  // that are supported but not implemented will raise a fatal assert.
  using CommandHandler =
      std::function<void(DualModeController*, bluetooth::hci::CommandView)>;
  static const std::unordered_map<OpCode, CommandHandler> hci_command_handlers_;
};

}  // namespace rootcanal<|MERGE_RESOLUTION|>--- conflicted
+++ resolved
@@ -496,12 +496,9 @@
   // 7.8.77
   void LeSetPrivacyMode(CommandView command);
 
-<<<<<<< HEAD
-=======
   // 7.8.108
   void LeRequestPeerSca(CommandView command);
 
->>>>>>> a5e8c6e4
   // 7.8.115
   void LeSetHostFeature(CommandView command);
 
